'use strict';

const
  {
    When,
    Then
  } = require('cucumber');

When(/^I get the last statistics frame$/, function (callback) {
  this.api.getLastStats()
    .then(function (response) {
      if (response.error) {
        return callback(new Error(response.error.message));
      }

      if (! response.result) {
        return callback(new Error('No result provided'));
      }

      this.result = response.result;
      callback();
    }.bind(this))
    .catch(function (error) {
      callback(error);
    });
});

When(/^I get the statistics frame from a date$/, function (callback) {
<<<<<<< HEAD
  this.api.getStats({ startTime: new Date().getTime()-1000000, stopTime: undefined })
=======
  this.api.getStats({ startTime: new Date().getTime() - 1000000, stopTime: undefined })
>>>>>>> a22a0d58
    .then(function (response) {
      if (response.error) {
        return callback(new Error(response.error.message));
      }

      if (! response.result) {
        return callback(new Error('No result provided'));
      }

      this.result = response.result;
      callback();
    }.bind(this))
    .catch(function (error) {
      callback(error);
    });
});

When(/^I get all statistics frames$/, function (callback) {
  this.api.getAllStats()
    .then(function (response) {
      if (response.error) {
        return callback(new Error(response.error.message));
      }

      if (! response.result) {
        return callback(new Error('No result provided'));
      }

      this.result = response.result;
      callback();
    }.bind(this))
    .catch(function (error) {
      callback(error);
    });
});

Then(/^I get at least 1 statistic frame$/, function (callback) {
  if (! this.result) {
    return callback(new Error('Expected a statistics result, got: ' + this.result));
  }

  if (this.result.hits &&
    this.result.hits.length > 0 &&
    this.result.hits[0].ongoingRequests &&
    this.result.hits[0].completedRequests &&
    this.result.hits[0].failedRequests &&
    this.result.hits[0].connections) {
    return callback();
  }

  if (this.result.ongoingRequests &&
    this.result.completedRequests &&
    this.result.failedRequests &&
    this.result.connections) {
    return callback();
  }

  callback(new Error('Expected at least 1 statistic frame, found: ' + this.result));
});
<|MERGE_RESOLUTION|>--- conflicted
+++ resolved
@@ -26,11 +26,7 @@
 });
 
 When(/^I get the statistics frame from a date$/, function (callback) {
-<<<<<<< HEAD
-  this.api.getStats({ startTime: new Date().getTime()-1000000, stopTime: undefined })
-=======
   this.api.getStats({ startTime: new Date().getTime() - 1000000, stopTime: undefined })
->>>>>>> a22a0d58
     .then(function (response) {
       if (response.error) {
         return callback(new Error(response.error.message));
