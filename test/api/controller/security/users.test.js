'use strict';

const should = require('should');
const sinon = require('sinon');
const {
  Request,
  errors: {
    BadRequestError,
    PluginImplementationError,
    SizeLimitError,
    PreconditionError
  }
} = require('kuzzle-common-objects');

const KuzzleMock = require('../../../mocks/kuzzle.mock');

const SecurityController = require('../../../../lib/api/controller/security');
const User = require('../../../../lib/model/security/user');

describe('Test: security controller - users', () => {
  let kuzzle;
  let request;
  let securityController;

  beforeEach(() => {
    kuzzle = new KuzzleMock();

    securityController = new SecurityController(kuzzle);
    request = new Request(
      {controller: 'security'},
      {user: new User()});

    // Random number chosen by fair dice roll. Guaranteed to be random.
    // (xkcd #221)
    request.context.user._id = '4';
  });

  // aka "The Big One"
  describe('#persistUser', () => {
    const createEvent = 'core:security:user:create';
    const deleteEvent = 'core:security:user:delete';
    const content = { foo: 'bar' };
    let fakeUser;
    let profileIds;
    let createStub;
    let deleteStub;
    let strategyCreateStub;
    let strategyExistsStub;
    let strategyValidateStub;

    beforeEach(() => {
      profileIds = ['foo' ];
      request.input.resource._id = 'test';
      request.input.body = {
        content: {name: 'John Doe', profileIds},
        credentials: {someStrategy: {some: 'credentials'}}
      };
      kuzzle.pluginsManager.listStrategies.returns(['someStrategy']);

      fakeUser = new User();
      createStub = kuzzle.ask
        .withArgs(
          createEvent,
          request.input.resource._id,
          profileIds,
          content,
          sinon.match.object)
        .resolves(fakeUser);
      deleteStub = kuzzle.ask
        .withArgs(deleteEvent, request.input.resource._id, sinon.match.object)
        .resolves();

      strategyCreateStub = sinon.stub().resolves();
      strategyExistsStub = sinon.stub().resolves(false);
      strategyValidateStub = sinon.stub().resolves();

      kuzzle.pluginsManager.getStrategyMethod
        .withArgs('someStrategy', 'create')
        .returns(strategyCreateStub);

      kuzzle.pluginsManager.getStrategyMethod
        .withArgs('someStrategy', 'exists')
        .returns(strategyExistsStub);

      kuzzle.pluginsManager.getStrategyMethod
        .withArgs('someStrategy', 'validate')
        .returns(strategyValidateStub);
    });

    it('should reject if a strategy is unknown', async () => {
      kuzzle.pluginsManager.listStrategies.returns(['oops']);

      await should(securityController._persistUser(request, profileIds, content))
        .be.rejectedWith(BadRequestError, {
          id: 'security.credentials.unknown_strategy'
        });

      should(createStub).not.called();
      should(deleteStub).not.called();
    });

    it('should reject if credentials already exist on the provided user id', async () => {
      strategyExistsStub.resolves(true);

      await should(securityController._persistUser(request, profileIds, content))
        .be.rejectedWith(PluginImplementationError, {
          id: 'security.credentials.database_inconsistency'
        });

      should(createStub).not.called();
      should(deleteStub).not.called();
    });

    it('should rollback if credentials don\'t validate the strategy', async () => {
      strategyValidateStub.rejects(new Error('error'));

      await should(securityController._persistUser(request, profileIds, content))
        .be.rejectedWith(BadRequestError, {
          id: 'security.credentials.rejected'
        });

      should(kuzzle.ask).calledWithMatch(
        createEvent,
        request.input.resource._id,
        profileIds,
        content,
        { refresh: 'wait_for' });

      should(kuzzle.ask).calledWithMatch(
        deleteEvent,
        request.input.resource._id,
        { refresh: 'false' });
    });

    it('should reject and rollback if credentials don\'t create properly', async () => {
      strategyCreateStub.rejects(new Error('some error'));

      await should(securityController._persistUser(request, profileIds, content))
        .rejectedWith(PluginImplementationError, {
          id: 'plugin.runtime.unexpected_error',
        });

      should(kuzzle.ask).calledWithMatch(
        deleteEvent,
        request.input.resource._id,
        { refresh: 'false' });
    });

    it('should not create credentials if user creation fails', async () => {
      const error = new Error('error');
      createStub.rejects(error);

      await should(securityController._persistUser(request, profileIds, content))
        .rejectedWith(error);

      should(strategyCreateStub).not.called();
    });

    it('should intercept errors during deletion of a rollback phase', async () => {
      kuzzle.pluginsManager.listStrategies.returns(['foo', 'someStrategy']);

      // "foo" should be called after before "someStrategy": we make the stub
      // fail when the "create" method is invoked, and we make the
      // "delete" method of someStrategy fail too
      const strategyDeleteStub = sinon.stub()
        .rejects(new Error('someStrategy delete error'));

      kuzzle.pluginsManager.getStrategyMethod
        .withArgs('foo', 'validate')
        .returns(sinon.stub().resolves());
      kuzzle.pluginsManager.getStrategyMethod
        .withArgs('foo', 'exists')
        .returns(sinon.stub().resolves(false));
      kuzzle.pluginsManager.getStrategyMethod
        .withArgs('foo', 'create')
        .returns(sinon.stub().rejects(new Error('oh noes')));
      kuzzle.pluginsManager.getStrategyMethod
        .withArgs('someStrategy', 'delete')
        .returns(strategyDeleteStub);

      request.input.body.credentials.foo = { firstname: 'X Æ A-12' };

      await should(securityController._persistUser(request, profileIds, content))
        .rejectedWith(PluginImplementationError, {
          id: 'plugin.runtime.unexpected_error',
          message: /.*oh noes\nsomeStrategy delete error\n.*/,
        });

      should(strategyDeleteStub).calledWithMatch(
        request,
        request.input.resource._id,
        'someStrategy');
    });
<<<<<<< HEAD
=======

    it('should return the plugin error if it threw a KuzzleError error', async () => {
      const error = new BadRequestError('foo');

      strategyValidateStub.rejects(error);

      await should(securityController._persistUser(request, profileIds, content))
        .be.rejectedWith(error);

      strategyValidateStub.resolves();
      strategyCreateStub.rejects(error);

      await should(securityController._persistUser(request, profileIds, content))
        .be.rejectedWith(error);
    });
>>>>>>> 54c83672
  });

  describe('#updateUserMapping', () => {
    const foo = {foo: 'bar'};

    it('should reject if the body is missing', () => {
      return should(securityController.updateUserMapping(request))
        .rejectedWith(BadRequestError, { id: 'api.assert.body_required'});
    });

    it('should update the user mapping', async () => {
      request.input.body = foo;
      kuzzle.internalIndex.updateMapping.resolves(foo);

      const response = await securityController.updateUserMapping(request);

      should(kuzzle.internalIndex.updateMapping)
        .be.calledOnce()
        .be.calledWith('users', request.input.body);

      should(response).eql(foo);
    });
  });

  describe('#getUserMapping', () => {
    it('should fulfill with a response object', async () => {
      kuzzle.internalIndex.getMapping.resolves({ properties: { foo: 'bar' } });

      const response = await securityController.getUserMapping(request);

      should(kuzzle.internalIndex.getMapping)
        .be.calledOnce()
        .be.calledWith('users');

      should(response).match({ mapping: { foo: 'bar' } });
    });
  });

  describe('#getUser', () => {
    it('should reject if no id is given', () => {
      return should(securityController.getUser(request))
        .rejectedWith(BadRequestError, { id: 'api.assert.missing_argument' });
<<<<<<< HEAD
    });

    it('should load and return the requested user', async () => {
      const user = new User();

      user._id = 'foo';
      user.bar = 'baz';

      request.input.resource._id = 'foo';

      kuzzle.ask
        .withArgs('core:security:user:get', request.input.resource._id)
        .resolves(user);

      const response = await securityController.getUser(request);

      should(response).match({
        _id: 'foo',
        _source: {bar: 'baz'},
      });
    });

    it('should forward errors from the security module', () => {
      request.input.resource._id = 'foo';

      const error = new Error('oh noes');

      kuzzle.ask
        .withArgs('core:security:user:get', request.input.resource._id)
=======
    });

    it('should load and return the requested user', async () => {
      const user = new User();

      user._id = 'foo';
      user.bar = 'baz';

      request.input.resource._id = 'foo';

      kuzzle.ask
        .withArgs('core:security:user:get', request.input.resource._id)
        .resolves(user);

      const response = await securityController.getUser(request);

      should(response).match({
        _id: 'foo',
        _source: {bar: 'baz'},
      });
    });

    it('should forward errors from the security module', () => {
      request.input.resource._id = 'foo';

      const error = new Error('oh noes');

      kuzzle.ask
        .withArgs('core:security:user:get', request.input.resource._id)
>>>>>>> 54c83672
        .rejects(error);

      return should(securityController.getUser(request)).rejectedWith(error);
    });
  });

  describe('#mGetUsers', () => {
    const mGetEvent = 'core:security:user:mGet';
    let mGetResult;
    let mGetStub;

    beforeEach(() => {
      request.input.body = { ids: ['foo', 'bar'] };

      mGetResult = [new User(), new User(), new User()];
      mGetResult[0]._id = 'foo';
      mGetResult[1]._id = 'bar';
      mGetResult[2]._id = 'baz';

      mGetStub = kuzzle.ask
        .withArgs(mGetEvent, sinon.match.array)
        .resolves(mGetResult);
    });

    it('should reject if no ids are given', async () => {
      delete request.input.body.ids;

      await should(securityController.mGetUsers(request))
        .rejectedWith(BadRequestError, {
          id: 'api.assert.missing_argument',
          message: 'Missing argument "ids".'
        });

      should(mGetStub).not.called();
    });

    it('should return a valid response', async () => {
      const result = await securityController.mGetUsers(request);

      should(mGetStub).calledWith(mGetEvent, request.input.body.ids);

      should(result).match({
        hits: [
          { _id: 'foo', _source: { profileIds: [] } },
          { _id: 'bar', _source: { profileIds: [] } },
          { _id: 'baz', _source: { profileIds: [] } },
        ],
      });
    });

    it('should accept ids given as an args string', async () => {
      request.input.body = null;
      request.input.args.ids = 'user1,user2';

      const result = await securityController.mGetUsers(request);

      should(mGetStub).calledWithMatch(mGetEvent, ['user1', 'user2']);

      should(result).match({
        hits: [
          { _id: 'foo', _source: { profileIds: [] } },
          { _id: 'bar', _source: { profileIds: [] } },
          { _id: 'baz', _source: { profileIds: [] } },
        ],
      });
    });
  });

  describe('#searchUsers', () => {
    const searchEvent = 'core:security:user:search';
    let searchStub;

    beforeEach(() => {
      request.input.body = { query: {foo: 'bar' } };
      request.input.args.from = 13;
      request.input.args.size = 42;
      request.input.args.scroll = 'foo';

      searchStub = kuzzle.ask
        .withArgs(searchEvent, sinon.match.any, sinon.match.object)
        .resolves({
          hits: [{ _id: 'admin', _source: { profileIds: ['admin'] } }],
          total: 2,
          scrollId: 'foobar'
        });
    });

    it('should return a valid responseObject', async () => {
      const response = await securityController.searchUsers(request);

      should(searchStub).be.calledWithMatch(
        searchEvent,
        request.input.body,
        {from: 13, size: 42, scroll: 'foo'});

      should(response).match({
        hits: [{_id: 'admin'}],
        scrollId: 'foobar',
        total: 2,
      });
    });

    it('should handle empty body requests', async () => {
      request.input.body = null;

      const response = await securityController.searchUsers(new Request({}));

      should(searchStub).be.calledWithMatch(searchEvent, {}, {});

      should(response).match({
        hits: [{_id: 'admin'}],
        scrollId: 'foobar',
        total: 2,
      });
    });

    it('should allow `aggregations` and `highlight` arguments', async () => {
      request.input.body = {aggregations: 'aggregations'};

      await securityController.searchUsers(request);

      should(searchStub).be.calledWithMatch(
        searchEvent,
        { aggregations: 'aggregations' },
        {
          from: request.input.args.from,
          size: request.input.args.size,
          scroll: request.input.args.scroll,
        });
<<<<<<< HEAD

      // highlight only
      searchStub.resetHistory();
      request.input.body = {highlight: 'highlight'};
      await securityController.searchUsers(request);

      should(searchStub).be.calledWithMatch(
        searchEvent,
        { highlight: 'highlight' },
        {
          from: request.input.args.from,
          size: request.input.args.size,
          scroll: request.input.args.scroll,
        });

      // all in one
      searchStub.resetHistory();
      request.input.body = {
        query: { match_all: {} },
        aggregations: 'aggregations',
        highlight: 'highlight'
      };

      await securityController.searchUsers(request);

=======

      // highlight only
      searchStub.resetHistory();
      request.input.body = {highlight: 'highlight'};
      await securityController.searchUsers(request);

      should(searchStub).be.calledWithMatch(
        searchEvent,
        { highlight: 'highlight' },
        {
          from: request.input.args.from,
          size: request.input.args.size,
          scroll: request.input.args.scroll,
        });

      // all in one
      searchStub.resetHistory();
      request.input.body = {
        query: { match_all: {} },
        aggregations: 'aggregations',
        highlight: 'highlight'
      };

      await securityController.searchUsers(request);

>>>>>>> 54c83672
      should(searchStub).be.calledWithMatch(
        searchEvent,
        {
          aggregations: 'aggregations',
          highlight: 'highlight',
          query: { match_all: {} },
        },
        {
          from: request.input.args.from,
          size: request.input.args.size,
          scroll: request.input.args.scroll,
        });
    });

    it('should reject if the number of documents per page exceeds server limits', () => {
      kuzzle.config.limits.documentsFetchCount = 1;
      request = new Request({ size: 10 });

      return should(securityController.searchUsers(request))
        .rejectedWith(SizeLimitError, {
          id: 'services.storage.get_limit_exceeded'
        });
    });

    it('should forward a security module exception', () => {
      const error = new Error('Mocked error');
      searchStub.rejects(error);

      return should(securityController.searchUsers(request))
        .be.rejectedWith(error);
    });
  });

  describe('#scrollUsers', () => {
    const scrollEvent = 'core:security:user:scroll';
    let scrollStub;

    beforeEach(() => {
      request.input.args.scrollId = 'foobar';
      scrollStub = kuzzle.ask
        .withArgs(scrollEvent, sinon.match.string, sinon.match.any)
        .resolves({
          hits: [{ _id: 'admin', _source: { profileIds: ['admin'] } }],
          total: 2,
          scrollId: 'foobar'
        });
    });

    it('should reject if no scrollId is provided', () => {
      request.input.args.scrollId = null;

      return should(securityController.scrollUsers(request))
        .rejectedWith(BadRequestError, { id: 'api.assert.missing_argument' });
    });
<<<<<<< HEAD

    it('should reformat search results correctly', async () => {
      const response = await securityController.scrollUsers(request);

=======

    it('should reformat search results correctly', async () => {
      const response = await securityController.scrollUsers(request);

>>>>>>> 54c83672
      should(scrollStub).be.calledWith(scrollEvent, 'foobar', undefined);
      should(response).match({
        hits: [{_id: 'admin'}],
        scrollId: 'foobar',
        total: 2,
      });
    });

    it('should handle the scroll argument', async () => {
      request.input.args.scroll = 'qux';

      const response = await securityController.scrollUsers(request);

      should(scrollStub).be.calledWith(scrollEvent, 'foobar', 'qux');
      should(response).match({
        hits: [{_id: 'admin'}],
        scrollId: 'foobar',
        total: 2,
      });
    });
  });

  describe('#deleteUser', () => {
    const deleteEvent = 'core:security:user:delete';
    let deleteStub;

    beforeEach(() => {
      deleteStub = kuzzle.ask
        .withArgs(deleteEvent, sinon.match.string, sinon.match.object)
        .resolves();

      request.input.resource._id = 'test';
    });

    it('should return a valid response', async () => {
      const response = await securityController.deleteUser(request);

      should(deleteStub).calledWithMatch(deleteEvent, 'test', {
        refresh: 'wait_for',
      });

      should(response._id).be.exactly('test');
    });

    it('should reject if no id is given', async () => {
      request.input.resource._id = null;

      await should(securityController.deleteUser(request))
        .rejectedWith(BadRequestError, {
          id: 'api.assert.missing_argument',
          message: 'Missing argument "_id".'
        });

      should(deleteStub).not.called();
    });

    it('should forward exceptions from the security module', () => {
      const error = new Error('Mocked error');
      deleteStub.rejects(error);

      return should(securityController.deleteUser(new Request({_id: 'test'})))
        .be.rejectedWith(error);
    });

    it('should handle the refresh option', async () => {
      request.input.args.refresh = false;

      await securityController.deleteUser(request);

      should(deleteStub).calledWithMatch(deleteEvent, 'test', {
        refresh: 'false',
      });
    });
  });

  describe('#createUser', () => {
    // api.security._persistUser has its own extensive tests above
    const createdUser = {_id: 'foo', _source: { bar: 'baz' } };

    beforeEach(() => {
      sinon.stub(securityController, '_persistUser').resolves(createdUser);
      request.input.resource._id = 'test';
      request.input.body = {
        content: { name: 'John Doe', profileIds: ['default'] }
      };
    });

    it('should return a valid response', async () => {
      const response = await securityController.createUser(request);

      should(securityController._persistUser)
        .calledOnce()
        .calledWithMatch(request, ['default'], { name: 'John Doe' });

      should(response).eql(createdUser);
    });

    it('should reject if no body is provided', async () => {
      request.input.body = null;

      await should(securityController.createUser(request))
        .rejectedWith(BadRequestError, { id: 'api.assert.body_required' });

      should(securityController._persistUser).not.called();
    });

    it('should reject if no profileId is given', async () => {
      delete request.input.body.content.profileIds;

      await should(securityController.createUser(request))
        .rejectedWith(BadRequestError, {
          id: 'api.assert.missing_argument',
          message: 'Missing argument "body.content.profileIds".'
        });

      should(securityController._persistUser).not.called();
    });

    it('should reject if profileIds is not an array', async () => {
      request.input.body.content.profileIds = {};

      await should(securityController.createUser(request))
        .rejectedWith(BadRequestError, {
          id: 'api.assert.invalid_type',
          message: 'Wrong type for argument "body.content.profileIds" (expected: array)'
        });

      should(securityController._persistUser).not.called();
    });
  });

  describe('#createRestrictedUser', () => {
    // api.security._persistUser has its own extensive tests above
    const createdUser = {_id: 'foo', _source: { bar: 'baz' } };

    beforeEach(() => {
      sinon.stub(securityController, '_persistUser').resolves(createdUser);
      request.input.resource._id = 'test';
      request.input.body = {
        content: { name: 'John Doe' }
      };

      kuzzle.config.security.restrictedProfileIds = [ 'foo', 'bar' ];
    });

    it('should return a valid response', async () => {
      const response = await securityController.createRestrictedUser(request);

      should(securityController._persistUser)
        .calledOnce()
        .calledWithMatch(
          request,
          kuzzle.config.security.restrictedProfileIds,
          { name: 'John Doe' });

      should(securityController._persistUser.firstCall.args[2])
        .not.have.ownProperty('profileIds');

      should(response).eql(createdUser);
    });

    it('should reject if profileIds are given', async () => {
      request.input.body.content.profileIds = [ 'ohnoes' ];

      await should(securityController.createRestrictedUser(request))
        .rejectedWith(BadRequestError, {
          id: 'api.assert.forbidden_argument',
          message: 'The argument "body.content.profileIds" is not allowed by this API action.'
        });

      should(securityController._persistUser).not.called();
    });

    it('should allow the request to not have a body content', async () => {
      request.input.body = null;

      const response = await securityController.createRestrictedUser(request);

      should(securityController._persistUser)
        .calledOnce()
        .calledWithMatch(
          request,
          kuzzle.config.security.restrictedProfileIds,
          {});

      should(securityController._persistUser.firstCall.args[2])
        .not.have.ownProperty('profileIds');

      should(response).eql(createdUser);
    });
  });

  describe('#updateUser', () => {
    const updateEvent = 'core:security:user:update';
    let updateStub;
    let updatedUser;

    beforeEach(() => {
      request.input.resource._id = 'test';
      request.input.body = { foo: 'bar' };

      updatedUser = new User();
      updatedUser._id = request.input.resource._id;

      updateStub = kuzzle.ask
        .withArgs(
          updateEvent,
          request.input.resource._id,
          sinon.match.any,
          sinon.match.object,
          sinon.match.any)
        .resolves(updatedUser);

    });

    it('should return a valid response and use default options', async () => {
      const updatedUserContent = {foo: 'bar', baz: 'qux'};

      Object.assign(updatedUser, updatedUserContent);

      const response = await securityController.updateUser(request);

      should(updateStub).calledWithMatch(
        updateEvent,
        'test',
        null,
        { foo: 'bar' },
        {
          refresh: 'wait_for',
          retryOnConflict: 10,
          userId: request.context.user._id,
        });
<<<<<<< HEAD

      should(response).be.an.Object().and.not.instanceof(User);
      should(response).match({
        _id: updatedUser._id,
        _source: updatedUserContent,
      });
    });

    it('should reject if no id is given', async () => {
      request.input.resource._id = null;

=======

      should(response).be.an.Object().and.not.instanceof(User);
      should(response).match({
        _id: updatedUser._id,
        _source: updatedUserContent,
      });
    });

    it('should reject if no id is given', async () => {
      request.input.resource._id = null;

>>>>>>> 54c83672
      await should(securityController.updateUser(request))
        .rejectedWith(BadRequestError, {
          id: 'api.assert.missing_argument',
          message: 'Missing argument "_id".'
        });

      should(updateStub).not.called();
    });

    it('should reject if no body is provided', async () => {
      request.input.body = null;

      await should(securityController.updateUser(request))
        .rejectedWith(BadRequestError, { id: 'api.assert.body_required' });

      should(updateStub).not.called();
    });

    it('should forward the provided options to the security module', async () => {
      request.input.args.refresh = false;
      request.input.args.retryOnConflict = 123;

      await securityController.updateUser(request);

      should(updateStub).calledWithMatch(
        updateEvent,
        'test',
        null,
        { foo: 'bar' },
        {
          refresh: 'false',
          retryOnConflict: 123,
          userId: request.context.user._id,
        });
    });

    it('should reject if the security module throws', () => {
      const error = new Error('foo');
      updateStub.rejects(error);

      return should(securityController.updateUser(request)).rejectedWith(error);
    });
  });

  describe('#replaceUser', () => {
    const replaceEvent = 'core:security:user:replace';
    let replaceStub;
    let replacedUser;

    beforeEach(() => {
      request.input.resource._id = 'test';
      request.input.body = { foo: 'bar', profileIds: ['qux'] };

      replacedUser = new User();

      replaceStub = kuzzle.ask
        .withArgs(
          replaceEvent,
          request.input.resource._id,
          sinon.match.array,
          sinon.match.object,
          sinon.match.any)
        .resolves(replacedUser);
    });

    it('should reject if the request does not have a body', async () => {
      request.input.body = null;

      await should(securityController.replaceUser(request))
        .rejectedWith(BadRequestError, { id: 'api.assert.body_required' });

      should(replaceStub).not.called();
    });

    it('should reject if there is no id provided', async () => {
      request.input.resource._id = null;

      await should(securityController.replaceUser(request))
        .rejectedWith(BadRequestError, { id: 'api.assert.missing_argument' });

      should(replaceStub).not.called();
    });

    it('should reject if the content does not have a profileIds attribute', async () => {
      request.input.body.profileIds = null;

      await should(securityController.replaceUser(request))
        .rejectedWith(BadRequestError, { id: 'api.assert.missing_argument' });
    });

    it('should reject if the provided profileIds attribute is not an array', async () => {
      request.input.body.profileIds = {};

      await should(securityController.replaceUser(request))
        .rejectedWith(BadRequestError, { id: 'api.assert.invalid_type' });
    });

    it('should reject if the security module throws', async () => {
      const error = new Error('foo');

      replaceStub.rejects(error);

      await should(securityController.replaceUser(request)).rejectedWith(error);
    });

    it('should correctly process the request', async () => {
      const replacedUserContent = {
        baz: 'qux',
        foo: 'bar',
        profileIds: request.input.body.profileIds,
      };

      Object.assign(
        replacedUser,
        {_id: request.input.resource._id},
        replacedUserContent);

      const response = await securityController.replaceUser(request);

      should(replaceStub).calledWithMatch(
        replaceEvent,
        request.input.resource._id,
        request.input.body.profileIds,
        request.input.body,
        {
          refresh: 'wait_for',
          userId: request.context.user._id,
        });

      should(response).be.an.Object().and.not.instanceof(User);
      should(response).match({
        _id: request.input.resource._id,
        _source: replacedUserContent
      });
    });

    it('should handle request options', async () => {
      request.input.args.refresh = false;

      await securityController.replaceUser(request);

      should(replaceStub).calledWithMatch(
        replaceEvent,
        request.input.resource._id,
        request.input.body.profileIds,
        request.input.body,
        {
          refresh: 'false',
          userId: request.context.user._id,
        });
    });
  });

  describe('#getUserRights', () => {
    const getEvent = 'core:security:user:get';
    let getStub;
    let returnedUser;
<<<<<<< HEAD

    beforeEach(() => {
      request.input.resource._id = 'test';

=======

    beforeEach(() => {
      request.input.resource._id = 'test';

>>>>>>> 54c83672
      returnedUser = new User();
      returnedUser._id = request.input.resource._id;
      sinon.stub(returnedUser, 'getRights');

      getStub = kuzzle.ask
        .withArgs(getEvent, request.input.resource._id)
        .resolves(returnedUser);
    });

    it('should resolve to an object on a getUserRights call', async () => {
      const rights = {
        rights1: {
          action: 'action',
          collection: 'foo',
          controller: 'controller',
          index: 'index',
          value: true,
        },
        rights2: {
          action: 'action',
          collection: 'collection',
          controller: 'bar',
          index: 'index',
          value: false,
        }
      };

      returnedUser.getRights.returns(rights);

      const response = await securityController.getUserRights(request);

      should(getStub).calledWith(getEvent, request.input.resource._id);

      should(response).be.an.Object().and.not.empty();
      should(response.hits).be.an.Array().and.have.length(2);
      should(response.total).eql(2);

      should(response.hits.includes(rights.rights1)).be.true();
      should(response.hits.includes(rights.rights2)).be.true();
    });

    it('should reject if no id is provided', async () => {
      request.input.resource._id = null;

      await should(securityController.getUserRights(request))
        .rejectedWith(BadRequestError, {
          id: 'api.assert.missing_argument',
          message: 'Missing argument "_id".'
        });

      should(getStub).not.called();
    });

    it('should forward a security module exception', () => {
      const error = new Error('foo');

      getStub.rejects(error);

      return should(securityController.getUserRights(request))
        .rejectedWith(error);
    });
  });

  describe('#mDeleteUser', () => {
    it('should forward its args to mDelete', async () => {
      sinon.stub(securityController, '_mDelete').resolves('foobar');

      await should(securityController.mDeleteUsers(request))
        .fulfilledWith('foobar');

      should(securityController._mDelete)
        .be.calledOnce()
        .be.calledWith('user', request);
    });
  });

  describe('#revokeTokens', () => {
    beforeEach(() => {
      request.input.resource._id = 'test';
    });

    it('should revoke all tokens related to a given user', async () => {
      await securityController.revokeTokens(request);

      should(kuzzle.ask).calledWithMatch(
        'core:security:token:deleteByKuid',
        request.input.resource._id);
<<<<<<< HEAD
    });

    it('should reject if no id is provided', async () => {
      request.input.resource._id = null;

      await should(securityController.revokeTokens(request))
        .rejectedWith(BadRequestError, { id: 'api.assert.missing_argument' });
    });

    it('should forward security module exceptions', () => {
      const error = new Error('foo');

      kuzzle.ask
        .withArgs('core:security:token:deleteByKuid', request.input.resource._id)
        .rejects(error);

      return should(securityController.revokeTokens(request))
        .rejectedWith(error);
    });
  });

  describe('#createFirstAdmin', () => {
    const createOrReplaceRoleEvent = 'core:security:role:createOrReplace';
    const createOrReplaceProfileEvent = 'core:security:profile:createOrReplace';
    let createOrReplaceRoleStub;
    let createOrReplaceProfileStub;

    beforeEach(() => {
      sinon.stub(securityController, '_persistUser');

      request.input.resource._id = 'test';

      kuzzle.adminExists.resolves(false);

      createOrReplaceRoleStub = kuzzle.ask
        .withArgs(
          createOrReplaceRoleEvent,
          sinon.match.string,
          sinon.match.object,
          sinon.match.object);

      createOrReplaceProfileStub = kuzzle.ask
        .withArgs(
          createOrReplaceProfileEvent,
          sinon.match.string,
          sinon.match.object,
          sinon.match.object);
    });

=======
    });

    it('should reject if no id is provided', async () => {
      request.input.resource._id = null;

      await should(securityController.revokeTokens(request))
        .rejectedWith(BadRequestError, { id: 'api.assert.missing_argument' });
    });

    it('should forward security module exceptions', () => {
      const error = new Error('foo');

      kuzzle.ask
        .withArgs('core:security:token:deleteByKuid', request.input.resource._id)
        .rejects(error);

      return should(securityController.revokeTokens(request))
        .rejectedWith(error);
    });
  });

  describe('#createFirstAdmin', () => {
    const createOrReplaceRoleEvent = 'core:security:role:createOrReplace';
    const createOrReplaceProfileEvent = 'core:security:profile:createOrReplace';
    let createOrReplaceRoleStub;
    let createOrReplaceProfileStub;

    beforeEach(() => {
      sinon.stub(securityController, '_persistUser');

      request.input.resource._id = 'test';

      kuzzle.adminExists.resolves(false);

      createOrReplaceRoleStub = kuzzle.ask
        .withArgs(
          createOrReplaceRoleEvent,
          sinon.match.string,
          sinon.match.object,
          sinon.match.object);

      createOrReplaceProfileStub = kuzzle.ask
        .withArgs(
          createOrReplaceProfileEvent,
          sinon.match.string,
          sinon.match.object,
          sinon.match.object);
    });

>>>>>>> 54c83672
    it('should reject if an admin already exists', async () => {
      kuzzle.adminExists.resolves(true);

      await should(securityController.createFirstAdmin(request))
        .be.rejectedWith(PreconditionError, {id: 'api.process.admin_exists'});

      should(securityController._persistUser).not.called();
      should(createOrReplaceRoleStub).not.called();
      should(createOrReplaceProfileStub).not.called();
    });

    it('should create the admin user and not reset roles & profiles if not asked to', async () => {
      request.input.body = { content: { foo: 'bar' } };

      await securityController.createFirstAdmin(request);

      should(securityController._persistUser)
        .calledOnce()
        .calledWithMatch(request, ['admin'], request.input.body.content);

      should(createOrReplaceRoleStub).not.called();
      should(createOrReplaceProfileStub).not.called();
    });

    it('should create the admin user and reset roles & profiles if asked to', async () => {
      request.input.args.reset = true;

      await securityController.createFirstAdmin(request);

      should(securityController._persistUser)
        .calledOnce()
        .calledWithMatch(request, ['admin'], {});

      const config = kuzzle.config.security.standard;

      for (const [key, content] of Object.entries(config.roles)) {
        should(createOrReplaceRoleStub).calledWithMatch(
          createOrReplaceRoleEvent,
          key,
          content,
          { refresh: 'wait_for', userId: request.context.user._id });
      }

      for (const [key, content] of Object.entries(config.profiles)) {
        should(createOrReplaceProfileStub).calledWithMatch(
          createOrReplaceProfileEvent,
          key,
          content,
          { refresh: 'wait_for', userId: request.context.user._id });
      }
    });
  });
});<|MERGE_RESOLUTION|>--- conflicted
+++ resolved
@@ -191,8 +191,6 @@
         request.input.resource._id,
         'someStrategy');
     });
-<<<<<<< HEAD
-=======
 
     it('should return the plugin error if it threw a KuzzleError error', async () => {
       const error = new BadRequestError('foo');
@@ -208,7 +206,6 @@
       await should(securityController._persistUser(request, profileIds, content))
         .be.rejectedWith(error);
     });
->>>>>>> 54c83672
   });
 
   describe('#updateUserMapping', () => {
@@ -251,7 +248,6 @@
     it('should reject if no id is given', () => {
       return should(securityController.getUser(request))
         .rejectedWith(BadRequestError, { id: 'api.assert.missing_argument' });
-<<<<<<< HEAD
     });
 
     it('should load and return the requested user', async () => {
@@ -281,37 +277,6 @@
 
       kuzzle.ask
         .withArgs('core:security:user:get', request.input.resource._id)
-=======
-    });
-
-    it('should load and return the requested user', async () => {
-      const user = new User();
-
-      user._id = 'foo';
-      user.bar = 'baz';
-
-      request.input.resource._id = 'foo';
-
-      kuzzle.ask
-        .withArgs('core:security:user:get', request.input.resource._id)
-        .resolves(user);
-
-      const response = await securityController.getUser(request);
-
-      should(response).match({
-        _id: 'foo',
-        _source: {bar: 'baz'},
-      });
-    });
-
-    it('should forward errors from the security module', () => {
-      request.input.resource._id = 'foo';
-
-      const error = new Error('oh noes');
-
-      kuzzle.ask
-        .withArgs('core:security:user:get', request.input.resource._id)
->>>>>>> 54c83672
         .rejects(error);
 
       return should(securityController.getUser(request)).rejectedWith(error);
@@ -441,7 +406,6 @@
           size: request.input.args.size,
           scroll: request.input.args.scroll,
         });
-<<<<<<< HEAD
 
       // highlight only
       searchStub.resetHistory();
@@ -467,33 +431,6 @@
 
       await securityController.searchUsers(request);
 
-=======
-
-      // highlight only
-      searchStub.resetHistory();
-      request.input.body = {highlight: 'highlight'};
-      await securityController.searchUsers(request);
-
-      should(searchStub).be.calledWithMatch(
-        searchEvent,
-        { highlight: 'highlight' },
-        {
-          from: request.input.args.from,
-          size: request.input.args.size,
-          scroll: request.input.args.scroll,
-        });
-
-      // all in one
-      searchStub.resetHistory();
-      request.input.body = {
-        query: { match_all: {} },
-        aggregations: 'aggregations',
-        highlight: 'highlight'
-      };
-
-      await securityController.searchUsers(request);
-
->>>>>>> 54c83672
       should(searchStub).be.calledWithMatch(
         searchEvent,
         {
@@ -548,17 +485,10 @@
       return should(securityController.scrollUsers(request))
         .rejectedWith(BadRequestError, { id: 'api.assert.missing_argument' });
     });
-<<<<<<< HEAD
 
     it('should reformat search results correctly', async () => {
       const response = await securityController.scrollUsers(request);
 
-=======
-
-    it('should reformat search results correctly', async () => {
-      const response = await securityController.scrollUsers(request);
-
->>>>>>> 54c83672
       should(scrollStub).be.calledWith(scrollEvent, 'foobar', undefined);
       should(response).match({
         hits: [{_id: 'admin'}],
@@ -791,7 +721,6 @@
           retryOnConflict: 10,
           userId: request.context.user._id,
         });
-<<<<<<< HEAD
 
       should(response).be.an.Object().and.not.instanceof(User);
       should(response).match({
@@ -803,19 +732,6 @@
     it('should reject if no id is given', async () => {
       request.input.resource._id = null;
 
-=======
-
-      should(response).be.an.Object().and.not.instanceof(User);
-      should(response).match({
-        _id: updatedUser._id,
-        _source: updatedUserContent,
-      });
-    });
-
-    it('should reject if no id is given', async () => {
-      request.input.resource._id = null;
-
->>>>>>> 54c83672
       await should(securityController.updateUser(request))
         .rejectedWith(BadRequestError, {
           id: 'api.assert.missing_argument',
@@ -973,17 +889,10 @@
     const getEvent = 'core:security:user:get';
     let getStub;
     let returnedUser;
-<<<<<<< HEAD
 
     beforeEach(() => {
       request.input.resource._id = 'test';
 
-=======
-
-    beforeEach(() => {
-      request.input.resource._id = 'test';
-
->>>>>>> 54c83672
       returnedUser = new User();
       returnedUser._id = request.input.resource._id;
       sinon.stub(returnedUser, 'getRights');
@@ -1071,7 +980,6 @@
       should(kuzzle.ask).calledWithMatch(
         'core:security:token:deleteByKuid',
         request.input.resource._id);
-<<<<<<< HEAD
     });
 
     it('should reject if no id is provided', async () => {
@@ -1121,57 +1029,6 @@
           sinon.match.object);
     });
 
-=======
-    });
-
-    it('should reject if no id is provided', async () => {
-      request.input.resource._id = null;
-
-      await should(securityController.revokeTokens(request))
-        .rejectedWith(BadRequestError, { id: 'api.assert.missing_argument' });
-    });
-
-    it('should forward security module exceptions', () => {
-      const error = new Error('foo');
-
-      kuzzle.ask
-        .withArgs('core:security:token:deleteByKuid', request.input.resource._id)
-        .rejects(error);
-
-      return should(securityController.revokeTokens(request))
-        .rejectedWith(error);
-    });
-  });
-
-  describe('#createFirstAdmin', () => {
-    const createOrReplaceRoleEvent = 'core:security:role:createOrReplace';
-    const createOrReplaceProfileEvent = 'core:security:profile:createOrReplace';
-    let createOrReplaceRoleStub;
-    let createOrReplaceProfileStub;
-
-    beforeEach(() => {
-      sinon.stub(securityController, '_persistUser');
-
-      request.input.resource._id = 'test';
-
-      kuzzle.adminExists.resolves(false);
-
-      createOrReplaceRoleStub = kuzzle.ask
-        .withArgs(
-          createOrReplaceRoleEvent,
-          sinon.match.string,
-          sinon.match.object,
-          sinon.match.object);
-
-      createOrReplaceProfileStub = kuzzle.ask
-        .withArgs(
-          createOrReplaceProfileEvent,
-          sinon.match.string,
-          sinon.match.object,
-          sinon.match.object);
-    });
-
->>>>>>> 54c83672
     it('should reject if an admin already exists', async () => {
       kuzzle.adminExists.resolves(true);
 
