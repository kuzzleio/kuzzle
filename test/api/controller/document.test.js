'use strict';

const should = require('should');
const {
  Request,
  errors: {
    BadRequestError,
    SizeLimitError
  }
} = require('kuzzle-common-objects');

const KuzzleMock = require('../../mocks/kuzzle.mock');

const DocumentController = require('../../../lib/api/controller/document');
const { NativeController } = require('../../../lib/api/controller/base');
const actionEnum = require('../../../lib/core/realtime/actionEnum');

describe('DocumentController', () => {
<<<<<<< HEAD
  const index = 'festivals';
  const collection = 'huma';
  let documentController;
  let kuzzle;
  let request;
=======
  let documentController;
  let kuzzle;
  let request;
  let index;
  let collection;
>>>>>>> 9646b0c7

  beforeEach(() => {
    kuzzle = new KuzzleMock();
    documentController = new DocumentController(kuzzle);

    request = new Request({
      controller: 'document',
      index,
      collection
    });
  });

  describe('#constructor', () => {
    it('should inherit the base constructor', () => {
      should(documentController).instanceOf(NativeController);
    });
  });

  describe('#search', () => {
    it('should call publicStorage search method', async () => {
      documentController.publicStorage.search.resolves({
        aggregations: 'aggregations',
        hits: 'hits',
        other: 'other',
        remaining: 'remaining',
        scrollId: 'scrollId',
        total: 'total',
      });
      request.input.body = { query: { bar: 'bar '} };
      request.input.args.from = 1;
      request.input.args.size = 3;
      request.input.args.scroll = '10s';

      const response = await documentController.search(request);

      should(documentController.publicStorage.search).be.calledWith(
        index,
        collection,
        { query: { bar: 'bar '} },
        { from: 1, size: 3, scroll: '10s' });

      should(response).match({
        aggregations: 'aggregations',
        hits: 'hits',
        remaining: 'remaining',
        scrollId: 'scrollId',
        total: 'total',
      });
    });

    it('should reject if index contains a comma', () => {
      request.input.resource.index = '%test,anotherIndex';
      request.input.action = 'search';

      return should(documentController.search(request)).rejectedWith(
        BadRequestError,
        { id: 'services.storage.no_multi_indexes' });
    });

    it('should reject if collection contains a comma', () => {
      request.input.resource.collection = 'unit-test-documentController,anotherCollection';
      request.input.action = 'search';

      return should(documentController.search(request)).rejectedWith(
        BadRequestError,
        { id: 'services.storage.no_multi_collections' });
    });

    it('should reject if the size argument exceeds server configuration', () => {
      kuzzle.config.limits.documentsFetchCount = 1;
      request.input.args.size = 10;
      request.input.action = 'search';

      return should(documentController.search(request)).rejectedWith(
        SizeLimitError,
        { id: 'services.storage.get_limit_exceeded' });
    });

    it('should reject in case of error', () => {
      kuzzle.storageEngine.public.search.rejects(new Error('foobar'));

      return should(documentController.search(request)).be.rejectedWith('foobar');
    });
  });

  describe('#scroll', () => {
    it('should call publicStorage scroll method', async () => {
      documentController.publicStorage.scroll.resolves({
        hits: 'hits',
        other: 'other',
        remaining: 'remaining',
        scrollId: 'scrollId',
        total: 'total',
      });

      request.input.args.scroll = '1m';
      request.input.args.scrollId = 'SomeScrollIdentifier';

      const response = await documentController.scroll(request);

      should(documentController.publicStorage.scroll).be.calledWith(
        'SomeScrollIdentifier',
        { scrollTTL: '1m' });

      should(response).match({
        hits: 'hits',
        remaining: 'remaining',
        scrollId: 'scrollId',
        total: 'total',
      });
    });

    it('should reject in case of error', () => {
      request.input.args.scroll = '1m';
      request.input.args.scrollId = 'SomeScrollIdentifier';

      kuzzle.storageEngine.public.scroll.rejects(new Error('foobar'));

      return should(documentController.scroll(request)).be.rejectedWith('foobar');
    });
  });

  describe('#exists', () => {
    it('should call publicStorage exists method', async () => {
      documentController.publicStorage.exists.resolves(true);
      request.input.resource._id = 'foo';

      const response = await documentController.exists(request);

      should(documentController.publicStorage.exists).be.calledWith(
        index,
        collection,
        'foo');

      should(response).be.True();
    });
  });

  describe('#get', () => {
    it('should call publicStorage get method', async () => {
      documentController.publicStorage.get.resolves(({
        _id: '_id',
        _version: '_version',
        _source: '_source',
        some: 'other'
      }));
      request.input.resource._id = 'foo';

      const response = await documentController.get(request);

      should(documentController.publicStorage.get).be.calledWith(
        index,
        collection,
        'foo');

      should(response).be.eql({
        _id: '_id',
        _version: '_version',
        _source: '_source'
      });
    });
  });

  describe('#mGet', () => {
    beforeEach(() => {
      request.input.body = {
        ids: ['foo', 'bar']
      };

      documentController.publicStorage.mGet.resolves(({
        items: [
          { _id: 'id', _source: 'source', _version: 1, some: 'some' },
          { _id: 'id2', _source: 'source', _version: 1, some: 'some' }
        ],
        errors: []
      }));
    });

    it('should call publicStorage mGet method', async () => {
      const response = await documentController.mGet(request);

      should(documentController.publicStorage.mGet).be.calledWith(
        index,
        collection,
        ['foo', 'bar']);

      should(response).match({
        errors: [],
        successes: [
          { _id: 'id', _source: 'source', _version: 1 },
          { _id: 'id2', _source: 'source', _version: 1 }
        ]
      });
    });

    it('should throw an error if the number of documents to get exceeds server configuration', () => {
      kuzzle.config.limits.documentsFetchCount = 1;

      should(() => documentController.mGet(request)).throw(
        SizeLimitError,
        { id: 'services.storage.get_limit_exceeded' });
    });

    it('should handle errors if some documents are missing', async () => {
      documentController.publicStorage.mGet.resolves(({
        items: [
          { _id: 'id', _source: 'source', _version: 1, some: 'some' }
        ],
        errors: ['id2']
      }));

      const response = await documentController.mGet(request);

      should(response).match({
        errors: ['id2'],
        successes: [
          { _id: 'id', _source: 'source', _version: 1 }
        ]
      });
    });
  });

  describe('#count', () => {
    it('should call publicStorage count method', async () => {
      documentController.publicStorage.count.resolves(42);
      request.input.body = { query: {} };

      const response = await documentController.count(request);

      should(documentController.publicStorage.count).be.calledWith(
        index,
        collection,
        { query: {} });

      should(response).be.eql({ count: 42 });
    });
  });

  describe('#create', () => {
    const content = { foo: 'bar' };

    beforeEach(() => {
      request.input.body = content;
      kuzzle.validation.validate.resolvesArg(0);

      documentController.publicStorage.create.resolves({
        _id: '_id',
        _version: '_version',
        _source: '_source'
      });
    });

    it('should call publicStorage create method and notify', async () => {
      request.input.resource._id = 'foobar';
      request.context.user = { _id: 'aschen' };
      request.input.args.refresh = 'wait_for';

      const response = await documentController.create(request);

      should(documentController.publicStorage.create).be.calledWith(
        index,
        collection,
        content,
        { id: 'foobar', userId: 'aschen', refresh: 'wait_for' });

      should(kuzzle.validation.validate).be.calledWith(request, false);

      should(kuzzle.ask).be.calledWithMatch(
        'core:realtime:document:notify',
        request,
        actionEnum.CREATE,
        { _id: '_id', _source: '_source' });

      should(response).match({
        _id: '_id',
        _source: '_source',
        _version: '_version',
      });
    });

    it('should have default value for refresh, userId and id', async () => {
      await documentController.create(request);

      should(documentController.publicStorage.create).be.calledWith(
        index,
        collection,
        content,
        { id: null, userId: null, refresh: 'false' });
    });
  });

  describe('#_mChanges', () => {
    let
      documents,
      items;

    beforeEach(() => {
      documents = [
        { _id: '_id1', body: '_source' },
        { _id: '_id2', body: '_source' },
        { _id: '_id3', body: '_source' }
      ];

      request.input.body = { documents };

      items = [
        { _id: '_id1', _source: '_source', _version: '_version', created: true, result: 'created' },
        { _id: '_id2', _source: '_source', _version: '_version', created: true, result: 'created' },
        { _id: '_id3', _source: '_source', _version: '_version', created: true, result: 'created' }
      ];

      documentController.publicStorage.mCreate.resolves(({
        items,
        errors: []
      }));
    });

    it('should call the right publicStorage method and notify the changes', async () => {
      request.context.user = { _id: 'aschen' };
      request.input.args.refresh = 'wait_for';

      const response = await documentController._mChanges(request, 'mCreate', actionEnum.CREATE);

      should(documentController.publicStorage.mCreate).be.calledWith(
        index,
        collection,
        documents,
        { userId: 'aschen', refresh: 'wait_for' });

      should(kuzzle.ask).be.calledWith(
        'core:realtime:document:mNotify',
        request,
        actionEnum.CREATE,
        items);

      should(response).match({
        successes: items,
        errors: []
      });
    });

    it('should have default values for userId and refresh params', async () => {
      await documentController._mChanges(request, 'mCreate', actionEnum.CREATE);

      should(documentController.publicStorage.mCreate).be.calledWith(
        index,
        collection,
        documents,
        { userId: null, refresh: 'false' });
    });

    it('should handle errors if some actions failed', async () => {
      documentController.publicStorage.mCreate.resolves(({
        items,
        errors: [
          {
            document: { _id: '_id42', _source: '_source' },
            status: 206,
            reason: 'reason'
          }
        ]
      }));

      const response = await documentController._mChanges(request, 'mCreate', actionEnum.CREATE);

      should(response).match({
        successes: items,
        errors: [
          {
            document: { _id: '_id42', _source: '_source' },
            status: 206,
            reason: 'reason'
          }
        ]
      });
    });

    it('should reject if users give document with "_source" property', () => {
      request.input.body.documents = [
        { _id: 'doc-1', body: {} },
        { _id: 'doc-2', _source: {} },
      ];

      return should(documentController._mChanges(request, 'mCreate', actionEnum.CREATE))
        .be.rejectedWith({ id: 'api.assert.unexpected_argument' });
    });

    it('should reject if the number of documents to edit exceeds server configuration', () => {
      kuzzle.config.limits.documentsWriteCount = 1;

      return should(documentController._mChanges(request, 'foobar', actionEnum.CREATE))
        .rejectedWith(
          SizeLimitError,
          { id: 'services.storage.write_limit_exceeded' });
    });
  });

  describe('#createOrReplace', () => {
    let content;

    beforeEach(() => {
      content = { foo: 'bar' };

      request.input.body = content;

      kuzzle.validation.validate.resolvesArg(0);

      documentController.publicStorage.createOrReplace.resolves({
        _id: '_id',
        _version: '_version',
        _source: '_source',
        created: true
      });

      request.input.resource._id = 'foobar';
    });

    it('should call publicStorage createOrReplace method and notify', async () => {
      request.context.user = { _id: 'aschen' };
      request.input.args.refresh = 'wait_for';

      const response = await documentController.createOrReplace(request);

      should(documentController.publicStorage.createOrReplace).be.calledWith(
        index,
        collection,
        'foobar',
        content,
        { userId: 'aschen', refresh: 'wait_for' });

      should(kuzzle.validation.validate).be.calledWith(request, false);

      should(kuzzle.ask).calledWithMatch(
        'core:realtime:document:notify',
        request,
        actionEnum.WRITE,
        { _id: '_id', _source: '_source' });

      should(response).match({
        _id: '_id',
        _version: '_version',
        _source: '_source',
        created: true
      });
    });

    it('should have default value for refresh and userId', async () => {
      await documentController.createOrReplace(request);

      should(documentController.publicStorage.createOrReplace).be.calledWith(
        index,
        collection,
        'foobar',
        content,
        { userId: null, refresh: 'false' });
    });
  });

  describe('#update', () => {
    let content;

    beforeEach(() => {
      content = { foo: 'bar' };

      request.input.body = content;

      kuzzle.validation.validate.resolvesArg(0);

      documentController.publicStorage.update.resolves({
        _id: '_id',
        _version: '_version',
        _source: { ...content, name: 'gordon' }
      });

      request.input.resource._id = 'foobar';
    });

    it('should call publicStorage update method and notify', async () => {
      request.context.user = { _id: 'aschen' };
      request.input.args.refresh = 'wait_for';
      request.input.args.retryOnConflict = 42;

      const response = await documentController.update(request);

      should(documentController.publicStorage.update).be.calledWith(
        index,
        collection,
        'foobar',
        content,
        { userId: 'aschen', refresh: 'wait_for', retryOnConflict: 42 });

      should(kuzzle.validation.validate).be.calledWith(request, false);

      should(kuzzle.ask).be.calledWithMatch(
        'core:realtime:document:notify',
        request,
        actionEnum.UPDATE,
        {
          _id: '_id',
          _source: content,
          _updatedFields: Object.keys(request.input.body),
        });

      should(response).match({
        _id: '_id',
        _version: '_version',
        _source: content
      });
    });

    it('should have default value for refresh, userId and retryOnConflict', async () => {
      await documentController.update(request);

      should(documentController.publicStorage.update).be.calledWith(
        index,
        collection,
        'foobar',
        content,
        { userId: null, refresh: 'false', retryOnConflict: undefined });
    });

    it('should returns the entire document with source: true', async () => {
      request.input.args.source = true;
      const response = await documentController.update(request);

      should(response).be.eql({
        _id: '_id',
        _version: '_version',
        _source: { ...content, name: 'gordon' }
      });
    });
  });

  describe('#updateByQuery', () => {
    let esResponse;
    beforeEach(() => {
      esResponse = {
        successes: [
          { _id: 'id1', _source: { foo: 'bar', bar: 'foo' } },
          { _id: 'id2', _source: { foo: 'bar', bar: 'foo' } }
        ],
        errors: []
      };

      documentController.publicStorage.updateByQuery.resolves(esResponse);
    });

    it('should call publicStorage updateByQuery method and notify the changes', async () => {
      request.input.body = {
        query: {
          match: { foo: 'bar' }
        },
        changes: {
          bar: 'foo'
        }
      };
      request.input.args.refresh = 'wait_for';
      request.input.args.source = true;

      const response = await documentController.updateByQuery(request);

      should(documentController.publicStorage.updateByQuery).be.calledWith(
        index,
        collection,
        { match: { foo: 'bar' } },
        { bar: 'foo'},
        { refresh: 'wait_for' });

      should(kuzzle.ask).be.calledWith(
        'core:realtime:document:mNotify',
        request,
        actionEnum.UPDATE,
        esResponse.successes.map(doc => ({
          _id: doc._id,
          _source: doc._source,
          _updatedFields: [ 'bar' ],
        })));

      should(response).be.eql(esResponse);
    });

    it('should not include documents content in the response of updateByQuery', async () => {
      request.input.body = {
        query: {
          match: { foo: 'bar' }
        },
        changes: {
          bar: 'foo'
        }
      };
      request.input.args.refresh = 'wait_for';
      request.input.args.source = false;

      const response = await documentController.updateByQuery(request);

      should(documentController.publicStorage.updateByQuery).be.calledWith(
        index,
        collection,
        { match: { foo: 'bar' } },
        { bar: 'foo' },
        { refresh: 'wait_for' });

      should(kuzzle.ask).calledWith(
        'core:realtime:document:mNotify',
        request,
        actionEnum.UPDATE,
        esResponse.successes.map(doc => ({
          _id: doc._id,
          _source: { foo: 'bar', bar: 'foo' },
          _updatedFields: [ 'bar' ],
        })));

      should(response).be.eql(esResponse);
    });

    it('should reject if field "query" is missing', () => {
      request.input.body = {
        invalidField: {
          match: { foo: 'bar' }
        },
        changes: {
          bar: 'foo'
        }
      };
      request.input.args.refresh = 'wait_for';
      request.input.args.source = false;

      return should(documentController.updateByQuery(request)).rejectedWith(
        BadRequestError,
<<<<<<< HEAD
        { id: 'api.assert.missing_argument' });
=======
        {
          id: 'api.assert.missing_argument',
          message: /^Missing argument "body.query"/,
        });
>>>>>>> 9646b0c7
    });

    it('should reject if field "changes" is missing', () => {
      request.input.body = {
        query: {
          match: { foo: 'bar' }
        },
        invalidField: {
          bar: 'foo'
        }
      };
      request.input.args.refresh = 'wait_for';
      request.input.args.source = false;

      return should(documentController.updateByQuery(request)).rejectedWith(
        BadRequestError,
<<<<<<< HEAD
        { id: 'api.assert.missing_argument' });
=======
        {
          id: 'api.assert.missing_argument',
          message: /^Missing argument "body.changes"/,
        });
>>>>>>> 9646b0c7
    });
  });

  describe('#replace', () => {
    let content;

    beforeEach(() => {
      content = { foo: 'bar' };

      request.input.body = content;

      kuzzle.validation.validate.resolvesArg(0);

      documentController.publicStorage.replace.resolves({
        _id: '_id',
        _version: '_version',
        _source: '_source'
      });

      request.input.resource._id = 'foobar';
    });

    it('should call publicStorage replace method and notify', async () => {
      request.context.user = { _id: 'aschen' };
      request.input.args.refresh = 'wait_for';

      const response = await documentController.replace(request);

      should(documentController.publicStorage.replace).be.calledWith(
        index,
        collection,
        'foobar',
        content,
        { userId: 'aschen', refresh: 'wait_for' });

      should(kuzzle.validation.validate).be.calledWith(request, false);

      should(kuzzle.ask).calledWith(
        'core:realtime:document:notify',
        request,
        actionEnum.REPLACE,
        { _id: request.input.resource._id, _source: content });

      should(response).match({
        _id: '_id',
        _version: '_version',
        _source: '_source'
      });
    });

    it('should have default value for refresh and userId', async () => {
      await documentController.replace(request);

      should(documentController.publicStorage.replace).be.calledWith(
        index,
        collection,
        'foobar',
        content,
        { userId: null, refresh: 'false' });
    });
  });

  describe('#delete', () => {
    it('should call publicStorage delete method and notify', async () => {
      request.input.args.refresh = 'wait_for';
      documentController.publicStorage.get.resolves({
        _id: 'foobar',
        _source: '_source'
      });
      request.input.resource._id = 'foobar';

      const response = await documentController.delete(request);

      should(documentController.publicStorage.delete).be.calledWith(
        index,
        collection,
        'foobar',
        { refresh: 'wait_for' });

      should(kuzzle.ask).be.calledWith(
        'core:realtime:document:notify',
        request,
        actionEnum.DELETE,
        { _id: 'foobar', _source: '_source' });

      should(response).be.eql({ _id: 'foobar' });
    });

    it('should call publicStorage delete method, notify and retrieve document source', async () => {
      documentController.publicStorage.get.resolves({
        _id: 'foobar',
        _source: '_source'
      });
      request.input.resource._id = 'foobar';
      request.input.args.source = true;

      const response = await documentController.delete(request);

      should(documentController.publicStorage.delete).be.calledWith(
        index,
        collection,
        'foobar');

      should(kuzzle.ask).be.calledWith(
        'core:realtime:document:notify',
        request,
        actionEnum.DELETE,
        { _id: 'foobar', _source: '_source' });

      should(response).be.eql({ _id: 'foobar', _source: '_source'});
    });
  });

  describe('#mDelete', () => {
    let ids;
    let documents;

    beforeEach(() => {
      ids = ['id1', 'id2', 'id3'];

      request.input.body = { ids };

      documents = [
        { _id: 'id1', _source: '_source1' },
        { _id: 'id2', _source: '_source2' },
        { _id: 'id3', _source: '_source3' }
      ];

      documentController.publicStorage.mDelete.resolves(({
        documents,
        errors: []
      }));
    });

    it('should call publicStorage mDelete method and notify the changes', async () => {
      request.input.args.refresh = 'wait_for';

      const response = await documentController.mDelete(request);

      should(documentController.publicStorage.mDelete).be.calledWith(
        index,
        collection,
        ids,
        { refresh: 'wait_for' });

      should(kuzzle.ask).be.calledWith(
        'core:realtime:document:mNotify',
        request,
        actionEnum.DELETE,
        documents);

      should(response).match({
        successes: ['id1', 'id2', 'id3'],
        errors: []
      });
    });

    it('should handle errors if some actions failed', async () => {
      documentController.publicStorage.mDelete.resolves(({
        documents,
        errors: [
          { id: 'id1', reason: 'reason' }
        ]
      }));

      const response = await documentController.mDelete(request);

      should(response).match({
        successes: ['id1', 'id2', 'id3'],
        errors: [
          { id: 'id1', reason: 'reason' }
        ]
      });
    });
  });

  describe('#deleteByQuery', () => {
    beforeEach(() => {
      documentController.publicStorage.deleteByQuery.resolves(({
        documents: [
          { _id: 'id1', _source: '_source1' },
          { _id: 'id2', _source: '_source2' }
        ],
        total: 2,
        deleted: 2,
        failures: []
      }));
    });

    it('should call publicStorage deleteByQuery method and notify the changes', async () => {
      request.input.body = { query: { foo: 'bar' } };
      request.input.args.refresh = 'wait_for';

      const response = await documentController.deleteByQuery(request);

      should(documentController.publicStorage.deleteByQuery).be.calledWith(
        index,
        collection,
        { foo: 'bar' },
        { refresh: 'wait_for' });

      should(kuzzle.ask).be.calledWith(
        'core:realtime:document:mNotify',
        request,
        actionEnum.DELETE,
        [
          { _id: 'id1', _source: undefined },
          { _id: 'id2', _source: undefined }
        ]);

      should(response).match({
        documents: [
          { _id: 'id1', _source: undefined },
          { _id: 'id2', _source: undefined }
        ]});
    });

    it('should call publicStorage deleteByQuery method, notify the changes and retrieve all sources', async () => {
      request.input.body = { query: { foo: 'bar' } };
      request.input.args.refresh = 'wait_for';
      request.input.args.source = true;

      const response = await documentController.deleteByQuery(request);

      should(documentController.publicStorage.deleteByQuery).be.calledWith(
        index,
        collection,
        { foo: 'bar' },
        { refresh: 'wait_for' });

      should(kuzzle.ask).be.calledWith(
        'core:realtime:document:mNotify',
        request,
        actionEnum.DELETE,
        [
          { _id: 'id1', _source: '_source1' },
          { _id: 'id2', _source: '_source2' }
        ]);

      should(response).match({
        documents: [
          { _id: 'id1', _source: '_source1' },
          { _id: 'id2', _source: '_source2' }
        ]});
    });
  });

  describe('#validate', () => {
    it('should call validation.validate method', async () => {
      request.input.body = { foo: 'bar' };
      kuzzle.validation.validate.resolves({ ok: 'ok' });

      const response = await documentController.validate(request);

      should(kuzzle.validation.validate).be.calledWith(
        request,
        true);

      should(response).match({ ok: 'ok' });
    });
  });
});<|MERGE_RESOLUTION|>--- conflicted
+++ resolved
@@ -16,19 +16,11 @@
 const actionEnum = require('../../../lib/core/realtime/actionEnum');
 
 describe('DocumentController', () => {
-<<<<<<< HEAD
   const index = 'festivals';
   const collection = 'huma';
   let documentController;
   let kuzzle;
   let request;
-=======
-  let documentController;
-  let kuzzle;
-  let request;
-  let index;
-  let collection;
->>>>>>> 9646b0c7
 
   beforeEach(() => {
     kuzzle = new KuzzleMock();
@@ -658,14 +650,10 @@
 
       return should(documentController.updateByQuery(request)).rejectedWith(
         BadRequestError,
-<<<<<<< HEAD
-        { id: 'api.assert.missing_argument' });
-=======
         {
           id: 'api.assert.missing_argument',
           message: /^Missing argument "body.query"/,
         });
->>>>>>> 9646b0c7
     });
 
     it('should reject if field "changes" is missing', () => {
@@ -682,14 +670,10 @@
 
       return should(documentController.updateByQuery(request)).rejectedWith(
         BadRequestError,
-<<<<<<< HEAD
-        { id: 'api.assert.missing_argument' });
-=======
         {
           id: 'api.assert.missing_argument',
           message: /^Missing argument "body.changes"/,
         });
->>>>>>> 9646b0c7
     });
   });
 
