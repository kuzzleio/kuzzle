'use strict';

const sinon = require('sinon');
const should = require('should');
const jwt = require('jsonwebtoken');
const Bluebird = require('bluebird');
const {
  Request,
  errors: {
    UnauthorizedError,
    BadRequestError,
    InternalError: KuzzleInternalError,
    PluginImplementationError
  }
} = require('kuzzle-common-objects');

const KuzzleMock = require('../../mocks/kuzzle.mock');

const AuthController = require('../../../lib/api/controller/auth');
const Token = require('../../../lib/model/security/token');
const User = require('../../../lib/model/security/user');
const { NativeController } = require('../../../lib/api/controller/base');

describe('Test the auth controller', () => {
  let request;
  let kuzzle;
  let user;
  let authController;

  beforeEach(() => {
    kuzzle = new KuzzleMock();
    kuzzle.config.security.jwt.secret = 'test-secret';
    kuzzle.ask.withArgs('core:security:user:anonymous').resolves({_id: '-1'});

    user = new User();
    kuzzle.passport.authenticate.returns(Bluebird.resolve(user));
    kuzzle.pluginsManager.strategies.mockup = {};
    request = new Request({
      controller: 'auth',
      action: 'login',
      strategy: 'mockup',
      body: {
        username: 'jdoe'
      },
      foo: 'bar'
    });

    authController = new AuthController(kuzzle);

    return authController.init();
  });

  describe('#constructor', () => {
    it('should inherit the base constructor', () => {
      should(authController).instanceOf(NativeController);
    });
  });

  describe('#constructor', () => {
    it('should inherit the base constructor', () => {
      should(authController).instanceOf(NativeController);
    });
  });

  describe('#login', () => {
    let createTokenStub;

    beforeEach(() => {
      createTokenStub = kuzzle.ask.withArgs(
        'core:security:token:create',
        sinon.match.any,
        sinon.match.object);
    });

    it('should resolve to a valid jwt token if authentication succeed', async () => {
      const token = new Token({
        _id: 'foobar#bar',
        jwt: 'bar',
        userId: 'foobar',
        expiresAt: 4567,
        ttl: 1234
      });

      createTokenStub.resolves(token);
      kuzzle.tokenManager.getConnectedUserToken.resolves(null);

      const response = await authController.login(request);

      should(kuzzle.pipe).calledWith('auth:strategyAuthenticated', {
        strategy: 'mockup',
        content: user
      });

      should(response).match({
        _id: 'foobar',
        jwt: 'bar',
        expiresAt: 4567,
        ttl: 1234
      });

      should(createTokenStub).calledOnce();
    });

    it('should refresh the token if it already exists', async () => {
      const existingToken = new Token({
        _id: 'foobar#foo',
        jwt: 'foo',
        userId: 'foobar',
        expiresAt: 4567,
        ttl: 1234
      });
      const token = new Token({
        _id: 'foobar#bar',
        jwt: 'bar',
        userId: 'foobar',
        expiresAt: 4567,
        ttl: 1234
      });

      createTokenStub.resolves(token);
      kuzzle.tokenManager.getConnectedUserToken.returns(existingToken);

      await authController.login(request);

      should(kuzzle.tokenManager.getConnectedUserToken).be.called();
      should(kuzzle.tokenManager.refresh).be.calledWith(existingToken, token);
    });

    it('should modify the result according to auth:strategyAuthenticated pipe events', async () => {
      kuzzle.pipe
        .withArgs('auth:strategyAuthenticated')
        .resolves({strategy: 'foobar', content: {foo: 'bar'}});

      const response = await authController.login(request);

      should(kuzzle.pipe).calledWith('auth:strategyAuthenticated', {
        strategy: 'mockup',
        content: user
      });
      should(response).match({foo: 'bar'});
      should(createTokenStub).not.be.called();
    });

    it('should handle strategy\'s headers and status code in case of multi-step authentication strategy', async () => {
      const redir = {headers: {Location: 'http://github.com'}, statusCode: 302};

      kuzzle.passport.authenticate.resolves(redir);

      const response = await authController.login(request);

      should(kuzzle.pipe).not.be.called();
      should(response.headers.Location).be.equal('http://github.com');
      should(response.statusCode).be.equal(302);
      should(request.status).be.equal(302);
      should(request.response).match({
        status: 302,
        result: response,
        headers: {Location: 'http://github.com'}
      });
      should(kuzzle.ask
        .withArgs(
          'core:security:token:create',
          sinon.match.any,
          sinon.match.any))
        .not.be.called();
    });

    it('should call passport.authenticate with input body and query string', async () => {
      createTokenStub.resolves(new Token());
      await authController.login(request);

      should(kuzzle.passport.authenticate)
        .be.calledOnce()
        .be.calledWithMatch({
          body: { username: 'jdoe' },
          query: { foo: 'bar' }
        });
    });

    it('should reject if no strategy is specified', () => {
      delete request.input.args.strategy;

      return should(authController.login(request))
        .rejectedWith(BadRequestError, {
          id: 'api.assert.missing_argument',
          message: 'Missing argument "strategy".'
        });
    });

    it('should be able to set authentication expiration', async () => {
      const token = new Token({
        _id: 'foobar#bar',
        jwt: 'bar',
        userId: 'foobar',
        expiresAt: 4567,
        ttl: 1234
      });

      createTokenStub.resolves(token);
      kuzzle.passport.authenticate.resolves(user);

      request.input.args.expiresIn = '1s';

      const response = await authController.login(request);

      should(response).match({
        _id: 'foobar',
        jwt: 'bar',
        expiresAt: 4567,
        ttl: 1234
      });

      should(createTokenStub).be.calledWith(
        'core:security:token:create',
        user,
        { expiresIn: '1s' });
    });

    it('should reject if authentication fails', () => {
      kuzzle.passport.authenticate.rejects(new Error('error'));

      return should(authController.login(request)).be.rejected();
    });

    it('should reject in case of unknown strategy', () => {
      request.input.args.strategy = 'foobar';

      return should(authController.login(request))
        .rejectedWith(BadRequestError, {
          id: 'security.credentials.unknown_strategy'
        });
    });
  });

  describe('#logout', () => {
    beforeEach(() => {
      const signedToken = jwt.sign(
        {_id: 'admin'},
        kuzzle.config.security.jwt.secret,
        {algorithm: kuzzle.config.security.jwt.algorithm});
      const t = new Token({
        _id: 'foo#' + signedToken,
        userId: 'foo',
        jwt: signedToken
      });

      request = new Request({
        controller: 'auth',
        action: 'logout',
        jwt: signedToken
      }, {
        connectionId: 'papagaya',
        token: t,
        user: { _id: 'foo' }
      });
    });

    it('should expire token', async () => {
      const response = await authController.logout(request);

      should(kuzzle.ask)
        .calledWith('core:security:token:delete', request.context.token);

      should(response.responseObject).be.instanceof(Object);
    });

    it('should expire all tokens at once', async () => {
      request.input.args.global = true;

      await authController.logout(request);

      should(kuzzle.ask).calledWith('core:security:token:deleteByKuid', 'foo');
    });

    it('should emit an error if the token cannot be expired', () => {
      const error = new Error('Mocked error');

      kuzzle.ask
        .withArgs('core:security:token:delete', sinon.match.object)
        .rejects(error);

      return should(authController.logout(request)).be.rejectedWith(error);
    });

    it('should reject if invoked by an anonymous user', () => {
      request.context.user._id = '-1';

      return should(authController.logout(request)).rejectedWith(
        UnauthorizedError,
        {id: 'security.rights.unauthorized'});
    });
  });

  describe('#getCurrentUser', () => {
    it('should return the user given in the context', async () => {
      const req = new Request(
        {body: {}},
        {
          token: {userId: 'admin'},
          user: {_id: 'admin'}
        });

      const response = await authController.getCurrentUser(req);

      should(response).match(req.context.user);
    });

    it('should a PluginImplementationError if a plugin throws a non-KuzzleError error', () => {
      const req = new Request({body: {}}, {token: {userId: 'admin'}, user: {_id: 'admin'}});

      kuzzle.pluginsManager.listStrategies.returns(['foo']);
      kuzzle.pluginsManager.getStrategyMethod.returns(() => Bluebird.reject(new Error('bar')));

      return should(authController.getCurrentUser(req)).be.rejectedWith(PluginImplementationError);
    });
  });

  describe('#checkToken', () => {
    let testToken;

    beforeEach(() => {
      request = new Request(
        {
          action: 'checkToken',
          controller: 'auth',
          body: {token: 'foobar'}
        },
        {});
      testToken = new Token({expiresAt: 42});
    });

    it('should reject an error if no token is provided', () => {
      return should(authController.checkToken(new Request({body: {}})))
        .rejectedWith(BadRequestError, {
          id: 'api.assert.missing_argument',
          message: 'Missing argument "body.token".'
        });
    });

    it('should return a valid response if the token is valid', async () => {
      const verifyStub = kuzzle.ask
        .withArgs('core:security:token:verify', request.input.body.token)
        .resolves(testToken);

      const response = await authController.checkToken(request);

      should(verifyStub).calledOnce();
      should(response).be.instanceof(Object);
      should(response.valid).be.true();
      should(response.state).be.undefined();
      should(response.expiresAt).be.eql(testToken.expiresAt);
    });

    it('should return a valid response if the token is not valid', async () => {
      const verifyStub = kuzzle.ask
        .withArgs('core:security:token:verify', request.input.body.token)
        .rejects(new UnauthorizedError('foobar'));

      const response = await authController.checkToken(request);

      should(verifyStub).calledOnce();
      should(response).be.instanceof(Object);
      should(response.valid).be.false();
      should(response.state).be.eql('foobar');
      should(response.expiresAt).be.undefined();
    });

    it('should return a rejected promise if an error occurs', () => {
      const error = new KuzzleInternalError('Foobar');
      kuzzle.ask
        .withArgs('core:security:token:verify', request.input.body.token)
        .rejects(error);

      return should(authController.checkToken(request)).be.rejectedWith(error);
    });
  });

  describe('#refreshToken', () => {
    it('should reject if the user is not authenticated', () => {
      return should(authController.refreshToken(new Request(
        {},
        {token: {userId: 'anonymous', _id: '-1'}, user: {_id: '-1'}}
      )))
        .rejectedWith(
          UnauthorizedError,
          {id: 'security.rights.unauthorized'});
    });

    it('should provide a new jwt and expire the current one ', async () => {
      const newToken = {
        _id: '_id',
        jwt: 'new-token',
        userId: 'userId',
        ttl: 'ttl',
        expiresAt: 42
      };
      const req = new Request(
        { expiresIn: '42h' },
        {
          token: {
            userId: 'user',
            _id: '_id',
            jwt: 'jwt',
            refreshed: false
          },
          user: {
            _id: 'user'
          }
        }
      );

      kuzzle.ask
        .withArgs(
          'core:security:token:refresh',
          sinon.match.any,
          sinon.match.any)
        .resolves(newToken);

      const response = await authController.refreshToken(req);

      should(response).eql({
        _id: 'userId',
        jwt: 'new-token',
        expiresAt: 42,
        ttl: 'ttl'
      });

      should(kuzzle.ask).calledWith(
        'core:security:token:refresh',
        req.context.user,
        req.context.token,
        req.input.args.expiresIn);
    });
  });

  describe('#updateSelf', () => {
    it('should return a valid response', async () => {
      const r = new Request(
        {body: {foo: 'bar'}},
        {
          token: {userId: 'admin', _id: 'admin'},
          user: {_id: 'admin'}
        }
      );
      kuzzle.ask.resolves(user);

      const response = await authController.updateSelf(r);

      should(response).be.instanceof(Object);

      should(kuzzle.ask).calledWith(
        'core:security:user:update',
        r.context.user._id,
        null,
        r.input.body,
        {
<<<<<<< HEAD
          refresh: 'false',
=======
          refresh: 'wait_for',
>>>>>>> 54c83672
          retryOnConflict: 10,
          userId: r.context.user._id,
        });
    });

    it('should reject an error if profile is specified', () => {
      const r = new Request(
        {body: {foo: 'bar', profileIds: ['test']}},
        {token: {userId: 'admin', _id: 'admin'}, user: {_id: 'admin'}});

      return should(authController.updateSelf(r))
        .rejectedWith(BadRequestError, {
          id: 'api.assert.forbidden_argument',
          message: 'The argument "body.profileIds" is not allowed by this API action.'
        });
    });

    it('should reject an error if _id is specified in the body', () => {
      const r = new Request(
        {body: {foo: 'bar', _id: 'test'}},
        {token: {userId: 'admin', _id: 'admin'}, user: {_id: 'admin'}});

      return should(authController.updateSelf(r))
        .rejectedWith(BadRequestError, {
          id: 'api.assert.forbidden_argument',
          message: 'The argument "body._id" is not allowed by this API action.'
        });
    });

    it('should reject an error if current user is anonymous', () => {
      const r = new Request(
        { body: {foo: 'bar'} },
        { token: {userId: '-1'}, user: {_id: '-1'} });

      return should(authController.updateSelf(r)).rejectedWith(
        UnauthorizedError,
        {id: 'security.rights.unauthorized'});
    });
  });

  describe('#getMyRights', () => {
    const req = new Request({body: {}}, {token: {userId: 'test'}, user: {
      _id: 'test',
      getRights: () => {
        return Bluebird.resolve({
          rights1: {controller: 'read', action: 'get', index: 'foo', collection: 'bar', value: 'allowed'},
          rights2: {controller: 'write', action: 'delete', index: '*', collection: '*', value: 'conditional'}
        });
      }
    }});

    it('should be able to get current user\'s rights', () => {
      return authController.getMyRights(req)
        .then(response => {
          should(response).be.instanceof(Object);
          should(response.hits).be.an.Array();
          should(response.hits).length(2);

          let filteredItem = response.hits.filter(item => {
            return item.controller === 'read' &&
              item.action === 'get' &&
              item.index === 'foo' &&
              item.collection === 'bar';
          });
          should(filteredItem).length(1);
          should(filteredItem[0].value).be.equal('allowed');

          filteredItem = response.hits.filter(item => {
            return item.controller === 'write' &&
              item.action === 'delete' &&
              item.index === '*' &&
              item.collection === '*';
          });
          should(filteredItem).length(1);
          should(filteredItem[0].value).be.equal('conditional');
        });
    });
  });

  describe('#getAuthenticationStrategies', () => {
    it('should return a valid response', () => {
      should(kuzzle.pluginsManager.listStrategies).be.a.Function();

      return authController.getStrategies()
        .then(result => {
          should(kuzzle.pluginsManager.listStrategies).calledOnce();
          should(result).be.instanceof(Array).of.length(0);
        });
    });
  });

  describe('Credentials', () => {
    describe('#createMyCredentials', () => {
      it('should call the plugin create method', () => {
        const methodStub = sinon.stub().returns(Promise.resolve({foo: 'bar'}));
        request = new Request({
          controller: 'security',
          action: 'createCredentials',
          strategy: 'someStrategy',
          body: {
            some: 'credentials'
          }
        }, {
          user: {
            _id: 'someUserId'
          }
        });
        kuzzle.pluginsManager.listStrategies.returns(['someStrategy']);
        kuzzle.pluginsManager.getStrategyMethod.returns(methodStub);

        return authController.createMyCredentials(request)
          .then(result => {
            should(result).be.deepEqual({foo: 'bar'});
            should(kuzzle.pluginsManager.getStrategyMethod).be.calledTwice();
            should(kuzzle.pluginsManager.getStrategyMethod.firstCall.args[0]).be.eql('someStrategy');
            should(kuzzle.pluginsManager.getStrategyMethod.firstCall.args[1]).be.eql('create');
            should(kuzzle.pluginsManager.getStrategyMethod.secondCall.args[0]).be.eql('someStrategy');
            should(kuzzle.pluginsManager.getStrategyMethod.secondCall.args[1]).be.eql('validate');
            should(methodStub).be.calledTwice();
            should(methodStub.firstCall.args[0]).be.eql(request);
            should(methodStub.firstCall.args[1]).be.deepEqual({some: 'credentials'});
            should(methodStub.firstCall.args[2]).be.eql('someUserId');
            should(methodStub.firstCall.args[3]).be.eql('someStrategy');
            should(methodStub.secondCall.args[0]).be.eql(request);
            should(methodStub.secondCall.args[1]).be.deepEqual({some: 'credentials'});
            should(methodStub.secondCall.args[2]).be.eql('someUserId');
            should(methodStub.secondCall.args[3]).be.eql('someStrategy');
          });
      });

      it('should throw a PluginImplementationError if a non-KuzzleError is received', () => {
        request = new Request({
          controller: 'security',
          action: 'createCredentials',
          strategy: 'someStrategy',
          body: {
            some: 'credentials'
          }
        }, {
          user: {
            _id: 'someUserId'
          }
        });

        kuzzle.pluginsManager.listStrategies.returns(['someStrategy']);
        kuzzle.pluginsManager.getStrategyMethod.returns(() => Bluebird.reject(new Error('foo')));

        return should(authController.createMyCredentials(request)).be.rejectedWith(PluginImplementationError);
      });
    });

    describe('#updateMyCredentials', () => {
      it('should call the plugin update method', () => {
        const methodStub = sinon.stub().returns(Promise.resolve({foo: 'bar'}));
        request = new Request({
          controller: 'security',
          action: 'createCredentials',
          strategy: 'someStrategy',
          body: {
            some: 'credentials'
          }
        }, {
          user: {
            _id: 'someUserId'
          }
        });
        kuzzle.pluginsManager.listStrategies.returns(['someStrategy']);
        kuzzle.pluginsManager.getStrategyMethod.returns(methodStub);

        return authController.updateMyCredentials(request)
          .then(result => {
            should(result).be.deepEqual({foo: 'bar'});
            should(kuzzle.pluginsManager.getStrategyMethod).be.calledTwice();
            should(kuzzle.pluginsManager.getStrategyMethod.firstCall.args[0]).be.eql('someStrategy');
            should(kuzzle.pluginsManager.getStrategyMethod.firstCall.args[1]).be.eql('update');
            should(kuzzle.pluginsManager.getStrategyMethod.secondCall.args[0]).be.eql('someStrategy');
            should(kuzzle.pluginsManager.getStrategyMethod.secondCall.args[1]).be.eql('validate');
            should(methodStub).be.calledTwice();
            should(methodStub.firstCall.args[0]).be.eql(request);
            should(methodStub.firstCall.args[1]).be.deepEqual({some: 'credentials'});
            should(methodStub.firstCall.args[2]).be.eql('someUserId');
            should(methodStub.firstCall.args[3]).be.eql('someStrategy');
            should(methodStub.secondCall.args[0]).be.eql(request);
            should(methodStub.secondCall.args[1]).be.deepEqual({some: 'credentials'});
            should(methodStub.secondCall.args[2]).be.eql('someUserId');
            should(methodStub.secondCall.args[3]).be.eql('someStrategy');
          });
      });

      it('should throw a PluginImplementationError if a non-KuzzleError is thrown', () => {
        request = new Request({
          controller: 'security',
          action: 'createCredentials',
          strategy: 'someStrategy',
          body: {
            some: 'credentials'
          }
        }, {
          user: {
            _id: 'someUserId'
          }
        });
        kuzzle.pluginsManager.listStrategies.returns(['someStrategy']);
        kuzzle.pluginsManager.getStrategyMethod.returns(() => Bluebird.reject(new Error('foo')));

        return should(authController.updateMyCredentials(request)).be.rejectedWith(PluginImplementationError);
      });
    });

    describe('#credentialsExist', () => {
      it('should call the plugin exists method', () => {
        const methodStub = sinon.stub().returns(Promise.resolve({foo: 'bar'}));
        request = new Request({
          controller: 'security',
          action: 'hasCredentials',
          strategy: 'someStrategy'
        }, {
          user: {
            _id: 'someUserId'
          }
        });
        kuzzle.pluginsManager.listStrategies = sinon.stub().returns(['someStrategy']);
        kuzzle.pluginsManager.getStrategyMethod = sinon.stub().returns(methodStub);

        return authController.credentialsExist(request)
          .then(result => {
            should(result).be.deepEqual({foo: 'bar'});
            should(kuzzle.pluginsManager.getStrategyMethod).be.calledOnce();
            should(kuzzle.pluginsManager.getStrategyMethod.firstCall.args[0]).be.eql('someStrategy');
            should(kuzzle.pluginsManager.getStrategyMethod.firstCall.args[1]).be.eql('exists');
            should(methodStub).be.calledOnce();
            should(methodStub.firstCall.args[0]).be.eql(request);
            should(methodStub.firstCall.args[1]).be.eql('someUserId');
            should(methodStub.firstCall.args[2]).be.eql('someStrategy');
          });
      });

      it('should throw a PluginImplementationError if a non-KuzzleError is thrown by a plugin', () => {
        request = new Request({
          controller: 'security',
          action: 'hasCredentials',
          strategy: 'someStrategy'
        }, {
          user: {
            _id: 'someUserId'
          }
        });
        kuzzle.pluginsManager.listStrategies.returns(['someStrategy']);
        kuzzle.pluginsManager.getStrategyMethod.returns(() => Bluebird.reject(new Error('foo')));

        return should(authController.credentialsExist(request)).be.rejectedWith(PluginImplementationError);
      });
    });

    describe('#validateMyCredentials', () => {
      it('should call the plugin validate method', () => {
        const methodStub = sinon.stub().returns(Promise.resolve({foo: 'bar'}));
        request = new Request({
          controller: 'security',
          action: 'validateCredentials',
          strategy: 'someStrategy',
          body: {
            some: 'credentials'
          }
        }, {
          user: {
            _id: 'someUserId'
          }
        });
        kuzzle.pluginsManager.listStrategies.returns(['someStrategy']);
        kuzzle.pluginsManager.getStrategyMethod.returns(methodStub);

        return authController.validateMyCredentials(request)
          .then(result => {
            should(result).be.deepEqual({foo: 'bar'});
            should(kuzzle.pluginsManager.getStrategyMethod).be.calledOnce();
            should(kuzzle.pluginsManager.getStrategyMethod.firstCall.args[0]).be.eql('someStrategy');
            should(kuzzle.pluginsManager.getStrategyMethod.firstCall.args[1]).be.eql('validate');
            should(methodStub).be.calledOnce();
            should(methodStub.firstCall.args[0]).be.eql(request);
            should(methodStub.firstCall.args[1]).be.deepEqual({some: 'credentials'});
            should(methodStub.firstCall.args[2]).be.eql('someUserId');
            should(methodStub.firstCall.args[3]).be.eql('someStrategy');
          });
      });

      it('should throw a PluginImplementationError if a non-KuzzleError is thrown by a plugin', () => {
        request = new Request({
          controller: 'security',
          action: 'validateCredentials',
          strategy: 'someStrategy',
          body: {
            some: 'credentials'
          }
        }, {
          user: {
            _id: 'someUserId'
          }
        });

        kuzzle.pluginsManager.listStrategies.returns(['someStrategy']);
        kuzzle.pluginsManager.getStrategyMethod.returns(() => Bluebird.reject(new Error('foo')));

        return should(authController.validateMyCredentials(request)).be.rejectedWith(PluginImplementationError);
      });
    });

    describe('#deleteMyCredentials', () => {
      it('should call the plugin delete method', () => {
        const methodStub = sinon.stub().returns(Promise.resolve({foo: 'bar'}));
        request = new Request({
          controller: 'security',
          action: 'deleteCredentials',
          strategy: 'someStrategy'
        }, {
          user: {
            _id: 'someUserId'
          }
        });
        kuzzle.pluginsManager.listStrategies.returns(['someStrategy']);
        kuzzle.pluginsManager.getStrategyMethod.returns(methodStub);

        return authController.deleteMyCredentials(request)
          .then(result => {
            should(result).be.deepEqual({acknowledged: true});
            should(kuzzle.pluginsManager.getStrategyMethod).be.calledOnce();
            should(kuzzle.pluginsManager.getStrategyMethod.firstCall.args[0]).be.eql('someStrategy');
            should(kuzzle.pluginsManager.getStrategyMethod.firstCall.args[1]).be.eql('delete');
            should(methodStub).be.calledOnce();
            should(methodStub.firstCall.args[0]).be.eql(request);
            should(methodStub.firstCall.args[1]).be.eql('someUserId');
            should(methodStub.firstCall.args[2]).be.eql('someStrategy');
          });
      });

      it('should throw a PluginImplementationError if a non-KuzzleError is thrown by a plugin', () => {
        request = new Request({
          controller: 'security',
          action: 'deleteCredentials',
          strategy: 'someStrategy'
        }, {
          user: {
            _id: 'someUserId'
          }
        });

        kuzzle.pluginsManager.listStrategies.returns(['someStrategy']);
        kuzzle.pluginsManager.getStrategyMethod.returns(() => Bluebird.reject(new Error('foo')));

        return should(authController.deleteMyCredentials(request)).be.rejectedWith(PluginImplementationError);
      });
    });

    describe('#getMyCredentials', () => {
      it('should call the plugin getInfo method if it is provided', () => {
        const methodStub = sinon.stub().returns(Promise.resolve({foo: 'bar'}));
        request = new Request({
          controller: 'security',
          action: 'getCredentials',
          strategy: 'someStrategy'
        }, {
          user: {
            _id: 'someUserId'
          }
        });
        kuzzle.pluginsManager.listStrategies.returns(['someStrategy']);
        kuzzle.pluginsManager.hasStrategyMethod.returns(true);
        kuzzle.pluginsManager.getStrategyMethod.returns(methodStub);

        return authController.getMyCredentials(request)
          .then(result => {
            should(result).be.deepEqual({foo: 'bar'});
            should(kuzzle.pluginsManager.hasStrategyMethod).be.calledOnce();
            should(kuzzle.pluginsManager.hasStrategyMethod.firstCall.args[0]).be.eql('someStrategy');
            should(kuzzle.pluginsManager.hasStrategyMethod.firstCall.args[1]).be.eql('getInfo');
            should(kuzzle.pluginsManager.getStrategyMethod).be.calledOnce();
            should(kuzzle.pluginsManager.getStrategyMethod.firstCall.args[0]).be.eql('someStrategy');
            should(kuzzle.pluginsManager.getStrategyMethod.firstCall.args[1]).be.eql('getInfo');
            should(methodStub).be.calledOnce();
            should(methodStub.firstCall.args[0]).be.eql(request);
            should(methodStub.firstCall.args[1]).be.eql('someUserId');
            should(methodStub.firstCall.args[2]).be.eql('someStrategy');
          });
      });

      it('should resolve to an empty object if getInfo method is not provided', () => {
        const methodStub = sinon.stub().returns(Promise.resolve({foo: 'bar'}));
        request = new Request({
          controller: 'security',
          action: 'getCredentials',
          strategy: 'someStrategy'
        }, {
          user: {
            _id: 'someUserId'
          }
        });
        kuzzle.pluginsManager.listStrategies.returns(['someStrategy']);
        kuzzle.pluginsManager.hasStrategyMethod.returns(false);
        kuzzle.pluginsManager.getStrategyMethod.returns(methodStub);

        return authController.getMyCredentials(request)
          .then(result => {
            should(result).be.deepEqual({});
            should(kuzzle.pluginsManager.hasStrategyMethod).be.calledOnce();
            should(kuzzle.pluginsManager.hasStrategyMethod.firstCall.args[0]).be.eql('someStrategy');
            should(kuzzle.pluginsManager.hasStrategyMethod.firstCall.args[1]).be.eql('getInfo');
            should(kuzzle.pluginsManager.getStrategyMethod.callCount).be.eql(0);
          });
      });

      it('should throw a PluginImplementationError if a non-KuzzleError is thrown by a plugin', () => {
        request = new Request({
          controller: 'security',
          action: 'getCredentials',
          strategy: 'someStrategy'
        }, {
          user: {
            _id: 'someUserId'
          }
        });

        kuzzle.pluginsManager.listStrategies.returns(['someStrategy']);
        kuzzle.pluginsManager.hasStrategyMethod.returns(true);
        kuzzle.pluginsManager.getStrategyMethod.returns(() => Bluebird.reject(new Error('foo')));

        return should(authController.getMyCredentials(request)).be.rejectedWith(PluginImplementationError);
      });
    });
  });
});<|MERGE_RESOLUTION|>--- conflicted
+++ resolved
@@ -454,11 +454,7 @@
         null,
         r.input.body,
         {
-<<<<<<< HEAD
-          refresh: 'false',
-=======
           refresh: 'wait_for',
->>>>>>> 54c83672
           retryOnConflict: 10,
           userId: r.context.user._id,
         });
