const
  sinon = require('sinon'),
  should = require('should'),
  rewire = require('rewire'),
<<<<<<< HEAD
  { throw: throwError } = require('../../lib/config/error-codes/throw'),
  Kuzzle = rewire('../../lib/api/kuzzle'),
  {
    errors: { 
      InternalError,
      ExternalServiceError,
      NotFoundError,
      PreconditionError,
      PartialError,
      UnauthorizedError
    }
=======
  errorsManager = require('../../lib/config/error-codes/throw'),
  Kuzzle = rewire('../../lib/api/kuzzle'),
  {
    errors: { InternalError, ExternalServiceError }
>>>>>>> 2c605f9b
  } = require('kuzzle-common-objects'),
  KuzzleMock = require('../mocks/kuzzle.mock');

describe('/lib/api/kuzzle.js', () => {
  let kuzzle;
  const mockedProperties = [
    'entryPoints',
    'funnel',
    'router',
    'indexCache',
    'internalEngine',
    'notifier',
    'gc',
    'pluginsManager',
    'adminController',
    'repositories',
    'services',
    'statistics',
    'validation',
    'emit',
    'vault',
    'janitor',
    'log'
  ];

  beforeEach(() => {
    const mock = new KuzzleMock();
    kuzzle = new Kuzzle();

    mockedProperties.forEach(k => {
      kuzzle[k] = mock[k];
    });
  });

  it('should build a kuzzle server object with emit and listen event', done => {
    kuzzle.on('event', done);
    kuzzle.emit('event');
  });

  describe('#throw', () => {
<<<<<<< HEAD
    
    it('should throw an ExternalServiceError with right name, msg and code', () => {
    
      should(() => throwError('api', 'server', 'elasticsearch_down', '{"status":"red"}'))
=======
    it('should throw an ExternalServiceError with right name, msg and code', () => {

      should(() => errorsManager.throw('api', 'server', 'elasticsearch_down', '{"status":"red"}'))
>>>>>>> 2c605f9b
        .throw(
          ExternalServiceError,
          {
            errorName: 'api-server-elasticsearch_down',
            code: 1,
<<<<<<< HEAD
            message: 'ElasticSearch is down: {"status":"red"}.'
=======
            message: 'ElasticSearch is down: {"status":"red"}'
>>>>>>> 2c605f9b
          }
        );
    });

    it('should throw an InternalError with default name, msg and code', () => {

<<<<<<< HEAD
      should(() => throwError('api', 'server', 'fake_error', '{"status":"error"}'))
=======
      should(() => errorsManager.throw('api', 'server', 'fake_error', '{"status":"error"}'))
>>>>>>> 2c605f9b
        .throw(
          InternalError,
          {
            errorName: 'internal-unexpected-unknown_error',
            code: 1,
            message: 'Unknown error: {"status":"error"}.'
          }
        );
    });
<<<<<<< HEAD

    it('should throw an NotFoundError with default name, msg and code', () => {
      should(() => throwError('api', 'admin', 'database_not_found', 'fake_database'))
        .throw(
          NotFoundError,
          {
            errorName: 'api-admin-database_not_found',
            code: 1,
            message: 'Database fake_database not found.'
          }
        );
    });

    it('should throw a PreconditionError with default name, msg and code', () => {
      should(() => throwError('api', 'admin', 'action_locked', 'Kuzzle is already shutting down'))
        .throw(
          PreconditionError,
          {
            errorName: 'api-admin-action_locked',
            code: 2,
            message: 'Lock action error: Kuzzle is already shutting down.'
          }
        );
    });

    it('should throw an UnauthorizedError with default name, msg and code', () => {
      should(() => throwError('api', 'auth', 'invalid_token'))
        .throw(
          UnauthorizedError,
          {
            errorName: 'api-auth-invalid_token',
            code: 2,
            message: 'Invalid token.'
          }
        );
    });

    it('should throw a PartialError with default name, msg and code', () => {
      should(() => throwError('api', 'bulk', 'document_creations_failed', ['foo', 'bar']))
        .throw(
          PartialError,
          {
            errorName: 'api-bulk-document_creations_failed',
            errors: ['foo', 'bar'],
            code: 1,
            message: 'Some document creations failed: foo,bar.'
          }
        );
    });
=======
>>>>>>> 2c605f9b
  });

  describe('#start', () => {
    it('should init the components in proper order', () => {
      const params = {
        mappings: {},
        fixtures: {},
        securities: {}
      };

      return kuzzle.start(params)
        .then(() => {
          sinon.assert.callOrder(
            kuzzle.internalEngine.init,
            kuzzle.internalEngine.bootstrap.all,
            kuzzle.vault.prepareCrypto,
            kuzzle.vault.init,
            kuzzle.services.init,
            kuzzle.validation.init,
            kuzzle.indexCache.init,
            kuzzle.repositories.init,
            kuzzle.funnel.init,
            kuzzle.janitor.loadMappings,
            kuzzle.janitor.loadFixtures,
            kuzzle.pluginsManager.init,
            kuzzle.pluginsManager.run,
            kuzzle.log.info, // services init
            kuzzle.log.info, // load securities
            kuzzle.janitor.loadSecurities,
            kuzzle.funnel.loadPluginControllers,
            kuzzle.router.init,
            kuzzle.statistics.init,
            kuzzle.validation.curateSpecification,
            kuzzle.entryPoints.init,
            kuzzle.emit // core:kuzzleStart
          );
        });
    });

    it('should call vault with params from the CLI', () => {
      const params = {
        vaultKey: 'the spoon does not exists',
        secretsFile: 'config/secrets.json'
      };

      return kuzzle.start(params)
        .then(() => {
          should(kuzzle.vault.prepareCrypto).be.calledWith('the spoon does not exists');
          should(kuzzle.vault.init).be.calledWith('config/secrets.json');
        });
    });

    it('should start all services and register errors handlers if enabled on kuzzle.start', () => {
      let
        mock,
        processExitSpy = sinon.spy(),
        processOnSpy = sinon.spy(),
        processRemoveAllListenersSpy = sinon.spy();

      return Kuzzle.__with__({
        process: {
          exit: processExitSpy,
          on: processOnSpy,
          emit: sinon.stub(),
          removeAllListeners: processRemoveAllListenersSpy
        }
      })(() => {
        mock = new KuzzleMock();
        kuzzle = new Kuzzle();

        mockedProperties.forEach(k => {
          kuzzle[k] = mock[k];
        });

        kuzzle.config.dump.enabled = true;

        return kuzzle.start();
      })
        .then(() => {
          should(processRemoveAllListenersSpy.getCall(0).args[0]).be.exactly('unhandledRejection');
          should(processOnSpy.getCall(0).args[0]).be.exactly('unhandledRejection');

          should(processRemoveAllListenersSpy.getCall(1).args[0]).be.exactly('uncaughtException');
          should(processOnSpy.getCall(1).args[0]).be.exactly('uncaughtException');

          should(processRemoveAllListenersSpy.getCall(2).args[0]).be.exactly('SIGQUIT');
          should(processOnSpy.getCall(2).args[0]).be.exactly('SIGQUIT');

          should(processRemoveAllListenersSpy.getCall(3).args[0]).be.exactly('SIGABRT');
          should(processOnSpy.getCall(3).args[0]).be.exactly('SIGABRT');

          should(processRemoveAllListenersSpy.getCall(4).args[0]).be.exactly('SIGTRAP');
          should(processOnSpy.getCall(4).args[0]).be.exactly('SIGTRAP');

          should(processRemoveAllListenersSpy.getCall(5).args[0]).be.exactly('SIGINT');
          should(processOnSpy.getCall(5).args[0]).be.exactly('SIGINT');

          should(processRemoveAllListenersSpy.getCall(6).args[0]).be.exactly('SIGTERM');
          should(processOnSpy.getCall(6).args[0]).be.exactly('SIGTERM');
        });
    });

    it('should not start if it fails initializing its internal storage', () => {
      const error = new Error('error');

      kuzzle.internalEngine.init.rejects(error);

      return should(kuzzle.start()).be.rejectedWith(error)
        .then(() => {
          should(kuzzle.internalEngine.bootstrap.all).not.be.called();
          should(kuzzle.validation.init).not.be.called();
          should(kuzzle.pluginsManager.init).not.be.called();
          should(kuzzle.pluginsManager.run).not.be.called();
          should(kuzzle.services.init).not.be.called();
          should(kuzzle.indexCache.init).not.be.called();
          should(kuzzle.funnel.init).not.be.called();
          should(kuzzle.router.init).not.be.called();
          should(kuzzle.statistics.init).not.be.called();
          should(kuzzle.entryPoints.init).not.be.called();
          should(kuzzle.repositories.init).not.be.called();
          should(kuzzle.log.error).be.called();
        });
    });
  });
});<|MERGE_RESOLUTION|>--- conflicted
+++ resolved
@@ -2,7 +2,6 @@
   sinon = require('sinon'),
   should = require('should'),
   rewire = require('rewire'),
-<<<<<<< HEAD
   { throw: throwError } = require('../../lib/config/error-codes/throw'),
   Kuzzle = rewire('../../lib/api/kuzzle'),
   {
@@ -14,12 +13,10 @@
       PartialError,
       UnauthorizedError
     }
-=======
   errorsManager = require('../../lib/config/error-codes/throw'),
   Kuzzle = rewire('../../lib/api/kuzzle'),
   {
     errors: { InternalError, ExternalServiceError }
->>>>>>> 2c605f9b
   } = require('kuzzle-common-objects'),
   KuzzleMock = require('../mocks/kuzzle.mock');
 
@@ -60,37 +57,22 @@
   });
 
   describe('#throw', () => {
-<<<<<<< HEAD
-    
     it('should throw an ExternalServiceError with right name, msg and code', () => {
-    
-      should(() => throwError('api', 'server', 'elasticsearch_down', '{"status":"red"}'))
-=======
-    it('should throw an ExternalServiceError with right name, msg and code', () => {
 
       should(() => errorsManager.throw('api', 'server', 'elasticsearch_down', '{"status":"red"}'))
->>>>>>> 2c605f9b
         .throw(
           ExternalServiceError,
           {
             errorName: 'api-server-elasticsearch_down',
             code: 1,
-<<<<<<< HEAD
             message: 'ElasticSearch is down: {"status":"red"}.'
-=======
-            message: 'ElasticSearch is down: {"status":"red"}'
->>>>>>> 2c605f9b
           }
         );
     });
 
     it('should throw an InternalError with default name, msg and code', () => {
 
-<<<<<<< HEAD
-      should(() => throwError('api', 'server', 'fake_error', '{"status":"error"}'))
-=======
       should(() => errorsManager.throw('api', 'server', 'fake_error', '{"status":"error"}'))
->>>>>>> 2c605f9b
         .throw(
           InternalError,
           {
@@ -100,7 +82,6 @@
           }
         );
     });
-<<<<<<< HEAD
 
     it('should throw an NotFoundError with default name, msg and code', () => {
       should(() => throwError('api', 'admin', 'database_not_found', 'fake_database'))
@@ -150,8 +131,6 @@
           }
         );
     });
-=======
->>>>>>> 2c605f9b
   });
 
   describe('#start', () => {
