const
  should = require('should'),
  BulkController = require('../../../lib/api/controllers/bulkController'),
  {
    Request,
    errors: { PartialError }
  } = require('kuzzle-common-objects'),
  KuzzleMock = require('../../mocks/kuzzle.mock'),
  mockAssertions = require('../../mocks/mockAssertions'),
  BaseController = require('../../../lib/api/controllers/baseController');

xdescribe('Test the bulk controller', () => {
  let
    controller,
    kuzzle,
    index,
    collection,
    request;

  beforeEach(() => {
    collection = 'yellow-taxi';

    index = 'nyc-open-data';

    request = new Request({
      controller: 'bulk',
      collection,
      index
    });

    kuzzle = new KuzzleMock();

<<<<<<< HEAD
    controller = mockAssertions(new BulkController(kuzzle));
=======
    storageEngine = kuzzle.services.publicStorage;

    controller = new BulkController(kuzzle);
>>>>>>> 7e10e191
  });

  describe('#constructor', () => {
    it('should inherit the base constructor', () => {
      should(controller).instanceOf(BaseController);
    });
  });

  describe('#import', () => {
    let bulkData;

    beforeEach(() => {
      bulkData = ['fake', 'data'];

      request.input.action = 'bulk';

      request.input.body = { bulkData };

      controller.publicStorage.import.resolves({
        items: ['fake', 'data'],
        errors: []
      });
    });

    it('should trigger the proper methods and resolve to a valid response', async () => {
      const response = await controller.import(request);

      should(controller.publicStorage.import)
        .be.calledWith(index, collection, bulkData, { refresh: 'false', userId: null });

      should(response).match({
        items: ['fake', 'data'],
        errors: false
      });
    });

    it('should handle partial errors', async () => {
      controller.publicStorage.import.resolves({
        items: [],
        errors: ['fake', 'data']
      });

      const response = await controller.import(request);

      should(response).match({
        items: ['fake', 'data'],
        errors: true
      });
      should(request.status).be.eql(206);
      should(request.error).be.instanceOf(PartialError);
    });
  });

  describe('#write', () => {
    let
      content,
      id;

    beforeEach(() => {
      id = 'tolkien';
      content = { name: 'Feanor', silmarils: 3 };

      request.input.action = 'write';
      request.input.body = content;
      request.input.resource._id = id;

      controller.publicStorage.createOrReplace.resolves({
        _id: id,
        _version: 1,
        _source: content,
        result: 'created'
      });
    });

    it('should createOrReplace the document without injecting meta', async () => {
      const response = await controller.write(request);

      should(kuzzle.notifier.notifyDocumentCreate).not.be.called();
      should(kuzzle.notifier.notifyDocumentReplace).not.be.called();
      should(controller.publicStorage.createOrReplace).be.calledWith(
        index,
        collection,
        id,
        content,
        { refresh: 'false', injectKuzzleMeta: false});

      should(response).match({
        _id: id,
        _version: 1,
        _source: content
      });
    });

    it('should notify if its specified', async () => {
      request.input.args.notify = true;

      await controller.write(request);

      should(kuzzle.notifier.notifyDocumentReplace).be.called();
    });
  });

  describe('#mWrite', () => {
    let
      documents,
      mCreateOrReplaceResult;

    beforeEach(() => {
      documents = [
        { name: 'Maedhros' },
        { name: 'Maglor' },
        { name: 'Celegorm' },
        { name: 'Caranthis' },
        { name: 'Curufin' },
        { name: 'Amrod' },
        { name: 'Amras' }
      ];

      request.input.action = 'write';
      request.input.body = { documents };

      mCreateOrReplaceResult = [
        { _id: 'maed', _source: { name: 'Maedhros' }, _version: 1, created: true },
        { _id: 'magl', _source: { name: 'Maglor' }, _version: 1, created: true }
      ];

      controller.publicStorage.mCreateOrReplace.resolves({
        items: mCreateOrReplaceResult,
        errors: []
      });
    });

    it('should mCreateOrReplace the document without injecting meta', async () => {
      const response = await controller.mWrite(request);

      should(kuzzle.notifier.notifyDocumentMChanges).not.be.called();
      should(controller.publicStorage.mCreateOrReplace).be.calledWith(
        index,
        collection,
        documents,
        { refresh: 'false', injectKuzzleMeta: false });

      should(response).match({
        hits: [
          { _id: 'maed', _source: { name: 'Maedhros' }, _version: 1 },
          { _id: 'magl', _source: { name: 'Maglor' }, _version: 1 }
        ],
        total: 2
      });
    });

    it('should notify if its specified', async () => {
      request.input.args.notify = true;

      await controller.mWrite(request);

      should(kuzzle.notifier.notifyDocumentMChanges).be.calledWith(
        request, mCreateOrReplaceResult, true);
    });
  });
});<|MERGE_RESOLUTION|>--- conflicted
+++ resolved
@@ -30,13 +30,7 @@
 
     kuzzle = new KuzzleMock();
 
-<<<<<<< HEAD
     controller = mockAssertions(new BulkController(kuzzle));
-=======
-    storageEngine = kuzzle.services.publicStorage;
-
-    controller = new BulkController(kuzzle);
->>>>>>> 7e10e191
   });
 
   describe('#constructor', () => {
