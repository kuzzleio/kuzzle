const
  should = require('should'),
  sinon = require('sinon'),
  KuzzleMock = require('../../mocks/kuzzle.mock'),
  RealtimeController = require('../../../lib/api/controllers/realtimeController'),
  {
    Request,
    errors: { BadRequestError }
  } = require('kuzzle-common-objects'),
  { NativeController } = require('../../../lib/api/controllers/baseController');

describe('RealtimeController', () => {
  let
    kuzzle,
    request,
    realtimeController,
    foo = {foo: 'bar'};

  beforeEach(() => {
    kuzzle = new KuzzleMock();
    realtimeController = new RealtimeController(kuzzle);
    request = new Request({
      index: 'test',
      collection: 'collection',
      controller: 'realtime',
      body: {}
    }, {user: {_id: '42'}});

    kuzzle.repositories.user.anonymous = sinon.stub();
  });

  describe('#constructor', () => {
    it('should inherit the base constructor', () => {
      should(realtimeController).instanceOf(NativeController);
    });
  });

  describe('#subscribe', () => {
    it('should throw an error if index is not provided',() => {
      request.input.resource.index = null;

      should(() => realtimeController.subscribe(request))
<<<<<<< HEAD
        .throw(BadRequestError, { errorName: 'api.assert.missing_argument' });
=======
        .throw(BadRequestError, { id: 'api.assert.missing_argument' });
>>>>>>> 5fba725c
    });

    it('should throw an error if collection is not provided',() => {
      request.input.resource.collection = null;

      should(() => realtimeController.subscribe(request))
<<<<<<< HEAD
        .throw(BadRequestError, { errorName: 'api.assert.missing_argument' });
=======
        .throw(BadRequestError, { id: 'api.assert.missing_argument' });
>>>>>>> 5fba725c
    });

    it('should throw an error if body is not provided',() => {
      request.input.body = null;

      should(() => realtimeController.subscribe(request))
<<<<<<< HEAD
        .throw(BadRequestError, { errorName: 'api.assert.body_required' });
=======
        .throw(BadRequestError, { id: 'api.assert.body_required' });
>>>>>>> 5fba725c
    });

    it('should call the proper hotelClerk method',() => {
      return realtimeController.subscribe(request)
        .then(result => {
          should(result).be.match(foo);
          should(kuzzle.hotelClerk.addSubscription).be.calledOnce();
          should(kuzzle.hotelClerk.addSubscription).be.calledWith(request);
        });
    });

    it('should return nothing if the connection is dead', () => {
      // the check is actually done in the hotelclerk and returns undefined if so
      kuzzle.hotelClerk.addSubscription.resolves();

      return realtimeController.subscribe(request)
        .then(result => {
          should(result).be.undefined();
        });
    });
  });

  describe('#join', () => {
    it('should throw an error if body is not provided',() => {
      request.input.body = null;

      return should(() => realtimeController.join(request))
<<<<<<< HEAD
        .throw(BadRequestError, { errorName: 'api.assert.body_required' });
=======
        .throw(BadRequestError, { id: 'api.assert.body_required' });
>>>>>>> 5fba725c
    });

    it('should throw an error if roomId is not provided',() => {
      return should(() => realtimeController.join(request))
<<<<<<< HEAD
        .throw(BadRequestError, { errorName: 'api.assert.missing_argument' });
=======
        .throw(BadRequestError, { id: 'api.assert.missing_argument' });
>>>>>>> 5fba725c
    });

    it('should call the proper hotelClerk method',() => {
      request.input.body.roomId = 'foo';

      return realtimeController.join(request)
        .then(result => {
          should(result).be.match(foo);
          should(kuzzle.hotelClerk.join).be.calledOnce();
          should(kuzzle.hotelClerk.join).be.calledWith(request);
        });
    });

    it('should return nothing if the connection is dead', () => {
      // the check is actually done in the hotelclerk and returns undefined if so
      kuzzle.hotelClerk.addSubscription.resolves();

      return realtimeController.subscribe(request)
        .then(result => {
          should(result).be.undefined();
        });
    });
  });

  describe('#unsubscribe', () => {
    it('should throw an error if body is not provided',() => {
      request.input.body = null;

      should(() => {
        realtimeController.unsubscribe(request);
<<<<<<< HEAD
      }).throw(BadRequestError, { errorName: 'api.assert.body_required' });
=======
      }).throw(BadRequestError, { id: 'api.assert.body_required' });
>>>>>>> 5fba725c
    });

    it('should throw an error if roomId is not provided',() => {
      should(() => {
        realtimeController.unsubscribe(request);
<<<<<<< HEAD
      }).throw(BadRequestError, { errorName: 'api.assert.missing_argument' });
=======
      }).throw(BadRequestError, { id: 'api.assert.missing_argument' });
>>>>>>> 5fba725c
    });

    it('should call the proper hotelClerk method',() => {
      request.input.body.roomId = 'foo';

      return realtimeController.unsubscribe(request)
        .then(result => {
          should(result).be.match(foo);
          should(kuzzle.hotelClerk.removeSubscription).be.calledOnce();
          should(kuzzle.hotelClerk.removeSubscription).be.calledWith(request);
        });
    });
  });

  describe('#count', () => {
    it('should throw an error if body is not provided',() => {
      request.input.body = null;

      should(() => {
        realtimeController.count(request);
<<<<<<< HEAD
      }).throw(BadRequestError, { errorName: 'api.assert.body_required' });
=======
      }).throw(BadRequestError, { id: 'api.assert.body_required' });
>>>>>>> 5fba725c
    });

    it('should throw an error if roomId is not provided',() => {
      should(() => {
        realtimeController.count(request);
<<<<<<< HEAD
      }).throw(BadRequestError, { errorName: 'api.assert.missing_argument' });
=======
      }).throw(BadRequestError, { id: 'api.assert.missing_argument' });
>>>>>>> 5fba725c
    });

    it('should call the proper hotelClerk method',() => {
      request.input.body.roomId = 'foo';

      return realtimeController.count(request)
        .then(result => {
          should(result).be.match(foo);
          should(kuzzle.hotelClerk.countSubscription).be.calledOnce();
          should(kuzzle.hotelClerk.countSubscription).be.calledWith(request);
        });
    });
  });

  describe('#list', () => {
    it('should call the proper hotelClerk method',() => {
      kuzzle.repositories.user.anonymous.returns({_id: '-1'});

      return realtimeController.list(request)
        .then(result => {
          should(result).be.match(foo);
          should(kuzzle.hotelClerk.listSubscriptions).be.calledOnce();
          should(kuzzle.hotelClerk.listSubscriptions).be.calledWith(request);
        });
    });
  });

  describe('#publish', () => {
    it('should resolve to a valid response', () => {
      request.input.resource.index = '%test';
      request.input.resource.collection = 'test-collection';

      return realtimeController.publish(request)
        .then(response => {
          try {
            should(kuzzle.validation.validate).be.calledOnce();

            should(kuzzle.notifier.publish).be.calledOnce();
            should(kuzzle.notifier.publish).be.calledWith(request);

            should(response).match({published: true});

            return Promise.resolve();
          }
          catch(error) {
            return Promise.reject(error);
          }
        });
    });

    it('should add basic metadata to body', () => {
      request.input.resource.index = '%test';
      request.input.resource.collection = 'test-collection';

      return realtimeController.publish(request)
        .then(() => {
          should(kuzzle.notifier.publish).be.calledOnce();

          const req = kuzzle.notifier.publish.getCall(0).args[0];
          should(req.input.body._kuzzle_info).be.instanceof(Object);
          should(req.input.body._kuzzle_info.author).be.eql('42');
          should(req.input.body._kuzzle_info.createdAt).be.approximately(Date.now(), 100);
        });
    });
  });
});<|MERGE_RESOLUTION|>--- conflicted
+++ resolved
@@ -40,33 +40,21 @@
       request.input.resource.index = null;
 
       should(() => realtimeController.subscribe(request))
-<<<<<<< HEAD
-        .throw(BadRequestError, { errorName: 'api.assert.missing_argument' });
-=======
         .throw(BadRequestError, { id: 'api.assert.missing_argument' });
->>>>>>> 5fba725c
     });
 
     it('should throw an error if collection is not provided',() => {
       request.input.resource.collection = null;
 
       should(() => realtimeController.subscribe(request))
-<<<<<<< HEAD
-        .throw(BadRequestError, { errorName: 'api.assert.missing_argument' });
-=======
         .throw(BadRequestError, { id: 'api.assert.missing_argument' });
->>>>>>> 5fba725c
     });
 
     it('should throw an error if body is not provided',() => {
       request.input.body = null;
 
       should(() => realtimeController.subscribe(request))
-<<<<<<< HEAD
-        .throw(BadRequestError, { errorName: 'api.assert.body_required' });
-=======
         .throw(BadRequestError, { id: 'api.assert.body_required' });
->>>>>>> 5fba725c
     });
 
     it('should call the proper hotelClerk method',() => {
@@ -94,20 +82,12 @@
       request.input.body = null;
 
       return should(() => realtimeController.join(request))
-<<<<<<< HEAD
-        .throw(BadRequestError, { errorName: 'api.assert.body_required' });
-=======
         .throw(BadRequestError, { id: 'api.assert.body_required' });
->>>>>>> 5fba725c
     });
 
     it('should throw an error if roomId is not provided',() => {
       return should(() => realtimeController.join(request))
-<<<<<<< HEAD
-        .throw(BadRequestError, { errorName: 'api.assert.missing_argument' });
-=======
         .throw(BadRequestError, { id: 'api.assert.missing_argument' });
->>>>>>> 5fba725c
     });
 
     it('should call the proper hotelClerk method',() => {
@@ -138,21 +118,13 @@
 
       should(() => {
         realtimeController.unsubscribe(request);
-<<<<<<< HEAD
-      }).throw(BadRequestError, { errorName: 'api.assert.body_required' });
-=======
       }).throw(BadRequestError, { id: 'api.assert.body_required' });
->>>>>>> 5fba725c
     });
 
     it('should throw an error if roomId is not provided',() => {
       should(() => {
         realtimeController.unsubscribe(request);
-<<<<<<< HEAD
-      }).throw(BadRequestError, { errorName: 'api.assert.missing_argument' });
-=======
       }).throw(BadRequestError, { id: 'api.assert.missing_argument' });
->>>>>>> 5fba725c
     });
 
     it('should call the proper hotelClerk method',() => {
@@ -173,21 +145,13 @@
 
       should(() => {
         realtimeController.count(request);
-<<<<<<< HEAD
-      }).throw(BadRequestError, { errorName: 'api.assert.body_required' });
-=======
       }).throw(BadRequestError, { id: 'api.assert.body_required' });
->>>>>>> 5fba725c
     });
 
     it('should throw an error if roomId is not provided',() => {
       should(() => {
         realtimeController.count(request);
-<<<<<<< HEAD
-      }).throw(BadRequestError, { errorName: 'api.assert.missing_argument' });
-=======
       }).throw(BadRequestError, { id: 'api.assert.missing_argument' });
->>>>>>> 5fba725c
     });
 
     it('should call the proper hotelClerk method',() => {
