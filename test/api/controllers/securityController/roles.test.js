--- conflicted
+++ resolved
@@ -63,11 +63,7 @@
         .then(response => {
           should(kuzzle.internalIndex.getMapping)
             .be.calledOnce()
-<<<<<<< HEAD
             .be.calledWith('roles');
-=======
-            .be.calledWith(kuzzle.internalIndex.index, 'roles');
->>>>>>> 7e10e191
 
           should(response).be.instanceof(Object);
           should(response).match({ mapping: { foo: 'bar' } });
