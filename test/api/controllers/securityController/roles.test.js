--- conflicted
+++ resolved
@@ -36,11 +36,7 @@
     it('should throw a BadRequestError if the body is missing', () => {
       return should(() => {
         securityController.updateRoleMapping(request);
-<<<<<<< HEAD
-      }).throw(BadRequestError, { errorName: 'api.assert.body_required' });
-=======
       }).throw(BadRequestError, { id: 'api.assert.body_required' });
->>>>>>> 5fba725c
     });
 
     it('should update the role mapping', () => {
@@ -142,11 +138,7 @@
     it('should throw an error if no ids is provided', () => {
       return should(() => {
         securityController.mGetRoles(new Request({body: {}}));
-<<<<<<< HEAD
-      }).throw(BadRequestError, { errorName: 'api.assert.missing_argument' });
-=======
       }).throw(BadRequestError, { id: 'api.assert.missing_argument' });
->>>>>>> 5fba725c
     });
 
     it('should reject an error if loading roles fails', () => {
@@ -195,11 +187,7 @@
       request.input.args.size = 10;
 
       return should(() => securityController.searchRoles(request))
-<<<<<<< HEAD
-        .throw(SizeLimitError, { errorName: 'services.storage.get_limit_exceeded' });
-=======
         .throw(SizeLimitError, { id: 'services.storage.get_limit_exceeded' });
->>>>>>> 5fba725c
     });
 
     it('should reject an error in case of error', () => {
@@ -231,11 +219,7 @@
     it('should throw an error if no id is given', () => {
       return should(() => {
         securityController.updateRole(new Request({body: {}}));
-<<<<<<< HEAD
-      }).throw(BadRequestError, { errorName: 'api.assert.missing_argument' });
-=======
       }).throw(BadRequestError, { id: 'api.assert.missing_argument' });
->>>>>>> 5fba725c
     });
 
     it('should reject the promise if the role cannot be found in the database', () => {
