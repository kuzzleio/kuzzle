'use strict';

const
  rewire = require('rewire'),
  Bluebird = require('bluebird'),
  should = require('should'),
  sinon = require('sinon'),
  KuzzleMock = require('../../../mocks/kuzzle.mock'),
  {
    Request,
    errors: {
      BadRequestError,
      NotFoundError,
      PluginImplementationError,
      SizeLimitError,
      PreconditionError,
      InternalError: KuzzleInternalError
    }
  } = require('kuzzle-common-objects'),
  SecurityController = rewire('../../../../lib/api/controllers/securityController');

xdescribe('Test: security controller - users', () => {
  let
    kuzzle,
    request,
    securityController;

  beforeEach(() => {
    kuzzle = new KuzzleMock();
    securityController = new SecurityController(kuzzle);
    request = new Request({controller: 'security'});
    kuzzle.internalIndex.getMapping.resolves({internalIndex: {mappings: {users: {properties: {}}}}});
    kuzzle.internalIndex.get.resolves({});
  });

  describe('#updateUserMapping', () => {
    const foo = {foo: 'bar'};

    it('should throw a BadRequestError if the body is missing', () => {
      return should(() => {
        securityController.updateUserMapping(request);
      }).throw(BadRequestError);
    });

    it('should update the user mapping', () => {
      request.input.body = foo;
      kuzzle.internalIndex.updateMapping.resolves(foo);

      return securityController.updateUserMapping(request)
        .then(response => {
          should(kuzzle.internalIndex.updateMapping)
            .be.calledOnce()
            .be.calledWith('users', request.input.body);

          should(response).be.instanceof(Object);
          should(response).match(foo);
        });
    });
  });

  describe('#getUserMapping', () => {
    it('should fulfill with a response object', () => {
      kuzzle.internalIndex.getMapping.resolves({ properties: { foo: 'bar' } });

      return securityController.getUserMapping(request)
        .then(response => {
          should(kuzzle.internalIndex.getMapping)
            .be.calledOnce()
<<<<<<< HEAD
            .be.calledWith('users');
=======
            .be.calledWith(kuzzle.internalIndex.index, 'users');
>>>>>>> 7e10e191

          should(response).be.instanceof(Object);
          should(response).match({ mapping: { foo: 'bar' } });
        });
    });
  });

  describe('#getUser', () => {
    it('should throw an error if no id is given', () => {
      return should(() => {
        securityController.getUser(new Request({}));
      }).throw(BadRequestError);
    });

    it('should reject with NotFoundError when the user is not found', () => {
      kuzzle.repositories.user.load.resolves(null);

      return should(securityController.getUser(new Request({_id: 'i.dont.exist'})))
        .be.rejectedWith(NotFoundError);
    });
  });

  describe('#searchUsers', () => {
    it('should return a valid responseObject', () => {
      request = new Request({
        body: { query: {foo: 'bar' }},
        from: 13,
        size: 42,
        scroll: 'foo'
      });

      kuzzle.repositories.user.search.resolves({
        hits: [{ _id: 'admin', _source: { profileIds: ['admin'] } }],
        total: 2,
        scrollId: 'foobar'
      });

      return securityController.searchUsers(request)
        .then(response => {
          should(kuzzle.repositories.user.search).be.calledWithMatch({query: {foo: 'bar'}}, {from: 13, size: 42, scroll: 'foo'});
          should(response).be.instanceof(Object);
          should(response).match({hits: [{_id: 'admin'}], total: 2, scrollId: 'foobar'});
        });
    });

    it('should handle empty body requests', () => {
      kuzzle.repositories.user.search.resolves({
        hits: [{ _id: 'admin', _source: { profileIds: ['admin'] } }],
        total: 2,
        scrollId: 'foobar'
      });

      return securityController.searchUsers(new Request({}))
        .then(response => {
          should(kuzzle.repositories.user.search).be.calledWithMatch({}, {});
          should(response).be.instanceof(Object);
          should(response).match({hits: [{_id: 'admin'}], total: 2, scrollId: 'foobar'});
        });
    });

    it('should pass allowed `aggregations` and `highlight` arguments', () => {
      kuzzle.repositories.user.search.resolves({
        hits: [{ _id: 'admin', _source: { profileIds: ['admin'] } }],
        total: 2,
        scrollId: 'foobar'
      });

      request = new Request({
        body: {
          aggregations: 'aggregations'
        }
      });

      return securityController.searchUsers(request)
        .then(() => {
          should(kuzzle.repositories.user.search)
            .be.calledWithMatch({ aggregations: 'aggregations' });

          // highlight only
          return securityController.searchUsers(new Request({
            body: {
              highlight: 'highlight'
            }
          }));
        })
        .then(() => {
          should(kuzzle.repositories.user.search)
            .be.calledWithMatch({ highlight: 'highlight' });

          // all in one
          return securityController.searchUsers(new Request({
            body: {
              query: { match_all: {} },
              aggregations: 'aggregations',
              highlight: 'highlight'
            }
          }));
        })
        .then(() => {
          should(kuzzle.repositories.user.search).be.calledWithMatch(
            {
              aggregations: 'aggregations',
              highlight: 'highlight',
              query: { match_all: {} },
            });
        });
    });

    it('should throw an error if the number of documents per page exceeds server limits', () => {
      kuzzle.config.limits.documentsFetchCount = 1;

      request = new Request({
        body: {policies: ['role1']},
        from: 0,
        size: 10
      });

      return should(() => securityController.searchUsers(request)).throw(SizeLimitError);
    });

    it('should reject an error in case of error', () => {
      const error = new Error('Mocked error');
      kuzzle.repositories.user.search.rejects(error);

      return should(securityController.searchUsers(new Request({body: {hydrate: false}})))
        .be.rejectedWith(error);
    });
  });

  describe('#scrollUsers', () => {
    it('should throw if no scrollId is provided', () => {
      should(() => securityController.scrollUsers(new Request({controller: 'security', action: 'scrollUsers'})))
        .throw(BadRequestError, {message: 'The request must specify a scrollId.'});
    });

    it('should reformat search results correctly', () => {
      request = new Request({scrollId: 'foobar'});

      kuzzle.repositories.user.scroll.resolves({
        hits: [{ _id: 'admin', _source: { profileIds: ['admin'] } }],
        total: 2,
        scrollId: 'foobar'
      });

      return securityController.scrollUsers(request)
        .then(response => {
          should(kuzzle.repositories.user.scroll).be.calledWithMatch('foobar', undefined);
          should(response).be.instanceof(Object);
          should(response).match({hits: [{_id: 'admin'}], total: 2, scrollId: 'foobar'});
        });
    });

    it('should handle the scroll argument', () => {
      request = new Request({scrollId: 'foobar', scroll: 'qux'});

      kuzzle.repositories.user.scroll.resolves({
        hits: [{ _id: 'admin', _source: { profileIds: ['admin'] } }],
        total: 2,
        scrollId: 'foobar'
      });

      return securityController.scrollUsers(request)
        .then(response => {
          should(kuzzle.repositories.user.scroll).be.calledWithMatch('foobar', 'qux');
          should(response).be.instanceof(Object);
          should(response).match({hits: [{_id: 'admin'}], total: 2, scrollId: 'foobar'});
        });
    });
  });

  describe('#deleteUser', () => {
    it('should return a valid response', () => {
      kuzzle.repositories.user.delete.resolves({_id: 'test'});

      return securityController.deleteUser(new Request({_id: 'test'}))
        .then(response => {
          should(response).be.instanceof(Object);
          should(response._id).be.exactly('test');
        });
    });

    it('should throw an error when no id is given', () => {
      return should(() => {
        securityController.deleteUser(new Request({}));
      }).throw(BadRequestError);
    });

    it('should reject an error in case of error', () => {
      const error = new Error('Mocked error');
      kuzzle.repositories.user.delete.rejects(error);

      return should(securityController.deleteUser(new Request({_id: 'test'}))).be.rejectedWith(error);
    });

    it('should delete user credentials', () => {
      const
        existsMethod = sinon.stub().resolves(true),
        deleteMethod = sinon.stub().resolves();
      kuzzle.pluginsManager.listStrategies.returns(['someStrategy']);
      kuzzle.repositories.user.delete.resolves({_id: 'test'});

      kuzzle.pluginsManager.getStrategyMethod
        .onFirstCall().returns(existsMethod)
        .onSecondCall().returns(deleteMethod);

      return securityController.deleteUser(new Request({_id: 'test'}))
        .then(response => {
          should(response).be.instanceof(Object);
          should(response._id).be.exactly('test');
        });
    });

    it('should forward refresh option', () => {
      kuzzle.repositories.user.delete.resolves({_id: 'test'});

      return securityController.deleteUser(new Request({_id: 'test', refresh: 'wait_for'}))
        .then(() => {
          const options = kuzzle.repositories.user.delete.firstCall.args[1];
          should(options).match({
            refresh: 'wait_for'
          });
        });

    });
  });

  describe('#createUser', () => {
    it('should return a valid response', () => {
      kuzzle.repositories.user.load.resolves(null);
      kuzzle.repositories.user.persist.resolves({_id: 'test'});
      kuzzle.repositories.user.hydrate.resolves();

      return securityController.createUser(new Request({
        _id: 'test',
        body: {
          content: {name: 'John Doe', profileIds: ['anonymous']}
        }
      }))
        .then(response => {
          should(kuzzle.repositories.user.persist).be.calledOnce();
          should(kuzzle.repositories.user.persist.firstCall.args[1]).match({database: {method: 'create'}});
          should(response).be.instanceof(Object);
          should(response).be.match({ _id: 'test', _source: {} });
        });
    });

    it('should compute a user id if none is provided', () => {
      kuzzle.repositories.user.load.resolves(null);
      kuzzle.repositories.user.fromDTO.callsFake((...args) => Bluebird.resolve(args[0]));
      kuzzle.repositories.user.persist.resolves({_id: 'test'});

      return securityController.createUser(new Request({
        body: {
          content: {
            name: 'John Doe',
            profileIds: ['anonymous']
          }
        }
      }))
        .then(response => {
          should(kuzzle.repositories.user.persist)
            .be.calledOnce();
          should(kuzzle.repositories.user.persist.firstCall.args[0]._id)
            .match(/^[0-9a-f]{8}-[0-9a-f]{4}-4[0-9a-f]{3}-[89ab][0-9a-f]{3}-[0-9a-f]{12}$/);

          should(response).be.instanceof(Object);
          should(response).be.match({_id: 'test', _source: {} });
          should(kuzzle.repositories.user.persist.firstCall.args[1]).match({database: {method: 'create'}});
        });
    });

    it('should reject an error if user already exists', () => {
      kuzzle.repositories.user.load.resolves({_id: 'test'});

      return should(securityController.createUser(new Request({
        _id: 'test',
        body: {
          content: {name: 'John Doe', profileIds: ['anonymous']}
        }
      }))).be.rejectedWith(PreconditionError);
    });

    it('should throw an error if no profile is given', () => {
      return should(() => {
        securityController.createUser(new Request({body: {content: {}}}));
      }).throw(BadRequestError);
    });

    it('should throw an error if profileIds is not an array', () => {
      return should(() => {
        securityController.createUser(new Request({body: {content: {profileIds: 'notAnArray'}}}));
      }).throw(BadRequestError);
    });

    it('should forward refresh option', () => {
      kuzzle.repositories.user.load.resolves(null);
      kuzzle.repositories.user.persist.resolves({_id: 'test'});
      kuzzle.repositories.user.hydrate.resolves();

      return securityController.createUser(new Request({
        _id: 'test',
        body: {
          content: {name: 'John Doe', profileIds: ['anonymous']}
        },
        refresh: 'wait_for'
      }))
        .then(() => {
          const options = kuzzle.repositories.user.persist.firstCall.args[1];
          should(options).match({
            database: {
              refresh: 'wait_for'
            }
          });
        });
    });
  });

  describe('#persistUserAndCredentials', () => {
    beforeEach(() => {
      request = new Request({
        _id: 'test',
        body: {
          content: {name: 'John Doe', profileIds: ['anonymous']},
          credentials: {someStrategy: {some: 'credentials'}}
        }
      });
    });

    it('should reject an error if a strategy is unknown', () => {
      kuzzle.repositories.user.load.resolves(null);
      kuzzle.pluginsManager.listStrategies.returns(['someStrategy']);

      request.input.body.credentials = {unknownStrategy: {some: 'credentials'}};

      return should(securityController.createUser(request)).be.rejectedWith(BadRequestError);
    });

    it('should reject an error if credentials don\'t validate the strategy', () => {
      kuzzle.repositories.user.load.resolves(null);
      kuzzle.pluginsManager.listStrategies.returns(['someStrategy']);

      kuzzle.pluginsManager.getStrategyMethod
        .withArgs('someStrategy', 'exists')
        .returns(sinon.stub().resolves(false));

      kuzzle.pluginsManager.getStrategyMethod
        .withArgs('someStrategy', 'validate')
        .returns(sinon.stub().rejects(new Error('error')));

      return should(securityController.createUser(request)).be.rejectedWith(BadRequestError);
    });

    it('should reject if credentials already exist on the provided user id', () => {
      kuzzle.repositories.user.load.resolves(null);
      kuzzle.pluginsManager.listStrategies.returns(['someStrategy']);

      kuzzle.pluginsManager.getStrategyMethod
        .withArgs('someStrategy', 'exists')
        .returns(sinon.stub().resolves(true));

      return should(securityController.createUser(request)).be.rejectedWith(KuzzleInternalError);
    });

    it('should throw an error and rollback if credentials don\'t create properly', done => {
      const
        validateStub = sinon.stub().resolves(),
        existsStub = sinon.stub().resolves(false),
        createStub = sinon.stub().rejects(new Error('some error')),
        deleteStub = sinon.stub().resolves();

      kuzzle.repositories.user.load.resolves(null);
      kuzzle.pluginsManager.listStrategies.returns(['someStrategy']);

      kuzzle.pluginsManager.getStrategyMethod.withArgs('someStrategy', 'validate').returns(validateStub);
      kuzzle.pluginsManager.getStrategyMethod.withArgs('someStrategy', 'exists').returns(existsStub);
      kuzzle.pluginsManager.getStrategyMethod.withArgs('someStrategy', 'create').returns(createStub);
      kuzzle.pluginsManager.getStrategyMethod.withArgs('someStrategy', 'delete').returns(deleteStub);

      securityController.createUser(request)
        .then(() => done('Expected promise to fail'))
        .catch(error => {
          should(error).be.instanceof(PluginImplementationError);
          should(kuzzle.repositories.user.delete)
            .calledOnce()
            .calledWith('test');

          done();
        });
    });

    it('should intercept errors during deletion of a recovery phase', done => {
      const
        validateStub = sinon.stub().resolves(),
        existsStub = sinon.stub().resolves(false),
        createStub = sinon.stub().rejects(new Error('some error')),
        deleteStub = sinon.stub().rejects(new Error('some error'));

      kuzzle.repositories.user.load.resolves(null);
      kuzzle.pluginsManager.listStrategies.returns(['someStrategy']);

      kuzzle.pluginsManager.getStrategyMethod.withArgs('someStrategy', 'validate').returns(validateStub);
      kuzzle.pluginsManager.getStrategyMethod.withArgs('someStrategy', 'exists').returns(existsStub);
      kuzzle.pluginsManager.getStrategyMethod.withArgs('someStrategy', 'create').returns(createStub);
      kuzzle.pluginsManager.getStrategyMethod.withArgs('someStrategy', 'delete').returns(deleteStub);

      securityController.createUser(request)
        .then(() => done('Expected promise to fail'))
        .catch(error => {
          should(error).be.instanceof(PluginImplementationError);
          should(kuzzle.repositories.user.delete)
            .calledOnce()
            .calledWith('test');

          done();
        });
    });

    it('should not create credentials if user creation fails', done => {
      const
        error = new Error('foobar'),
        validateStub = sinon.stub().resolves(),
        existsStub = sinon.stub().resolves(false),
        createStub = sinon.stub().resolves();

      kuzzle.repositories.user.load.resolves(null);
      kuzzle.pluginsManager.listStrategies.returns(['someStrategy']);
      kuzzle.repositories.user.persist.rejects(error);

      kuzzle.pluginsManager.getStrategyMethod.withArgs('someStrategy', 'validate').returns(validateStub);
      kuzzle.pluginsManager.getStrategyMethod.withArgs('someStrategy', 'exists').returns(existsStub);
      kuzzle.pluginsManager.getStrategyMethod.withArgs('someStrategy', 'create').returns(createStub);

      securityController.createUser(request)
        .then(() => done('Expected promise to fail'))
        .catch(err => {
          should(err).be.eql(error);
          should(kuzzle.repositories.user.delete).not.be.called();
          should(createStub).not.be.called();
          done();
        });
    });
  });

  describe('#createRestrictedUser', () => {
    it('should return a valid response', () => {
      kuzzle.repositories.user.load.resolves(null);
      kuzzle.repositories.user.persist.resolves({_id: 'test'});
      kuzzle.repositories.user.hydrate.resolves();

      return securityController.createRestrictedUser(new Request({
        body: {content: {_id: 'test', name: 'John Doe'}}
      }), {})
        .then(response => {
          should(kuzzle.repositories.user.persist).be.calledOnce();
          should(response.userContext).be.instanceof(Object);
          should(response).be.match({_id: 'test', _source: {} });
          should(kuzzle.repositories.user.persist.firstCall.args[1]).match({database: {method: 'create'}});
        });
    });

    it('should compute a user id if none is provided', () => {
      kuzzle.repositories.user.load.resolves(null);
      kuzzle.repositories.user.persist.resolves({_id: 'test'});
      kuzzle.repositories.user.fromDTO.callsFake((...args) => Bluebird.resolve(args[0]));

      return securityController.createRestrictedUser(new Request({body: {content: {name: 'John Doe'}}}))
        .then(response => {
          should(kuzzle.repositories.user.persist).be.calledOnce();
          should(response).be.instanceof(Object);
          should(response).be.match({_id: 'test', _source: {} });
          should(kuzzle.repositories.user.persist.firstCall.args[0]._id).match(/^[0-9a-f]{8}-[0-9a-f]{4}-4[0-9a-f]{3}-[89ab][0-9a-f]{3}-[0-9a-f]{12}$/);
          should(kuzzle.repositories.user.persist.firstCall.args[1]).match({database: {method: 'create'}});
        });
    });

    it('should throw an error if a profile is given', () => {
      return should(() => {
        securityController.createRestrictedUser(new Request({body: {content: {profileIds: ['foo']}}}));
      }).throw(BadRequestError);
    });

    it('should forward refresh option', () => {
      kuzzle.repositories.user.load.resolves(null);
      kuzzle.repositories.user.persist.resolves({_id: 'test'});
      kuzzle.repositories.user.hydrate.resolves();

      return securityController.createRestrictedUser(new Request({
        body: {content: {_id: 'test', name: 'John Doe'}},
        refresh: 'wait_for'
      }))
        .then(() => {
          const options = kuzzle.repositories.user.persist.firstCall.args[1];
          should(options).match({
            database: {
              refresh: 'wait_for'
            }
          });
        });
    });
  });

  describe('#updateUser', () => {
    it('should return a valid response', () => {
      kuzzle.repositories.user.toDTO.returns({_id: 'test'});
      kuzzle.repositories.user.persist.resolves({_id: 'test'});

      return securityController.updateUser(new Request({_id: 'test', body: {foo: 'bar'}}))
        .then(response => {
          should(kuzzle.repositories.user.persist).be.calledOnce();
          should(response).be.instanceof(Object);
          should(response).be.match({_id: 'test', _source: {} });
          should(kuzzle.repositories.user.persist.firstCall.args[1]).match({database: {method: 'update'}});
        });
    });

    it('should throw an error if no id is given', () => {
      return should(() => {
        securityController.updateUser(new Request({body: {}}));
      }).throw(BadRequestError);
    });

    it('should update the profile correctly', () => {
      kuzzle.repositories.user.fromDTO.callsFake((...args) => Bluebird.resolve(args[0]));
      kuzzle.repositories.user.toDTO.returns({
        _id: 'test',
        profileIds: ['anonymous'],
        foo: 'bar',
        bar: 'baz'
      });
      kuzzle.repositories.user.persist.callsFake((...args) => Bluebird.resolve(args[0]));

      return securityController.updateUser(new Request({
        _id: 'test',
        body: {profileIds: ['anonymous'], foo: 'bar'}
      }))
        .then(response => {
          should(response).be.instanceof(Object);
          should(response._id).be.exactly('test');
          should(response._source.profile).be.an.instanceOf(Object);
          should(response._source.foo).be.exactly('bar');
          should(response._source.bar).be.exactly('baz');
        });
    });

    it('should reject the promise if the user cannot be found in the database', () => {
      kuzzle.repositories.user.load.resolves(null);
      return should(securityController.updateUser(new Request({_id: 'badId', body: {}, context: {action: 'updateProfile'}}))).be.rejected();
    });

    it('should return an error if an unknown profile is provided', () => {
      return should(() => {
        securityController.updateUser(new Request({
          _id: 'test',
          body: {profileIds: ['foobar']}
        })).throw(NotFoundError);
      });
    });

    it('should forward refresh option', () => {
      kuzzle.repositories.user.fromDTO.callsFake((...args) => Bluebird.resolve(args[0]));
      kuzzle.repositories.user.toDTO.returns({});
      kuzzle.repositories.user.persist.resolves({_id: 'test'});
      kuzzle.repositories.profile.load.resolves({
        _id: 'anonymous',
        _source: {}
      });

      return securityController
        .updateUser(
          new Request({_id: 'test', body: {foo: 'bar'}, refresh: 'wait_for'}))
        .then(() => {
          const options = kuzzle.repositories.user.persist.firstCall.args[1];
          should(options).match({
            database: {
              refresh: 'wait_for'
            }
          });
        });

    });
  });

  describe('#replaceUser', () => {
    it('should return an error if the request is invalid', () => {
      return should(() => {
        securityController.replaceUser(new Request({_id: 'test'}));
      }).throw(BadRequestError);
    });

    it('should replace the user correctly', () => {
      kuzzle.repositories.user.persist.resolves({
        _id: 'test',
        profileIds: ['anonymous'],
        foo: 'bar'
      });
      kuzzle.repositories.user.load = userId => Bluebird.resolve({
        _id: userId,
        _source: {}
      });

      return securityController
        .replaceUser(
          new Request({
            _id: 'test',
            body: { profileIds: ['anonymous'], foo: 'bar' }
          }),
          {})
        .then(response => {
          should(response).be.instanceOf(Object);
          should(response).match({
            _id: 'test',
            _source: {profileIds: ['anonymous']}
          });
        });
    });

    it('should return an error if the user is not found', () => {
      kuzzle.repositories.user.load.resolves(null);

      return should(securityController.replaceUser(new Request({_id: 'i.dont.exist', body: {profileIds: ['anonymous']}}))).be.rejectedWith(NotFoundError);
    });

    it('should forward refresh option', () => {
      kuzzle.repositories.user.persist.resolves({
        _id: 'test',
        profileIds: ['anonymous'],
        foo: 'bar'
      });

      kuzzle.repositories.user.load = userId => Bluebird.resolve({
        _id: userId,
        _source: {}
      });

      return securityController.replaceUser(new Request({
        _id: 'test',
        body: {profileIds: ['anonymous'], foo: 'bar'},
        refresh: 'wait_for'
      }))
        .then(() => {
          const options = kuzzle.repositories.user.persist.firstCall.args[1];

          should(options).match({
            database: {
              refresh: 'wait_for'
            }
          });
        });
    });
  });

  describe('#getUserRights', () => {
    it('should resolve to an object on a getUserRights call', () => {
      kuzzle.repositories.user.load = userId => {
        return Bluebird.resolve({
          _id: userId,
          _source: {},
          getRights: () => {
            return {
              rights1: {
                controller: 'read', action: 'get', index: 'foo', collection: 'bar',
                value: 'allowed'
              },
              rights2: {
                controller: 'write', action: 'delete', index: '*', collection: '*',
                value: 'conditional'
              }
            };
          }
        });
      };

      return securityController.getUserRights(new Request({_id: 'test'}))
        .then(response => {
          should(response).be.instanceof(Object);
          should(response.hits).be.an.Array();
          should(response.hits).length(2);

          let filteredItem = response.hits.filter(item => {
            return item.controller === 'read' &&
                    item.action === 'get' &&
                    item.index === 'foo' &&
                    item.collection === 'bar';
          });
          should(filteredItem).length(1);
          should(filteredItem[0].value).be.equal('allowed');

          filteredItem = response.hits.filter(item => {
            return item.controller === 'write' &&
                   item.action === 'delete' &&
                   item.index === '*' &&
                   item.collection === '*';
          });
          should(filteredItem).length(1);
          should(filteredItem[0].value).be.equal('conditional');
        });
    });

    it('should throw an error on a getUserRights call without id', () => {
      return should(() => {
        securityController.getUserRights(new Request({_id: ''}));
      }).throw();
    });

    it('should reject NotFoundError on a getUserRights call with a bad id', () => {
      kuzzle.repositories.user.load.resolves(null);

      return securityController.getUserRights(new Request({ _id: 'i.dont.exist' }))
        .catch((e) => {
          should(e).be.instanceOf(NotFoundError);
        });
    });
  });

  describe('#mDeleteUser', () => {
    it('should forward its args to mDelete', () => {
      const spy = sinon.spy();

      SecurityController.__with__({
        mDelete: spy
      })(() => {
        securityController.mDeleteUsers(request);

        should(spy)
          .be.calledOnce()
          .be.calledWith(kuzzle, 'user', request);
      });
    });
  });

  describe('#revokeTokens', () => {
    it('should revoke all tokens related to a given user', () => {

      return securityController.revokeTokens((new Request({ _id: 'test', })))
        .then(() => {
          should(kuzzle.repositories.token.deleteByUserId).be.calledOnce().be.calledWith('test');
        });
    });

    it('should reject an error if the user doesn\'t exists.', () => {
      kuzzle.repositories.user.load.resolves(null);
      return should(securityController.revokeTokens(new Request({ _id: 'test' }))).be.rejectedWith(NotFoundError);
    });
  });
});<|MERGE_RESOLUTION|>--- conflicted
+++ resolved
@@ -66,11 +66,7 @@
         .then(response => {
           should(kuzzle.internalIndex.getMapping)
             .be.calledOnce()
-<<<<<<< HEAD
             .be.calledWith('users');
-=======
-            .be.calledWith(kuzzle.internalIndex.index, 'users');
->>>>>>> 7e10e191
 
           should(response).be.instanceof(Object);
           should(response).match({ mapping: { foo: 'bar' } });
