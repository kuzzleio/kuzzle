--- conflicted
+++ resolved
@@ -7,25 +7,15 @@
   sinon = require('sinon'),
   KuzzleMock = require('../../../mocks/kuzzle.mock'),
   {
-<<<<<<< HEAD
     Request,
     errors: {
       BadRequestError,
       NotFoundError,
       PluginImplementationError,
       SizeLimitError,
-      PreconditionError,
-      InternalError: KuzzleInternalError
+      PreconditionError
     }
   } = require('kuzzle-common-objects'),
-=======
-    BadRequestError,
-    NotFoundError,
-    PluginImplementationError,
-    SizeLimitError,
-    PreconditionError
-  } = require('kuzzle-common-objects').errors,
->>>>>>> 7d6adf55
   SecurityController = rewire('../../../../lib/api/controllers/securityController');
 
 describe('Test: security controller - users', () => {
