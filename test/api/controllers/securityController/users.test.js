'use strict';

const
  rewire = require('rewire'),
  Bluebird = require('bluebird'),
  should = require('should'),
  sinon = require('sinon'),
  KuzzleMock = require('../../../mocks/kuzzle.mock'),
  {
<<<<<<< HEAD
    Request,
    errors: {
      BadRequestError,
      NotFoundError,
      PluginImplementationError,
      SizeLimitError,
      PreconditionError
    }
  } = require('kuzzle-common-objects'),
=======
    BadRequestError,
    NotFoundError,
    PluginImplementationError,
    SizeLimitError,
    PreconditionError
  } = require('kuzzle-common-objects').errors,
>>>>>>> b08d844b
  SecurityController = rewire('../../../../lib/api/controllers/securityController');

describe('Test: security controller - users', () => {
  let
    kuzzle,
    request,
    securityController;

  beforeEach(() => {
    kuzzle = new KuzzleMock();
    securityController = new SecurityController(kuzzle);
    request = new Request({controller: 'security'});
    kuzzle.internalIndex.getMapping.resolves({internalIndex: {mappings: {users: {properties: {}}}}});
    kuzzle.internalIndex.get.resolves({});
  });

  describe('#updateUserMapping', () => {
    const foo = {foo: 'bar'};

    it('should throw a BadRequestError if the body is missing', () => {
      return should(() => {
        securityController.updateUserMapping(request);
<<<<<<< HEAD
      }).throw(BadRequestError, { id: 'api.assert.body_required'});
=======
      }).throw(BadRequestError, { errorName: 'api.assert.body_required'});
>>>>>>> b08d844b
    });

    it('should update the user mapping', () => {
      request.input.body = foo;
      kuzzle.internalIndex.updateMapping.resolves(foo);

      return securityController.updateUserMapping(request)
        .then(response => {
          should(kuzzle.internalIndex.updateMapping)
            .be.calledOnce()
            .be.calledWith('users', request.input.body);

          should(response).be.instanceof(Object);
          should(response).match(foo);
        });
    });
  });

  describe('#getUserMapping', () => {
    it('should fulfill with a response object', () => {
      kuzzle.internalIndex.getMapping.resolves({ properties: { foo: 'bar' } });

      return securityController.getUserMapping(request)
        .then(response => {
          should(kuzzle.internalIndex.getMapping)
            .be.calledOnce()
            .be.calledWith('users');

          should(response).be.instanceof(Object);
          should(response).match({ mapping: { foo: 'bar' } });
        });
    });
  });

  describe('#getUser', () => {
    it('should throw an error if no id is given', () => {
      return should(() => {
        securityController.getUser(new Request({}));
      }).throw(BadRequestError, {
<<<<<<< HEAD
        id: 'api.assert.missing_argument',
=======
        errorName: 'api.assert.missing_argument',
>>>>>>> b08d844b
        message: 'Missing argument "_id".'});
    });

    it('should reject with NotFoundError when the user is not found', () => {
      kuzzle.repositories.user.load.resolves(null);

      return should(securityController.getUser(new Request({_id: 'i.dont.exist'})))
<<<<<<< HEAD
        .be.rejectedWith(NotFoundError, { id: 'security.user.not_found'});
=======
        .be.rejectedWith(NotFoundError, { errorName: 'security.user.not_found'});
>>>>>>> b08d844b
    });
  });

  describe('#searchUsers', () => {
    it('should return a valid responseObject', () => {
      request = new Request({
        body: { query: {foo: 'bar' }},
        from: 13,
        size: 42,
        scroll: 'foo'
      });

      kuzzle.repositories.user.search.resolves({
        hits: [{ _id: 'admin', _source: { profileIds: ['admin'] } }],
        total: 2,
        scrollId: 'foobar'
      });

      return securityController.searchUsers(request)
        .then(response => {
          should(kuzzle.repositories.user.search).be.calledWithMatch({query: {foo: 'bar'}}, {from: 13, size: 42, scroll: 'foo'});
          should(response).be.instanceof(Object);
          should(response).match({hits: [{_id: 'admin'}], total: 2, scrollId: 'foobar'});
        });
    });

    it('should handle empty body requests', () => {
      kuzzle.repositories.user.search.resolves({
        hits: [{ _id: 'admin', _source: { profileIds: ['admin'] } }],
        total: 2,
        scrollId: 'foobar'
      });

      return securityController.searchUsers(new Request({}))
        .then(response => {
          should(kuzzle.repositories.user.search).be.calledWithMatch({}, {});
          should(response).be.instanceof(Object);
          should(response).match({hits: [{_id: 'admin'}], total: 2, scrollId: 'foobar'});
        });
    });

    it('should pass allowed `aggregations` and `highlight` arguments', () => {
      kuzzle.repositories.user.search.resolves({
        hits: [{ _id: 'admin', _source: { profileIds: ['admin'] } }],
        total: 2,
        scrollId: 'foobar'
      });

      request = new Request({
        body: {
          aggregations: 'aggregations'
        }
      });

      return securityController.searchUsers(request)
        .then(() => {
          should(kuzzle.repositories.user.search)
            .be.calledWithMatch({ aggregations: 'aggregations' });

          // highlight only
          return securityController.searchUsers(new Request({
            body: {
              highlight: 'highlight'
            }
          }));
        })
        .then(() => {
          should(kuzzle.repositories.user.search)
            .be.calledWithMatch({ highlight: 'highlight' });

          // all in one
          return securityController.searchUsers(new Request({
            body: {
              query: { match_all: {} },
              aggregations: 'aggregations',
              highlight: 'highlight'
            }
          }));
        })
        .then(() => {
          should(kuzzle.repositories.user.search).be.calledWithMatch(
            {
              aggregations: 'aggregations',
              highlight: 'highlight',
              query: { match_all: {} },
            });
        });
    });

    it('should throw an error if the number of documents per page exceeds server limits', () => {
      kuzzle.config.limits.documentsFetchCount = 1;

      request = new Request({
        body: {policies: ['role1']},
        from: 0,
        size: 10
      });

      return should(() => securityController.searchUsers(request))
<<<<<<< HEAD
        .throw(SizeLimitError, { id: 'services.storage.get_limit_exceeded' });
=======
        .throw(SizeLimitError, { errorName: 'services.storage.get_limit_exceeded' });
>>>>>>> b08d844b
    });

    it('should reject an error in case of error', () => {
      const error = new Error('Mocked error');
      kuzzle.repositories.user.search.rejects(error);

      return should(securityController.searchUsers(new Request({body: {}})))
        .be.rejectedWith(error);
    });
  });

  describe('#scrollUsers', () => {
    it('should throw if no scrollId is provided', () => {
      should(() => securityController.scrollUsers(new Request({controller: 'security', action: 'scrollUsers'})))
        .throw(BadRequestError, {
<<<<<<< HEAD
          id: 'api.assert.missing_argument',
=======
          errorName: 'api.assert.missing_argument',
>>>>>>> b08d844b
          message: 'Missing argument "scrollId".'
        });
    });

    it('should reformat search results correctly', () => {
      request = new Request({scrollId: 'foobar'});

      kuzzle.repositories.user.scroll.resolves({
        hits: [{ _id: 'admin', _source: { profileIds: ['admin'] } }],
        total: 2,
        scrollId: 'foobar'
      });

      return securityController.scrollUsers(request)
        .then(response => {
          should(kuzzle.repositories.user.scroll).be.calledWithMatch('foobar', undefined);
          should(response).be.instanceof(Object);
          should(response).match({hits: [{_id: 'admin'}], total: 2, scrollId: 'foobar'});
        });
    });

    it('should handle the scroll argument', () => {
      request = new Request({scrollId: 'foobar', scroll: 'qux'});

      kuzzle.repositories.user.scroll.resolves({
        hits: [{ _id: 'admin', _source: { profileIds: ['admin'] } }],
        total: 2,
        scrollId: 'foobar'
      });

      return securityController.scrollUsers(request)
        .then(response => {
          should(kuzzle.repositories.user.scroll).be.calledWithMatch('foobar', 'qux');
          should(response).be.instanceof(Object);
          should(response).match({hits: [{_id: 'admin'}], total: 2, scrollId: 'foobar'});
        });
    });
  });

  describe('#deleteUser', () => {
    it('should return a valid response', () => {
      kuzzle.repositories.user.delete.resolves({_id: 'test'});

      return securityController.deleteUser(new Request({_id: 'test'}))
        .then(response => {
          should(response).be.instanceof(Object);
          should(response._id).be.exactly('test');
        });
    });

    it('should throw an error when no id is given', () => {
      return should(() => {
        securityController.deleteUser(new Request({}));
      }).throw(BadRequestError, {
<<<<<<< HEAD
        id: 'api.assert.missing_argument',
=======
        errorName: 'api.assert.missing_argument',
>>>>>>> b08d844b
        message: 'Missing argument "_id".'
      });
    });

    it('should reject an error in case of error', () => {
      const error = new Error('Mocked error');
      kuzzle.repositories.user.delete.rejects(error);

      return should(securityController.deleteUser(new Request({_id: 'test'})))
        .be.rejectedWith(error);
    });

    it('should delete user credentials', () => {
      const
        existsMethod = sinon.stub().resolves(true),
        deleteMethod = sinon.stub().resolves();
      kuzzle.pluginsManager.listStrategies.returns(['someStrategy']);
      kuzzle.repositories.user.delete.resolves({_id: 'test'});

      kuzzle.pluginsManager.getStrategyMethod
        .onFirstCall().returns(existsMethod)
        .onSecondCall().returns(deleteMethod);

      return securityController.deleteUser(new Request({_id: 'test'}))
        .then(response => {
          should(response).be.instanceof(Object);
          should(response._id).be.exactly('test');
        });
    });

    it('should forward refresh option', () => {
      kuzzle.repositories.user.delete.resolves({_id: 'test'});

      return securityController.deleteUser(new Request({_id: 'test', refresh: 'wait_for'}))
        .then(() => {
          const options = kuzzle.repositories.user.delete.firstCall.args[1];
          should(options).match({
            refresh: 'wait_for'
          });
        });

    });
  });

  describe('#createUser', () => {
    it('should return a valid response', () => {
      kuzzle.repositories.user.load.resolves(null);
      kuzzle.repositories.user.persist.resolves({_id: 'test'});
      kuzzle.repositories.user.hydrate.resolves();

      return securityController.createUser(new Request({
        _id: 'test',
        body: {
          content: {name: 'John Doe', profileIds: ['anonymous']}
        }
      }))
        .then(response => {
          should(kuzzle.repositories.user.persist).be.calledOnce();
          should(kuzzle.repositories.user.persist.firstCall.args[1]).match({database: {method: 'create'}});
          should(response).be.instanceof(Object);
          should(response).be.match({ _id: 'test', _source: {} });
        });
    });

    it('should compute a user id if none is provided', () => {
      kuzzle.repositories.user.load.resolves(null);
      kuzzle.repositories.user.fromDTO.callsFake((...args) => Bluebird.resolve(args[0]));
      kuzzle.repositories.user.persist.resolves({_id: 'test'});

      return securityController.createUser(new Request({
        body: {
          content: {
            name: 'John Doe',
            profileIds: ['anonymous']
          }
        }
      }))
        .then(response => {
          should(kuzzle.repositories.user.persist)
            .be.calledOnce();
          should(kuzzle.repositories.user.persist.firstCall.args[0]._id)
            .match(/^[0-9a-f]{8}-[0-9a-f]{4}-4[0-9a-f]{3}-[89ab][0-9a-f]{3}-[0-9a-f]{12}$/);

          should(response).be.instanceof(Object);
          should(response).be.match({_id: 'test', _source: {} });
          should(kuzzle.repositories.user.persist.firstCall.args[1]).match({database: {method: 'create'}});
        });
    });

    it('should reject an error if user already exists', () => {
      kuzzle.repositories.user.load.resolves({_id: 'test'});

      return should(securityController.createUser(new Request({
        _id: 'test',
        body: {
          content: {name: 'John Doe', profileIds: ['anonymous']}
        }
<<<<<<< HEAD
      }))).be.rejectedWith(PreconditionError, { id: 'security.user.already_exists'});
=======
      }))).be.rejectedWith(PreconditionError, { errorName: 'security.user.already_exists'});
>>>>>>> b08d844b
    });

    it('should throw an error if no profile is given', () => {
      return should(() => {
        securityController.createUser(new Request({body: {content: {}}}));
      }).throw(BadRequestError, {
<<<<<<< HEAD
        id: 'api.assert.missing_argument',
=======
        errorName: 'api.assert.missing_argument',
>>>>>>> b08d844b
        message: 'Missing argument "body.content.profileIds".'
      });
    });

    it('should throw an error if profileIds is not an array', () => {
      return should(() => {
        securityController.createUser(new Request({body: {content: {profileIds: 'notAnArray'}}}));
      }).throw(BadRequestError, {
<<<<<<< HEAD
        id: 'api.assert.invalid_type',
=======
        errorName: 'api.assert.invalid_type',
>>>>>>> b08d844b
        message: 'Wrong type for argument "body.content.profileIds" (expected: array)'
      });
    });

    it('should forward refresh option', () => {
      kuzzle.repositories.user.load.resolves(null);
      kuzzle.repositories.user.persist.resolves({_id: 'test'});
      kuzzle.repositories.user.hydrate.resolves();

      return securityController.createUser(new Request({
        _id: 'test',
        body: {
          content: {name: 'John Doe', profileIds: ['anonymous']}
        },
        refresh: 'wait_for'
      }))
        .then(() => {
          const options = kuzzle.repositories.user.persist.firstCall.args[1];
          should(options).match({
            database: {
              refresh: 'wait_for'
            }
          });
        });
    });
  });

  describe('#persistUserAndCredentials', () => {
    beforeEach(() => {
      request = new Request({
        _id: 'test',
        body: {
          content: {name: 'John Doe', profileIds: ['anonymous']},
          credentials: {someStrategy: {some: 'credentials'}}
        }
      });
    });

    it('should reject an error if a strategy is unknown', () => {
      kuzzle.repositories.user.load.resolves(null);
      kuzzle.pluginsManager.listStrategies.returns(['someStrategy']);

      request.input.body.credentials = {unknownStrategy: {some: 'credentials'}};

      return should(securityController.createUser(request))
        .be.rejectedWith(BadRequestError, {
<<<<<<< HEAD
          id: 'security.credentials.unknown_strategy'
=======
          errorName: 'security.credentials.unknown_strategy'
>>>>>>> b08d844b
        });
    });

    it('should reject an error if credentials don\'t validate the strategy', () => {
      kuzzle.repositories.user.load.resolves(null);
      kuzzle.pluginsManager.listStrategies.returns(['someStrategy']);

      kuzzle.pluginsManager.getStrategyMethod
        .withArgs('someStrategy', 'exists')
        .returns(sinon.stub().resolves(false));

      kuzzle.pluginsManager.getStrategyMethod
        .withArgs('someStrategy', 'validate')
        .returns(sinon.stub().rejects(new Error('error')));

      return should(securityController.createUser(request))
<<<<<<< HEAD
        .be.rejectedWith(BadRequestError, { id: 'security.credentials.rejected'});
=======
        .be.rejectedWith(BadRequestError, { errorName: 'security.credentials.rejected'});
>>>>>>> b08d844b
    });

    it('should reject if credentials already exist on the provided user id', () => {
      kuzzle.repositories.user.load.resolves(null);
      kuzzle.pluginsManager.listStrategies.returns(['someStrategy']);

      kuzzle.pluginsManager.getStrategyMethod
        .withArgs('someStrategy', 'exists')
        .returns(sinon.stub().resolves(true));

      return should(securityController.createUser(request))
        .be.rejectedWith(PluginImplementationError, {
<<<<<<< HEAD
          id: 'security.credentials.database_inconsistency'
=======
          errorName: 'security.credentials.database_inconsistency'
>>>>>>> b08d844b
        });
    });

    it('should throw an error and rollback if credentials don\'t create properly', done => {
      const
        validateStub = sinon.stub().resolves(),
        existsStub = sinon.stub().resolves(false),
        createStub = sinon.stub().rejects(new Error('some error')),
        deleteStub = sinon.stub().resolves();

      kuzzle.repositories.user.load.resolves(null);
      kuzzle.pluginsManager.listStrategies.returns(['someStrategy']);

      kuzzle.pluginsManager.getStrategyMethod.withArgs('someStrategy', 'validate').returns(validateStub);
      kuzzle.pluginsManager.getStrategyMethod.withArgs('someStrategy', 'exists').returns(existsStub);
      kuzzle.pluginsManager.getStrategyMethod.withArgs('someStrategy', 'create').returns(createStub);
      kuzzle.pluginsManager.getStrategyMethod.withArgs('someStrategy', 'delete').returns(deleteStub);

      securityController.createUser(request)
        .then(() => done('Expected promise to fail'))
        .catch(error => {
          try {
            should(error).be.instanceof(PluginImplementationError);
<<<<<<< HEAD
            should(error.id).eql('plugin.runtime.unexpected_error');
=======
            should(error.errorName).eql('plugin.runtime.unexpected_error');
>>>>>>> b08d844b
            should(kuzzle.repositories.user.delete)
              .calledOnce()
              .calledWith('test');

            done();
          }
          catch (e) {
            done(e);
          }
        });
    });

    it('should intercept errors during deletion of a recovery phase', done => {
      const
        validateStub = sinon.stub().resolves(),
        existsStub = sinon.stub().resolves(false),
        createStub = sinon.stub().rejects(new Error('some error')),
        deleteStub = sinon.stub().rejects(new Error('some error'));

      kuzzle.repositories.user.load.resolves(null);
      kuzzle.pluginsManager.listStrategies.returns(['someStrategy']);

      kuzzle.pluginsManager.getStrategyMethod.withArgs('someStrategy', 'validate').returns(validateStub);
      kuzzle.pluginsManager.getStrategyMethod.withArgs('someStrategy', 'exists').returns(existsStub);
      kuzzle.pluginsManager.getStrategyMethod.withArgs('someStrategy', 'create').returns(createStub);
      kuzzle.pluginsManager.getStrategyMethod.withArgs('someStrategy', 'delete').returns(deleteStub);

      securityController.createUser(request)
        .then(() => done('Expected promise to fail'))
        .catch(error => {
          try {
            should(error).be.instanceof(PluginImplementationError);
<<<<<<< HEAD
            should(error.id).eql('plugin.runtime.unexpected_error');
=======
            should(error.errorName).eql('plugin.runtime.unexpected_error');
>>>>>>> b08d844b
            should(kuzzle.repositories.user.delete)
              .calledOnce()
              .calledWith('test');

            done();
          }
          catch (e) {
            done(e);
          }
        });
    });

    it('should not create credentials if user creation fails', done => {
      const
        error = new Error('foobar'),
        validateStub = sinon.stub().resolves(),
        existsStub = sinon.stub().resolves(false),
        createStub = sinon.stub().resolves();

      kuzzle.repositories.user.load.resolves(null);
      kuzzle.pluginsManager.listStrategies.returns(['someStrategy']);
      kuzzle.repositories.user.persist.rejects(error);

      kuzzle.pluginsManager.getStrategyMethod.withArgs('someStrategy', 'validate').returns(validateStub);
      kuzzle.pluginsManager.getStrategyMethod.withArgs('someStrategy', 'exists').returns(existsStub);
      kuzzle.pluginsManager.getStrategyMethod.withArgs('someStrategy', 'create').returns(createStub);

      securityController.createUser(request)
        .then(() => done('Expected promise to fail'))
        .catch(err => {
          should(err).be.eql(error);
          should(kuzzle.repositories.user.delete).not.be.called();
          should(createStub).not.be.called();
          done();
        });
    });
  });

  describe('#createRestrictedUser', () => {
    it('should return a valid response', () => {
      kuzzle.repositories.user.load.resolves(null);
      kuzzle.repositories.user.persist.resolves({_id: 'test'});
      kuzzle.repositories.user.hydrate.resolves();

      return securityController.createRestrictedUser(new Request({
        body: {content: {_id: 'test', name: 'John Doe'}}
      }), {})
        .then(response => {
          should(kuzzle.repositories.user.persist).be.calledOnce();
          should(response.userContext).be.instanceof(Object);
          should(response).be.match({_id: 'test', _source: {} });
          should(kuzzle.repositories.user.persist.firstCall.args[1]).match({database: {method: 'create'}});
        });
    });

    it('should compute a user id if none is provided', () => {
      kuzzle.repositories.user.load.resolves(null);
      kuzzle.repositories.user.persist.resolves({_id: 'test'});
      kuzzle.repositories.user.fromDTO.callsFake((...args) => Bluebird.resolve(args[0]));

      return securityController.createRestrictedUser(new Request({body: {content: {name: 'John Doe'}}}))
        .then(response => {
          should(kuzzle.repositories.user.persist).be.calledOnce();
          should(response).be.instanceof(Object);
          should(response).be.match({_id: 'test', _source: {} });
          should(kuzzle.repositories.user.persist.firstCall.args[0]._id).match(/^[0-9a-f]{8}-[0-9a-f]{4}-4[0-9a-f]{3}-[89ab][0-9a-f]{3}-[0-9a-f]{12}$/);
          should(kuzzle.repositories.user.persist.firstCall.args[1]).match({database: {method: 'create'}});
        });
    });

    it('should throw an error if a profile is given', () => {
      return should(() => {
        securityController.createRestrictedUser(new Request({body: {content: {profileIds: ['foo']}}}));
      }).throw(BadRequestError, {
<<<<<<< HEAD
        id: 'api.assert.forbidden_argument',
=======
        errorName: 'api.assert.forbidden_argument',
>>>>>>> b08d844b
        message: 'The argument "body.content.profileIds" is not allowed by this API action.'
      });
    });

    it('should forward refresh option', () => {
      kuzzle.repositories.user.load.resolves(null);
      kuzzle.repositories.user.persist.resolves({_id: 'test'});
      kuzzle.repositories.user.hydrate.resolves();

      return securityController.createRestrictedUser(new Request({
        body: {content: {_id: 'test', name: 'John Doe'}},
        refresh: 'wait_for'
      }))
        .then(() => {
          const options = kuzzle.repositories.user.persist.firstCall.args[1];
          should(options).match({
            database: {
              refresh: 'wait_for'
            }
          });
        });
    });
  });

  describe('#updateUser', () => {
    it('should return a valid response', () => {
      kuzzle.repositories.user.toDTO.returns({_id: 'test'});
      kuzzle.repositories.user.persist.resolves({_id: 'test'});

      return securityController.updateUser(new Request({_id: 'test', body: {foo: 'bar'}}))
        .then(response => {
          should(kuzzle.repositories.user.persist).be.calledOnce();
          should(response).be.instanceof(Object);
          should(response).be.match({_id: 'test', _source: {} });
          should(kuzzle.repositories.user.persist.firstCall.args[1]).match({database: {method: 'update'}});
        });
    });

    it('should throw an error if no id is given', () => {
      return should(() => {
        securityController.updateUser(new Request({body: {}}));
      }).throw(BadRequestError, {
<<<<<<< HEAD
        id: 'api.assert.missing_argument',
=======
        errorName: 'api.assert.missing_argument',
>>>>>>> b08d844b
        message: 'Missing argument "_id".'
      });
    });

    it('should update the profile correctly', () => {
      kuzzle.repositories.user.fromDTO.callsFake((...args) => Bluebird.resolve(args[0]));
      kuzzle.repositories.user.toDTO.returns({
        _id: 'test',
        profileIds: ['anonymous'],
        foo: 'bar',
        bar: 'baz'
      });
      kuzzle.repositories.user.persist.callsFake((...args) => Bluebird.resolve(args[0]));

      return securityController.updateUser(new Request({
        _id: 'test',
        body: {profileIds: ['anonymous'], foo: 'bar'}
      }))
        .then(response => {
          should(response).be.instanceof(Object);
          should(response._id).be.exactly('test');
          should(response._source.profile).be.an.instanceOf(Object);
          should(response._source.foo).be.exactly('bar');
          should(response._source.bar).be.exactly('baz');
        });
    });

    it('should reject the promise if the user cannot be found in the database', () => {
      kuzzle.repositories.user.load.resolves(null);
      return should(securityController.updateUser(new Request({
        _id: 'badId',
        body: {},
        action: 'updateProfile'
<<<<<<< HEAD
      }))).be.rejectedWith(NotFoundError, { id: 'security.profile.not_found'});
=======
      }))).be.rejectedWith(NotFoundError, { errorName: 'security.profile.not_found'});
>>>>>>> b08d844b
    });

    it('should return an error if an unknown profile is provided', () => {
      return should(() => {
        securityController.updateUser(new Request({
          _id: 'test',
          body: {profileIds: ['foobar']}
<<<<<<< HEAD
        })).throw(NotFoundError, { id: 'security.profile.not_found' });
=======
        })).throw(NotFoundError, { errorName: 'security.profile.not_found' });
>>>>>>> b08d844b
      });
    });

    it('should forward refresh option', () => {
      kuzzle.repositories.user.fromDTO.callsFake((...args) => Bluebird.resolve(args[0]));
      kuzzle.repositories.user.toDTO.returns({});
      kuzzle.repositories.user.persist.resolves({_id: 'test'});
      kuzzle.repositories.profile.load.resolves({
        _id: 'anonymous',
        _source: {}
      });

      return securityController
        .updateUser(
          new Request({_id: 'test', body: {foo: 'bar'}, refresh: 'wait_for'}))
        .then(() => {
          const options = kuzzle.repositories.user.persist.firstCall.args[1];
          should(options).match({
            database: {
              refresh: 'wait_for'
            }
          });
        });

    });
  });

  describe('#replaceUser', () => {
    it('should return an error if the request is invalid', () => {
      return should(() => {
        securityController.replaceUser(new Request({_id: 'test'}));
<<<<<<< HEAD
      }).throw(BadRequestError, { id: 'api.assert.body_required' });
=======
      }).throw(BadRequestError, { errorName: 'api.assert.body_required' });
>>>>>>> b08d844b
    });

    it('should replace the user correctly', () => {
      kuzzle.repositories.user.persist.resolves({
        _id: 'test',
        profileIds: ['anonymous'],
        foo: 'bar'
      });
      kuzzle.repositories.user.load = userId => Bluebird.resolve({
        _id: userId,
        _source: {}
      });

      return securityController
        .replaceUser(
          new Request({
            _id: 'test',
            body: { profileIds: ['anonymous'], foo: 'bar' }
          }),
          {})
        .then(response => {
          should(response).be.instanceOf(Object);
          should(response).match({
            _id: 'test',
            _source: {profileIds: ['anonymous']}
          });
        });
    });

    it('should return an error if the user is not found', () => {
      kuzzle.repositories.user.load.resolves(null);

      return should(securityController.replaceUser(new Request({
        _id: 'i.dont.exist',
        body: { profileIds: ['anonymous'] }
<<<<<<< HEAD
      }))).be.rejectedWith(NotFoundError, { id: 'security.user.not_found'});
=======
      }))).be.rejectedWith(NotFoundError, { errorName: 'security.user.not_found'});
>>>>>>> b08d844b
    });

    it('should forward refresh option', () => {
      kuzzle.repositories.user.persist.resolves({
        _id: 'test',
        profileIds: ['anonymous'],
        foo: 'bar'
      });

      kuzzle.repositories.user.load = userId => Bluebird.resolve({
        _id: userId,
        _source: {}
      });

      return securityController.replaceUser(new Request({
        _id: 'test',
        body: {profileIds: ['anonymous'], foo: 'bar'},
        refresh: 'wait_for'
      }))
        .then(() => {
          const options = kuzzle.repositories.user.persist.firstCall.args[1];

          should(options).match({
            database: {
              refresh: 'wait_for'
            }
          });
        });
    });
  });

  describe('#getUserRights', () => {
    it('should resolve to an object on a getUserRights call', () => {
      kuzzle.repositories.user.load = userId => {
        return Bluebird.resolve({
          _id: userId,
          _source: {},
          getRights: () => {
            return {
              rights1: {
                controller: 'read', action: 'get', index: 'foo', collection: 'bar',
                value: 'allowed'
              },
              rights2: {
                controller: 'write', action: 'delete', index: '*', collection: '*',
                value: 'conditional'
              }
            };
          }
        });
      };

      return securityController.getUserRights(new Request({_id: 'test'}))
        .then(response => {
          should(response).be.instanceof(Object);
          should(response.hits).be.an.Array();
          should(response.hits).length(2);

          let filteredItem = response.hits.filter(item => {
            return item.controller === 'read' &&
                    item.action === 'get' &&
                    item.index === 'foo' &&
                    item.collection === 'bar';
          });
          should(filteredItem).length(1);
          should(filteredItem[0].value).be.equal('allowed');

          filteredItem = response.hits.filter(item => {
            return item.controller === 'write' &&
                   item.action === 'delete' &&
                   item.index === '*' &&
                   item.collection === '*';
          });
          should(filteredItem).length(1);
          should(filteredItem[0].value).be.equal('conditional');
        });
    });

    it('should throw an error on a getUserRights call without id', () => {
      return should(() => {
        securityController.getUserRights(new Request({_id: ''}));
      }).throw(BadRequestError, {
<<<<<<< HEAD
        id: 'api.assert.missing_argument',
=======
        errorName: 'api.assert.missing_argument',
>>>>>>> b08d844b
        message: 'Missing argument "_id".'
      });
    });

    it('should reject NotFoundError on a getUserRights call with a bad id', () => {
      kuzzle.repositories.user.load.resolves(null);

      return securityController.getUserRights(new Request({ _id: 'i.dont.exist' }))
        .catch((e) => {
          should(e).be.instanceOf(NotFoundError);
        });
    });
  });

  describe('#mDeleteUser', () => {
    it('should forward its args to mDelete', () => {
      const spy = sinon.spy();

      SecurityController.__with__({
        mDelete: spy
      })(() => {
        securityController.mDeleteUsers(request);

        should(spy)
          .be.calledOnce()
          .be.calledWith(kuzzle, 'user', request);
      });
    });
  });

  describe('#revokeTokens', () => {
    it('should revoke all tokens related to a given user', () => {

      return securityController.revokeTokens((new Request({ _id: 'test', })))
        .then(() => {
          should(kuzzle.repositories.token.deleteByUserId).be.calledOnce().be.calledWith('test');
        });
    });

    it('should reject an error if the user doesn\'t exists.', () => {
      kuzzle.repositories.user.load.resolves(null);
      return should(securityController.revokeTokens(new Request({
        _id: 'test'
<<<<<<< HEAD
      }))).be.rejectedWith(NotFoundError, { id: 'security.user.not_found' });
=======
      }))).be.rejectedWith(NotFoundError, { errorName: 'security.user.not_found' });
>>>>>>> b08d844b
    });
  });
});<|MERGE_RESOLUTION|>--- conflicted
+++ resolved
@@ -7,7 +7,6 @@
   sinon = require('sinon'),
   KuzzleMock = require('../../../mocks/kuzzle.mock'),
   {
-<<<<<<< HEAD
     Request,
     errors: {
       BadRequestError,
@@ -17,14 +16,6 @@
       PreconditionError
     }
   } = require('kuzzle-common-objects'),
-=======
-    BadRequestError,
-    NotFoundError,
-    PluginImplementationError,
-    SizeLimitError,
-    PreconditionError
-  } = require('kuzzle-common-objects').errors,
->>>>>>> b08d844b
   SecurityController = rewire('../../../../lib/api/controllers/securityController');
 
 describe('Test: security controller - users', () => {
@@ -47,11 +38,7 @@
     it('should throw a BadRequestError if the body is missing', () => {
       return should(() => {
         securityController.updateUserMapping(request);
-<<<<<<< HEAD
       }).throw(BadRequestError, { id: 'api.assert.body_required'});
-=======
-      }).throw(BadRequestError, { errorName: 'api.assert.body_required'});
->>>>>>> b08d844b
     });
 
     it('should update the user mapping', () => {
@@ -91,11 +78,7 @@
       return should(() => {
         securityController.getUser(new Request({}));
       }).throw(BadRequestError, {
-<<<<<<< HEAD
         id: 'api.assert.missing_argument',
-=======
-        errorName: 'api.assert.missing_argument',
->>>>>>> b08d844b
         message: 'Missing argument "_id".'});
     });
 
@@ -103,11 +86,7 @@
       kuzzle.repositories.user.load.resolves(null);
 
       return should(securityController.getUser(new Request({_id: 'i.dont.exist'})))
-<<<<<<< HEAD
         .be.rejectedWith(NotFoundError, { id: 'security.user.not_found'});
-=======
-        .be.rejectedWith(NotFoundError, { errorName: 'security.user.not_found'});
->>>>>>> b08d844b
     });
   });
 
@@ -207,11 +186,7 @@
       });
 
       return should(() => securityController.searchUsers(request))
-<<<<<<< HEAD
         .throw(SizeLimitError, { id: 'services.storage.get_limit_exceeded' });
-=======
-        .throw(SizeLimitError, { errorName: 'services.storage.get_limit_exceeded' });
->>>>>>> b08d844b
     });
 
     it('should reject an error in case of error', () => {
@@ -227,11 +202,7 @@
     it('should throw if no scrollId is provided', () => {
       should(() => securityController.scrollUsers(new Request({controller: 'security', action: 'scrollUsers'})))
         .throw(BadRequestError, {
-<<<<<<< HEAD
           id: 'api.assert.missing_argument',
-=======
-          errorName: 'api.assert.missing_argument',
->>>>>>> b08d844b
           message: 'Missing argument "scrollId".'
         });
     });
@@ -286,11 +257,7 @@
       return should(() => {
         securityController.deleteUser(new Request({}));
       }).throw(BadRequestError, {
-<<<<<<< HEAD
         id: 'api.assert.missing_argument',
-=======
-        errorName: 'api.assert.missing_argument',
->>>>>>> b08d844b
         message: 'Missing argument "_id".'
       });
     });
@@ -388,22 +355,14 @@
         body: {
           content: {name: 'John Doe', profileIds: ['anonymous']}
         }
-<<<<<<< HEAD
       }))).be.rejectedWith(PreconditionError, { id: 'security.user.already_exists'});
-=======
-      }))).be.rejectedWith(PreconditionError, { errorName: 'security.user.already_exists'});
->>>>>>> b08d844b
     });
 
     it('should throw an error if no profile is given', () => {
       return should(() => {
         securityController.createUser(new Request({body: {content: {}}}));
       }).throw(BadRequestError, {
-<<<<<<< HEAD
         id: 'api.assert.missing_argument',
-=======
-        errorName: 'api.assert.missing_argument',
->>>>>>> b08d844b
         message: 'Missing argument "body.content.profileIds".'
       });
     });
@@ -412,11 +371,7 @@
       return should(() => {
         securityController.createUser(new Request({body: {content: {profileIds: 'notAnArray'}}}));
       }).throw(BadRequestError, {
-<<<<<<< HEAD
         id: 'api.assert.invalid_type',
-=======
-        errorName: 'api.assert.invalid_type',
->>>>>>> b08d844b
         message: 'Wrong type for argument "body.content.profileIds" (expected: array)'
       });
     });
@@ -463,11 +418,7 @@
 
       return should(securityController.createUser(request))
         .be.rejectedWith(BadRequestError, {
-<<<<<<< HEAD
           id: 'security.credentials.unknown_strategy'
-=======
-          errorName: 'security.credentials.unknown_strategy'
->>>>>>> b08d844b
         });
     });
 
@@ -484,11 +435,7 @@
         .returns(sinon.stub().rejects(new Error('error')));
 
       return should(securityController.createUser(request))
-<<<<<<< HEAD
         .be.rejectedWith(BadRequestError, { id: 'security.credentials.rejected'});
-=======
-        .be.rejectedWith(BadRequestError, { errorName: 'security.credentials.rejected'});
->>>>>>> b08d844b
     });
 
     it('should reject if credentials already exist on the provided user id', () => {
@@ -501,11 +448,7 @@
 
       return should(securityController.createUser(request))
         .be.rejectedWith(PluginImplementationError, {
-<<<<<<< HEAD
           id: 'security.credentials.database_inconsistency'
-=======
-          errorName: 'security.credentials.database_inconsistency'
->>>>>>> b08d844b
         });
     });
 
@@ -529,11 +472,7 @@
         .catch(error => {
           try {
             should(error).be.instanceof(PluginImplementationError);
-<<<<<<< HEAD
             should(error.id).eql('plugin.runtime.unexpected_error');
-=======
-            should(error.errorName).eql('plugin.runtime.unexpected_error');
->>>>>>> b08d844b
             should(kuzzle.repositories.user.delete)
               .calledOnce()
               .calledWith('test');
@@ -566,11 +505,7 @@
         .catch(error => {
           try {
             should(error).be.instanceof(PluginImplementationError);
-<<<<<<< HEAD
             should(error.id).eql('plugin.runtime.unexpected_error');
-=======
-            should(error.errorName).eql('plugin.runtime.unexpected_error');
->>>>>>> b08d844b
             should(kuzzle.repositories.user.delete)
               .calledOnce()
               .calledWith('test');
@@ -644,14 +579,7 @@
     it('should throw an error if a profile is given', () => {
       return should(() => {
         securityController.createRestrictedUser(new Request({body: {content: {profileIds: ['foo']}}}));
-      }).throw(BadRequestError, {
-<<<<<<< HEAD
-        id: 'api.assert.forbidden_argument',
-=======
-        errorName: 'api.assert.forbidden_argument',
->>>>>>> b08d844b
-        message: 'The argument "body.content.profileIds" is not allowed by this API action.'
-      });
+      }).throw(BadRequestError);
     });
 
     it('should forward refresh option', () => {
@@ -691,14 +619,7 @@
     it('should throw an error if no id is given', () => {
       return should(() => {
         securityController.updateUser(new Request({body: {}}));
-      }).throw(BadRequestError, {
-<<<<<<< HEAD
-        id: 'api.assert.missing_argument',
-=======
-        errorName: 'api.assert.missing_argument',
->>>>>>> b08d844b
-        message: 'Missing argument "_id".'
-      });
+      }).throw(BadRequestError);
     });
 
     it('should update the profile correctly', () => {
@@ -726,15 +647,7 @@
 
     it('should reject the promise if the user cannot be found in the database', () => {
       kuzzle.repositories.user.load.resolves(null);
-      return should(securityController.updateUser(new Request({
-        _id: 'badId',
-        body: {},
-        action: 'updateProfile'
-<<<<<<< HEAD
-      }))).be.rejectedWith(NotFoundError, { id: 'security.profile.not_found'});
-=======
-      }))).be.rejectedWith(NotFoundError, { errorName: 'security.profile.not_found'});
->>>>>>> b08d844b
+      return should(securityController.updateUser(new Request({_id: 'badId', body: {}, context: {action: 'updateProfile'}}))).be.rejected();
     });
 
     it('should return an error if an unknown profile is provided', () => {
@@ -742,11 +655,7 @@
         securityController.updateUser(new Request({
           _id: 'test',
           body: {profileIds: ['foobar']}
-<<<<<<< HEAD
-        })).throw(NotFoundError, { id: 'security.profile.not_found' });
-=======
-        })).throw(NotFoundError, { errorName: 'security.profile.not_found' });
->>>>>>> b08d844b
+        })).throw(NotFoundError);
       });
     });
 
@@ -778,11 +687,7 @@
     it('should return an error if the request is invalid', () => {
       return should(() => {
         securityController.replaceUser(new Request({_id: 'test'}));
-<<<<<<< HEAD
-      }).throw(BadRequestError, { id: 'api.assert.body_required' });
-=======
-      }).throw(BadRequestError, { errorName: 'api.assert.body_required' });
->>>>>>> b08d844b
+      }).throw(BadRequestError);
     });
 
     it('should replace the user correctly', () => {
@@ -815,14 +720,7 @@
     it('should return an error if the user is not found', () => {
       kuzzle.repositories.user.load.resolves(null);
 
-      return should(securityController.replaceUser(new Request({
-        _id: 'i.dont.exist',
-        body: { profileIds: ['anonymous'] }
-<<<<<<< HEAD
-      }))).be.rejectedWith(NotFoundError, { id: 'security.user.not_found'});
-=======
-      }))).be.rejectedWith(NotFoundError, { errorName: 'security.user.not_found'});
->>>>>>> b08d844b
+      return should(securityController.replaceUser(new Request({_id: 'i.dont.exist', body: {profileIds: ['anonymous']}}))).be.rejectedWith(NotFoundError);
     });
 
     it('should forward refresh option', () => {
@@ -904,14 +802,7 @@
     it('should throw an error on a getUserRights call without id', () => {
       return should(() => {
         securityController.getUserRights(new Request({_id: ''}));
-      }).throw(BadRequestError, {
-<<<<<<< HEAD
-        id: 'api.assert.missing_argument',
-=======
-        errorName: 'api.assert.missing_argument',
->>>>>>> b08d844b
-        message: 'Missing argument "_id".'
-      });
+      }).throw();
     });
 
     it('should reject NotFoundError on a getUserRights call with a bad id', () => {
@@ -951,13 +842,7 @@
 
     it('should reject an error if the user doesn\'t exists.', () => {
       kuzzle.repositories.user.load.resolves(null);
-      return should(securityController.revokeTokens(new Request({
-        _id: 'test'
-<<<<<<< HEAD
-      }))).be.rejectedWith(NotFoundError, { id: 'security.user.not_found' });
-=======
-      }))).be.rejectedWith(NotFoundError, { errorName: 'security.user.not_found' });
->>>>>>> b08d844b
+      return should(securityController.revokeTokens(new Request({ _id: 'test' }))).be.rejectedWith(NotFoundError);
     });
   });
 });