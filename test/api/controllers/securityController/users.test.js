'use strict';

const should = require('should');
const sinon = require('sinon');

const {
  Request,
  BadRequestError,
  PluginImplementationError,
  SizeLimitError,
  PreconditionError
} = require('../../../../index');
const KuzzleMock = require('../../../mocks/kuzzle.mock');

const SecurityController = require('../../../../lib/api/controllers/securityController');
const User = require('../../../../lib/model/security/user');

describe('Test: security controller - users', () => {
  let kuzzle;
  let request;
  let securityController;

  async function itShouldCallTheRealUserControllerInstead(
    oldAction,
    newAction,
  ) {
    it('should call the new user controller action', async () => {
      const newActionStub = sinon.stub();
      const funnelGetControllerStub = sinon.stub().returns({ [newAction]: newActionStub });

      kuzzle.funnel.controllers.get = funnelGetControllerStub;

      await securityController[oldAction](request);

      should(funnelGetControllerStub).calledWithMatch('user');
      should(newActionStub).be.called();
    });
  }

  beforeEach(() => {
    kuzzle = new KuzzleMock();

    securityController = new SecurityController();
    securityController.anonymousId = '-1';
    request = new Request(
      {controller: 'security'},
      {user: new User()});

    // Random number chosen by fair dice roll. Guaranteed to be random.
    // (xkcd #221)
    request.context.user._id = '4';
  });

  describe('#checkRights', async () => {
    await itShouldCallTheRealUserControllerInstead('checkRights', 'checkRights');
  });

  // aka "The Big One"
  describe('#persistUser', () => {
    const createEvent = 'core:security:user:create';
    const deleteEvent = 'core:security:user:delete';
    const content = { foo: 'bar' };
    let fakeUser;
    let profileIds;
    let createStub;
    let deleteStub;
    let strategyCreateStub;
    let strategyExistsStub;
    let strategyValidateStub;

    beforeEach(() => {
      profileIds = ['foo' ];
      request.input.args._id = 'test';
      request.input.body = {
        content: {name: 'John Doe', profileIds},
        credentials: {someStrategy: {some: 'credentials'}}
      };
      kuzzle.pluginsManager.listStrategies.returns(['someStrategy']);

      fakeUser = new User();
      createStub = kuzzle.ask
        .withArgs(createEvent, request.input.args._id, profileIds, content)
        .resolves(fakeUser);
      deleteStub = kuzzle.ask
        .withArgs(deleteEvent, request.input.args._id, sinon.match.object)
        .resolves();

      strategyCreateStub = sinon.stub().resolves();
      strategyExistsStub = sinon.stub().resolves(false);
      strategyValidateStub = sinon.stub().resolves();

      kuzzle.pluginsManager.getStrategyMethod
        .withArgs('someStrategy', 'create')
        .returns(strategyCreateStub);

      kuzzle.pluginsManager.getStrategyMethod
        .withArgs('someStrategy', 'exists')
        .returns(strategyExistsStub);

      kuzzle.pluginsManager.getStrategyMethod
        .withArgs('someStrategy', 'validate')
        .returns(strategyValidateStub);
    });

    it('should reject if a strategy is unknown', async () => {
      kuzzle.pluginsManager.listStrategies.returns(['oops']);

      await should(securityController._persistUser(request, profileIds, content))
        .be.rejectedWith(BadRequestError, {
          id: 'security.credentials.unknown_strategy'
        });

      should(createStub).not.called();
      should(deleteStub).not.called();
    });

    it('should reject if credentials already exist on the provided user id', async () => {
      strategyExistsStub.resolves(true);

      await should(securityController._persistUser(request, profileIds, content))
        .be.rejectedWith(PluginImplementationError, {
          id: 'security.credentials.database_inconsistency'
        });

      should(createStub).not.called();
      should(deleteStub).not.called();
    });

    it('should rollback if credentials don\'t validate the strategy', async () => {
      strategyValidateStub.rejects(new Error('error'));

      await should(securityController._persistUser(request, profileIds, content))
        .be.rejectedWith(BadRequestError, {
          id: 'security.credentials.rejected'
        });

      should(kuzzle.ask).calledWithMatch(
        createEvent,
        request.input.args._id,
        profileIds,
        content,
        { refresh: 'wait_for' });

      should(kuzzle.ask).calledWithMatch(
        deleteEvent,
        request.input.args._id,
        { refresh: 'false' });
    });

    it('should reject and rollback if credentials don\'t create properly', async () => {
      strategyCreateStub.rejects(new Error('some error'));

      await should(securityController._persistUser(request, profileIds, content))
        .rejectedWith(PluginImplementationError, {
          id: 'plugin.runtime.unexpected_error',
        });

      should(kuzzle.ask).calledWithMatch(
        deleteEvent,
        request.input.args._id,
        { refresh: 'false' });
    });

    it('should not create credentials if user creation fails', async () => {
      const error = new Error('error');
      createStub.rejects(error);

      await should(securityController._persistUser(request, profileIds, content))
        .rejectedWith(error);

      should(strategyCreateStub).not.called();
    });

    it('should intercept errors during deletion of a rollback phase', async () => {
      kuzzle.pluginsManager.listStrategies.returns(['foo', 'someStrategy']);

      // "foo" should be called after before "someStrategy": we make the stub
      // fail when the "create" method is invoked, and we make the
      // "delete" method of someStrategy fail too
      const strategyDeleteStub = sinon.stub()
        .rejects(new Error('someStrategy delete error'));

      kuzzle.pluginsManager.getStrategyMethod
        .withArgs('foo', 'validate')
        .returns(sinon.stub().resolves());
      kuzzle.pluginsManager.getStrategyMethod
        .withArgs('foo', 'exists')
        .returns(sinon.stub().resolves(false));
      kuzzle.pluginsManager.getStrategyMethod
        .withArgs('foo', 'create')
        .returns(sinon.stub().rejects(new Error('oh noes')));
      kuzzle.pluginsManager.getStrategyMethod
        .withArgs('someStrategy', 'delete')
        .returns(strategyDeleteStub);

      request.input.body.credentials.foo = { firstname: 'X Æ A-12' };

      await should(securityController._persistUser(request, profileIds, content))
        .rejectedWith(PluginImplementationError, {
          id: 'plugin.runtime.unexpected_error',
          message: /.*oh noes\nsomeStrategy delete error\n.*/,
        });

      should(strategyDeleteStub).calledWithMatch(
        request,
        request.input.args._id,
        'someStrategy');
    });

    it('should return the plugin error if it threw a KuzzleError error', async () => {
      const error = new BadRequestError('foo');

      strategyValidateStub.rejects(error);

      await should(securityController._persistUser(request, profileIds, content))
        .be.rejectedWith(error);

      strategyValidateStub.resolves();
      strategyCreateStub.rejects(error);

      await should(securityController._persistUser(request, profileIds, content))
        .be.rejectedWith(error);
    });
  });

  describe('#updateUserMapping', async () => {
    await itShouldCallTheRealUserControllerInstead('updateUserMapping', 'updateMappings');
  });

  describe('#getUserMapping', async () => {
    await itShouldCallTheRealUserControllerInstead('getUserMapping', 'mappings');
  });

<<<<<<< HEAD
  describe('#getUser', async () => {
    await itShouldCallTheRealUserControllerInstead('getUser', 'get');
=======
  describe('#getUser', () => {
    it('should reject if no id is given', () => {
      return should(securityController.getUser(request))
        .rejectedWith(BadRequestError, { id: 'api.assert.missing_argument' });
    });

    it('should load and return the requested user', async () => {
      const user = new User();

      user._id = 'foo';
      user.bar = 'baz';

      request.input.args._id = 'foo';

      kuzzle.ask
        .withArgs('core:security:user:get', request.input.args._id)
        .resolves(user);

      const response = await securityController.getUser(request);

      should(response).match({
        _id: 'foo',
        _source: {bar: 'baz'},
      });
    });

    it('should forward errors from the security module', () => {
      request.input.args._id = 'foo';

      const error = new Error('oh noes');

      kuzzle.ask
        .withArgs('core:security:user:get', request.input.args._id)
        .rejects(error);

      return should(securityController.getUser(request)).rejectedWith(error);
    });
>>>>>>> 5860199f
  });

  describe('#mGetUsers', async () => {
    await itShouldCallTheRealUserControllerInstead('mGetUsers', 'mGet');
  });

  describe('#searchUsers', () => {
    const searchEvent = 'core:security:user:search';
    let searchStub;

    beforeEach(() => {
      request.input.body = { query: {foo: 'bar' } };
      request.input.args.from = 13;
      request.input.args.size = 42;
      request.input.args.scroll = 'foo';

      searchStub = kuzzle.ask
        .withArgs(searchEvent)
        .resolves({
          hits: [{ _id: 'admin', _source: { profileIds: ['admin'] } }],
          total: 2,
          scrollId: 'foobar'
        });
    });

    it('should return a valid responseObject', async () => {
      const response = await securityController.searchUsers(request);

      should(searchStub).be.calledWithMatch(
        searchEvent,
        request.input.body,
        {from: 13, size: 42, scroll: 'foo'});

      should(response).match({
        hits: [{_id: 'admin'}],
        scrollId: 'foobar',
        total: 2,
      });
    });

    it('should handle empty body requests', async () => {
      request.input.body = null;

      const response = await securityController.searchUsers(new Request({}));

      should(searchStub).be.calledWithMatch(searchEvent, {}, {});

      should(response).match({
        hits: [{_id: 'admin'}],
        scrollId: 'foobar',
        total: 2,
      });
    });

    it('should allow `aggregations` and `highlight` arguments', async () => {
      request.input.body = {aggregations: 'aggregations'};

      await securityController.searchUsers(request);

      should(searchStub).be.calledWithMatch(
        searchEvent,
        { aggregations: 'aggregations' },
        {
          from: request.input.args.from,
          size: request.input.args.size,
          scroll: request.input.args.scroll,
        });

      // highlight
      searchStub.resetHistory();
      request.input.body = {highlight: 'highlight'};
      await securityController.searchUsers(request);

      should(searchStub).be.calledWithMatch(
        searchEvent,
        { highlight: 'highlight' },
        {
          from: request.input.args.from,
          size: request.input.args.size,
          scroll: request.input.args.scroll,
        });

      // all in one
      searchStub.resetHistory();
      request.input.body = {
        query: { match_all: {} },
        aggregations: 'aggregations',
        highlight: 'highlight'
      };

      await securityController.searchUsers(request);

      should(searchStub).be.calledWithMatch(
        searchEvent,
        {
          aggregations: 'aggregations',
          highlight: 'highlight',
          query: { match_all: {} },
        },
        {
          from: request.input.args.from,
          size: request.input.args.size,
          scroll: request.input.args.scroll,
        });
    });

    it('should reject if the number of documents per page exceeds server limits', () => {
      kuzzle.config.limits.documentsFetchCount = 1;
      request = new Request({ size: 10 });

      return should(securityController.searchUsers(request))
        .rejectedWith(SizeLimitError, {
          id: 'services.storage.get_limit_exceeded'
        });
    });

    it('should forward a security module exception', () => {
      const error = new Error('Mocked error');
      searchStub.rejects(error);

      return should(securityController.searchUsers(request))
        .be.rejectedWith(error);
    });

    it('should reject if the "lang" is not supported', () => {
      request.input.body = { query: { foo: 'bar' } };
      request.input.args.lang = 'turkish';

      return should(securityController.searchUsers(request)).rejectedWith(
        BadRequestError,
        { id: 'api.assert.invalid_argument' });
    });

    it('should call the "translateKoncorde" method if "lang" is "koncorde"', async () => {
      request.input.body = { query: { equals: { name: 'Melis' } } };
      request.input.args.lang = 'koncorde';
      securityController.translateKoncorde = sinon.stub().resolves();

      await securityController.searchUsers(request);

      should(securityController.translateKoncorde)
        .be.calledWith({ equals: { name: 'Melis' } });
    });
  });

  describe('#scrollUsers', async () => {
    await itShouldCallTheRealUserControllerInstead('scrollUsers', 'scroll');
  });

<<<<<<< HEAD
  describe('#deleteUser', async () => {
    await itShouldCallTheRealUserControllerInstead('deleteUser', 'delete');
  });

  describe('#createUser', async () => {
    await itShouldCallTheRealUserControllerInstead('createUser', 'create');
  });

  describe('#createRestrictedUser', async () => {
    await itShouldCallTheRealUserControllerInstead('createRestrictedUser', 'createRestricted');
  });

  describe('#updateUser', async () => {
    await itShouldCallTheRealUserControllerInstead('updateUser', 'update');
  });

  describe('#replaceUser', async () => {
    await itShouldCallTheRealUserControllerInstead('replaceUser', 'replace');
  });

  describe('#getUserStrategies', async () => {
    await itShouldCallTheRealUserControllerInstead('getUserStrategies', 'strategies');
  });

  describe('#getUserRights', async () => {
    await itShouldCallTheRealUserControllerInstead('getUserRights', 'rights');
=======
  describe('#deleteUser', () => {
    const deleteEvent = 'core:security:user:delete';
    let deleteStub;

    beforeEach(() => {
      deleteStub = kuzzle.ask.withArgs(deleteEvent).resolves();

      request.input.args._id = 'test';
    });

    it('should return a valid response', async () => {
      const response = await securityController.deleteUser(request);

      should(deleteStub).calledWithMatch(deleteEvent, 'test', {
        refresh: 'wait_for',
      });

      should(response._id).be.exactly('test');
    });

    it('should reject if no id is given', async () => {
      request.input.args._id = null;

      await should(securityController.deleteUser(request))
        .rejectedWith(BadRequestError, {
          id: 'api.assert.missing_argument',
          message: 'Missing argument "_id".'
        });

      should(deleteStub).not.called();
    });

    it('should forward exceptions from the security module', () => {
      const error = new Error('Mocked error');
      deleteStub.rejects(error);

      return should(securityController.deleteUser(new Request({_id: 'test'})))
        .be.rejectedWith(error);
    });

    it('should handle the refresh option', async () => {
      request.input.args.refresh = false;

      await securityController.deleteUser(request);

      should(deleteStub).calledWithMatch(deleteEvent, 'test', {
        refresh: 'false',
      });
    });
  });

  describe('#createUser', () => {
    // api.security._persistUser has its own extensive tests above
    const createdUser = {_id: 'foo', _source: { bar: 'baz' } };

    beforeEach(() => {
      sinon.stub(securityController, '_persistUser').resolves(createdUser);
      request.input.args._id = 'test';
      request.input.body = {
        content: { name: 'John Doe', profileIds: ['default'] }
      };
    });

    it('should return a valid response', async () => {
      const response = await securityController.createUser(request);

      should(securityController._persistUser)
        .calledOnce()
        .calledWithMatch(request, ['default'], { name: 'John Doe' });

      should(response).eql(createdUser);
    });

    it('should reject if no body is provided', async () => {
      request.input.body = null;

      await should(securityController.createUser(request))
        .rejectedWith(BadRequestError, { id: 'api.assert.body_required' });

      should(securityController._persistUser).not.called();
    });

    it('should reject if no profileId is given', async () => {
      delete request.input.body.content.profileIds;

      await should(securityController.createUser(request))
        .rejectedWith(BadRequestError, {
          id: 'api.assert.missing_argument',
          message: 'Missing argument "body.content.profileIds".'
        });

      should(securityController._persistUser).not.called();
    });

    it('should reject if profileIds is not an array', async () => {
      request.input.body.content.profileIds = {};

      await should(securityController.createUser(request))
        .rejectedWith(BadRequestError, {
          id: 'api.assert.invalid_type',
          message: 'Wrong type for argument "body.content.profileIds" (expected: array)'
        });

      should(securityController._persistUser).not.called();
    });
  });

  describe('#createRestrictedUser', () => {
    // api.security._persistUser has its own extensive tests above
    const createdUser = {_id: 'foo', _source: { bar: 'baz' } };

    beforeEach(() => {
      sinon.stub(securityController, '_persistUser').resolves(createdUser);
      request.input.args._id = 'test';
      request.input.body = {
        content: { name: 'John Doe' }
      };

      kuzzle.config.security.restrictedProfileIds = [ 'foo', 'bar' ];
    });

    it('should return a valid response', async () => {
      const response = await securityController.createRestrictedUser(request);

      should(securityController._persistUser)
        .calledOnce()
        .calledWithMatch(
          request,
          kuzzle.config.security.restrictedProfileIds,
          { name: 'John Doe' });

      should(securityController._persistUser.firstCall.args[2])
        .not.have.ownProperty('profileIds');

      should(response).eql(createdUser);
    });

    it('should reject if profileIds are given', async () => {
      request.input.body.content.profileIds = [ 'ohnoes' ];

      await should(securityController.createRestrictedUser(request))
        .rejectedWith(BadRequestError, {
          id: 'api.assert.forbidden_argument',
          message: 'The argument "body.content.profileIds" is not allowed by this API action.'
        });

      should(securityController._persistUser).not.called();
    });

    it('should allow the request to not have a body content', async () => {
      request.input.body = null;

      const response = await securityController.createRestrictedUser(request);

      should(securityController._persistUser)
        .calledOnce()
        .calledWithMatch(
          request,
          kuzzle.config.security.restrictedProfileIds,
          {});

      should(securityController._persistUser.firstCall.args[2])
        .not.have.ownProperty('profileIds');

      should(response).eql(createdUser);
    });
  });

  describe('#updateUser', () => {
    const updateEvent = 'core:security:user:update';
    let updateStub;
    let updatedUser;

    beforeEach(() => {
      request.input.args._id = 'test';
      request.input.body = { foo: 'bar' };

      updatedUser = new User();
      updatedUser._id = request.input.args._id;

      updateStub = kuzzle.ask
        .withArgs(updateEvent, request.input.args._id)
        .resolves(updatedUser);
    });

    it('should return a valid response and use default options', async () => {
      const updatedUserContent = {foo: 'bar', baz: 'qux'};

      Object.assign(updatedUser, updatedUserContent);

      const response = await securityController.updateUser(request);

      should(updateStub).calledWithMatch(
        updateEvent,
        'test',
        null,
        { foo: 'bar' },
        {
          refresh: 'wait_for',
          retryOnConflict: 10,
          userId: request.context.user._id,
        });

      should(response).be.an.Object().and.not.instanceof(User);
      should(response).match({
        _id: updatedUser._id,
        _source: updatedUserContent,
      });
    });

    it('should reject if no id is given', async () => {
      request.input.args._id = null;

      await should(securityController.updateUser(request))
        .rejectedWith(BadRequestError, {
          id: 'api.assert.missing_argument',
          message: 'Missing argument "_id".'
        });

      should(updateStub).not.called();
    });

    it('should reject if no body is provided', async () => {
      request.input.body = null;

      await should(securityController.updateUser(request))
        .rejectedWith(BadRequestError, { id: 'api.assert.body_required' });

      should(updateStub).not.called();
    });

    it('should forward the provided options to the security module', async () => {
      request.input.args.refresh = false;
      request.input.args.retryOnConflict = 123;

      await securityController.updateUser(request);

      should(updateStub).calledWithMatch(
        updateEvent,
        'test',
        null,
        { foo: 'bar' },
        {
          refresh: 'false',
          retryOnConflict: 123,
          userId: request.context.user._id,
        });
    });

    it('should reject if the security module throws', () => {
      const error = new Error('foo');
      updateStub.rejects(error);

      return should(securityController.updateUser(request)).rejectedWith(error);
    });
  });

  describe('#replaceUser', () => {
    const replaceEvent = 'core:security:user:replace';
    let replaceStub;
    let replacedUser;

    beforeEach(() => {
      request.input.args._id = 'test';
      request.input.body = { foo: 'bar', profileIds: ['qux'] };

      replacedUser = new User();

      replaceStub = kuzzle.ask
        .withArgs(replaceEvent, request.input.args._id)
        .resolves(replacedUser);
    });

    it('should reject if the request does not have a body', async () => {
      request.input.body = null;

      await should(securityController.replaceUser(request))
        .rejectedWith(BadRequestError, { id: 'api.assert.body_required' });

      should(replaceStub).not.called();
    });

    it('should reject if there is no id provided', async () => {
      request.input.args._id = null;

      await should(securityController.replaceUser(request))
        .rejectedWith(BadRequestError, { id: 'api.assert.missing_argument' });

      should(replaceStub).not.called();
    });

    it('should reject if the content does not have a profileIds attribute', async () => {
      request.input.body.profileIds = null;

      await should(securityController.replaceUser(request))
        .rejectedWith(BadRequestError, { id: 'api.assert.missing_argument' });
    });

    it('should reject if the provided profileIds attribute is not an array', async () => {
      request.input.body.profileIds = {};

      await should(securityController.replaceUser(request))
        .rejectedWith(BadRequestError, { id: 'api.assert.invalid_type' });
    });

    it('should reject if the security module throws', async () => {
      const error = new Error('foo');

      replaceStub.rejects(error);

      await should(securityController.replaceUser(request)).rejectedWith(error);
    });

    it('should correctly process the request', async () => {
      const replacedUserContent = {
        baz: 'qux',
        foo: 'bar',
        profileIds: request.input.body.profileIds,
      };

      Object.assign(
        replacedUser,
        {_id: request.input.args._id},
        replacedUserContent);

      const response = await securityController.replaceUser(request);

      should(replaceStub).calledWithMatch(
        replaceEvent,
        request.input.args._id,
        request.input.body.profileIds,
        request.input.body,
        {
          refresh: 'wait_for',
          userId: request.context.user._id,
        });

      should(response).be.an.Object().and.not.instanceof(User);
      should(response).match({
        _id: request.input.args._id,
        _source: replacedUserContent
      });
    });

    it('should handle request options', async () => {
      request.input.args.refresh = false;

      await securityController.replaceUser(request);

      should(replaceStub).calledWithMatch(
        replaceEvent,
        request.input.args._id,
        request.input.body.profileIds,
        request.input.body,
        {
          refresh: 'false',
          userId: request.context.user._id,
        });
    });
  });

  describe('#getUserStrategies', () => {
    const getEvent = 'core:security:user:get';
    const exampleStrategy = 'someStrategy';
    const returnedUser = new User();
    let getStub;

    beforeEach(() => {
      request.input.args._id = 'test';
      returnedUser._id = request.input.args._id;
      getStub = kuzzle.ask
        .withArgs(getEvent, request.input.args._id)
        .resolves(returnedUser);

      kuzzle.pluginsManager.listStrategies.returns([exampleStrategy]);

      kuzzle.pluginsManager.getStrategyMethod
        .withArgs(exampleStrategy, 'exists')
        .returns(sinon.stub().resolves(true));
    });

    it('should return a list of strategies', async () => {
      const response = await securityController.getUserStrategies(request);

      should(response).be.an.Object().and.not.empty();
      should(response.strategies).be.an.Array().and.have.length(1);
      should(response.strategies.includes(exampleStrategy)).be.true();
      should(response.total).eql(1);
    });

    it('should return empty when anonymous id is provided', async () => {
      request.input.args._id = '-1';

      const response = await securityController.getUserStrategies(request);

      should(response).be.an.Object().and.not.empty();
      should(response.strategies).be.an.Array().and.have.length(0);
      should(response.total).eql(0);
    });

    it('should reject if user is not found', async () => {
      const error = new Error('foo');
      request.input.args._id = 'alyx';

      getStub
        .withArgs(getEvent, request.input.args._id)
        .rejects(error);

      await should(securityController.getUserStrategies(request))
        .rejectedWith(error);
    });

    it('should reject if no id is provided', async () => {
      request.input.args._id = null;

      await should(securityController.getUserStrategies(request))
        .rejectedWith(BadRequestError, {
          id: 'api.assert.missing_argument',
          message: 'Missing argument "_id".'
        });

      should(getStub).not.called();
    });
  });

  describe('#getUserRights', () => {
    const getEvent = 'core:security:user:get';
    let getStub;
    let returnedUser;

    beforeEach(() => {
      request.input.args._id = 'test';

      returnedUser = new User();
      returnedUser._id = request.input.args._id;
      sinon.stub(returnedUser, 'getRights');

      getStub = kuzzle.ask
        .withArgs(getEvent, request.input.args._id)
        .resolves(returnedUser);
    });

    it('should resolve to an object on a getUserRights call', async () => {
      const rights = {
        rights1: {
          action: 'action',
          collection: 'foo',
          controller: 'controller',
          index: 'index',
          value: true,
        },
        rights2: {
          action: 'action',
          collection: 'collection',
          controller: 'bar',
          index: 'index',
          value: false,
        }
      };

      returnedUser.getRights.returns(rights);

      const response = await securityController.getUserRights(request);

      should(getStub).calledWith(getEvent, request.input.args._id);

      should(response).be.an.Object().and.not.empty();
      should(response.hits).be.an.Array().and.have.length(2);
      should(response.total).eql(2);

      should(response.hits.includes(rights.rights1)).be.true();
      should(response.hits.includes(rights.rights2)).be.true();
    });

    it('should reject if no id is provided', async () => {
      request.input.args._id = null;

      await should(securityController.getUserRights(request))
        .rejectedWith(BadRequestError, {
          id: 'api.assert.missing_argument',
          message: 'Missing argument "_id".'
        });

      should(getStub).not.called();
    });

    it('should forward a security module exception', () => {
      const error = new Error('foo');

      getStub.rejects(error);

      return should(securityController.getUserRights(request))
        .rejectedWith(error);
    });
>>>>>>> 5860199f
  });

  describe('#mDeleteUser', () => {
    it('should forward its args to mDelete', async () => {
      sinon.stub(securityController, '_mDelete').resolves('foobar');

      await should(securityController.mDeleteUsers(request))
        .fulfilledWith('foobar');

      should(securityController._mDelete)
        .be.calledOnce()
        .be.calledWith('user', request);
    });
  });

  describe('#revokeTokens', () => {
    beforeEach(() => {
      request.input.args._id = 'test';
    });

    it('should revoke all tokens related to a given user', async () => {
      await securityController.revokeTokens(request);

      should(kuzzle.ask).calledWithMatch(
        'core:security:token:deleteByKuid',
        request.input.args._id);
    });

    it('should reject if no id is provided', async () => {
      request.input.args._id = null;

      await should(securityController.revokeTokens(request))
        .rejectedWith(BadRequestError, { id: 'api.assert.missing_argument' });
    });

    it('should forward security module exceptions', () => {
      const error = new Error('foo');

      kuzzle.ask
        .withArgs('core:security:token:deleteByKuid', request.input.args._id)
        .rejects(error);

      return should(securityController.revokeTokens(request))
        .rejectedWith(error);
    });
  });

  describe('#createFirstAdmin', () => {
    const adminExistsEvent = 'core:security:user:admin:exist';
    const createOrReplaceRoleEvent = 'core:security:role:createOrReplace';
    const createOrReplaceProfileEvent = 'core:security:profile:createOrReplace';
    let createOrReplaceRoleStub;
    let createOrReplaceProfileStub;
    let adminExistsStub;

    beforeEach(() => {
      sinon.stub(securityController, '_persistUser');

      request.input.args._id = 'test';

      createOrReplaceRoleStub = kuzzle.ask.withArgs(createOrReplaceRoleEvent);

      createOrReplaceProfileStub = kuzzle.ask
        .withArgs(createOrReplaceProfileEvent);

      adminExistsStub = kuzzle.ask
        .withArgs(adminExistsEvent)
        .resolves(false);
    });

    it('should reject if an admin already exists', async () => {
      adminExistsStub.resolves(true);

      await should(securityController.createFirstAdmin(request))
        .be.rejectedWith(PreconditionError, {id: 'api.process.admin_exists'});

      should(securityController._persistUser).not.called();
      should(createOrReplaceRoleStub).not.called();
      should(createOrReplaceProfileStub).not.called();
    });

    it('should create the admin user and not reset roles & profiles if not asked to', async () => {
      request.input.body = { content: { foo: 'bar' } };

      await securityController.createFirstAdmin(request);

      should(securityController._persistUser)
        .calledOnce()
        .calledWithMatch(request, ['admin'], request.input.body.content);

      should(createOrReplaceRoleStub).not.called();
      should(createOrReplaceProfileStub).not.called();
    });

    it('should create the admin user and reset roles & profiles if asked to', async () => {
      request.input.args.reset = true;

      await securityController.createFirstAdmin(request);

      should(securityController._persistUser)
        .calledOnce()
        .calledWithMatch(request, ['admin'], {});

      const config = kuzzle.config.security.standard;

      for (const [key, content] of Object.entries(config.roles)) {
        should(createOrReplaceRoleStub).calledWithMatch(
          createOrReplaceRoleEvent,
          key,
          content,
          { refresh: 'wait_for', userId: request.context.user._id });
      }

      for (const [key, content] of Object.entries(config.profiles)) {
        should(createOrReplaceProfileStub).calledWithMatch(
          createOrReplaceProfileEvent,
          key,
          content,
          { refresh: 'wait_for', userId: request.context.user._id });
      }
    });
  });
});<|MERGE_RESOLUTION|>--- conflicted
+++ resolved
@@ -231,48 +231,8 @@
     await itShouldCallTheRealUserControllerInstead('getUserMapping', 'mappings');
   });
 
-<<<<<<< HEAD
   describe('#getUser', async () => {
     await itShouldCallTheRealUserControllerInstead('getUser', 'get');
-=======
-  describe('#getUser', () => {
-    it('should reject if no id is given', () => {
-      return should(securityController.getUser(request))
-        .rejectedWith(BadRequestError, { id: 'api.assert.missing_argument' });
-    });
-
-    it('should load and return the requested user', async () => {
-      const user = new User();
-
-      user._id = 'foo';
-      user.bar = 'baz';
-
-      request.input.args._id = 'foo';
-
-      kuzzle.ask
-        .withArgs('core:security:user:get', request.input.args._id)
-        .resolves(user);
-
-      const response = await securityController.getUser(request);
-
-      should(response).match({
-        _id: 'foo',
-        _source: {bar: 'baz'},
-      });
-    });
-
-    it('should forward errors from the security module', () => {
-      request.input.args._id = 'foo';
-
-      const error = new Error('oh noes');
-
-      kuzzle.ask
-        .withArgs('core:security:user:get', request.input.args._id)
-        .rejects(error);
-
-      return should(securityController.getUser(request)).rejectedWith(error);
-    });
->>>>>>> 5860199f
   });
 
   describe('#mGetUsers', async () => {
@@ -422,7 +382,6 @@
     await itShouldCallTheRealUserControllerInstead('scrollUsers', 'scroll');
   });
 
-<<<<<<< HEAD
   describe('#deleteUser', async () => {
     await itShouldCallTheRealUserControllerInstead('deleteUser', 'delete');
   });
@@ -449,502 +408,6 @@
 
   describe('#getUserRights', async () => {
     await itShouldCallTheRealUserControllerInstead('getUserRights', 'rights');
-=======
-  describe('#deleteUser', () => {
-    const deleteEvent = 'core:security:user:delete';
-    let deleteStub;
-
-    beforeEach(() => {
-      deleteStub = kuzzle.ask.withArgs(deleteEvent).resolves();
-
-      request.input.args._id = 'test';
-    });
-
-    it('should return a valid response', async () => {
-      const response = await securityController.deleteUser(request);
-
-      should(deleteStub).calledWithMatch(deleteEvent, 'test', {
-        refresh: 'wait_for',
-      });
-
-      should(response._id).be.exactly('test');
-    });
-
-    it('should reject if no id is given', async () => {
-      request.input.args._id = null;
-
-      await should(securityController.deleteUser(request))
-        .rejectedWith(BadRequestError, {
-          id: 'api.assert.missing_argument',
-          message: 'Missing argument "_id".'
-        });
-
-      should(deleteStub).not.called();
-    });
-
-    it('should forward exceptions from the security module', () => {
-      const error = new Error('Mocked error');
-      deleteStub.rejects(error);
-
-      return should(securityController.deleteUser(new Request({_id: 'test'})))
-        .be.rejectedWith(error);
-    });
-
-    it('should handle the refresh option', async () => {
-      request.input.args.refresh = false;
-
-      await securityController.deleteUser(request);
-
-      should(deleteStub).calledWithMatch(deleteEvent, 'test', {
-        refresh: 'false',
-      });
-    });
-  });
-
-  describe('#createUser', () => {
-    // api.security._persistUser has its own extensive tests above
-    const createdUser = {_id: 'foo', _source: { bar: 'baz' } };
-
-    beforeEach(() => {
-      sinon.stub(securityController, '_persistUser').resolves(createdUser);
-      request.input.args._id = 'test';
-      request.input.body = {
-        content: { name: 'John Doe', profileIds: ['default'] }
-      };
-    });
-
-    it('should return a valid response', async () => {
-      const response = await securityController.createUser(request);
-
-      should(securityController._persistUser)
-        .calledOnce()
-        .calledWithMatch(request, ['default'], { name: 'John Doe' });
-
-      should(response).eql(createdUser);
-    });
-
-    it('should reject if no body is provided', async () => {
-      request.input.body = null;
-
-      await should(securityController.createUser(request))
-        .rejectedWith(BadRequestError, { id: 'api.assert.body_required' });
-
-      should(securityController._persistUser).not.called();
-    });
-
-    it('should reject if no profileId is given', async () => {
-      delete request.input.body.content.profileIds;
-
-      await should(securityController.createUser(request))
-        .rejectedWith(BadRequestError, {
-          id: 'api.assert.missing_argument',
-          message: 'Missing argument "body.content.profileIds".'
-        });
-
-      should(securityController._persistUser).not.called();
-    });
-
-    it('should reject if profileIds is not an array', async () => {
-      request.input.body.content.profileIds = {};
-
-      await should(securityController.createUser(request))
-        .rejectedWith(BadRequestError, {
-          id: 'api.assert.invalid_type',
-          message: 'Wrong type for argument "body.content.profileIds" (expected: array)'
-        });
-
-      should(securityController._persistUser).not.called();
-    });
-  });
-
-  describe('#createRestrictedUser', () => {
-    // api.security._persistUser has its own extensive tests above
-    const createdUser = {_id: 'foo', _source: { bar: 'baz' } };
-
-    beforeEach(() => {
-      sinon.stub(securityController, '_persistUser').resolves(createdUser);
-      request.input.args._id = 'test';
-      request.input.body = {
-        content: { name: 'John Doe' }
-      };
-
-      kuzzle.config.security.restrictedProfileIds = [ 'foo', 'bar' ];
-    });
-
-    it('should return a valid response', async () => {
-      const response = await securityController.createRestrictedUser(request);
-
-      should(securityController._persistUser)
-        .calledOnce()
-        .calledWithMatch(
-          request,
-          kuzzle.config.security.restrictedProfileIds,
-          { name: 'John Doe' });
-
-      should(securityController._persistUser.firstCall.args[2])
-        .not.have.ownProperty('profileIds');
-
-      should(response).eql(createdUser);
-    });
-
-    it('should reject if profileIds are given', async () => {
-      request.input.body.content.profileIds = [ 'ohnoes' ];
-
-      await should(securityController.createRestrictedUser(request))
-        .rejectedWith(BadRequestError, {
-          id: 'api.assert.forbidden_argument',
-          message: 'The argument "body.content.profileIds" is not allowed by this API action.'
-        });
-
-      should(securityController._persistUser).not.called();
-    });
-
-    it('should allow the request to not have a body content', async () => {
-      request.input.body = null;
-
-      const response = await securityController.createRestrictedUser(request);
-
-      should(securityController._persistUser)
-        .calledOnce()
-        .calledWithMatch(
-          request,
-          kuzzle.config.security.restrictedProfileIds,
-          {});
-
-      should(securityController._persistUser.firstCall.args[2])
-        .not.have.ownProperty('profileIds');
-
-      should(response).eql(createdUser);
-    });
-  });
-
-  describe('#updateUser', () => {
-    const updateEvent = 'core:security:user:update';
-    let updateStub;
-    let updatedUser;
-
-    beforeEach(() => {
-      request.input.args._id = 'test';
-      request.input.body = { foo: 'bar' };
-
-      updatedUser = new User();
-      updatedUser._id = request.input.args._id;
-
-      updateStub = kuzzle.ask
-        .withArgs(updateEvent, request.input.args._id)
-        .resolves(updatedUser);
-    });
-
-    it('should return a valid response and use default options', async () => {
-      const updatedUserContent = {foo: 'bar', baz: 'qux'};
-
-      Object.assign(updatedUser, updatedUserContent);
-
-      const response = await securityController.updateUser(request);
-
-      should(updateStub).calledWithMatch(
-        updateEvent,
-        'test',
-        null,
-        { foo: 'bar' },
-        {
-          refresh: 'wait_for',
-          retryOnConflict: 10,
-          userId: request.context.user._id,
-        });
-
-      should(response).be.an.Object().and.not.instanceof(User);
-      should(response).match({
-        _id: updatedUser._id,
-        _source: updatedUserContent,
-      });
-    });
-
-    it('should reject if no id is given', async () => {
-      request.input.args._id = null;
-
-      await should(securityController.updateUser(request))
-        .rejectedWith(BadRequestError, {
-          id: 'api.assert.missing_argument',
-          message: 'Missing argument "_id".'
-        });
-
-      should(updateStub).not.called();
-    });
-
-    it('should reject if no body is provided', async () => {
-      request.input.body = null;
-
-      await should(securityController.updateUser(request))
-        .rejectedWith(BadRequestError, { id: 'api.assert.body_required' });
-
-      should(updateStub).not.called();
-    });
-
-    it('should forward the provided options to the security module', async () => {
-      request.input.args.refresh = false;
-      request.input.args.retryOnConflict = 123;
-
-      await securityController.updateUser(request);
-
-      should(updateStub).calledWithMatch(
-        updateEvent,
-        'test',
-        null,
-        { foo: 'bar' },
-        {
-          refresh: 'false',
-          retryOnConflict: 123,
-          userId: request.context.user._id,
-        });
-    });
-
-    it('should reject if the security module throws', () => {
-      const error = new Error('foo');
-      updateStub.rejects(error);
-
-      return should(securityController.updateUser(request)).rejectedWith(error);
-    });
-  });
-
-  describe('#replaceUser', () => {
-    const replaceEvent = 'core:security:user:replace';
-    let replaceStub;
-    let replacedUser;
-
-    beforeEach(() => {
-      request.input.args._id = 'test';
-      request.input.body = { foo: 'bar', profileIds: ['qux'] };
-
-      replacedUser = new User();
-
-      replaceStub = kuzzle.ask
-        .withArgs(replaceEvent, request.input.args._id)
-        .resolves(replacedUser);
-    });
-
-    it('should reject if the request does not have a body', async () => {
-      request.input.body = null;
-
-      await should(securityController.replaceUser(request))
-        .rejectedWith(BadRequestError, { id: 'api.assert.body_required' });
-
-      should(replaceStub).not.called();
-    });
-
-    it('should reject if there is no id provided', async () => {
-      request.input.args._id = null;
-
-      await should(securityController.replaceUser(request))
-        .rejectedWith(BadRequestError, { id: 'api.assert.missing_argument' });
-
-      should(replaceStub).not.called();
-    });
-
-    it('should reject if the content does not have a profileIds attribute', async () => {
-      request.input.body.profileIds = null;
-
-      await should(securityController.replaceUser(request))
-        .rejectedWith(BadRequestError, { id: 'api.assert.missing_argument' });
-    });
-
-    it('should reject if the provided profileIds attribute is not an array', async () => {
-      request.input.body.profileIds = {};
-
-      await should(securityController.replaceUser(request))
-        .rejectedWith(BadRequestError, { id: 'api.assert.invalid_type' });
-    });
-
-    it('should reject if the security module throws', async () => {
-      const error = new Error('foo');
-
-      replaceStub.rejects(error);
-
-      await should(securityController.replaceUser(request)).rejectedWith(error);
-    });
-
-    it('should correctly process the request', async () => {
-      const replacedUserContent = {
-        baz: 'qux',
-        foo: 'bar',
-        profileIds: request.input.body.profileIds,
-      };
-
-      Object.assign(
-        replacedUser,
-        {_id: request.input.args._id},
-        replacedUserContent);
-
-      const response = await securityController.replaceUser(request);
-
-      should(replaceStub).calledWithMatch(
-        replaceEvent,
-        request.input.args._id,
-        request.input.body.profileIds,
-        request.input.body,
-        {
-          refresh: 'wait_for',
-          userId: request.context.user._id,
-        });
-
-      should(response).be.an.Object().and.not.instanceof(User);
-      should(response).match({
-        _id: request.input.args._id,
-        _source: replacedUserContent
-      });
-    });
-
-    it('should handle request options', async () => {
-      request.input.args.refresh = false;
-
-      await securityController.replaceUser(request);
-
-      should(replaceStub).calledWithMatch(
-        replaceEvent,
-        request.input.args._id,
-        request.input.body.profileIds,
-        request.input.body,
-        {
-          refresh: 'false',
-          userId: request.context.user._id,
-        });
-    });
-  });
-
-  describe('#getUserStrategies', () => {
-    const getEvent = 'core:security:user:get';
-    const exampleStrategy = 'someStrategy';
-    const returnedUser = new User();
-    let getStub;
-
-    beforeEach(() => {
-      request.input.args._id = 'test';
-      returnedUser._id = request.input.args._id;
-      getStub = kuzzle.ask
-        .withArgs(getEvent, request.input.args._id)
-        .resolves(returnedUser);
-
-      kuzzle.pluginsManager.listStrategies.returns([exampleStrategy]);
-
-      kuzzle.pluginsManager.getStrategyMethod
-        .withArgs(exampleStrategy, 'exists')
-        .returns(sinon.stub().resolves(true));
-    });
-
-    it('should return a list of strategies', async () => {
-      const response = await securityController.getUserStrategies(request);
-
-      should(response).be.an.Object().and.not.empty();
-      should(response.strategies).be.an.Array().and.have.length(1);
-      should(response.strategies.includes(exampleStrategy)).be.true();
-      should(response.total).eql(1);
-    });
-
-    it('should return empty when anonymous id is provided', async () => {
-      request.input.args._id = '-1';
-
-      const response = await securityController.getUserStrategies(request);
-
-      should(response).be.an.Object().and.not.empty();
-      should(response.strategies).be.an.Array().and.have.length(0);
-      should(response.total).eql(0);
-    });
-
-    it('should reject if user is not found', async () => {
-      const error = new Error('foo');
-      request.input.args._id = 'alyx';
-
-      getStub
-        .withArgs(getEvent, request.input.args._id)
-        .rejects(error);
-
-      await should(securityController.getUserStrategies(request))
-        .rejectedWith(error);
-    });
-
-    it('should reject if no id is provided', async () => {
-      request.input.args._id = null;
-
-      await should(securityController.getUserStrategies(request))
-        .rejectedWith(BadRequestError, {
-          id: 'api.assert.missing_argument',
-          message: 'Missing argument "_id".'
-        });
-
-      should(getStub).not.called();
-    });
-  });
-
-  describe('#getUserRights', () => {
-    const getEvent = 'core:security:user:get';
-    let getStub;
-    let returnedUser;
-
-    beforeEach(() => {
-      request.input.args._id = 'test';
-
-      returnedUser = new User();
-      returnedUser._id = request.input.args._id;
-      sinon.stub(returnedUser, 'getRights');
-
-      getStub = kuzzle.ask
-        .withArgs(getEvent, request.input.args._id)
-        .resolves(returnedUser);
-    });
-
-    it('should resolve to an object on a getUserRights call', async () => {
-      const rights = {
-        rights1: {
-          action: 'action',
-          collection: 'foo',
-          controller: 'controller',
-          index: 'index',
-          value: true,
-        },
-        rights2: {
-          action: 'action',
-          collection: 'collection',
-          controller: 'bar',
-          index: 'index',
-          value: false,
-        }
-      };
-
-      returnedUser.getRights.returns(rights);
-
-      const response = await securityController.getUserRights(request);
-
-      should(getStub).calledWith(getEvent, request.input.args._id);
-
-      should(response).be.an.Object().and.not.empty();
-      should(response.hits).be.an.Array().and.have.length(2);
-      should(response.total).eql(2);
-
-      should(response.hits.includes(rights.rights1)).be.true();
-      should(response.hits.includes(rights.rights2)).be.true();
-    });
-
-    it('should reject if no id is provided', async () => {
-      request.input.args._id = null;
-
-      await should(securityController.getUserRights(request))
-        .rejectedWith(BadRequestError, {
-          id: 'api.assert.missing_argument',
-          message: 'Missing argument "_id".'
-        });
-
-      should(getStub).not.called();
-    });
-
-    it('should forward a security module exception', () => {
-      const error = new Error('foo');
-
-      getStub.rejects(error);
-
-      return should(securityController.getUserRights(request))
-        .rejectedWith(error);
-    });
->>>>>>> 5860199f
   });
 
   describe('#mDeleteUser', () => {
