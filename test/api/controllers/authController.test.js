const
  sinon = require('sinon'),
  should = require('should'),
  jwt = require('jsonwebtoken'),
  Bluebird = require('bluebird'),
  AuthController = require('../../../lib/api/controllers/authController'),
  KuzzleMock = require('../../mocks/kuzzle.mock'),
  Token = require('../../../lib/api/core/models/security/token'),
  User = require('../../../lib/api/core/models/security/user'),
  {
    Request,
    errors: {
      UnauthorizedError,
      BadRequestError,
      InternalError: KuzzleInternalError,
      PluginImplementationError
    }
  } = require('kuzzle-common-objects'),
  BaseController = require('../../../lib/api/controllers/baseController');

describe('Test the auth controller', () => {
  let
    request,
    kuzzle,
    user,
    authController;

  beforeEach(() => {
    kuzzle = new KuzzleMock();
    kuzzle.config.security.jwt.secret = 'test-secret';

    user = new User();
    kuzzle.passport.authenticate.returns(Bluebird.resolve(user));
    kuzzle.pluginsManager.strategies.mockup = {};
    request = new Request({
      controller: 'auth',
      action: 'login',
      strategy: 'mockup',
      body: {
        username: 'jdoe'
      },
      foo: 'bar'
    });

    authController = new AuthController(kuzzle);

    return authController.init();
  });

  describe('#constructor', () => {
    it('should inherit the base constructor', () => {
      should(authController).instanceOf(BaseController);
    });
  });

  describe('#constructor', () => {
    it('should inherit the base constructor', () => {
      should(authController).instanceOf(BaseController);
    });
  });

  describe('#login', () => {
    it('should resolve to a valid jwt token if authentication succeed', () => {
      const token = new Token({
        _id: 'foobar#bar',
        jwt: 'bar',
        userId: 'foobar',
        expiresAt: 4567,
        ttl: 1234
      });

      kuzzle.repositories.token.generateToken.resolves(token);

      return authController.login(request)
        .then(response => {
          should(kuzzle.pipe).calledWith('auth:strategyAuthenticated', {strategy: 'mockup', content: user});
          should(response).match({
            _id: 'foobar',
            jwt: 'bar',
            expiresAt: 4567,
            ttl: 1234
          });
          should(kuzzle.repositories.token.generateToken).calledWith(user, request, {});
        });
    });

    it('should modify the result according to auth:strategyAuthenticated pipe events', () => {
      kuzzle.pipe
        .withArgs('auth:strategyAuthenticated')
        .returns({strategy: 'foobar', content: {foo: 'bar'}});

      return authController.login(request)
        .then(response => {
          should(kuzzle.pipe).calledWith(
            'auth:strategyAuthenticated',
            {strategy: 'mockup', content: user});
          should(response).match({foo: 'bar'});
          should(kuzzle.repositories.token.generateToken).not.be.called();
        });
    });

    it('should handle strategy\'s headers and status code in case of multi-step authentication strategy', () => {
      const redir = {headers: {Location: 'http://github.com'}, statusCode: 302};

      kuzzle.passport.authenticate.resolves(redir);

      return authController.login(request)
        .then(response => {
          should(kuzzle.pipe).not.be.called();
          should(response.headers.Location).be.equal('http://github.com');
          should(response.statusCode).be.equal(302);
          should(request.status).be.equal(302);
          should(request.response).match({status: 302, result: response, headers: {Location: 'http://github.com'}});
          should(kuzzle.repositories.token.generateToken).not.be.called();
        });
    });

    it('should call passport.authenticate with input body and query string', () => {
      return authController.login(request)
        .then(() => {
          should(kuzzle.passport.authenticate)
            .be.calledOnce()
            .be.calledWithMatch({
              body: { username: 'jdoe' },
              query: { foo: 'bar' }
            });
        });
    });

    it('should throw if no strategy is specified', () => {
      delete request.input.args.strategy;

      return should(() => {authController.login(request);})
        .throw(BadRequestError, {
<<<<<<< HEAD
          id: 'api.assert.missing_argument',
=======
          errorName: 'api.assert.missing_argument',
>>>>>>> b08d844b
          message: 'Missing argument "strategy".'
        });
    });

    it('should be able to set authentication expiration', () => {
      const token = new Token({
        _id: 'foobar#bar',
        jwt: 'bar',
        userId: 'foobar',
        expiresAt: 4567,
        ttl: 1234
      });

      kuzzle.repositories.token.generateToken.resolves(token);

      request.input.args.expiresIn = '1s';

      return authController.login(request)
        .then(response => {
          should(response).match({
            _id: 'foobar',
            jwt: 'bar',
            expiresAt: 4567,
            ttl: 1234
          });
          should(kuzzle.repositories.token.generateToken).calledWith(user, request, {expiresIn: '1s'});
        });
    });

    it('should reject if authentication fails', () => {
      kuzzle.passport.authenticate.rejects(new Error('error'));

      return should(authController.login(request)).be.rejected();
    });

    it('should reject in case of unknown strategy', () => {
      request.input.args.strategy = 'foobar';

      should(() => authController.login(request)).throw(BadRequestError, {
        errorName: 'security.credentials.unknown_strategy'
      });
    });
  });

  describe('#logout', () => {
    beforeEach(() => {
      const
        signedToken = jwt.sign({_id: 'admin'}, kuzzle.config.security.jwt.secret, {algorithm: kuzzle.config.security.jwt.algorithm}),
        t = new Token({
          _id: 'foo#' + signedToken,
          userId: 'foo',
          jwt: signedToken
        });

      request = new Request({
        controller: 'auth',
        action: 'logout',
        jwt: signedToken
      }, {
        connectionId: 'papagaya',
        token: t,
        user: { _id: 'foo' }
      });
    });

    it('should expire token', () => {
      return authController.logout(request)
        .then(response => {
          should(kuzzle.repositories.token.expire).calledWith(request.context.token);
          should(response.responseObject).be.instanceof(Object);
        });
    });

    it('should expire all tokens at once', () => {
      request.input.args.global = true;
      return authController.logout(request)
        .then(() => {
          should(kuzzle.repositories.token.deleteByUserId).calledWith('foo');
        });
    });

    it('should emit an error if the token cannot be expired', () => {
      const error = new Error('Mocked error');
      kuzzle.repositories.token.expire.rejects(error);

      return should(authController.logout(request)).be.rejectedWith(error);
    });

    it('should throw if invoked by an anonymous user', () => {
      request.context.user._id = '-1';

      should(() => authController.logout(request)).throw(
        UnauthorizedError,
<<<<<<< HEAD
        {id: 'security.rights.unauthorized'});
=======
        {errorName: 'security.rights.unauthorized'});
>>>>>>> b08d844b
    });
  });

  describe('#getCurrentUser', () => {
    it('should return the user given in the context', () => {
      const req = new Request({body: {}}, {token: {userId: 'admin'}, user: {_id: 'admin'}});

      return authController.getCurrentUser(req)
        .then(response => {
          should(response).match(req.context.user);
        });
    });

    it('should a PluginImplementationError if a plugin throws a non-KuzzleError error', () => {
      const req = new Request({body: {}}, {token: {userId: 'admin'}, user: {_id: 'admin'}});

      kuzzle.pluginsManager.listStrategies.returns(['foo']);
      kuzzle.pluginsManager.getStrategyMethod.returns(() => Bluebird.reject(new Error('bar')));

      return should(authController.getCurrentUser(req)).be.rejectedWith(PluginImplementationError);
    });
  });

  describe('#checkToken', () => {
    let testToken;

    beforeEach(() => {
      request = new Request({action: 'checkToken', controller: 'auth', body: {token: 'foobar'}}, {});
      testToken = new Token({expiresAt: 42});
    });

    it('should throw an error if no token is provided', () => {
      return should(() => {
        authController.checkToken(new Request({body: {}}));
      }).throw(BadRequestError, {
<<<<<<< HEAD
        id: 'api.assert.missing_argument',
=======
        errorName: 'api.assert.missing_argument',
>>>>>>> b08d844b
        message: 'Missing argument "body.token".'
      });
    });

    it('should return a valid response if the token is valid', () => {
      kuzzle.repositories.token.verifyToken.returns(Bluebird.resolve(testToken));

      return authController.checkToken(request)
        .then(response => {
          should(response).be.instanceof(Object);
          should(response.valid).be.true();
          should(response.state).be.undefined();
          should(response.expiresAt).be.eql(testToken.expiresAt);
          should(kuzzle.repositories.token.verifyToken).calledWith(request.input.body.token);
        });
    });

    it('should return a valid response if the token is not valid', () => {
      kuzzle.repositories.token.verifyToken.rejects(new UnauthorizedError('foobar'));

      return authController.checkToken(request)
        .then(response => {
          should(response).be.instanceof(Object);
          should(response.valid).be.false();
          should(response.state).be.eql('foobar');
          should(response.expiresAt).be.undefined();
          should(kuzzle.repositories.token.verifyToken).calledWith(request.input.body.token);
        });
    });

    it('should return a rejected promise if an error occurs', () => {
      const error = new KuzzleInternalError('Foobar');
      kuzzle.repositories.token.verifyToken.rejects(error);

      return should(authController.checkToken(request)).be.rejectedWith(error);
    });
  });

  describe('#refreshToken', () => {
    it('should throw if the user is not authenticated', () => {
      return should(() => authController.refreshToken(new Request(
        {},
        {token: {userId: 'anonymous', _id: '-1'}, user: {_id: '-1'}}
      )))
        .throw(
          UnauthorizedError,
<<<<<<< HEAD
          {id: 'security.rights.unauthorized'});
=======
          {errorName: 'security.rights.unauthorized'});
>>>>>>> b08d844b
    });

    it('should throw if the token has already been refreshed', () => {
      return should(() => authController.refreshToken(new Request(
        {},
        {
          token: {userId: 'foo', _id: 'bar', refreshed: true},
          user: {_id: 'bar'}
        }
      )))
<<<<<<< HEAD
        .throw(UnauthorizedError, {id: 'security.token.invalid' });
=======
        .throw(UnauthorizedError, {errorName: 'security.token.invalid' });
>>>>>>> b08d844b
    });

    it('should provide a new jwt and expire the current one after the grace period', () => {
      const newToken = {
        _id: '_id',
        jwt: 'new-token',
        userId: 'userId',
        ttl: 'ttl',
        expiresAt: 42
      };

      kuzzle.repositories.token.generateToken.resolves(newToken);

      const req = new Request(
        { expiresIn: '42h' },
        {
          token: {
            userId: 'user',
            _id: '_id',
            jwt: 'jwt',
            refreshed: false
          },
          user: {
            _id: 'user'
          }
        }
      );

      return authController.refreshToken(req)
        .then(response => {
          should(response).eql({
            _id: 'userId',
            jwt: 'new-token',
            expiresAt: 42,
            ttl: 'ttl'
          });

          should(req.context.token.refreshed).be.true();

          should(kuzzle.repositories.token.persistToCache)
            .be.calledWith(
              req.context.token,
              {ttl: kuzzle.config.security.jwt.gracePeriod / 1000});

          should(kuzzle.repositories.token.generateToken)
            .be.calledWith(
              { _id: 'user' },
              req,
              { expiresIn: '42h' }
            );

          should(kuzzle.tokenManager.refresh)
            .calledWith(req.context.token, newToken);
        });
    });

  });

  describe('#updateSelf', () => {
    const opts = {database: {method: 'update'}};

    it('should return a valid response', () => {
      return authController.updateSelf(new Request(
        {body: {foo: 'bar'}},
        {token: {userId: 'admin', _id: 'admin'}, user: {_id: 'admin'}}
      ))
        .then(response => {
          should(response).be.instanceof(Object);
          should(kuzzle.repositories.user.persist).calledWith({_id: 'admin', foo: 'bar'}, opts);
        });
    });

    it('should throw an error if profile is specified', () => {
      should(() => {
        authController.updateSelf(new Request(
          {body: {foo: 'bar', profileIds: ['test']}},
          {token: {userId: 'admin', _id: 'admin'}, user: {_id: 'admin'}}
        ));
      }).throw(BadRequestError, {
<<<<<<< HEAD
        id: 'api.assert.forbidden_argument',
=======
        errorName: 'api.assert.forbidden_argument',
>>>>>>> b08d844b
        message: 'The argument "body.profileIds" is not allowed by this API action.'});
    });

    it('should throw an error if _id is specified in the body', () => {
      should(() => {
        authController.updateSelf(new Request(
          {body: {foo: 'bar', _id: 'test'}},
          {token: {userId: 'admin', _id: 'admin'}, user: {_id: 'admin'}}
        ));
      }).throw(BadRequestError, {
<<<<<<< HEAD
        id: 'api.assert.forbidden_argument',
=======
        errorName: 'api.assert.forbidden_argument',
>>>>>>> b08d844b
        message: 'The argument "body._id" is not allowed by this API action.'
      });
    });

    it('should throw an error if current user is anonymous', () => {
      const r = new Request(
        { body: {foo: 'bar'} },
        { token: {userId: '-1'}, user: {_id: '-1'} });

      should(() => authController.updateSelf(r)).throw(
        UnauthorizedError,
<<<<<<< HEAD
        {id: 'security.rights.unauthorized'});
=======
        {errorName: 'security.rights.unauthorized'});
>>>>>>> b08d844b
    });
  });

  describe('#getMyRights', () => {
    const req = new Request({body: {}}, {token: {userId: 'test'}, user: {
      _id: 'test',
      getRights: () => {
        return Bluebird.resolve({
          rights1: {controller: 'read', action: 'get', index: 'foo', collection: 'bar', value: 'allowed'},
          rights2: {controller: 'write', action: 'delete', index: '*', collection: '*', value: 'conditional'}
        });
      }
    }});

    it('should be able to get current user\'s rights', () => {
      return authController.getMyRights(req)
        .then(response => {
          should(response).be.instanceof(Object);
          should(response.hits).be.an.Array();
          should(response.hits).length(2);

          let filteredItem = response.hits.filter(item => {
            return item.controller === 'read' &&
              item.action === 'get' &&
              item.index === 'foo' &&
              item.collection === 'bar';
          });
          should(filteredItem).length(1);
          should(filteredItem[0].value).be.equal('allowed');

          filteredItem = response.hits.filter(item => {
            return item.controller === 'write' &&
              item.action === 'delete' &&
              item.index === '*' &&
              item.collection === '*';
          });
          should(filteredItem).length(1);
          should(filteredItem[0].value).be.equal('conditional');
        });
    });
  });

  describe('#getAuthenticationStrategies', () => {
    it('should return a valid response', () => {
      should(kuzzle.pluginsManager.listStrategies).be.a.Function();

      return authController.getStrategies()
        .then(result => {
          should(kuzzle.pluginsManager.listStrategies).calledOnce();
          should(result).be.instanceof(Array).of.length(0);
        });
    });
  });

  describe('Credentials', () => {
    describe('#createMyCredentials', () => {
      it('should call the plugin create method', () => {
        const methodStub = sinon.stub().returns(Promise.resolve({foo: 'bar'}));
        request = new Request({
          controller: 'security',
          action: 'createCredentials',
          strategy: 'someStrategy',
          body: {
            some: 'credentials'
          }
        }, {
          user: {
            _id: 'someUserId'
          }
        });
        kuzzle.pluginsManager.listStrategies.returns(['someStrategy']);
        kuzzle.pluginsManager.getStrategyMethod.returns(methodStub);

        return authController.createMyCredentials(request)
          .then(result => {
            should(result).be.deepEqual({foo: 'bar'});
            should(kuzzle.pluginsManager.getStrategyMethod).be.calledTwice();
            should(kuzzle.pluginsManager.getStrategyMethod.firstCall.args[0]).be.eql('someStrategy');
            should(kuzzle.pluginsManager.getStrategyMethod.firstCall.args[1]).be.eql('create');
            should(kuzzle.pluginsManager.getStrategyMethod.secondCall.args[0]).be.eql('someStrategy');
            should(kuzzle.pluginsManager.getStrategyMethod.secondCall.args[1]).be.eql('validate');
            should(methodStub).be.calledTwice();
            should(methodStub.firstCall.args[0]).be.eql(request);
            should(methodStub.firstCall.args[1]).be.deepEqual({some: 'credentials'});
            should(methodStub.firstCall.args[2]).be.eql('someUserId');
            should(methodStub.firstCall.args[3]).be.eql('someStrategy');
            should(methodStub.secondCall.args[0]).be.eql(request);
            should(methodStub.secondCall.args[1]).be.deepEqual({some: 'credentials'});
            should(methodStub.secondCall.args[2]).be.eql('someUserId');
            should(methodStub.secondCall.args[3]).be.eql('someStrategy');
          });
      });

      it('should throw a PluginImplementationError if a non-KuzzleError is received', () => {
        request = new Request({
          controller: 'security',
          action: 'createCredentials',
          strategy: 'someStrategy',
          body: {
            some: 'credentials'
          }
        }, {
          user: {
            _id: 'someUserId'
          }
        });

        kuzzle.pluginsManager.listStrategies.returns(['someStrategy']);
        kuzzle.pluginsManager.getStrategyMethod.returns(() => Bluebird.reject(new Error('foo')));

        return should(authController.createMyCredentials(request)).be.rejectedWith(PluginImplementationError);
      });
    });

    describe('#updateMyCredentials', () => {
      it('should call the plugin update method', () => {
        const methodStub = sinon.stub().returns(Promise.resolve({foo: 'bar'}));
        request = new Request({
          controller: 'security',
          action: 'createCredentials',
          strategy: 'someStrategy',
          body: {
            some: 'credentials'
          }
        }, {
          user: {
            _id: 'someUserId'
          }
        });
        kuzzle.pluginsManager.listStrategies.returns(['someStrategy']);
        kuzzle.pluginsManager.getStrategyMethod.returns(methodStub);

        return authController.updateMyCredentials(request)
          .then(result => {
            should(result).be.deepEqual({foo: 'bar'});
            should(kuzzle.pluginsManager.getStrategyMethod).be.calledTwice();
            should(kuzzle.pluginsManager.getStrategyMethod.firstCall.args[0]).be.eql('someStrategy');
            should(kuzzle.pluginsManager.getStrategyMethod.firstCall.args[1]).be.eql('update');
            should(kuzzle.pluginsManager.getStrategyMethod.secondCall.args[0]).be.eql('someStrategy');
            should(kuzzle.pluginsManager.getStrategyMethod.secondCall.args[1]).be.eql('validate');
            should(methodStub).be.calledTwice();
            should(methodStub.firstCall.args[0]).be.eql(request);
            should(methodStub.firstCall.args[1]).be.deepEqual({some: 'credentials'});
            should(methodStub.firstCall.args[2]).be.eql('someUserId');
            should(methodStub.firstCall.args[3]).be.eql('someStrategy');
            should(methodStub.secondCall.args[0]).be.eql(request);
            should(methodStub.secondCall.args[1]).be.deepEqual({some: 'credentials'});
            should(methodStub.secondCall.args[2]).be.eql('someUserId');
            should(methodStub.secondCall.args[3]).be.eql('someStrategy');
          });
      });

      it('should throw a PluginImplementationError if a non-KuzzleError is thrown', () => {
        request = new Request({
          controller: 'security',
          action: 'createCredentials',
          strategy: 'someStrategy',
          body: {
            some: 'credentials'
          }
        }, {
          user: {
            _id: 'someUserId'
          }
        });
        kuzzle.pluginsManager.listStrategies.returns(['someStrategy']);
        kuzzle.pluginsManager.getStrategyMethod.returns(() => Bluebird.reject(new Error('foo')));

        return should(authController.updateMyCredentials(request)).be.rejectedWith(PluginImplementationError);
      });
    });

    describe('#credentialsExist', () => {
      it('should call the plugin exists method', () => {
        const methodStub = sinon.stub().returns(Promise.resolve({foo: 'bar'}));
        request = new Request({
          controller: 'security',
          action: 'hasCredentials',
          strategy: 'someStrategy'
        }, {
          user: {
            _id: 'someUserId'
          }
        });
        kuzzle.pluginsManager.listStrategies = sinon.stub().returns(['someStrategy']);
        kuzzle.pluginsManager.getStrategyMethod = sinon.stub().returns(methodStub);

        return authController.credentialsExist(request)
          .then(result => {
            should(result).be.deepEqual({foo: 'bar'});
            should(kuzzle.pluginsManager.getStrategyMethod).be.calledOnce();
            should(kuzzle.pluginsManager.getStrategyMethod.firstCall.args[0]).be.eql('someStrategy');
            should(kuzzle.pluginsManager.getStrategyMethod.firstCall.args[1]).be.eql('exists');
            should(methodStub).be.calledOnce();
            should(methodStub.firstCall.args[0]).be.eql(request);
            should(methodStub.firstCall.args[1]).be.eql('someUserId');
            should(methodStub.firstCall.args[2]).be.eql('someStrategy');
          });
      });

      it('should throw a PluginImplementationError if a non-KuzzleError is thrown by a plugin', () => {
        request = new Request({
          controller: 'security',
          action: 'hasCredentials',
          strategy: 'someStrategy'
        }, {
          user: {
            _id: 'someUserId'
          }
        });
        kuzzle.pluginsManager.listStrategies.returns(['someStrategy']);
        kuzzle.pluginsManager.getStrategyMethod.returns(() => Bluebird.reject(new Error('foo')));

        return should(authController.credentialsExist(request)).be.rejectedWith(PluginImplementationError);
      });
    });

    describe('#validateMyCredentials', () => {
      it('should call the plugin validate method', () => {
        const methodStub = sinon.stub().returns(Promise.resolve({foo: 'bar'}));
        request = new Request({
          controller: 'security',
          action: 'validateCredentials',
          strategy: 'someStrategy',
          body: {
            some: 'credentials'
          }
        }, {
          user: {
            _id: 'someUserId'
          }
        });
        kuzzle.pluginsManager.listStrategies.returns(['someStrategy']);
        kuzzle.pluginsManager.getStrategyMethod.returns(methodStub);

        return authController.validateMyCredentials(request)
          .then(result => {
            should(result).be.deepEqual({foo: 'bar'});
            should(kuzzle.pluginsManager.getStrategyMethod).be.calledOnce();
            should(kuzzle.pluginsManager.getStrategyMethod.firstCall.args[0]).be.eql('someStrategy');
            should(kuzzle.pluginsManager.getStrategyMethod.firstCall.args[1]).be.eql('validate');
            should(methodStub).be.calledOnce();
            should(methodStub.firstCall.args[0]).be.eql(request);
            should(methodStub.firstCall.args[1]).be.deepEqual({some: 'credentials'});
            should(methodStub.firstCall.args[2]).be.eql('someUserId');
            should(methodStub.firstCall.args[3]).be.eql('someStrategy');
          });
      });

      it('should throw a PluginImplementationError if a non-KuzzleError is thrown by a plugin', () => {
        request = new Request({
          controller: 'security',
          action: 'validateCredentials',
          strategy: 'someStrategy',
          body: {
            some: 'credentials'
          }
        }, {
          user: {
            _id: 'someUserId'
          }
        });

        kuzzle.pluginsManager.listStrategies.returns(['someStrategy']);
        kuzzle.pluginsManager.getStrategyMethod.returns(() => Bluebird.reject(new Error('foo')));

        return should(authController.validateMyCredentials(request)).be.rejectedWith(PluginImplementationError);
      });
    });

    describe('#deleteMyCredentials', () => {
      it('should call the plugin delete method', () => {
        const methodStub = sinon.stub().returns(Promise.resolve({foo: 'bar'}));
        request = new Request({
          controller: 'security',
          action: 'deleteCredentials',
          strategy: 'someStrategy'
        }, {
          user: {
            _id: 'someUserId'
          }
        });
        kuzzle.pluginsManager.listStrategies.returns(['someStrategy']);
        kuzzle.pluginsManager.getStrategyMethod.returns(methodStub);

        return authController.deleteMyCredentials(request)
          .then(result => {
            should(result).be.deepEqual({acknowledged: true});
            should(kuzzle.pluginsManager.getStrategyMethod).be.calledOnce();
            should(kuzzle.pluginsManager.getStrategyMethod.firstCall.args[0]).be.eql('someStrategy');
            should(kuzzle.pluginsManager.getStrategyMethod.firstCall.args[1]).be.eql('delete');
            should(methodStub).be.calledOnce();
            should(methodStub.firstCall.args[0]).be.eql(request);
            should(methodStub.firstCall.args[1]).be.eql('someUserId');
            should(methodStub.firstCall.args[2]).be.eql('someStrategy');
          });
      });

      it('should throw a PluginImplementationError if a non-KuzzleError is thrown by a plugin', () => {
        request = new Request({
          controller: 'security',
          action: 'deleteCredentials',
          strategy: 'someStrategy'
        }, {
          user: {
            _id: 'someUserId'
          }
        });

        kuzzle.pluginsManager.listStrategies.returns(['someStrategy']);
        kuzzle.pluginsManager.getStrategyMethod.returns(() => Bluebird.reject(new Error('foo')));

        return should(authController.deleteMyCredentials(request)).be.rejectedWith(PluginImplementationError);
      });
    });

    describe('#getMyCredentials', () => {
      it('should call the plugin getInfo method if it is provided', () => {
        const methodStub = sinon.stub().returns(Promise.resolve({foo: 'bar'}));
        request = new Request({
          controller: 'security',
          action: 'getCredentials',
          strategy: 'someStrategy'
        }, {
          user: {
            _id: 'someUserId'
          }
        });
        kuzzle.pluginsManager.listStrategies.returns(['someStrategy']);
        kuzzle.pluginsManager.hasStrategyMethod.returns(true);
        kuzzle.pluginsManager.getStrategyMethod.returns(methodStub);

        return authController.getMyCredentials(request)
          .then(result => {
            should(result).be.deepEqual({foo: 'bar'});
            should(kuzzle.pluginsManager.hasStrategyMethod).be.calledOnce();
            should(kuzzle.pluginsManager.hasStrategyMethod.firstCall.args[0]).be.eql('someStrategy');
            should(kuzzle.pluginsManager.hasStrategyMethod.firstCall.args[1]).be.eql('getInfo');
            should(kuzzle.pluginsManager.getStrategyMethod).be.calledOnce();
            should(kuzzle.pluginsManager.getStrategyMethod.firstCall.args[0]).be.eql('someStrategy');
            should(kuzzle.pluginsManager.getStrategyMethod.firstCall.args[1]).be.eql('getInfo');
            should(methodStub).be.calledOnce();
            should(methodStub.firstCall.args[0]).be.eql(request);
            should(methodStub.firstCall.args[1]).be.eql('someUserId');
            should(methodStub.firstCall.args[2]).be.eql('someStrategy');
          });
      });

      it('should resolve to an empty object if getInfo method is not provided', () => {
        const methodStub = sinon.stub().returns(Promise.resolve({foo: 'bar'}));
        request = new Request({
          controller: 'security',
          action: 'getCredentials',
          strategy: 'someStrategy'
        }, {
          user: {
            _id: 'someUserId'
          }
        });
        kuzzle.pluginsManager.listStrategies.returns(['someStrategy']);
        kuzzle.pluginsManager.hasStrategyMethod.returns(false);
        kuzzle.pluginsManager.getStrategyMethod.returns(methodStub);

        return authController.getMyCredentials(request)
          .then(result => {
            should(result).be.deepEqual({});
            should(kuzzle.pluginsManager.hasStrategyMethod).be.calledOnce();
            should(kuzzle.pluginsManager.hasStrategyMethod.firstCall.args[0]).be.eql('someStrategy');
            should(kuzzle.pluginsManager.hasStrategyMethod.firstCall.args[1]).be.eql('getInfo');
            should(kuzzle.pluginsManager.getStrategyMethod.callCount).be.eql(0);
          });
      });

      it('should throw a PluginImplementationError if a non-KuzzleError is thrown by a plugin', () => {
        request = new Request({
          controller: 'security',
          action: 'getCredentials',
          strategy: 'someStrategy'
        }, {
          user: {
            _id: 'someUserId'
          }
        });

        kuzzle.pluginsManager.listStrategies.returns(['someStrategy']);
        kuzzle.pluginsManager.hasStrategyMethod.returns(true);
        kuzzle.pluginsManager.getStrategyMethod.returns(() => Bluebird.reject(new Error('foo')));

        return should(authController.getMyCredentials(request)).be.rejectedWith(PluginImplementationError);
      });
    });
  });
});<|MERGE_RESOLUTION|>--- conflicted
+++ resolved
@@ -132,11 +132,7 @@
 
       return should(() => {authController.login(request);})
         .throw(BadRequestError, {
-<<<<<<< HEAD
           id: 'api.assert.missing_argument',
-=======
-          errorName: 'api.assert.missing_argument',
->>>>>>> b08d844b
           message: 'Missing argument "strategy".'
         });
     });
@@ -176,7 +172,7 @@
       request.input.args.strategy = 'foobar';
 
       should(() => authController.login(request)).throw(BadRequestError, {
-        errorName: 'security.credentials.unknown_strategy'
+        id: 'security.credentials.unknown_strategy'
       });
     });
   });
@@ -230,11 +226,7 @@
 
       should(() => authController.logout(request)).throw(
         UnauthorizedError,
-<<<<<<< HEAD
         {id: 'security.rights.unauthorized'});
-=======
-        {errorName: 'security.rights.unauthorized'});
->>>>>>> b08d844b
     });
   });
 
@@ -270,11 +262,7 @@
       return should(() => {
         authController.checkToken(new Request({body: {}}));
       }).throw(BadRequestError, {
-<<<<<<< HEAD
         id: 'api.assert.missing_argument',
-=======
-        errorName: 'api.assert.missing_argument',
->>>>>>> b08d844b
         message: 'Missing argument "body.token".'
       });
     });
@@ -321,11 +309,7 @@
       )))
         .throw(
           UnauthorizedError,
-<<<<<<< HEAD
           {id: 'security.rights.unauthorized'});
-=======
-          {errorName: 'security.rights.unauthorized'});
->>>>>>> b08d844b
     });
 
     it('should throw if the token has already been refreshed', () => {
@@ -336,11 +320,7 @@
           user: {_id: 'bar'}
         }
       )))
-<<<<<<< HEAD
         .throw(UnauthorizedError, {id: 'security.token.invalid' });
-=======
-        .throw(UnauthorizedError, {errorName: 'security.token.invalid' });
->>>>>>> b08d844b
     });
 
     it('should provide a new jwt and expire the current one after the grace period', () => {
@@ -420,11 +400,7 @@
           {token: {userId: 'admin', _id: 'admin'}, user: {_id: 'admin'}}
         ));
       }).throw(BadRequestError, {
-<<<<<<< HEAD
         id: 'api.assert.forbidden_argument',
-=======
-        errorName: 'api.assert.forbidden_argument',
->>>>>>> b08d844b
         message: 'The argument "body.profileIds" is not allowed by this API action.'});
     });
 
@@ -435,11 +411,7 @@
           {token: {userId: 'admin', _id: 'admin'}, user: {_id: 'admin'}}
         ));
       }).throw(BadRequestError, {
-<<<<<<< HEAD
         id: 'api.assert.forbidden_argument',
-=======
-        errorName: 'api.assert.forbidden_argument',
->>>>>>> b08d844b
         message: 'The argument "body._id" is not allowed by this API action.'
       });
     });
@@ -451,11 +423,7 @@
 
       should(() => authController.updateSelf(r)).throw(
         UnauthorizedError,
-<<<<<<< HEAD
         {id: 'security.rights.unauthorized'});
-=======
-        {errorName: 'security.rights.unauthorized'});
->>>>>>> b08d844b
     });
   });
 
