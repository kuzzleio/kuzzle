--- conflicted
+++ resolved
@@ -82,7 +82,6 @@
         }
       });
 
-<<<<<<< HEAD
       kuzzle.funnel.admin.deleteCollection(requestObject)
         .catch(function (error) {
           done(error);
@@ -91,26 +90,6 @@
 
     it('should remove the deleted collection from the cache', function (done) {
       this.timeout(50);
-=======
-  it('should activate a hook on a put mapping call', function (done) {
-    this.timeout(50);
-
-    kuzzle.once('data:updateMapping', function (obj) {
-      try {
-        should(obj).be.exactly(requestObject);
-        done();
-      }
-      catch (e) {
-        done(e);
-      }
-    });
-
-    kuzzle.funnel.admin.updateMapping(requestObject)
-      .catch(function (error) {
-        done(error);
-      });
-  });
->>>>>>> 17d0c277
 
       kuzzle.funnel.admin.deleteCollection(requestObject)
         .then(response => {
@@ -124,21 +103,21 @@
     });
   });
 
-  describe('#putMapping', function () {
-    it('should activate a hook on a put mapping call', function (done) {
-      this.timeout(50);
-
-      kuzzle.once('data:putMapping', function (obj) {
-        try {
-          should(obj).be.exactly(requestObject);
-          done();
-        }
-        catch (e) {
-          done(e);
-        }
-      });
-
-      kuzzle.funnel.admin.putMapping(requestObject)
+  describe('#updateMapping', function () {
+    it('should activate a hook on a mapping update call', function (done) {
+      this.timeout(50);
+
+      kuzzle.once('data:updateMapping', function (obj) {
+        try {
+          should(obj).be.exactly(requestObject);
+          done();
+        }
+        catch (e) {
+          done(e);
+        }
+      });
+
+      kuzzle.funnel.admin.updateMapping(requestObject)
         .catch(function (error) {
           done(error);
         });
@@ -147,7 +126,7 @@
     it('should add the new collection to the cache', function (done) {
       this.timeout(50);
 
-      kuzzle.funnel.admin.putMapping(requestObject)
+      kuzzle.funnel.admin.updateMapping(requestObject)
         .then(response => {
           should(response).be.instanceof(ResponseObject);
           should(indexCacheAdd).be.true();
