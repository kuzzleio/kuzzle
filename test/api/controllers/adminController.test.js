var
  should = require('should'),
  q = require('q'),
  params = require('rc')('kuzzle'),
  Kuzzle = require.main.require('lib/api/Kuzzle'),
  RequestObject = require.main.require('lib/api/core/models/requestObject'),
  ResponseObject = require.main.require('lib/api/core/models/responseObject');

describe('Test: admin controller', function () {
  var
    kuzzle,
    indexCacheRemove,
    indexCacheAdd,
    indexCacheReset,
    index = '%text',
    collection = 'unit-test-adminController',
    requestObject = new RequestObject({ controller: 'admin' }, {index, collection}, 'unit-test');

  before(function (done) {
    kuzzle = new Kuzzle();
    kuzzle.start(params, {dummy: true})
      .then(function () {
        kuzzle.repositories.role.validateAndSaveRole = role => {
          return q({
            _index: kuzzle.config.internalIndex,
            _type: 'roles',
            _id: role._id,
            created: true
          });
        };
<<<<<<< HEAD
=======

        kuzzle.workerListener = {
          add: function (rq) {
            return q(new ResponseObject(rq));
          }
        };

        kuzzle.indexCache = {
          add: (i, c) => {
            should(i).be.eql(index);
            if (c) {
              should(c).be.eql(collection);
            }
            indexCacheAdd = true;
          },
          remove: (i, c) => {
            should(i).be.eql(index);
            if (c) {
              should(c).be.eql(collection);
            }
            indexCacheRemove = true;
          },
          reset: i => {
            if (i) {
              should(i).be.eql(index);
            }
            indexCacheReset = true;
          }
        };

>>>>>>> e2bf77ed
        done();
      });
  });

  beforeEach(function () {
    indexCacheAdd = false;
    indexCacheRemove = false;
    indexCacheReset = false;
  });

  describe('#deleteCollection', function () {
    it('should activate a hook on a delete collection call', function (done) {
      this.timeout(50);

      kuzzle.once('data:deleteCollection', function (obj) {
        try {
          should(obj).be.exactly(requestObject);
          done();
        }
        catch (e) {
          done(e);
        }
      });

      kuzzle.funnel.admin.deleteCollection(requestObject)
        .catch(function (error) {
          done(error);
        });
    });

    it('should remove the deleted collection from the cache', function (done) {
      this.timeout(50);

      kuzzle.funnel.admin.deleteCollection(requestObject)
        .then(response => {
          should(response).be.instanceof(ResponseObject);
          should(indexCacheAdd).be.false();
          should(indexCacheRemove).be.true();
          should(indexCacheReset).be.false();
          done();
        })
        .catch(err => done(err));
    });
  });

  describe('#updateMapping', function () {
    it('should activate a hook on a mapping update call', function (done) {
      this.timeout(50);

      kuzzle.once('data:updateMapping', function (obj) {
        try {
          should(obj).be.exactly(requestObject);
          done();
        }
        catch (e) {
          done(e);
        }
      });

      kuzzle.funnel.admin.updateMapping(requestObject)
        .catch(function (error) {
          done(error);
        });
    });

    it('should add the new collection to the cache', function (done) {
      this.timeout(50);

      kuzzle.funnel.admin.updateMapping(requestObject)
        .then(response => {
          should(response).be.instanceof(ResponseObject);
          should(indexCacheAdd).be.true();
          should(indexCacheRemove).be.false();
          should(indexCacheReset).be.false();
          done();
        })
        .catch(err => done(err));
    });
  });

  describe('#getMapping', function () {
    it('should return a mapping when requested', function () {
      var r = kuzzle.funnel.admin.getMapping(requestObject);
      return should(r).be.rejected();
    });

    it('should activate a hook on a get mapping call', function (done) {
      this.timeout(50);

      kuzzle.once('data:getMapping', function (obj) {
        try {
          should(obj).be.exactly(requestObject);
          done();
        }
        catch (e) {
          done(e);
        }
      });

      kuzzle.funnel.admin.getMapping(requestObject);
    });
  });

  describe('#getStats', function () {
    it('should trigger a hook on a getStats call', function (done) {
      this.timeout(50);

      kuzzle.once('data:getStats', function (obj) {
        try {
          should(obj).be.exactly(requestObject);
          done();
        }
        catch (e) {
          done(e);
        }
      });

      kuzzle.funnel.admin.getStats(requestObject);
    });
  });

  describe('#getLastStats', function () {
    it('should trigger a hook on a getLastStats call', function (done) {
      this.timeout(50);

      kuzzle.once('data:getLastStats', function (obj) {
        try {
          should(obj).be.exactly(requestObject);
          done();
        }
        catch (e) {
          done(e);
        }
      });

      kuzzle.funnel.admin.getLastStats(requestObject);
    });
  });

  describe('#getAllStats', function () {
    it('should trigger a hook on a getAllStats call', function (done) {
      this.timeout(50);

      kuzzle.once('data:getAllStats', function (obj) {
        try {
          should(obj).be.exactly(requestObject);
          done();
        }
        catch (e) {
          done(e);
        }
      });

      kuzzle.funnel.admin.getAllStats(requestObject);
    });
  });

  describe('#truncateCollection', function () {
    it('should trigger a hook on a truncateCollection call', function (done) {
      this.timeout(50);

      kuzzle.once('data:truncateCollection', obj => {
        try {
          should(obj).be.exactly(requestObject);
          done();
        }
        catch (e) {
          done(e);
        }
      });

      kuzzle.funnel.admin.truncateCollection(requestObject);
    });
  });

  describe('#deleteIndexes', function () {
    it('should trigger a hook on a deleteIndexes call', function (done) {
      this.timeout(50);

      kuzzle.once('data:deleteIndexes', function (obj) {
        try {
          should(obj).be.exactly(requestObject);
          done();
        }
        catch (e) {
          done(e);
        }
      });

      kuzzle.funnel.admin.deleteIndexes(requestObject);
    });

    it('should reset the index cache', function (done) {
      this.timeout(50);

      kuzzle.funnel.admin.deleteIndexes(requestObject)
        .then(response => {
          should(response).be.instanceof(ResponseObject);
          should(indexCacheAdd).be.false();
          should(indexCacheRemove).be.false();
          should(indexCacheReset).be.true();
          done();
        })
        .catch(err => done(err));
    });
  });

  describe('#createIndex', function () {
    it('should trigger a hook on a createIndex call', function (done) {
      this.timeout(50);

      kuzzle.once('data:createIndex', function (obj) {
        try {
          should(obj).be.exactly(requestObject);
          done();
        }
        catch (e) {
          done(e);
        }
      });

      kuzzle.funnel.admin.createIndex(requestObject);
    });

    it('should add the new index to the cache', function (done) {
      this.timeout(50);

      kuzzle.funnel.admin.createIndex(requestObject)
        .then(response => {
          should(response).be.instanceof(ResponseObject);
          should(indexCacheAdd).be.true();
          should(indexCacheRemove).be.false();
          should(indexCacheReset).be.false();
          done();
        })
        .catch(err => done(err));
    });
  });

  describe('#deleteIndex', function () {
    it('should trigger a hook on a deleteIndex call', function (done) {
      this.timeout(50);

      kuzzle.once('data:deleteIndex', function (obj) {
        try {
          should(obj).be.exactly(requestObject);
          done();
        }
        catch (e) {
          done(e);
        }
      });

      kuzzle.funnel.admin.deleteIndex(requestObject);
    });

    it('should remove the index from the cache', function (done) {
      kuzzle.funnel.admin.deleteIndex(requestObject)
        .then(response => {
          should(response).be.instanceof(ResponseObject);
          should(indexCacheAdd).be.false();
          should(indexCacheRemove).be.true();
          should(indexCacheReset).be.false();
          done();
        })
        .catch(err => done(err));
    });
  });

  describe('#removeRooms', function () {
    it('should trigger a plugin hook', function (done) {
      this.timeout(50);

      kuzzle.once('subscription:removeRooms', obj => {
        try {
          should(obj).be.exactly(requestObject);
          done();
        }
        catch (e) {
          done(e);
        }
      });

      kuzzle.funnel.admin.removeRooms(requestObject);
    });

    it('should resolve to a promise', function () {
      return should(kuzzle.funnel.admin.removeRooms(requestObject)).be.rejected();
    });
  });
});<|MERGE_RESOLUTION|>--- conflicted
+++ resolved
@@ -28,8 +28,6 @@
             created: true
           });
         };
-<<<<<<< HEAD
-=======
 
         kuzzle.workerListener = {
           add: function (rq) {
@@ -60,7 +58,6 @@
           }
         };
 
->>>>>>> e2bf77ed
         done();
       });
   });
