--- conflicted
+++ resolved
@@ -111,11 +111,7 @@
 
   describe('#healthCheck', () => {
     beforeEach(() => {
-<<<<<<< HEAD
-      kuzzle.services.publicStorage.getInfos.resolves({status: 'green'});
-=======
       kuzzle.services.publicStorage.infos.resolves({status: 'green'});
->>>>>>> 7d6aab32
     });
 
     it('should return a 200 response with status "green" if storageEngine status is "green" and Redis is OK', () => {
@@ -130,11 +126,7 @@
     });
 
     it('should return a 200 response with status "green" if storageEngine status is "yellow" and Redis is OK', () => {
-<<<<<<< HEAD
-      kuzzle.services.publicStorage.getInfos.resolves({status: 'yellow'});
-=======
       kuzzle.services.publicStorage.infos.resolves({status: 'yellow'});
->>>>>>> 7d6aab32
 
       return serverController.healthCheck(request)
         .then(response => {
@@ -147,11 +139,7 @@
     });
 
     it('should return a 503 response with status "red" if storageEngine status is "red"', () => {
-<<<<<<< HEAD
-      kuzzle.services.publicStorage.getInfos.resolves({status: 'red'});
-=======
       kuzzle.services.publicStorage.infos.resolves({status: 'red'});
->>>>>>> 7d6aab32
 
       return serverController.healthCheck(request)
         .then(response => {
@@ -165,11 +153,7 @@
     });
 
     it('should return a 503 response with status "red" if storageEngine is KO', () => {
-<<<<<<< HEAD
-      kuzzle.services.publicStorage.getInfos.rejects(new Error());
-=======
       kuzzle.services.publicStorage.infos.rejects(new Error());
->>>>>>> 7d6aab32
 
       return serverController.healthCheck(request)
         .then(response => {
@@ -183,11 +167,7 @@
     });
 
     it('should return a 503 response with status "red" if memoryStorage is KO', () => {
-<<<<<<< HEAD
-      kuzzle.services.publicCache.getInfos.rejects(new Error());
-=======
       kuzzle.services.publicCache.infos.rejects(new Error());
->>>>>>> 7d6aab32
 
       return serverController.healthCheck(request)
         .then(response => {
@@ -201,11 +181,7 @@
     });
 
     it('should return a 503 response with status "red" if internalCache is KO', () => {
-<<<<<<< HEAD
-      kuzzle.services.internalCache.getInfos.rejects(new Error());
-=======
       kuzzle.services.internalCache.infos.rejects(new Error());
->>>>>>> 7d6aab32
 
       return serverController.healthCheck(request)
         .then(response => {
@@ -288,11 +264,7 @@
     });
 
     it('should reject an error in case of error', () => {
-<<<<<<< HEAD
-      kuzzle.services.publicStorage.getInfos.rejects(new Error('foobar'));
-=======
       kuzzle.services.publicStorage.infos.rejects(new Error('foobar'));
->>>>>>> 7d6aab32
       return should(serverController.info()).be.rejected();
     });
   });
