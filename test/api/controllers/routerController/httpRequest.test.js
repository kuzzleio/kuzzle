'use strict';

const
  should = require('should'),
  sinon = require('sinon'),
  RouterController = require('../../../../lib/api/controllers/routerController');

describe('Test: routerController.httpRequest', () => {
  let
    sandbox = sinon.sandbox.create(),
    kuzzleStub,
    /** @type Request */
    response,
    httpRequest,
    routeController;

  before(() => {
    kuzzleStub = {
      config: {
        http: {
          routes: require('../../../../lib/config/httpRoutes'),
          accessControlAllowOrigin: 'foobar'
        }
      },
      pluginsManager: {
        routes: [
          {verb: 'get', url: 'foo/bar/baz', controller: 'foo', action: 'bar'}
        ]
      },
      funnel: {
        execute: function (request, cb) {
          /** @type Request request */
          response = request;
          request.status = 1234;
          cb(null, request);
        }
      }
    };

    routeController = new RouterController(kuzzleStub);
    routeController.init();
  });

  beforeEach(() => {
    httpRequest = {
      requestId: 'requestId',
      url: '',
      method: '',
      headers: {},
      content: ''
    };
  });

  afterEach(() => {
    sandbox.restore();
  });

  it('should register GET routes from the config/httpRoutes file', (done) => {
    httpRequest.url = '/ms/_getrange/someId/start/end';
    httpRequest.method = 'GET';

    routeController.router.route(httpRequest, result => {
      try {
        should(response.input.controller).be.eql('ms');
        should(response.input.action).be.eql('getrange');
        should(result.requestId).be.eql(httpRequest.requestId);
        should(result.headers['content-type']).be.eql('application/json');
        should(result.headers['Access-Control-Allow-Origin']).be.eql('foobar');
        should(result.status).be.eql(1234);
        should(result).be.exactly(response.response);
        done();
      }
      catch (e) {
        done(e);
      }
    });
  });

  it('should register POST routes from the config/httpRoutes file', (done) => {
    httpRequest.url = '/profiles/foobar/_update';
    httpRequest.method = 'PUT';
    httpRequest.content = '{"profileId": "foobar"}';

    routeController.router.route(httpRequest, result => {
      try {
        should(response.input.controller).be.eql('security');
        should(response.input.action).be.eql('updateProfile');
        should(result.requestId).be.eql(httpRequest.requestId);
        should(result.headers['content-type']).be.eql('application/json');
        should(result.status).be.eql(1234);
        should(result).be.exactly(response.response);
        done();
      }
      catch (e) {
        done(e);
      }
    });
  });

  it('should register PUT routes from the config/httpRoutes file', (done) => {
    httpRequest.url = '/_updateSelf';
    httpRequest.method = 'PUT';
    httpRequest.content = '{"foo": "bar"}';

    routeController.router.route(httpRequest, result => {
      try {
        should(response.input.controller).be.eql('auth');
        should(response.input.action).be.eql('updateSelf');
        should(result.requestId).be.eql(httpRequest.requestId);
        should(result.headers['content-type']).be.eql('application/json');
        should(result.status).be.eql(1234);
        should(result).be.exactly(response.response);
        done();
      }
      catch (e) {
        done(e);
      }
    });
  });

  it('should register DELETE routes from the config/httpRoutes file', (done) => {
    httpRequest.url = '/foobar';
    httpRequest.method = 'DELETE';

    routeController.router.route(httpRequest, result => {
      try {
        should(response.input.controller).be.eql('index');
        should(response.input.action).be.eql('delete');
        should(result.requestId).be.eql(httpRequest.requestId);
        should(result.headers['content-type']).be.eql('application/json');
        should(result.status).be.eql(1234);
        should(result).be.exactly(response.response);
        done();
      }
      catch (e) {
        done(e);
      }
    });
  });

  it('should register the base route /_serverInfo', (done) => {
    httpRequest.url = '/_serverInfo';
    httpRequest.method = 'GET';

    routeController.router.route(httpRequest, result => {
      try {
        should(response.input.controller).be.eql('server');
        should(response.input.action).be.eql('info');
        should(result.requestId).be.eql(httpRequest.requestId);
        should(result.headers['content-type']).be.eql('application/json');
        should(result.status).be.eql(1234);
        should(result).be.exactly(response.response);
        done();
      }
      catch (e) {
        done(e);
      }
    });
  });

  it('should register the swagger JSON auto-generator route', (done) => {
    httpRequest.url = '/swagger.json';
    httpRequest.method = 'GET';

    routeController.router.route(httpRequest, result => {
      try {
        should(result.requestId).be.eql(httpRequest.requestId);
        should(result.headers['content-type']).be.eql('application/json');
        should(result.status).be.eql(200);
        done();
      }
      catch (e) {
        done(e);
      }
    });
  });

  it('should register the swagger YAML auto-generator route', (done) => {
    httpRequest.url = '/swagger.yml';
    httpRequest.method = 'GET';

    routeController.router.route(httpRequest, result => {
      try {
        should(result.requestId).be.eql(httpRequest.requestId);
        should(result.headers['content-type']).be.eql('application/yaml');
        should(result.status).be.eql(200);
        done();
      }
      catch (e) {
        done(e);
      }
    });
  });

  it('should register plugins HTTP routes', (done) => {
    httpRequest.url = '/_plugin/foo/bar/baz';
    httpRequest.method = 'GET';

    routeController.router.route(httpRequest, result => {
      try {
        should(response.input.controller).be.eql('foo');
        should(response.input.action).be.eql('bar');
        should(result.requestId).be.eql(httpRequest.requestId);
        should(result.headers['content-type']).be.eql('application/json');
        should(result.status).be.eql(1234);
        should(result).be.exactly(response.response);
        done();
      }
      catch (e) {
        done(e);
      }
    });
  });

  it('should return a 404 if the requested route does not exist', (done) => {
    httpRequest.url = '/foo/bar';
    httpRequest.method = 'GET';

    routeController.router.route(httpRequest, result => {
      try {
        should(result.requestId).be.eql(httpRequest.requestId);
        should(result.headers['content-type']).be.eql('application/json');
        should(result.status).be.eql(404);
<<<<<<< HEAD
        should(result.error.message)
          .be.eql('API URL not found: /foo/bar');
=======
        should(result.content.error.status).be.eql(404);
        should(result.content.error.message).startWith('API URL not found: /foo/bar');
>>>>>>> 9a09d510
        done();
      }
      catch (e) {
        done(e);
      }
    });
  });
});<|MERGE_RESOLUTION|>--- conflicted
+++ resolved
@@ -3,6 +3,7 @@
 const
   should = require('should'),
   sinon = require('sinon'),
+  HttpResponse = require('../../../../lib/api/core/entryPoints/httpResponse'),
   RouterController = require('../../../../lib/api/controllers/routerController');
 
 describe('Test: routerController.httpRequest', () => {
@@ -63,11 +64,12 @@
       try {
         should(response.input.controller).be.eql('ms');
         should(response.input.action).be.eql('getrange');
-        should(result.requestId).be.eql(httpRequest.requestId);
-        should(result.headers['content-type']).be.eql('application/json');
-        should(result.headers['Access-Control-Allow-Origin']).be.eql('foobar');
-        should(result.status).be.eql(1234);
-        should(result).be.exactly(response.response);
+        should(result).be.instanceOf(HttpResponse);
+        should(result.id).be.eql(httpRequest.requestId);
+        should(result.content.headers['content-type']).be.eql('application/json');
+        should(result.content.headers['Access-Control-Allow-Origin']).be.eql('foobar');
+        should(result.status).be.eql(1234);
+        should(result.content).be.exactly(response.response);
         done();
       }
       catch (e) {
@@ -77,18 +79,19 @@
   });
 
   it('should register POST routes from the config/httpRoutes file', (done) => {
-    httpRequest.url = '/profiles/foobar/_update';
-    httpRequest.method = 'PUT';
+    httpRequest.url = '/profiles/foobar';
+    httpRequest.method = 'POST';
     httpRequest.content = '{"profileId": "foobar"}';
 
     routeController.router.route(httpRequest, result => {
       try {
         should(response.input.controller).be.eql('security');
         should(response.input.action).be.eql('updateProfile');
-        should(result.requestId).be.eql(httpRequest.requestId);
-        should(result.headers['content-type']).be.eql('application/json');
-        should(result.status).be.eql(1234);
-        should(result).be.exactly(response.response);
+        should(result).be.instanceOf(HttpResponse);
+        should(result.id).be.eql(httpRequest.requestId);
+        should(result.content.headers['content-type']).be.eql('application/json');
+        should(result.status).be.eql(1234);
+        should(result.content).be.exactly(response.response);
         done();
       }
       catch (e) {
@@ -106,10 +109,11 @@
       try {
         should(response.input.controller).be.eql('auth');
         should(response.input.action).be.eql('updateSelf');
-        should(result.requestId).be.eql(httpRequest.requestId);
-        should(result.headers['content-type']).be.eql('application/json');
-        should(result.status).be.eql(1234);
-        should(result).be.exactly(response.response);
+        should(result).be.instanceOf(HttpResponse);
+        should(result.id).be.eql(httpRequest.requestId);
+        should(result.content.headers['content-type']).be.eql('application/json');
+        should(result.status).be.eql(1234);
+        should(result.content).be.exactly(response.response);
         done();
       }
       catch (e) {
@@ -126,10 +130,11 @@
       try {
         should(response.input.controller).be.eql('index');
         should(response.input.action).be.eql('delete');
-        should(result.requestId).be.eql(httpRequest.requestId);
-        should(result.headers['content-type']).be.eql('application/json');
-        should(result.status).be.eql(1234);
-        should(result).be.exactly(response.response);
+        should(result).be.instanceOf(HttpResponse);
+        should(result.id).be.eql(httpRequest.requestId);
+        should(result.content.headers['content-type']).be.eql('application/json');
+        should(result.status).be.eql(1234);
+        should(result.content).be.exactly(response.response);
         done();
       }
       catch (e) {
@@ -146,10 +151,11 @@
       try {
         should(response.input.controller).be.eql('server');
         should(response.input.action).be.eql('info');
-        should(result.requestId).be.eql(httpRequest.requestId);
-        should(result.headers['content-type']).be.eql('application/json');
-        should(result.status).be.eql(1234);
-        should(result).be.exactly(response.response);
+        should(result).be.instanceOf(HttpResponse);
+        should(result.id).be.eql(httpRequest.requestId);
+        should(result.content.headers['content-type']).be.eql('application/json');
+        should(result.status).be.eql(1234);
+        should(result.content).be.exactly(response.response);
         done();
       }
       catch (e) {
@@ -164,8 +170,9 @@
 
     routeController.router.route(httpRequest, result => {
       try {
-        should(result.requestId).be.eql(httpRequest.requestId);
-        should(result.headers['content-type']).be.eql('application/json');
+        should(result).be.instanceOf(HttpResponse);
+        should(result.id).be.eql(httpRequest.requestId);
+        should(result.content.headers['content-type']).be.eql('application/json');
         should(result.status).be.eql(200);
         done();
       }
@@ -181,8 +188,9 @@
 
     routeController.router.route(httpRequest, result => {
       try {
-        should(result.requestId).be.eql(httpRequest.requestId);
-        should(result.headers['content-type']).be.eql('application/yaml');
+        should(result).be.instanceOf(HttpResponse);
+        should(result.id).be.eql(httpRequest.requestId);
+        should(result.content.headers['content-type']).be.eql('application/yaml');
         should(result.status).be.eql(200);
         done();
       }
@@ -200,10 +208,11 @@
       try {
         should(response.input.controller).be.eql('foo');
         should(response.input.action).be.eql('bar');
-        should(result.requestId).be.eql(httpRequest.requestId);
-        should(result.headers['content-type']).be.eql('application/json');
-        should(result.status).be.eql(1234);
-        should(result).be.exactly(response.response);
+        should(result).be.instanceOf(HttpResponse);
+        should(result.id).be.eql(httpRequest.requestId);
+        should(result.content.headers['content-type']).be.eql('application/json');
+        should(result.status).be.eql(1234);
+        should(result.content).be.exactly(response.response);
         done();
       }
       catch (e) {
@@ -218,16 +227,12 @@
 
     routeController.router.route(httpRequest, result => {
       try {
-        should(result.requestId).be.eql(httpRequest.requestId);
-        should(result.headers['content-type']).be.eql('application/json');
+        should(result).be.instanceOf(HttpResponse);
+        should(result.id).be.eql(httpRequest.requestId);
+        should(result.content.headers['content-type']).be.eql('application/json');
         should(result.status).be.eql(404);
-<<<<<<< HEAD
         should(result.error.message)
           .be.eql('API URL not found: /foo/bar');
-=======
-        should(result.content.error.status).be.eql(404);
-        should(result.content.error.message).startWith('API URL not found: /foo/bar');
->>>>>>> 9a09d510
         done();
       }
       catch (e) {
