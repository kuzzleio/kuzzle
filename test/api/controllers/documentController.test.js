--- conflicted
+++ resolved
@@ -97,11 +97,7 @@
 
       should(() => documentController.search(request)).throw(
         SizeLimitError,
-<<<<<<< HEAD
-        { errorName: 'api.base.search_page_size' });
-=======
         { errorName: 'services.storage.get_limit_exceeded' });
->>>>>>> 7d6adf55
     });
 
     it('should reject an error in case of error', () => {
@@ -209,7 +205,6 @@
         collection,
         ['foo', 'bar']);
 
-<<<<<<< HEAD
       should(response).match({
         total: 2,
         hits: [
@@ -217,10 +212,6 @@
           { _id: 'id2', _source: 'source', _version: 1, found: true }
         ]
       });
-=======
-      return should(() => documentController.mGet(request))
-        .throw(BadRequestError, { errorName: 'api.assert.invalid_type' });
->>>>>>> 7d6adf55
     });
 
     it('should throw an error if the number of documents to get exceeds server configuration', () => {
@@ -228,11 +219,7 @@
 
       should(() => documentController.mGet(request)).throw(
         SizeLimitError,
-<<<<<<< HEAD
-        { errorName: 'api.base.search_page_size' });
-=======
         { errorName: 'services.storage.get_limit_exceeded' });
->>>>>>> 7d6adf55
     });
 
     it('should set a partial error if some documents are missing', async () => {
@@ -255,7 +242,7 @@
         ]
       });
       should(request.error).not.be.undefined();
-      should(request.error.errorName).be.eql('api.document.some_document_missing');
+      should(request.error.errorName).be.eql('services.storage.incomplete_fetch');
     });
   });
 
@@ -328,7 +315,7 @@
         index,
         collection,
         content,
-        { id: null, userId: undefined, refresh: 'false' });
+        { id: null, userId: null, refresh: 'false' });
     });
   });
 
@@ -337,7 +324,6 @@
       documents,
       items;
 
-<<<<<<< HEAD
     beforeEach(() => {
       documents = [
         { _id: '_id1', body: '_source' },
@@ -380,10 +366,6 @@
         hits: items,
         errors: []
       });
-=======
-      return should(() => documentController.mCreate(request))
-        .throw(BadRequestError, { errorName: 'api.assert.invalid_type' });
->>>>>>> 7d6adf55
     });
 
     it('should have default values for userId and refresh params', async () => {
@@ -393,7 +375,7 @@
         index,
         collection,
         documents,
-        { userId: undefined, refresh: 'false' });
+        { userId: null, refresh: 'false' });
     });
 
     it('should set a partial error if some actions failed', async () => {
@@ -411,7 +393,7 @@
       await documentController._mChanges(request, 'mCreate', true);
 
       should(request.error.status).be.eql(206);
-      should(request.error.errorName).be.eql('api.document.creation_failed');
+      should(request.error.errorName).be.eql('services.storage.incomplete_create');
       should(request.error.errors).match([
         {
           document: { _id: '_id42', _source: '_source' },
@@ -495,7 +477,7 @@
         collection,
         'foobar',
         content,
-        { userId: undefined, refresh: 'false' });
+        { userId: null, refresh: 'false' });
     });
   });
 
@@ -549,7 +531,7 @@
         collection,
         'foobar',
         content,
-        { userId: undefined, refresh: 'false', retryOnConflict: undefined });
+        { userId: null, refresh: 'false', retryOnConflict: undefined });
     });
   });
 
@@ -604,7 +586,7 @@
         collection,
         'foobar',
         content,
-        { userId: undefined, refresh: 'false' });
+        { userId: null, refresh: 'false' });
     });
   });
 
@@ -682,16 +664,11 @@
 
       await documentController.mDelete(request);
 
-<<<<<<< HEAD
       should(request.error.status).be.eql(206);
-      should(request.error.errorName).be.eql('api.document.deletion_failed');
+      should(request.error.errorName).be.eql('services.storage.incomplete_delete');
       should(request.error.errors).match([
         { id: 'id1', reason: 'reason' }
       ]);
-=======
-      return should(() => documentController.mDelete(request))
-        .throw(BadRequestError, { errorName: 'api.assert.invalid_type' });
->>>>>>> 7d6adf55
     });
   });
 
