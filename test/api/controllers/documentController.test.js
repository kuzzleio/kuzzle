'use strict';

const
  should = require('should'),
  KuzzleMock = require('../../mocks/kuzzle.mock'),
  DocumentController = require('../../../lib/api/controllers/documentController'),
  {
    Request,
    errors: {
      BadRequestError,
      SizeLimitError
    }
  } = require('kuzzle-common-objects'),
  BaseController = require('../../../lib/api/controllers/baseController');

describe('DocumentController', () => {
  let
    documentController,
    kuzzle,
    request,
    index,
    collection;

  beforeEach(() => {
    index = 'festivals';

    collection = 'huma';

    kuzzle = new KuzzleMock();
    documentController = new DocumentController(kuzzle);

    request = new Request({
      controller: 'document',
      index,
      collection
    });
  });

  describe('#constructor', () => {
    it('should inherit the base constructor', () => {
      should(documentController).instanceOf(BaseController);
    });
  });

  describe('#search', () => {
    it('should call publicStorage search method', async () => {
      documentController.publicStorage.search.resolves({
        scrollId: 'scrollId',
        hits: 'hits',
        aggregations: 'aggregations',
        total: 'total',
        other: 'other'
      });
      request.input.body = { query: { bar: 'bar '} };
      request.input.args.from = 1;
      request.input.args.size = 3;
      request.input.args.scroll = '10s';

      const response = await documentController.search(request);

      should(documentController.publicStorage.search).be.calledWith(
        index,
        collection,
        { query: { bar: 'bar '} },
        { from: 1, size: 3, scroll: '10s' });

      should(response).match({
        scrollId: 'scrollId',
        hits: 'hits',
        aggregations: 'aggregations',
        total: 'total'
      });
    });

    it('should throw an error if index contains a comma', () => {
      request.input.resource.index = '%test,anotherIndex';
      request.input.action = 'search';

      should(() => documentController.search(request)).throw(
        BadRequestError,
        { id: 'services.storage.no_multi_indexes' });
    });

    it('should throw an error if collection contains a comma', () => {
      request.input.resource.collection = 'unit-test-documentController,anotherCollection';
      request.input.action = 'search';

      should(() => documentController.search(request)).throw(
        BadRequestError,
        { id: 'services.storage.no_multi_collections' });
    });

    it('should throw an error if the size argument exceeds server configuration', () => {
      kuzzle.config.limits.documentsFetchCount = 1;
      request.input.args.size = 10;
      request.input.action = 'search';

      should(() => documentController.search(request)).throw(
        SizeLimitError,
        { id: 'services.storage.get_limit_exceeded' });
    });

    it('should reject an error in case of error', () => {
      kuzzle.storageEngine.public.search.rejects(new Error('foobar'));

      return should(documentController.search(request)).be.rejectedWith('foobar');
    });
  });

  describe('#scroll', () => {
    it('should call publicStorage scroll method', async () => {
      documentController.publicStorage.scroll.resolves({
        scrollId: 'scrollId',
        hits: 'hits',
        total: 'total',
        other: 'other'
      });
      request.input.args.scroll = '1m';
      request.input.args.scrollId = 'SomeScrollIdentifier';

      const response = await documentController.scroll(request);

      should(documentController.publicStorage.scroll).be.calledWith(
        'SomeScrollIdentifier',
        { scrollTTL: '1m' });

      should(response).match({
        scrollId: 'scrollId',
        hits: 'hits',
        total: 'total'
      });
    });

    it('should reject an error in case of error', () => {
      request.input.args.scroll = '1m';
      request.input.args.scrollId = 'SomeScrollIdentifier';

      kuzzle.storageEngine.public.scroll.rejects(new Error('foobar'));

      return should(documentController.scroll(request)).be.rejectedWith('foobar');
    });
  });

  describe('#exists', () => {
    it('should call publicStorage exists method', async () => {
      documentController.publicStorage.exists.resolves(true);
      request.input.resource._id = 'foo';

      const response = await documentController.exists(request);

      should(documentController.publicStorage.exists).be.calledWith(
        index,
        collection,
        'foo');

      should(response).be.True();
    });
  });

  describe('#get', () => {
    it('should call publicStorage get method', async () => {
      documentController.publicStorage.get.resolves(({
        _id: '_id',
        _version: '_version',
        _source: '_source',
        some: 'other'
      }));
      request.input.resource._id = 'foo';

      const response = await documentController.get(request);

      should(documentController.publicStorage.get).be.calledWith(
        index,
        collection,
        'foo');

      should(response).be.eql({
        _id: '_id',
        _version: '_version',
        _source: '_source'
      });
    });
  });

  describe('#mGet', () => {
    beforeEach(() => {
      request.input.body = {
        ids: ['foo', 'bar']
      };

      documentController.publicStorage.mGet.resolves(({
        items: [
          { _id: 'id', _source: 'source', _version: 1, some: 'some' },
          { _id: 'id2', _source: 'source', _version: 1, some: 'some' }
        ],
        errors: []
      }));
    });

    it('should call publicStorage mGet method', async () => {
      const response = await documentController.mGet(request);

      should(documentController.publicStorage.mGet).be.calledWith(
        index,
        collection,
        ['foo', 'bar']);

      should(response).match({
        errors: [],
        successes: [
          { _id: 'id', _source: 'source', _version: 1 },
          { _id: 'id2', _source: 'source', _version: 1 }
        ]
      });
    });

    it('should throw an error if the number of documents to get exceeds server configuration', () => {
      kuzzle.config.limits.documentsFetchCount = 1;

      should(() => documentController.mGet(request)).throw(
        SizeLimitError,
        { id: 'services.storage.get_limit_exceeded' });
    });

    it('should handle errors if some documents are missing', async () => {
      documentController.publicStorage.mGet.resolves(({
        items: [
          { _id: 'id', _source: 'source', _version: 1, some: 'some' }
        ],
        errors: ['id2']
      }));

      const response = await documentController.mGet(request);

      should(response).match({
        errors: ['id2'],
        successes: [
          { _id: 'id', _source: 'source', _version: 1 }
        ]
      });
<<<<<<< HEAD
=======
      should(request.error).not.be.undefined();
      should(request.error.id).be.eql('services.storage.incomplete_fetch');
>>>>>>> f7764d85
    });
  });

  describe('#count', () => {
    it('should call publicStorage count method', async () => {
      documentController.publicStorage.count.resolves(42);
      request.input.body = { query: {} };

      const response = await documentController.count(request);

      should(documentController.publicStorage.count).be.calledWith(
        index,
        collection,
        { query: {} });

      should(response).be.eql({ count: 42 });
    });
  });

  describe('#create', () => {
    let content;

    beforeEach(() => {
      content = { foo: 'bar' };

      request.input.body = content;

      kuzzle.validation.validate.resolvesArg(0);

      documentController.publicStorage.create.resolves({
        _id: '_id',
        _version: '_version',
        _source: '_source'
      });
    });

    it('should call publicStorage create method and notify', async () => {
      request.input.resource._id = 'foobar';
      request.context.user = { _id: 'aschen' };
      request.input.args.refresh = 'wait_for';

      const response = await documentController.create(request);

      should(documentController.publicStorage.create).be.calledWith(
        index,
        collection,
        content,
        { id: 'foobar', userId: 'aschen', refresh: 'wait_for' });

      should(kuzzle.validation.validate).be.calledWith(request, false);

      should(kuzzle.notifier.notifyDocumentCreate).be.calledWith(
        request,
        {
          _id: '_id',
          _version: '_version',
          _source: '_source'
        });
      should(response).match({
        _id: '_id',
        _version: '_version',
        _source: '_source'
      });
    });

    it('should have default value for refresh, userId and id', async () => {
      await documentController.create(request);

      should(documentController.publicStorage.create).be.calledWith(
        index,
        collection,
        content,
        { id: null, userId: null, refresh: 'false' });
    });
  });

  describe('#_mChanges', () => {
    let
      documents,
      items;

    beforeEach(() => {
      documents = [
        { _id: '_id1', body: '_source' },
        { _id: '_id2', body: '_source' },
        { _id: '_id3', body: '_source' }
      ];

      request.input.body = { documents };

      items = [
        { _id: '_id1', _source: '_source', _version: '_version', created: true, result: 'created' },
        { _id: '_id2', _source: '_source', _version: '_version', created: true, result: 'created' },
        { _id: '_id3', _source: '_source', _version: '_version', created: true, result: 'created' }
      ];

      documentController.publicStorage.mCreate.resolves(({
        items,
        errors: []
      }));
    });

    it('should call the right publicStorage method and notify the changes', async () => {
      request.context.user = { _id: 'aschen' };
      request.input.args.refresh = 'wait_for';

      const response = await documentController._mChanges(request, 'mCreate', true);

      should(documentController.publicStorage.mCreate).be.calledWith(
        index,
        collection,
        documents,
        { userId: 'aschen', refresh: 'wait_for' });

      should(kuzzle.notifier.notifyDocumentMChanges).be.calledWith(
        request,
        items,
        true);

      should(response).match({
        successes: items,
        errors: []
      });
    });

    it('should have default values for userId and refresh params', async () => {
      await documentController._mChanges(request, 'mCreate', true);

      should(documentController.publicStorage.mCreate).be.calledWith(
        index,
        collection,
        documents,
        { userId: null, refresh: 'false' });
    });

    it('should handle errors if some actions failed', async () => {
      documentController.publicStorage.mCreate.resolves(({
        items,
        errors: [
          {
            document: { _id: '_id42', _source: '_source' },
            status: 206,
            reason: 'reason'
          }
        ]
      }));

      const response = await documentController._mChanges(request, 'mCreate', true);

<<<<<<< HEAD
      should(response).match({
        successes: items,
        errors: [
          {
            document: { _id: '_id42', _source: '_source' },
            status: 206,
            reason: 'reason'
          }
        ]
      });
=======
      should(request.error.status).be.eql(206);
      should(request.error.id).be.eql('services.storage.incomplete_create');
      should(request.error.errors).match([
        {
          document: { _id: '_id42', _source: '_source' },
          status: 206,
          reason: 'reason'
        }
      ]);
>>>>>>> f7764d85
    });
  });

  describe('#createOrReplace', () => {
    let content;

    beforeEach(() => {
      content = { foo: 'bar' };

      request.input.body = content;

      kuzzle.validation.validate.resolvesArg(0);

      documentController.publicStorage.createOrReplace.resolves({
        _id: '_id',
        _version: '_version',
        _source: '_source',
        created: true
      });

      request.input.resource._id = 'foobar';
    });

    it('should call publicStorage createOrReplace method and notify', async () => {
      request.context.user = { _id: 'aschen' };
      request.input.args.refresh = 'wait_for';

      const response = await documentController.createOrReplace(request);

      should(documentController.publicStorage.createOrReplace).be.calledWith(
        index,
        collection,
        'foobar',
        content,
        { userId: 'aschen', refresh: 'wait_for' });

      should(kuzzle.validation.validate).be.calledWith(request, false);

      should(kuzzle.notifier.notifyDocumentCreate).be.calledWith(
        request,
        {
          _id: '_id',
          _version: '_version',
          _source: '_source',
          created: true
        });
      should(response).match({
        _id: '_id',
        _version: '_version',
        _source: '_source',
        created: true
      });
    });

    it('should notify replace if document was replaced', async () => {
      documentController.publicStorage.createOrReplace.resolves({
        _id: '_id',
        _version: '_version',
        _source: '_source',
        created: false
      });

      await documentController.createOrReplace(request);

      should(kuzzle.notifier.notifyDocumentReplace).be.calledWith(
        request);
    });

    it('should have default value for refresh and userId', async () => {
      await documentController.createOrReplace(request);

      should(documentController.publicStorage.createOrReplace).be.calledWith(
        index,
        collection,
        'foobar',
        content,
        { userId: null, refresh: 'false' });
    });
  });

  describe('#update', () => {
    let content;

    beforeEach(() => {
      content = { foo: 'bar' };

      request.input.body = content;

      kuzzle.validation.validate.resolvesArg(0);

      documentController.publicStorage.update.resolves({
        _id: '_id',
        _version: '_version'
      });

      request.input.resource._id = 'foobar';
    });

    it('should call publicStorage update method and notify', async () => {
      request.context.user = { _id: 'aschen' };
      request.input.args.refresh = 'wait_for';
      request.input.args.retryOnConflict = 42;

      const response = await documentController.update(request);

      should(documentController.publicStorage.update).be.calledWith(
        index,
        collection,
        'foobar',
        content,
        { userId: 'aschen', refresh: 'wait_for', retryOnConflict: 42 });

      should(kuzzle.validation.validate).be.calledWith(request, false);

      should(kuzzle.notifier.notifyDocumentUpdate).be.calledWith(
        request);
      should(response).match({
        _id: '_id',
        _version: '_version'
      });
    });

    it('should have default value for refresh, userId and retryOnConflict', async () => {
      await documentController.update(request);

      should(documentController.publicStorage.update).be.calledWith(
        index,
        collection,
        'foobar',
        content,
        { userId: null, refresh: 'false', retryOnConflict: undefined });
    });
  });

  describe('#replace', () => {
    let content;

    beforeEach(() => {
      content = { foo: 'bar' };

      request.input.body = content;

      kuzzle.validation.validate.resolvesArg(0);

      documentController.publicStorage.replace.resolves({
        _id: '_id',
        _version: '_version',
        _source: '_source'
      });

      request.input.resource._id = 'foobar';
    });

    it('should call publicStorage replace method and notify', async () => {
      request.context.user = { _id: 'aschen' };
      request.input.args.refresh = 'wait_for';

      const response = await documentController.replace(request);

      should(documentController.publicStorage.replace).be.calledWith(
        index,
        collection,
        'foobar',
        content,
        { userId: 'aschen', refresh: 'wait_for' });

      should(kuzzle.validation.validate).be.calledWith(request, false);

      should(kuzzle.notifier.notifyDocumentReplace).be.calledWith(
        request);
      should(response).match({
        _id: '_id',
        _version: '_version',
        _source: '_source'
      });
    });

    it('should have default value for refresh and userId', async () => {
      await documentController.replace(request);

      should(documentController.publicStorage.replace).be.calledWith(
        index,
        collection,
        'foobar',
        content,
        { userId: null, refresh: 'false' });
    });
  });

  describe('#delete', () => {
    it('should call publicStorage delete method and notify', async () => {
      documentController.publicStorage.get.resolves({
        _id: 'foobar',
        _source: '_source'
      });
      request.input.resource._id = 'foobar';

      const response = await documentController.delete(request);

      should(documentController.publicStorage.delete).be.calledWith(
        index,
        collection,
        'foobar');

      should(kuzzle.notifier.notifyDocumentMDelete).be.calledWith(
        request,
        [{ _id: 'foobar', _source: '_source' }]);

      should(response).match({
        _id: 'foobar'
      });
    });
  });

  describe('#mDelete', () => {
    let
      ids,
      documents;

    beforeEach(() => {
      ids = ['id1', 'id2', 'id3'];

      request.input.body = { ids };

      documents = [
        { _id: 'id1', _source: '_source1' },
        { _id: 'id2', _source: '_source2' },
        { _id: 'id3', _source: '_source3' }
      ];

      documentController.publicStorage.mDelete.resolves(({
        documents,
        errors: []
      }));
    });

    it('should call publicStorage mDelete method and notify the changes', async () => {
      request.input.args.refresh = 'wait_for';

      const response = await documentController.mDelete(request);

      should(documentController.publicStorage.mDelete).be.calledWith(
        index,
        collection,
        ids,
        { refresh: 'wait_for' });

      should(kuzzle.notifier.notifyDocumentMDelete)
        .be.calledWith(request, documents);

      should(response).match({
        successes: ['id1', 'id2', 'id3'],
        errors: []
      });
    });

    it('should handle errors if some actions failed', async () => {
      documentController.publicStorage.mDelete.resolves(({
        documents,
        errors: [
          { id: 'id1', reason: 'reason' }
        ]
      }));

      const response = await documentController.mDelete(request);

<<<<<<< HEAD
      should(response).match({
        successes: ['id1', 'id2', 'id3'],
        errors: [
          { id: 'id1', reason: 'reason' }
        ]
      });
=======
      should(request.error.status).be.eql(206);
      should(request.error.id).be.eql('services.storage.incomplete_delete');
      should(request.error.errors).match([
        { id: 'id1', reason: 'reason' }
      ]);
>>>>>>> f7764d85
    });
  });

  describe('#deleteByQuery', () => {
    beforeEach(() => {
      documentController.publicStorage.deleteByQuery.resolves(({
        documents: [
          { _id: 'id1', _source: '_source1' },
          { _id: 'id2', _source: '_source2' }
        ],
        total: 2,
        deleted: 2,
        failures: []
      }));
    });

    it('should call publicStorage deleteByQuery method and notify the changes', async () => {
      request.input.body = { query: { foo: 'bar' } };
      request.input.args.refresh = 'wait_for';

      const response = await documentController.deleteByQuery(request);

      should(documentController.publicStorage.deleteByQuery).be.calledWith(
        index,
        collection,
        { foo: 'bar' },
        { refresh: 'wait_for' });

      should(kuzzle.notifier.notifyDocumentMDelete).be.calledWith(
        request,
        [
          { _id: 'id1', _source: '_source1' },
          { _id: 'id2', _source: '_source2' }
        ]);

      should(response).be.eql({ ids: ['id1', 'id2'] });
    });
  });

  describe('#validate', () => {
    it('should call validation.validate method', async () => {
      request.input.body = { foo: 'bar' };
      kuzzle.validation.validate.resolves({ ok: 'ok' });

      const response = await documentController.validate(request);

      should(kuzzle.validation.validate).be.calledWith(
        request,
        true);

      should(response).match({ ok: 'ok' });
    });
  });
});<|MERGE_RESOLUTION|>--- conflicted
+++ resolved
@@ -238,11 +238,6 @@
           { _id: 'id', _source: 'source', _version: 1 }
         ]
       });
-<<<<<<< HEAD
-=======
-      should(request.error).not.be.undefined();
-      should(request.error.id).be.eql('services.storage.incomplete_fetch');
->>>>>>> f7764d85
     });
   });
 
@@ -392,7 +387,6 @@
 
       const response = await documentController._mChanges(request, 'mCreate', true);
 
-<<<<<<< HEAD
       should(response).match({
         successes: items,
         errors: [
@@ -403,17 +397,6 @@
           }
         ]
       });
-=======
-      should(request.error.status).be.eql(206);
-      should(request.error.id).be.eql('services.storage.incomplete_create');
-      should(request.error.errors).match([
-        {
-          document: { _id: '_id42', _source: '_source' },
-          status: 206,
-          reason: 'reason'
-        }
-      ]);
->>>>>>> f7764d85
     });
   });
 
@@ -680,20 +663,12 @@
 
       const response = await documentController.mDelete(request);
 
-<<<<<<< HEAD
       should(response).match({
         successes: ['id1', 'id2', 'id3'],
         errors: [
           { id: 'id1', reason: 'reason' }
         ]
       });
-=======
-      should(request.error.status).be.eql(206);
-      should(request.error.id).be.eql('services.storage.incomplete_delete');
-      should(request.error.errors).match([
-        { id: 'id1', reason: 'reason' }
-      ]);
->>>>>>> f7764d85
     });
   });
 
