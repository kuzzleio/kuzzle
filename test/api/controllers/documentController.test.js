'use strict';

const
  should = require('should'),
  KuzzleMock = require('../../mocks/kuzzle.mock'),
  DocumentController = require('../../../lib/api/controllers/documentController'),
  {
    Request,
    errors: {
      BadRequestError,
      SizeLimitError
    }
  } = require('kuzzle-common-objects'),
  BaseController = require('../../../lib/api/controllers/baseController');

<<<<<<< HEAD
describe('DocumentController', () => {
=======
xdescribe('Test: document controller', () => {
  const foo = {foo: 'bar'};
>>>>>>> 7e10e191
  let
    documentController,
    kuzzle,
    request,
    index,
    collection;

  beforeEach(() => {
    index = 'festivals';

    collection = 'huma';

    kuzzle = new KuzzleMock();
<<<<<<< HEAD

=======
    engine = kuzzle.services.publicStorage;
>>>>>>> 7e10e191
    documentController = new DocumentController(kuzzle);

    request = new Request({
      controller: 'document',
      index,
      collection
    });
  });

  describe('#constructor', () => {
    it('should inherit the base constructor', () => {
      should(documentController).instanceOf(BaseController);
    });
  });

  describe('#search', () => {
    it('should call publicStorage search method', async () => {
      documentController.publicStorage.search.resolves({
        scrollId: 'scrollId',
        hits: 'hits',
        aggregations: 'aggregations',
        total: 'total',
        other: 'other'
      });
      request.input.body = { query: { bar: 'bar '} };
      request.input.args.from = 1;
      request.input.args.size = 3;
      request.input.args.scroll = '10s';

      const response = await documentController.search(request);

      should(documentController.publicStorage.search).be.calledWith(
        index,
        collection,
        { query: { bar: 'bar '} },
        { from: 1, size: 3, scroll: '10s' });

      should(response).match({
        scrollId: 'scrollId',
        hits: 'hits',
        aggregations: 'aggregations',
        total: 'total'
      });
    });

    it('should throw an error if index contains a comma', () => {
      request.input.resource.index = '%test,anotherIndex';
      request.input.action = 'search';

      should(() => documentController.search(request)).throw(
        BadRequestError,
        { message: 'Search on multiple indexes is not available.' });
    });

    it('should throw an error if collection contains a comma', () => {
      request.input.resource.collection = 'unit-test-documentController,anotherCollection';
      request.input.action = 'search';

      should(() => documentController.search(request)).throw(
        BadRequestError,
        { message: 'Search on multiple collections is not available.' });
    });

    it('should throw an error if the size argument exceeds server configuration', () => {
      kuzzle.config.limits.documentsFetchCount = 1;
      request.input.args.size = 10;
      request.input.action = 'search';

      should(() => documentController.search(request)).throw(
        SizeLimitError,
        { errorName: 'api.base.search_page_size' });
    });

    it('should reject an error in case of error', () => {
<<<<<<< HEAD
      kuzzle.storageEngine.public.search.rejects(new Error('foobar'));
=======
      kuzzle.services.publicStorage.search.rejects(new Error('foobar'));
>>>>>>> 7e10e191

      return should(documentController.search(request)).be.rejectedWith('foobar');
    });
  });

  describe('#scroll', () => {
    it('should call publicStorage scroll method', async () => {
      documentController.publicStorage.scroll.resolves({
        scrollId: 'scrollId',
        hits: 'hits',
        total: 'total',
        other: 'other'
      });
      request.input.args.scroll = '1m';
      request.input.args.scrollId = 'SomeScrollIdentifier';

      const response = await documentController.scroll(request);

      should(documentController.publicStorage.scroll).be.calledWith(
        'SomeScrollIdentifier',
        { scrollTTL: '1m' });

      should(response).match({
        scrollId: 'scrollId',
        hits: 'hits',
        total: 'total'
      });
    });

    it('should reject an error in case of error', () => {
      request.input.args.scroll = '1m';
      request.input.args.scrollId = 'SomeScrollIdentifier';

<<<<<<< HEAD
      kuzzle.storageEngine.public.scroll.rejects(new Error('foobar'));
=======
      kuzzle.services.publicStorage.scroll.rejects(new Error('foobar'));
>>>>>>> 7e10e191

      return should(documentController.scroll(request)).be.rejectedWith('foobar');
    });
  });

  describe('#exists', () => {
    it('should call publicStorage exists method', async () => {
      documentController.publicStorage.exists.resolves(true);
      request.input.resource._id = 'foo';

      const response = await documentController.exists(request);

      should(documentController.publicStorage.exists).be.calledWith(
        index,
        collection,
        'foo');

      should(response).be.True();
    });
  });

  describe('#get', () => {
    it('should call publicStorage get method', async () => {
      documentController.publicStorage.get.resolves(({
        _id: '_id',
        _version: '_version',
        _source: '_source',
        some: 'other'
      }));
      request.input.resource._id = 'foo';

      const response = await documentController.get(request);

<<<<<<< HEAD
      should(documentController.publicStorage.get).be.calledWith(
        index,
        collection,
        'foo');

      should(response).be.eql({
        _id: '_id',
        _version: '_version',
        _source: '_source'
      });
=======
    it('should reject an error in case of error', () => {
      kuzzle.services.publicStorage.get.rejects(new Error('foobar'));
      return should(documentController.get(request)).be.rejected();
>>>>>>> 7e10e191
    });
  });

  describe('#mGet', () => {
<<<<<<< HEAD
    beforeEach(() => {
      request.input.body = {
        ids: ['foo', 'bar']
      };
=======
    it('should fulfill with an array of documents', () => {
      request.input.body = {ids: ['anId', 'anotherId']};
      kuzzle.services.publicStorage.mget.returns(Bluebird.resolve({hits: request.input.body.ids}));

>>>>>>> 7e10e191

      documentController.publicStorage.mGet.resolves(({
        items: [
          { _id: 'id', _source: 'source', _version: 1, found: true, some: 'some' },
          { _id: 'id2', _source: 'source', _version: 1, found: true, some: 'some' }
        ],
        errors: []
      }));
    });

    it('should call publicStorage mGet method', async () => {
      const response = await documentController.mGet(request);

      should(documentController.publicStorage.mGet).be.calledWith(
        index,
        collection,
        ['foo', 'bar']);

      should(response).match({
        total: 2,
        hits: [
          { _id: 'id', _source: 'source', _version: 1, found: true },
          { _id: 'id2', _source: 'source', _version: 1, found: true }
        ]
      });
    });

    it('should throw an error if the number of documents to get exceeds server configuration', () => {
      kuzzle.config.limits.documentsFetchCount = 1;
<<<<<<< HEAD
=======
      request.input.body = {ids: ['anId', 'anotherId']};
      kuzzle.services.publicStorage.mget.returns(Bluebird.resolve({hits: request.input.body.ids}));
      request.input.action = 'mGet';
>>>>>>> 7e10e191

      should(() => documentController.mGet(request)).throw(
        SizeLimitError,
        { errorName: 'api.base.search_page_size' });
    });

    it('should set a partial error if some documents are missing', async () => {
      documentController.publicStorage.mGet.resolves(({
        items: [
          { _id: 'id', _source: 'source', _version: 1, found: true, some: 'some' }
        ],
        errors: [
          { _id: 'id2', found: true }
        ]
      }));

      const response = await documentController.mGet(request);

<<<<<<< HEAD
      should(response).match({
        total: 2,
        hits: [
          { _id: 'id', _source: 'source', _version: 1, found: true },
          { _id: 'id2', found: true }
        ]
      });
      should(request.error).not.be.undefined();
      should(request.error.errorName).be.eql('api.document.some_document_missing');
=======
    it('should reject an error in case of error', () => {
      kuzzle.services.publicStorage.count.rejects(new Error('foobar'));
      return should(documentController.count(request)).be.rejected();
>>>>>>> 7e10e191
    });
  });

  describe('#count', () => {
    it('should call publicStorage count method', async () => {
      documentController.publicStorage.count.resolves(42);
      request.input.body = { query: {} };

      const response = await documentController.count(request);

      should(documentController.publicStorage.count).be.calledWith(
        index,
        collection,
        { query: {} });

      should(response).be.eql({ count: 42 });
    });
  });

  describe('#create', () => {
    let content;

    beforeEach(() => {
      content = { foo: 'bar' };

      request.input.body = content;

      kuzzle.validation.validate.resolvesArg(0);

      documentController.publicStorage.create.resolves({
        _id: '_id',
        _version: '_version',
        _source: '_source'
      });
    });

<<<<<<< HEAD
    it('should call publicStorage create method and notify', async () => {
      request.input.resource._id = 'foobar';
      request.context.user = { _id: 'aschen' };
      request.input.args.refresh = 'wait_for';
=======
  describe('#doMultipleActions', () => {
    it('mCreate should fulfill with an object', () => {
      kuzzle.services.publicStorage.mcreate.resolves({
        result: ['created', 'created'],
        error: []
      });
>>>>>>> 7e10e191

      const response = await documentController.create(request);

      should(documentController.publicStorage.create).be.calledWith(
        index,
        collection,
        content,
        { id: 'foobar', userId: 'aschen', refresh: 'wait_for' });

<<<<<<< HEAD
      should(kuzzle.validation.validate).be.calledWith(request, false);
=======
    it('mCreate should set a partial error if one of the action fails', () => {
      kuzzle.services.publicStorage.mcreate.resolves({
        result: ['created'],
        error: [new KuzzleInternalError('some error')]
      });
>>>>>>> 7e10e191

      should(kuzzle.notifier.notifyDocumentCreate).be.calledWith(
        request,
        {
          _id: '_id',
          _version: '_version',
          _source: '_source'
        });
      should(response).match({
        _id: '_id',
        _version: '_version',
        _source: '_source'
      });
    });

    it('should have default value for refresh, userId and id', async () => {
      await documentController.create(request);

      should(documentController.publicStorage.create).be.calledWith(
        index,
        collection,
        content,
        { id: null, userId: null, refresh: 'false' });
    });
  });

<<<<<<< HEAD
  describe('#_mChanges', () => {
    let
      documents,
      items;
=======
    it('mCreateOrReplace should fulfill with an object', () => {
      kuzzle.services.publicStorage.mcreateOrReplace.resolves({
        result: ['created', 'replaced'],
        error: []
      });
>>>>>>> 7e10e191

    beforeEach(() => {
      documents = [
        { _id: '_id1', body: '_source' },
        { _id: '_id2', body: '_source' },
        { _id: '_id3', body: '_source' }
      ];

      request.input.body = { documents };

      items = [
        { _id: '_id1', _source: '_source', _version: '_version', created: true, result: 'created' },
        { _id: '_id2', _source: '_source', _version: '_version', created: true, result: 'created' },
        { _id: '_id3', _source: '_source', _version: '_version', created: true, result: 'created' }
      ];

      documentController.publicStorage.mCreate.resolves(({
        items,
        errors: []
      }));
    });

    it('should call the right publicStorage method and notify the changes', async () => {
      request.context.user = { _id: 'aschen' };
      request.input.args.refresh = 'wait_for';

      const response = await documentController._mChanges(request, 'mCreate', true);

      should(documentController.publicStorage.mCreate).be.calledWith(
        index,
        collection,
        documents,
        { userId: 'aschen', refresh: 'wait_for' });

      should(kuzzle.notifier.notifyDocumentMChanges).be.calledWith(
        request,
        items,
        true);

      should(response).match({
        hits: items,
        errors: []
      });
    });

<<<<<<< HEAD
    it('should have default values for userId and refresh params', async () => {
      await documentController._mChanges(request, 'mCreate', true);
=======
    it('mUpdate should fulfill with an object', () => {
      kuzzle.services.publicStorage.mupdate.resolves({
        result: ['updated', 'updated'],
        error: []
      });
>>>>>>> 7e10e191

      should(documentController.publicStorage.mCreate).be.calledWith(
        index,
        collection,
        documents,
        { userId: null, refresh: 'false' });
    });

<<<<<<< HEAD
    it('should set a partial error if some actions failed', async () => {
      documentController.publicStorage.mCreate.resolves(({
        items,
        errors: [
          {
            document: { _id: '_id42', _source: '_source' },
            status: 206,
            reason: 'reason'
          }
=======
    it('mReplace should fulfill with an object', () => {
      kuzzle.services.publicStorage.mreplace.resolves({
        result: ['replaced', 'replaced'],
        error: []
      });

      request.input.body = {
        documents: [
          {_id: 'documentId', body: {some: 'body'}},
          {_id: 'anotherDocumentId', body: {some: 'body'}}
>>>>>>> 7e10e191
        ]
      }));

      await documentController._mChanges(request, 'mCreate', true);

      should(request.error.status).be.eql(206);
      should(request.error.errorName).be.eql('api.document.creation_failed');
      should(request.error.errors).match([
        {
          document: { _id: '_id42', _source: '_source' },
          status: 206,
          reason: 'reason'
        }
      ]);
    });
  });

  describe('#createOrReplace', () => {
    let content;

    beforeEach(() => {
      content = { foo: 'bar' };

      request.input.body = content;

      kuzzle.validation.validate.resolvesArg(0);

      documentController.publicStorage.createOrReplace.resolves({
        _id: '_id',
        _version: '_version',
        _source: '_source',
        created: true
      });

      request.input.resource._id = 'foobar';
    });

    it('should call publicStorage createOrReplace method and notify', async () => {
      request.context.user = { _id: 'aschen' };
      request.input.args.refresh = 'wait_for';

      const response = await documentController.createOrReplace(request);

      should(documentController.publicStorage.createOrReplace).be.calledWith(
        index,
        collection,
        'foobar',
        content,
        { userId: 'aschen', refresh: 'wait_for' });

      should(kuzzle.validation.validate).be.calledWith(request, false);

      should(kuzzle.notifier.notifyDocumentCreate).be.calledWith(
        request,
        {
          _id: '_id',
          _version: '_version',
          _source: '_source',
          created: true
        });
      should(response).match({
        _id: '_id',
        _version: '_version',
        _source: '_source',
        created: true
      });
    });

    it('should notify replace if document was replaced', async () => {
      documentController.publicStorage.createOrReplace.resolves({
        _id: '_id',
        _version: '_version',
        _source: '_source',
        created: false
      });

      await documentController.createOrReplace(request);

      should(kuzzle.notifier.notifyDocumentReplace).be.calledWith(
        request);
    });

    it('should have default value for refresh and userId', async () => {
      await documentController.createOrReplace(request);

      should(documentController.publicStorage.createOrReplace).be.calledWith(
        index,
        collection,
        'foobar',
        content,
        { userId: null, refresh: 'false' });
    });
  });

  describe('#update', () => {
    let content;

    beforeEach(() => {
      content = { foo: 'bar' };

      request.input.body = content;

      kuzzle.validation.validate.resolvesArg(0);

      documentController.publicStorage.update.resolves({
        _id: '_id',
        _version: '_version'
      });

      request.input.resource._id = 'foobar';
    });

    it('should call publicStorage update method and notify', async () => {
      request.context.user = { _id: 'aschen' };
      request.input.args.refresh = 'wait_for';
      request.input.args.retryOnConflict = 42;

      const response = await documentController.update(request);

      should(documentController.publicStorage.update).be.calledWith(
        index,
        collection,
        'foobar',
        content,
        { userId: 'aschen', refresh: 'wait_for', retryOnConflict: 42 });

      should(kuzzle.validation.validate).be.calledWith(request, false);

      should(kuzzle.notifier.notifyDocumentUpdate).be.calledWith(
        request);
      should(response).match({
        _id: '_id',
        _version: '_version'
      });
    });

    it('should have default value for refresh, userId and retryOnConflict', async () => {
      await documentController.update(request);

      should(documentController.publicStorage.update).be.calledWith(
        index,
        collection,
        'foobar',
        content,
        { userId: null, refresh: 'false', retryOnConflict: undefined });
    });
  });

  describe('#replace', () => {
    let content;

    beforeEach(() => {
      content = { foo: 'bar' };

      request.input.body = content;

      kuzzle.validation.validate.resolvesArg(0);

      documentController.publicStorage.replace.resolves({
        _id: '_id',
        _version: '_version',
        _source: '_source'
      });

      request.input.resource._id = 'foobar';
    });

    it('should call publicStorage replace method and notify', async () => {
      request.context.user = { _id: 'aschen' };
      request.input.args.refresh = 'wait_for';

      const response = await documentController.replace(request);

      should(documentController.publicStorage.replace).be.calledWith(
        index,
        collection,
        'foobar',
        content,
        { userId: 'aschen', refresh: 'wait_for' });

      should(kuzzle.validation.validate).be.calledWith(request, false);

      should(kuzzle.notifier.notifyDocumentReplace).be.calledWith(
        request);
      should(response).match({
        _id: '_id',
        _version: '_version',
        _source: '_source'
      });
    });

    it('should have default value for refresh and userId', async () => {
      await documentController.replace(request);

      should(documentController.publicStorage.replace).be.calledWith(
        index,
        collection,
        'foobar',
        content,
        { userId: null, refresh: 'false' });
    });
  });

  describe('#delete', () => {
    it('should call publicStorage delete method and notify', async () => {
      documentController.publicStorage.get.resolves({
        _id: 'foobar',
        _source: '_source'
      });
      request.input.resource._id = 'foobar';

      const response = await documentController.delete(request);

      should(kuzzle.notifier.publish).be.calledWith(request);

      should(documentController.publicStorage.delete).be.calledWith(
        index,
        collection,
        'foobar');

      should(kuzzle.notifier.notifyDocumentMDelete).be.calledWith(
        request,
        [{ _id: 'foobar', _source: '_source' }]);

      should(response).match({
        _id: 'foobar'
      });
    });
  });

  describe('#mDelete', () => {
<<<<<<< HEAD
    let
      ids,
      documents;
=======
    it('should fulfill with an object', () => {
      kuzzle.services.publicStorage.mdelete.resolves({
        result: ['documentId', 'anotherDocumentId'],
        error: []
      });
>>>>>>> 7e10e191

    beforeEach(() => {
      ids = ['id1', 'id2', 'id3'];

      request.input.body = { ids };

      documents = [
        { _id: 'id1', _source: '_source1' },
        { _id: 'id2', _source: '_source2' },
        { _id: 'id3', _source: '_source3' }
      ];

      documentController.publicStorage.mDelete.resolves(({
        documents,
        errors: []
      }));
    });

<<<<<<< HEAD
    it('should call publicStorage mDelete method and notify the changes', async () => {
      request.input.args.refresh = 'wait_for';

      const response = await documentController.mDelete(request);

      should(documentController.publicStorage.mDelete).be.calledWith(
        index,
        collection,
        ids,
        { refresh: 'wait_for' });

      should(kuzzle.notifier.notifyDocumentMDelete)
        .be.calledWith(request, documents);

      should(response).match(['id1', 'id2', 'id3']);
=======
    it('should set a partial error if one of the action fails', () => {
      kuzzle.services.publicStorage.mdelete.resolves({
        result: ['documentId'],
        error: ['anotherDocumentId']
      });

      request.input.body = {ids: ['documentId', 'anotherDocumentId']};

      return documentController.mDelete(request)
        .then(result => {
          should(result).match(['documentId']);
          should(request.error).be.instanceOf(PartialError);
          should(request.status).be.eql(206);
        });
>>>>>>> 7e10e191
    });

    it('should set a partial error if some actions failed', async () => {
      documentController.publicStorage.mDelete.resolves(({
        documents,
        errors: [
          { id: 'id1', reason: 'reason' }
        ]
      }));

      await documentController.mDelete(request);

      should(request.error.status).be.eql(206);
      should(request.error.errorName).be.eql('api.document.deletion_failed');
      should(request.error.errors).match([
        { id: 'id1', reason: 'reason' }
      ]);
    });
  });

  describe('#deleteByQuery', () => {
    beforeEach(() => {
      documentController.publicStorage.deleteByQuery.resolves(({
        documents: [
          { _id: 'id1', _source: '_source1' },
          { _id: 'id2', _source: '_source2' }
        ],
        total: 2,
        deleted: 2,
        failures: []
      }));
    });

    it('should call publicStorage deleteByQuery method and notify the changes', async () => {
      request.input.body = { query: { foo: 'bar' } };
      request.input.args.refresh = 'wait_for';

      const response = await documentController.deleteByQuery(request);

      should(documentController.publicStorage.deleteByQuery).be.calledWith(
        index,
        collection,
        { foo: 'bar' },
        { refresh: 'wait_for' });

      should(kuzzle.notifier.notifyDocumentMDelete).be.calledWith(
        request,
        [
          { _id: 'id1', _source: '_source1' },
          { _id: 'id2', _source: '_source2' }
        ]);

      should(response).be.eql({ ids: ['id1', 'id2'] });
    });
  });

  describe('#validate', () => {
    it('should call validation.validate method', async () => {
      request.input.body = { foo: 'bar' };
      kuzzle.validation.validate.resolves({ ok: 'ok' });

      const response = await documentController.validate(request);

      should(kuzzle.validation.validate).be.calledWith(
        request,
        true);

      should(response).match({ ok: 'ok' });
    });
  });
});<|MERGE_RESOLUTION|>--- conflicted
+++ resolved
@@ -13,12 +13,7 @@
   } = require('kuzzle-common-objects'),
   BaseController = require('../../../lib/api/controllers/baseController');
 
-<<<<<<< HEAD
 describe('DocumentController', () => {
-=======
-xdescribe('Test: document controller', () => {
-  const foo = {foo: 'bar'};
->>>>>>> 7e10e191
   let
     documentController,
     kuzzle,
@@ -32,11 +27,6 @@
     collection = 'huma';
 
     kuzzle = new KuzzleMock();
-<<<<<<< HEAD
-
-=======
-    engine = kuzzle.services.publicStorage;
->>>>>>> 7e10e191
     documentController = new DocumentController(kuzzle);
 
     request = new Request({
@@ -111,11 +101,7 @@
     });
 
     it('should reject an error in case of error', () => {
-<<<<<<< HEAD
       kuzzle.storageEngine.public.search.rejects(new Error('foobar'));
-=======
-      kuzzle.services.publicStorage.search.rejects(new Error('foobar'));
->>>>>>> 7e10e191
 
       return should(documentController.search(request)).be.rejectedWith('foobar');
     });
@@ -149,11 +135,7 @@
       request.input.args.scroll = '1m';
       request.input.args.scrollId = 'SomeScrollIdentifier';
 
-<<<<<<< HEAD
       kuzzle.storageEngine.public.scroll.rejects(new Error('foobar'));
-=======
-      kuzzle.services.publicStorage.scroll.rejects(new Error('foobar'));
->>>>>>> 7e10e191
 
       return should(documentController.scroll(request)).be.rejectedWith('foobar');
     });
@@ -187,7 +169,6 @@
 
       const response = await documentController.get(request);
 
-<<<<<<< HEAD
       should(documentController.publicStorage.get).be.calledWith(
         index,
         collection,
@@ -198,26 +179,14 @@
         _version: '_version',
         _source: '_source'
       });
-=======
-    it('should reject an error in case of error', () => {
-      kuzzle.services.publicStorage.get.rejects(new Error('foobar'));
-      return should(documentController.get(request)).be.rejected();
->>>>>>> 7e10e191
     });
   });
 
   describe('#mGet', () => {
-<<<<<<< HEAD
     beforeEach(() => {
       request.input.body = {
         ids: ['foo', 'bar']
       };
-=======
-    it('should fulfill with an array of documents', () => {
-      request.input.body = {ids: ['anId', 'anotherId']};
-      kuzzle.services.publicStorage.mget.returns(Bluebird.resolve({hits: request.input.body.ids}));
-
->>>>>>> 7e10e191
 
       documentController.publicStorage.mGet.resolves(({
         items: [
@@ -247,12 +216,6 @@
 
     it('should throw an error if the number of documents to get exceeds server configuration', () => {
       kuzzle.config.limits.documentsFetchCount = 1;
-<<<<<<< HEAD
-=======
-      request.input.body = {ids: ['anId', 'anotherId']};
-      kuzzle.services.publicStorage.mget.returns(Bluebird.resolve({hits: request.input.body.ids}));
-      request.input.action = 'mGet';
->>>>>>> 7e10e191
 
       should(() => documentController.mGet(request)).throw(
         SizeLimitError,
@@ -271,7 +234,6 @@
 
       const response = await documentController.mGet(request);
 
-<<<<<<< HEAD
       should(response).match({
         total: 2,
         hits: [
@@ -281,11 +243,6 @@
       });
       should(request.error).not.be.undefined();
       should(request.error.errorName).be.eql('api.document.some_document_missing');
-=======
-    it('should reject an error in case of error', () => {
-      kuzzle.services.publicStorage.count.rejects(new Error('foobar'));
-      return should(documentController.count(request)).be.rejected();
->>>>>>> 7e10e191
     });
   });
 
@@ -322,19 +279,10 @@
       });
     });
 
-<<<<<<< HEAD
     it('should call publicStorage create method and notify', async () => {
       request.input.resource._id = 'foobar';
       request.context.user = { _id: 'aschen' };
       request.input.args.refresh = 'wait_for';
-=======
-  describe('#doMultipleActions', () => {
-    it('mCreate should fulfill with an object', () => {
-      kuzzle.services.publicStorage.mcreate.resolves({
-        result: ['created', 'created'],
-        error: []
-      });
->>>>>>> 7e10e191
 
       const response = await documentController.create(request);
 
@@ -344,15 +292,7 @@
         content,
         { id: 'foobar', userId: 'aschen', refresh: 'wait_for' });
 
-<<<<<<< HEAD
       should(kuzzle.validation.validate).be.calledWith(request, false);
-=======
-    it('mCreate should set a partial error if one of the action fails', () => {
-      kuzzle.services.publicStorage.mcreate.resolves({
-        result: ['created'],
-        error: [new KuzzleInternalError('some error')]
-      });
->>>>>>> 7e10e191
 
       should(kuzzle.notifier.notifyDocumentCreate).be.calledWith(
         request,
@@ -379,18 +319,10 @@
     });
   });
 
-<<<<<<< HEAD
   describe('#_mChanges', () => {
     let
       documents,
       items;
-=======
-    it('mCreateOrReplace should fulfill with an object', () => {
-      kuzzle.services.publicStorage.mcreateOrReplace.resolves({
-        result: ['created', 'replaced'],
-        error: []
-      });
->>>>>>> 7e10e191
 
     beforeEach(() => {
       documents = [
@@ -436,16 +368,8 @@
       });
     });
 
-<<<<<<< HEAD
     it('should have default values for userId and refresh params', async () => {
       await documentController._mChanges(request, 'mCreate', true);
-=======
-    it('mUpdate should fulfill with an object', () => {
-      kuzzle.services.publicStorage.mupdate.resolves({
-        result: ['updated', 'updated'],
-        error: []
-      });
->>>>>>> 7e10e191
 
       should(documentController.publicStorage.mCreate).be.calledWith(
         index,
@@ -454,7 +378,6 @@
         { userId: null, refresh: 'false' });
     });
 
-<<<<<<< HEAD
     it('should set a partial error if some actions failed', async () => {
       documentController.publicStorage.mCreate.resolves(({
         items,
@@ -464,18 +387,6 @@
             status: 206,
             reason: 'reason'
           }
-=======
-    it('mReplace should fulfill with an object', () => {
-      kuzzle.services.publicStorage.mreplace.resolves({
-        result: ['replaced', 'replaced'],
-        error: []
-      });
-
-      request.input.body = {
-        documents: [
-          {_id: 'documentId', body: {some: 'body'}},
-          {_id: 'anotherDocumentId', body: {some: 'body'}}
->>>>>>> 7e10e191
         ]
       }));
 
@@ -707,17 +618,9 @@
   });
 
   describe('#mDelete', () => {
-<<<<<<< HEAD
     let
       ids,
       documents;
-=======
-    it('should fulfill with an object', () => {
-      kuzzle.services.publicStorage.mdelete.resolves({
-        result: ['documentId', 'anotherDocumentId'],
-        error: []
-      });
->>>>>>> 7e10e191
 
     beforeEach(() => {
       ids = ['id1', 'id2', 'id3'];
@@ -736,7 +639,6 @@
       }));
     });
 
-<<<<<<< HEAD
     it('should call publicStorage mDelete method and notify the changes', async () => {
       request.input.args.refresh = 'wait_for';
 
@@ -752,22 +654,6 @@
         .be.calledWith(request, documents);
 
       should(response).match(['id1', 'id2', 'id3']);
-=======
-    it('should set a partial error if one of the action fails', () => {
-      kuzzle.services.publicStorage.mdelete.resolves({
-        result: ['documentId'],
-        error: ['anotherDocumentId']
-      });
-
-      request.input.body = {ids: ['documentId', 'anotherDocumentId']};
-
-      return documentController.mDelete(request)
-        .then(result => {
-          should(result).match(['documentId']);
-          should(request.error).be.instanceOf(PartialError);
-          should(request.status).be.eql(206);
-        });
->>>>>>> 7e10e191
     });
 
     it('should set a partial error if some actions failed', async () => {
