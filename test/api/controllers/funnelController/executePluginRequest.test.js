--- conflicted
+++ resolved
@@ -60,13 +60,8 @@
     const callback = () => {
       setTimeout(() => {
         try {
-<<<<<<< HEAD
-          should(kuzzle.emit).be.called();
+          should(kuzzle.log.error).be.calledOnce();
           should(kuzzle.janitor.dump).be.called();
-=======
-          should(kuzzle.log.error).be.calledOnce();
-          should(kuzzle.adminController.dump).be.called();
->>>>>>> a10b3b88
           done();
         } catch (e) {
           done(e);
