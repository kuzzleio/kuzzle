--- conflicted
+++ resolved
@@ -25,12 +25,9 @@
   let kuzzle;
   let funnel;
   let pluginsManager;
-<<<<<<< HEAD
 
   const pluginGetControllersEvent = 'core:plugin:controllers:get';
   let pluginGetControllersStub;
-=======
->>>>>>> 83b673d1
 
   beforeEach(() => {
     mockrequire('elasticsearch', {Client: ElasticsearchClientMock});
@@ -234,15 +231,10 @@
       });
   });
 
-<<<<<<< HEAD
-  it('should wrap a Node error on a plugin action failure', done => {
-    const controller = 'fakePlugin/controller';
-    const controllerMock = new MockBaseController(kuzzle);
-=======
   it('should wrap a Node error on a plugin action failure', async () => {
     const controller = 'fakePlugin/controller';
->>>>>>> 83b673d1
     const request = new Request({controller, action: 'fail'});
+    const controllerMock = new MockBaseController(kuzzle);
 
     controllerMock.fail.rejects(new Error('foobar'));
     pluginGetControllersStub = kuzzle.ask
@@ -251,39 +243,10 @@
         [controller, controllerMock]
       ]));
 
-<<<<<<< HEAD
-    funnel.processRequest(request)
-      .then(() => done(new Error('Expected test to fail')))
-      .catch(e => {
-        try {
-          should(e).be.instanceOf(PluginImplementationError);
-          should(e.message).startWith('Caught an unexpected plugin error: foobar');
-          should(e.id).eql('plugin.runtime.unexpected_error');
-          should(kuzzle.pipe)
-            .calledWith(`${controller}:beforeFail`);
-          should(kuzzle.pipe)
-            .not.be.calledWith(`${controller}:afterFail`);
-          should(kuzzle.pipe)
-            .not.calledWith('request:onSuccess', request);
-          should(kuzzle.pipe)
-            .calledWith('request:onError', request);
-          should(kuzzle.pipe)
-            .calledWith('fakePlugin/controller:errorFail', request);
-          should(kuzzle.statistics.startRequest).be.called();
-          should(kuzzle.statistics.completedRequest).not.be.called();
-          should(kuzzle.statistics.failedRequest).be.called();
-          should(pluginGetControllersStub).be.calledWith(pluginGetControllersEvent);
-          done();
-        }
-        catch(err) {
-          done(err);
-        }
-=======
     await should(funnel.processRequest(request))
       .rejectedWith(PluginImplementationError, {
         id: 'plugin.runtime.unexpected_error',
         message: /Caught an unexpected plugin error: foobar.*/,
->>>>>>> 83b673d1
       });
 
     should(kuzzle.pipe).calledWith(`${controller}:beforeFail`);
