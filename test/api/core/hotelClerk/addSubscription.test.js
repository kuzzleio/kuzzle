--- conflicted
+++ resolved
@@ -75,16 +75,9 @@
         should(room.channels).be.an.Object().and.not.be.undefined();
         should(Object.keys(room.channels).length).be.exactly(1);
 
-<<<<<<< HEAD
-        const channel = Object.keys(hotelClerk.rooms[roomId].channels)[0];
-        should(hotelClerk.rooms[roomId].channels[channel].scope).be.exactly('all');
-        should(hotelClerk.rooms[roomId].channels[channel].users).be.exactly('none');
-=======
         const channel = Object.keys(room.channels)[0];
         should(room.channels[channel].scope).be.exactly('all');
-        should(room.channels[channel].state).be.exactly('done');
         should(room.channels[channel].users).be.exactly('none');
->>>>>>> b08d844b
 
         return hotelClerk.addSubscription(request);
       })
@@ -179,19 +172,8 @@
     }, context);
 
     return should(() => hotelClerk.join(joinRequest)).throw(NotFoundError, {
-<<<<<<< HEAD
       id: 'core.realtime.room_not_found'
     });
-=======
-      errorName: 'core.realtime.room_not_found'
-    });
-  });
-
-  it('should reject the subscription if the given state argument is incorrect', () => {
-    request.input.args.state = 'foo';
-
-    return should(hotelClerk.addSubscription(request)).be.rejectedWith(BadRequestError);
->>>>>>> b08d844b
   });
 
   it('should reject the subscription if the given scope argument is incorrect', () => {
@@ -225,11 +207,7 @@
       .catch(error => {
         should(error)
           .be.an.instanceof(SizeLimitError);
-<<<<<<< HEAD
         should(error.id).eql('core.realtime.too_many_terms');
-=======
-        should(error.errorName).eql('core.realtime.too_many_terms');
->>>>>>> b08d844b
       });
   });
 
@@ -237,11 +215,7 @@
     hotelClerk.roomsCount = kuzzle.config.limits.subscriptionRooms;
 
     return should(hotelClerk.addSubscription(request))
-<<<<<<< HEAD
       .be.rejectedWith(SizeLimitError, { id: 'core.realtime.too_many_rooms' });
-=======
-      .be.rejectedWith(SizeLimitError, { errorName: 'core.realtime.too_many_rooms' });
->>>>>>> b08d844b
   });
 
   it('should impose no limit to the number of rooms if the limit is set to 0', () => {
