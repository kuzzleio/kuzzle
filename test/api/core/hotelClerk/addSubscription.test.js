'use strict';

const
  should = require('should'),
  sinon = require('sinon'),
  Bluebird = require('bluebird'),
  HotelClerk = require('../../../../lib/api/core/hotelClerk'),
  KuzzleMock = require('../../../mocks/kuzzle.mock'),
  {
    Request,
    errors: {
      BadRequestError,
      NotFoundError,
      SizeLimitError
    }
  } = require('kuzzle-common-objects');

describe('Test: hotelClerk.addSubscription', () => {
  let
    kuzzle,
    hotelClerk,
    request,
    connectionId = 'connectionid',
    context;

  beforeEach(() => {
    kuzzle = new KuzzleMock();
    hotelClerk = new HotelClerk(kuzzle);

    request = new Request({
      index: 'foo',
      collection: 'bar',
      controller: 'realtime',
      action: 'subscribe',
      body: {
        equals: {firstName: 'Ada'}
      },
      volatile: {
        foo: 'bar',
        bar: [ 'foo', 'bar', 'baz', 'qux']
      }
    }, {connectionId, token: null});

    kuzzle.config.limits.subscriptionMinterms = 0;
  });

  it('should initialize base structures', () => {
    should(hotelClerk.rooms).be.empty();
    should(hotelClerk.customers).be.empty();
    should(hotelClerk.roomsCount).be.a.Number().and.be.eql(0);
  });

  it('should register a new room and customer', () => {
    kuzzle.koncorde.normalize
      .onFirstCall().returns(Bluebird.resolve({id: 'foobar'}))
      .onSecondCall().returns(Bluebird.resolve({id: 'barfoo'}));

    kuzzle.koncorde.store
      .onFirstCall().returns({id: 'foobar'})
      .onSecondCall().returns({id: 'barfoo'});

    return hotelClerk.addSubscription(request)
      .then(response => {
        should(kuzzle.koncorde.normalize).calledOnce();
        should(kuzzle.koncorde.store).calledOnce();
        should(response.roomId).be.eql('foobar');
        should(response).have.property('channel');

        should(hotelClerk.roomsCount).be.eql(1);

        const roomId = hotelClerk.rooms.get(response.roomId).id;
        const customer = hotelClerk.customers.get(connectionId);

        should(customer).have.value(roomId, request.input.volatile);

        const room = hotelClerk.rooms.get(roomId);
        should(room.channels).be.an.Object().and.not.be.undefined();
        should(Object.keys(room.channels).length).be.exactly(1);

        const channel = Object.keys(room.channels)[0];
        should(room.channels[channel].scope).be.exactly('all');
<<<<<<< HEAD
        should(room.channels[channel].state).be.exactly('done');
=======
>>>>>>> 5fba725c
        should(room.channels[channel].users).be.exactly('none');

        return hotelClerk.addSubscription(request);
      })
      .then(response => {
        should(kuzzle.koncorde.normalize.callCount).be.eql(2);
        should(kuzzle.koncorde.store.callCount).be.eql(2);
        should(response.roomId).be.eql('barfoo');
        should(hotelClerk.roomsCount).be.eql(2);
      });
  });

  it('should return the same response when the user has already subscribed to the filter', () => {
    let response;

    return hotelClerk.addSubscription(request)
      .then(result => {
        response = result;
        should(hotelClerk.roomsCount).be.eql(1);
        return hotelClerk.addSubscription(request);
      })
      .then(result => {
        should(result).match(response);
        should(hotelClerk.roomsCount).be.eql(1);
      });
  });

  it('should reject when Koncorde throws an error', () => {
    kuzzle.koncorde.normalize.rejects(new Error('test'));

    return should(hotelClerk.addSubscription(request)).be.rejected();
  });

  it('should reject with an error if no index is provided', () => {
    request.input.resource.index = null;
    return should(hotelClerk.addSubscription(request)).be.rejectedWith(BadRequestError);
  });

  it('should reject with an error if no collection is provided', () => {
    request.input.resource.collection = null;

    return should(hotelClerk.addSubscription(request)).be.rejectedWith(BadRequestError);
  });

  it('should allow subscribing with an empty filter', () => {
    request.input.body = {};

    return hotelClerk.addSubscription(request)
      .then(() => {
        should(hotelClerk.roomsCount).be.eql(1);
      });
  });

  it('should allow to subscribe to an existing room', () => {
    let roomId;

    return hotelClerk.addSubscription(request)
      .then(result => {
        should(result).be.an.Object();
        should(result).have.property('channel');
        should(result).have.property('roomId');
        should(hotelClerk.roomsCount).be.eql(1);

        const request2 = new Request({
          index: 'foo',
          collection: 'bar',
          controller: 'realtime',
          action: 'join',
          body: {
            roomId: result.roomId
          }
        }, {connectionId: 'connection2', user: null});

        roomId = result.roomId;
        request2.input.body = {roomId};
        return hotelClerk.join(request2);
      })
      .then(result => {
        should(result).be.an.Object();
        should(result).have.property('roomId', roomId);
        should(result).have.property('channel');
        should(hotelClerk.roomsCount).be.eql(1);
      });
  });

  it('#join should throw if the room does not exist', () => {
    const joinRequest = new Request({
      index: 'foo',
      collection: 'bar',
      controller: 'realtime',
      action: 'join',
      body: {roomId: 'no way I can exist'}
    }, context);

    return should(() => hotelClerk.join(joinRequest)).throw(NotFoundError, {
<<<<<<< HEAD
      errorName: 'core.realtime.room_not_found'
    });
  });

  it('should reject the subscription if the given state argument is incorrect', () => {
    request.input.args.state = 'foo';

    return should(hotelClerk.addSubscription(request)).be.rejectedWith(BadRequestError);
=======
      id: 'core.realtime.room_not_found'
    });
>>>>>>> 5fba725c
  });

  it('should reject the subscription if the given scope argument is incorrect', () => {
    request.input.args.scope = 'foo';

    return should(hotelClerk.addSubscription(request)).be.rejectedWith(BadRequestError);
  });

  it('should reject the subscription if the given users argument is incorrect', () => {
    request.input.args.users = 'foo';

    return should(hotelClerk.addSubscription(request)).be.rejectedWith(BadRequestError);
  });

  it('should reject the subscription if the number of minterms exceeds the configured limit', () => {
    kuzzle.config.limits.subscriptionMinterms = 8;

    const normalized = [];
    for (let i = 0; i < 9; i++) {
      normalized.push([]);
    }

    kuzzle.koncorde.normalize.returns(Bluebird.resolve({
      normalized,
      index: 'index',
      collection: 'collection',
      id: 'foobar',
    }));
    return hotelClerk.addSubscription(request)
      .then(() => {throw new Error('should not happen');})
      .catch(error => {
        should(error)
          .be.an.instanceof(SizeLimitError);
<<<<<<< HEAD
        should(error.errorName).eql('core.realtime.too_many_terms');
=======
        should(error.id).eql('core.realtime.too_many_terms');
>>>>>>> 5fba725c
      });
  });

  it('should refuse a subscription if the rooms limit has been reached', () => {
    hotelClerk.roomsCount = kuzzle.config.limits.subscriptionRooms;

    return should(hotelClerk.addSubscription(request))
<<<<<<< HEAD
      .be.rejectedWith(SizeLimitError, { errorName: 'core.realtime.too_many_rooms' });
=======
      .be.rejectedWith(SizeLimitError, { id: 'core.realtime.too_many_rooms' });
>>>>>>> 5fba725c
  });

  it('should impose no limit to the number of rooms if the limit is set to 0', () => {
    kuzzle.config.limits.subscriptionRooms = 0;
    hotelClerk.roomsCount = Number.MAX_SAFE_INTEGER - 1;

    return should(hotelClerk.addSubscription(request)).be.fulfilled();
  });

  it('should discard the request if the associated connection is no longer active', () => {
    kuzzle.router.isConnectionAlive.returns(false);
    hotelClerk._createRoom = sinon.stub().throws(new Error('Should not have been called'));

    return hotelClerk.addSubscription(request);
  });
});<|MERGE_RESOLUTION|>--- conflicted
+++ resolved
@@ -79,10 +79,6 @@
 
         const channel = Object.keys(room.channels)[0];
         should(room.channels[channel].scope).be.exactly('all');
-<<<<<<< HEAD
-        should(room.channels[channel].state).be.exactly('done');
-=======
->>>>>>> 5fba725c
         should(room.channels[channel].users).be.exactly('none');
 
         return hotelClerk.addSubscription(request);
@@ -178,19 +174,8 @@
     }, context);
 
     return should(() => hotelClerk.join(joinRequest)).throw(NotFoundError, {
-<<<<<<< HEAD
-      errorName: 'core.realtime.room_not_found'
-    });
-  });
-
-  it('should reject the subscription if the given state argument is incorrect', () => {
-    request.input.args.state = 'foo';
-
-    return should(hotelClerk.addSubscription(request)).be.rejectedWith(BadRequestError);
-=======
       id: 'core.realtime.room_not_found'
     });
->>>>>>> 5fba725c
   });
 
   it('should reject the subscription if the given scope argument is incorrect', () => {
@@ -224,11 +209,7 @@
       .catch(error => {
         should(error)
           .be.an.instanceof(SizeLimitError);
-<<<<<<< HEAD
-        should(error.errorName).eql('core.realtime.too_many_terms');
-=======
         should(error.id).eql('core.realtime.too_many_terms');
->>>>>>> 5fba725c
       });
   });
 
@@ -236,11 +217,7 @@
     hotelClerk.roomsCount = kuzzle.config.limits.subscriptionRooms;
 
     return should(hotelClerk.addSubscription(request))
-<<<<<<< HEAD
-      .be.rejectedWith(SizeLimitError, { errorName: 'core.realtime.too_many_rooms' });
-=======
       .be.rejectedWith(SizeLimitError, { id: 'core.realtime.too_many_rooms' });
->>>>>>> 5fba725c
   });
 
   it('should impose no limit to the number of rooms if the limit is set to 0', () => {
