--- conflicted
+++ resolved
@@ -17,12 +17,6 @@
 
   beforeEach(() => {
     kuzzle = new KuzzleMock();
-<<<<<<< HEAD
-    kuzzle.koncorde.storage = {
-      filtersIndex: {}
-    };
-=======
->>>>>>> b08d844b
     hotelClerk = new HotelClerk(kuzzle);
     context = {
       connectionId,
@@ -46,45 +40,15 @@
       isActionAllowed: sinon.stub().resolves(true)
     };
 
-<<<<<<< HEAD
-    kuzzle.koncorde.storage.filtersIndex = {
-      index: {
-        collection: [
-          'foo',
-          'bar'
-        ]
-      },
-      anotherIndex: {
-        anotherCollection: ['baz']
-      }
-    };
-    hotelClerk.rooms = {
-      foo: {
-        index,
-        collection,
-        customers: new Set(['a', 'b', 'c'])
-      },
-      bar: {
-        index,
-        collection,
-        customers: new Set(['a', 'd'])
-      },
-      baz: {
-        index: 'anotherIndex',
-        collection: 'anotherCollection',
-        customers: new Set(['a', 'c'])
-      }
-    };
-=======
-    kuzzle.realtime.getIndexes.returns(['index', 'anotherIndex']);
-    kuzzle.realtime.getCollections.withArgs('index').returns(['collection']);
-    kuzzle.realtime.getCollections
+    kuzzle.koncorde.getIndexes.returns(['index', 'anotherIndex']);
+    kuzzle.koncorde.getCollections.withArgs('index').returns(['collection']);
+    kuzzle.koncorde.getCollections
       .withArgs('anotherIndex')
       .returns(['anotherCollection']);
-    kuzzle.realtime.getFilterIds
+    kuzzle.koncorde.getFilterIds
       .withArgs('index', 'collection')
       .returns(['foo', 'bar']);
-    kuzzle.realtime.getFilterIds
+    kuzzle.koncorde.getFilterIds
       .withArgs('anotherIndex', 'anotherCollection')
       .returns(['baz']);
 
@@ -103,7 +67,6 @@
       collection: 'anotherCollection',
       customers: new Set(['a', 'c'])
     });
->>>>>>> b08d844b
 
     return hotelClerk.listSubscriptions(request)
       .then(response => {
@@ -125,55 +88,27 @@
   });
 
   it('should return a correct list according to subscribe on filter and user right', () => {
-<<<<<<< HEAD
-    kuzzle.koncorde.storage.filtersIndex = {
-      index: {
-        collection: ['foo', 'bar'],
-        forbidden: ['foo']
-      },
-      anotherIndex: {
-        anotherCollection: ['baz']
-      },
-      andAnotherOne: {
-        collection: ['foobar']
-      }
-    };
-    hotelClerk.rooms = {
-      foo: {
-        customers: new Set(['a', 'b', 'c'])
-      },
-      bar: {
-        customers: new Set(['b', 'd', 'e', 'f'])
-      },
-      baz: {
-        customers: new Set(['d', 'e'])
-      },
-      foobar: {
-        customers: new Set(['a', 'c'])
-      }
-    };
-=======
-    kuzzle.realtime.getIndexes
+    kuzzle.koncorde.getIndexes
       .returns(['index', 'anotherIndex', 'andAnotherOne']);
-    kuzzle.realtime.getCollections
+    kuzzle.koncorde.getCollections
       .withArgs('index')
       .returns(['collection', 'forbidden']);
-    kuzzle.realtime.getCollections
+    kuzzle.koncorde.getCollections
       .withArgs('anotherIndex')
       .returns(['anotherCollection']);
-    kuzzle.realtime.getCollections
+    kuzzle.koncorde.getCollections
       .withArgs('andAnotherOne')
       .returns(['collection']);
-    kuzzle.realtime.getFilterIds
+    kuzzle.koncorde.getFilterIds
       .withArgs('index', 'collection')
       .returns(['foo', 'bar']);
-    kuzzle.realtime.getFilterIds
+    kuzzle.koncorde.getFilterIds
       .withArgs('index', 'forbidden')
       .returns(['foo']);
-    kuzzle.realtime.getFilterIds
+    kuzzle.koncorde.getFilterIds
       .withArgs('anotherIndex', 'anotherCollection')
       .returns(['baz']);
-    kuzzle.realtime.getFilterIds
+    kuzzle.koncorde.getFilterIds
       .withArgs('andAnotherOne', 'collection')
       .returns(['foobar']);
 
@@ -181,7 +116,6 @@
     hotelClerk.rooms.set('bar', { customers: new Set(['b', 'd', 'e', 'f']) });
     hotelClerk.rooms.set('baz', { customers: new Set(['d', 'e']) });
     hotelClerk.rooms.set('foobar', { customers: new Set(['a', 'c']) });
->>>>>>> b08d844b
 
     request.context.user = {
       _id: 'user',
@@ -214,55 +148,4 @@
 
   });
 
-<<<<<<< HEAD
-  it('should skip non-existing rooms from Koncorde', () => {
-    kuzzle.koncorde.storage.filtersIndex = {
-      index: {
-        collection: ['foo', 'bar'],
-        forbidden: ['foo']
-      },
-      anotherIndex: {
-        anotherCollection: ['baz']
-      },
-      andAnotherOne: {
-        collection: ['foobar']
-      }
-    };
-    hotelClerk.rooms = {
-      foobar: {
-        customers: new Set(['a', 'c'])
-      }
-    };
-
-    let i = 0;
-    request.context.user = {
-      _id: 'user',
-      isActionAllowed: () => Bluebird.delay(0) // <- do not delete the room within the same event loop
-        .then(() => {
-          i++;
-          if (i === 1) {
-            delete kuzzle.koncorde.storage.filtersIndex.index.collection;
-          }
-          if (i === 2) {
-            delete kuzzle.koncorde.storage.filtersIndex.anotherIndex;
-          }
-          return true;
-        })
-    };
-
-    return hotelClerk.listSubscriptions(request)
-      .then(response => {
-        should(response)
-          .eql({
-            andAnotherOne: {
-              collection: {
-                foobar: 2
-              }
-            }
-          });
-      });
-  });
-
-=======
->>>>>>> b08d844b
 });