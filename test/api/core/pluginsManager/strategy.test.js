--- conflicted
+++ resolved
@@ -117,11 +117,7 @@
       [[], 'foobar', 123, true].forEach(authenticators => {
         plugin.object.authenticators = authenticators;
         should(() => pluginsManager._initAuthenticators(plugin))
-<<<<<<< HEAD
           .throw(PluginImplementationError, { id: 'plugin.authenticators.not_an_object'});
-=======
-          .throw(PluginImplementationError, { errorName: 'plugin.authenticators.not_an_object'});
->>>>>>> b08d844b
       });
     });
 
@@ -129,11 +125,7 @@
       [() => {}, 'foobar', true, 123].forEach(ctor => {
         plugin.object.authenticators.foo = ctor;
         should(() => pluginsManager._initAuthenticators(plugin))
-<<<<<<< HEAD
           .throw(PluginImplementationError, { id: 'plugin.authenticators.invalid_authenticator' });
-=======
-          .throw(PluginImplementationError, { errorName: 'plugin.authenticators.invalid_authenticator' });
->>>>>>> b08d844b
       });
     });
   });
@@ -230,11 +222,7 @@
         plugin.object.strategies.someStrategy = strategy;
         should(() => pluginsManager._initStrategies(plugin))
           .throw(PluginImplementationError, {
-<<<<<<< HEAD
             id: 'plugin.strategy.invalid_description'
-=======
-            errorName: 'plugin.strategy.invalid_description'
->>>>>>> b08d844b
           });
       });
     });
@@ -243,11 +231,7 @@
       [[], null, undefined, 'foobar', 123, true].forEach(methods => {
         plugin.object.strategies.someStrategy.methods = methods;
         should(() => pluginsManager._initStrategies(plugin))
-<<<<<<< HEAD
           .throw(PluginImplementationError, { id: 'plugin.strategy.invalid_methods' });
-=======
-          .throw(PluginImplementationError, { errorName: 'plugin.strategy.invalid_methods' });
->>>>>>> b08d844b
       });
     });
 
@@ -265,11 +249,7 @@
         plugin.object.strategies.someStrategy.methods.exists = fn;
         should(() => pluginsManager._initStrategies(plugin))
           .throw(PluginImplementationError, {
-<<<<<<< HEAD
             id: 'plugin.strategy.invalid_method_type'
-=======
-            errorName: 'plugin.strategy.invalid_method_type'
->>>>>>> b08d844b
           });
       });
     });
@@ -283,11 +263,7 @@
 
         should(() => pluginsManager._initStrategies(plugin))
           .throw(PluginImplementationError, {
-<<<<<<< HEAD
             id: 'plugin.strategy.missing_method_function'
-=======
-            errorName: 'plugin.strategy.missing_method_function'
->>>>>>> b08d844b
           });
 
         plugin.object[fnName] = sinon.stub();
@@ -302,11 +278,7 @@
           clone.object.strategies.someStrategy.methods[methodName] = name;
           should(() => pluginsManager._initStrategies(clone))
             .throw(PluginImplementationError, {
-<<<<<<< HEAD
               id: 'plugin.strategy.invalid_method_type'
-=======
-              errorName: 'plugin.strategy.invalid_method_type'
->>>>>>> b08d844b
             });
         });
       });
@@ -320,11 +292,7 @@
 
         should(() => pluginsManager._initStrategies(plugin))
           .throw(PluginImplementationError, {
-<<<<<<< HEAD
             id: 'plugin.strategy.missing_method_function'
-=======
-            errorName: 'plugin.strategy.missing_method_function'
->>>>>>> b08d844b
           });
 
         plugin.object[fnName] = sinon.stub();
@@ -337,11 +305,7 @@
 
         should(() => pluginsManager._initStrategies(plugin))
           .throw(PluginImplementationError, {
-<<<<<<< HEAD
             id: 'plugin.strategy.invalid_authenticator'
-=======
-            errorName: 'plugin.strategy.invalid_authenticator'
->>>>>>> b08d844b
           });
       });
     });
@@ -350,28 +314,7 @@
       plugin.object.strategies.someStrategy.config.authenticator = 'foobar';
       should(() => pluginsManager._initStrategies(plugin))
         .throw(PluginImplementationError, {
-<<<<<<< HEAD
           id: 'plugin.strategy.unknown_authenticator'
-=======
-          errorName: 'plugin.strategy.unknown_authenticator'
-        });
-    });
-
-    it('should throw if both an authenticator and a constructor are provided', () => {
-      plugin.object.strategies.someStrategy.config.constructor = function () {};
-      should(() => pluginsManager._initStrategies(plugin))
-        .throw(PluginImplementationError, {
-          errorName: 'plugin.strategy.unexpected_constructor'
-        });
-    });
-
-    it('should throw if the provided constructor is not a constructor', () => {
-      plugin.object.strategies.someStrategy.config.constructor = () => {};
-      delete plugin.object.strategies.someStrategy.config.authenticator;
-      should(() => pluginsManager._initStrategies(plugin))
-        .throw(PluginImplementationError, {
-          errorName: 'plugin.strategy.invalid_constructor'
->>>>>>> b08d844b
         });
     });
 
@@ -381,11 +324,7 @@
 
         should(() => pluginsManager._initStrategies(plugin))
           .throw(PluginImplementationError, {
-<<<<<<< HEAD
             id: 'plugin.strategy.invalid_option'
-=======
-            errorName: 'plugin.strategy.invalid_option'
->>>>>>> b08d844b
           });
       });
     });
@@ -396,11 +335,7 @@
 
         should(() => pluginsManager._initStrategies(plugin))
           .throw(PluginImplementationError, {
-<<<<<<< HEAD
             id: 'plugin.strategy.invalid_option'
-=======
-            errorName: 'plugin.strategy.invalid_option'
->>>>>>> b08d844b
           });
       });
     });
@@ -411,11 +346,7 @@
 
         should(() => pluginsManager._initStrategies(plugin))
           .throw(PluginImplementationError, {
-<<<<<<< HEAD
             id: 'plugin.strategy.invalid_fields'
-=======
-            errorName: 'plugin.strategy.invalid_fields'
->>>>>>> b08d844b
           });
       });
     });
@@ -455,11 +386,7 @@
           should(msg).be.undefined();
           should(err)
             .instanceOf(PluginImplementationError)
-<<<<<<< HEAD
             .match({ id: 'plugin.strategy.invalid_verify_return' });
-=======
-            .match({ errorName: 'plugin.strategy.invalid_verify_return' });
->>>>>>> b08d844b
           done();
         }
         catch (e) {
@@ -576,19 +503,12 @@
 
     it('should throw if the strategy does not exist', () => {
       should(() => pluginsManager.unregisterStrategy(plugin.manifest.name, 'foobar'))
-<<<<<<< HEAD
         .throw(NotFoundError, { id: 'plugin.strategy.strategy_not_found' });
-=======
-        .throw(NotFoundError, { errorName: 'plugin.strategy.strategy_not_found' });
->>>>>>> b08d844b
     });
 
     it('should throw if not the owner of the strategy', () => {
       should(() => pluginsManager.unregisterStrategy('Frank William Abagnale Jr.', 'someStrategy'))
-<<<<<<< HEAD
         .throw(PluginImplementationError, { id: 'plugin.strategy.unauthorized_removal' });
-=======
-        .throw(PluginImplementationError, { errorName: 'plugin.strategy.unauthorized_removal' });
     });
   });
 
@@ -613,7 +533,6 @@
       pluginsManager.registerStrategy(plugin.manifest.name, 'foobar', strategy);
 
       should(plugin.object.strategies.foobar).be.eql(strategy);
->>>>>>> b08d844b
     });
   });
 });