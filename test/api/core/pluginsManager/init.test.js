'use strict';

const
  should = require('should'),
  mockrequire = require('mock-require'),
  rewire = require('rewire'),
  sinon = require('sinon'),
  KuzzleMock = require('../../../mocks/kuzzle.mock'),
  {
    errors: {
      PluginImplementationError,
      InternalError
    }
  } = require('kuzzle-common-objects');

describe('PluginsManager', () => {
  let
    PluginsManager,
    pluginsManager,
    fsStub,
    manifestFsStub,
    kuzzle,
    pluginStub,
    Manifest;

  before(() => {
    manifestFsStub = {
      accessSync: sinon.stub(),
      constants: {
        R_OK: true
      }
    };
    Manifest = rewire('../../../../lib/api/core/plugins/pluginManifest');
    Manifest.__set__({
      fs: manifestFsStub
    });
  });

  beforeEach(() => {
    pluginStub = function () {
      return {
        init: sinon.stub()
      };
    };

    fsStub = {
      readdirSync: sinon.stub().returns([]),
      accessSync: sinon.stub(),
      statSync: sinon.stub()
    };

    manifestFsStub.accessSync.returns();

    mockrequire('fs', fsStub);
    mockrequire('../../../../lib/api/core/plugins/pluginManifest', Manifest);
    mockrequire.reRequire('../../../../lib/api/core/plugins/pluginsManager');
    PluginsManager = rewire('../../../../lib/api/core/plugins/pluginsManager');

    kuzzle = new KuzzleMock();
    pluginsManager = new PluginsManager(kuzzle);
  });

  afterEach(() => {
    mockrequire.stopAll();
  });

  describe('#init', () => {
    it('should load plugins at init', () => {
      pluginsManager.init();
      should(fsStub.readdirSync.calledOnce).be.true();
      should(pluginsManager.plugins).be.an.Object().and.be.empty();
    });
  });

  describe('#load', () => {
    it('should throw if the plugin directory cannot be accessed', () => {
      fsStub.readdirSync.returns(['kuzzle-plugin-test']);
      fsStub.statSync.throws();

      mockrequire('/kuzzle/plugins/enabled/kuzzle-plugin-test', undefined);

      should(() => pluginsManager.init())
<<<<<<< HEAD
        .throw(PluginImplementationError, { errorName: 'plugin.assert.cannot_load' });
      should(pluginsManager.plugins).be.empty();
    });

    it('should properly load custom errors from manifest.json', () => {
=======
        .throw(PluginImplementationError, { id: 'plugin.assert.cannot_load' });
      should(pluginsManager.plugins).be.empty();
    });

    it('should properly load customs errors from manifest.json', () => {
>>>>>>> 5fba725c
      const errors = rewire('../../../../lib/config/error-codes');

      const instanceName = 'kuzzle-plugin-test',
        newPluginErrors = {
          'some_error': {
            'description': 'foo',
            'code': 1,
            'message': 'Some error occured %s',
            'class': 'BadRequestError'
          },
          'some_other_error': {
            'description': 'bar',
            'code': 2,
            'message': 'Some other error occured %s',
            'class': 'ForbiddenError'
          }
        };

      should(errors.domains.plugin).not.have.ownProperty(instanceName);
      fsStub.readdirSync.returns(['kuzzle-plugin-test']);
      fsStub.statSync.returns({
        isDirectory: () => true
      });

      mockrequire('/kuzzle/plugins/enabled/kuzzle-plugin-test', pluginStub);
      mockrequire(
        '/kuzzle/plugins/enabled/kuzzle-plugin-test/manifest.json',
        {
          name: instanceName,
          kuzzleVersion: '^2.x',
          errors: newPluginErrors
        });

      pluginsManager.init();

      should(kuzzle.log.info)
        .calledOnce()
        .calledWith('[kuzzle-plugin-test] Custom errors successfully loaded.');

      const pluginErrors = errors.domains.plugin.subdomains;

      should(pluginErrors).have.ownProperty(instanceName);
      should(pluginErrors[instanceName]).have.ownProperty('errors');
      should(pluginErrors[instanceName].errors).be.deepEqual(newPluginErrors);
    });

    it('should throw PluginImplementationError if customs errors from manifest.json are badly formatted', () => {
      fsStub.readdirSync.returns(['kuzzle-plugin-test']);
      fsStub.statSync.returns({
        isDirectory: () => true
      });
      mockrequire('/kuzzle/plugins/enabled/kuzzle-plugin-test', pluginStub);
      mockrequire(
        '/kuzzle/plugins/enabled/kuzzle-plugin-test/manifest.json',
        {
          name: 'kuzzle-plugin-test',
          kuzzleVersion: '^2.x',
          errors: {
            'some_error': {
              'message': 'Some error occured %s',
              'class': 'BadRequestError'
            },
            'some_other_error': {
              'code': 2,
              'message': 'Some other error occured %s',
              'class': 'ForbiddenError'
            }
          }
        });
      should(() => pluginsManager.init()).throw(PluginImplementationError, {
<<<<<<< HEAD
        errorName: 'plugin.manifest.invalid_errors'
=======
        id: 'plugin.manifest.invalid_errors'
>>>>>>> 5fba725c
      });
    });

    it('should throw if a plugin does not contain a manifest.json file', () => {
      pluginsManager = new PluginsManager(kuzzle);
      manifestFsStub.accessSync.throws(new Error('foobar'));
      fsStub.readdirSync.returns(['kuzzle-plugin-test']);
      fsStub.statSync.returns({
        isDirectory () {
          return true;
        }
      });
      should(() => pluginsManager.init()).throw(
        PluginImplementationError,
<<<<<<< HEAD
        { errorName: 'plugin.manifest.missing_package' });
=======
        { id: 'plugin.manifest.cannot_load' });
>>>>>>> 5fba725c
      should(pluginsManager.plugins).be.empty();
    });

    it('should throw if a plugin with the same lower-cased name already exists', () => {
      pluginsManager = new PluginsManager(kuzzle);

      fsStub.readdirSync.returns(['kuzzle-plugin-test', 'another-plugin']);
      fsStub.statSync.returns({
        isDirectory: () => true
      });
      mockrequire('/kuzzle/plugins/enabled/kuzzle-plugin-test', pluginStub);
      mockrequire('/kuzzle/plugins/enabled/another-plugin', pluginStub);
      mockrequire(
        '/kuzzle/plugins/enabled/kuzzle-plugin-test/manifest.json',
        { name: 'foobar', kuzzleVersion: '^2.x'});
      mockrequire(
        '/kuzzle/plugins/enabled/another-plugin/manifest.json',
        { name: 'fooBAR', kuzzleVersion: '^2.x'});

      PluginsManager = mockrequire.reRequire('../../../../lib/api/core/plugins/pluginsManager');

      should(() => pluginsManager.init()).throw(
        PluginImplementationError,
<<<<<<< HEAD
        { errorName: 'plugin.assert.name_already_exists' });
=======
        { id: 'plugin.assert.name_already_exists' });
>>>>>>> 5fba725c
    });

    it('should throw if a plugin does not expose a "init" method', () => {
      const instanceName = 'kuzzle-plugin-test';
      pluginsManager = new PluginsManager(kuzzle);
      fsStub.readdirSync.returns(['kuzzle-plugin-test']);
      fsStub.statSync.returns({ isDirectory: () => true });
      mockrequire('/kuzzle/plugins/enabled/kuzzle-plugin-test', function () {
        return {};
      });
      mockrequire(
        '/kuzzle/plugins/enabled/kuzzle-plugin-test/manifest.json',
        { name: instanceName, kuzzleVersion: '^2.x'});
      PluginsManager = mockrequire.reRequire('../../../../lib/api/core/plugins/pluginsManager');

      should(() => pluginsManager.init()).throw(
        PluginImplementationError,
<<<<<<< HEAD
        { errorName: 'plugin.assert.init_not_found' });
=======
        { id: 'plugin.assert.init_not_found' });
>>>>>>> 5fba725c
    });

    it('should return a well-formed plugin instance if a valid requirable plugin is enabled', () => {
      const instanceName = 'kuzzle-plugin-test';

      pluginsManager = new PluginsManager(kuzzle);
      fsStub.readdirSync.returns(['kuzzle-plugin-test']);
      fsStub.statSync.returns({ isDirectory: () => true });

      mockrequire('/kuzzle/plugins/enabled/kuzzle-plugin-test', pluginStub);
      mockrequire('/kuzzle/plugins/enabled/kuzzle-plugin-test/manifest.json', {
        name: 'kuzzle-plugin-test',
        kuzzleVersion: '^2.x'
      });
      PluginsManager = mockrequire.reRequire('../../../../lib/api/core/plugins/pluginsManager');

      should(() => pluginsManager.init()).not.throw();
      should(pluginsManager.plugins[instanceName])
        .be.an.Object()
        .and.have.keys('object', 'config', 'manifest');
      should(pluginsManager.plugins[instanceName].config).be.eql({});
      should(pluginsManager.plugins[instanceName].manifest)
        .instanceOf(Manifest)
        .match({
          name: instanceName,
          privileged: false,
          kuzzleVersion: '^2.x',
          path: '/kuzzle/plugins/enabled/kuzzle-plugin-test'
        });
      should(pluginsManager.plugins[instanceName].object).be.ok();
    });

    it('should provide a copy of kuzzle\'s configuration to prevent plugins to alter it', () => {
      const name = 'kuzzle-plugin-test';

      pluginsManager = new PluginsManager(kuzzle);
      fsStub.readdirSync.returns([name]);
      fsStub.statSync.returns({ isDirectory: () => true });

      mockrequire(`/kuzzle/plugins/enabled/${name}`, pluginStub);
      mockrequire(`/kuzzle/plugins/enabled/${name}/manifest.json`, {
        name,
        kuzzleVersion: '^2.x'
      });
      PluginsManager = mockrequire.reRequire('../../../../lib/api/core/plugins/pluginsManager');

      const config = { foo: 'bar' };
      kuzzle.config.plugins[name] = config;

      should(() => pluginsManager.init()).not.throw();
      should(pluginsManager.plugins[name].config)
        .match(config)
        .and.not.exactly(config);
    });

    it('should reject plugin initialization if a plugin requires another version of kuzzle core', () => {
      const manifest = {
        name: 'kuzzle-plugin-test',
        kuzzleVersion: '^5.x'
      };

      fsStub.readdirSync.returns(['kuzzle-plugin-test']);
      fsStub.statSync.returns({
        isDirectory: () => true
      });

      mockrequire('/kuzzle/plugins/enabled/kuzzle-plugin-test', pluginStub);
      mockrequire('/kuzzle/plugins/enabled/kuzzle-plugin-test/manifest.json', manifest);
      PluginsManager = mockrequire.reRequire('../../../../lib/api/core/plugins/pluginsManager');

      kuzzle.config.version = '1.0.0';
      pluginsManager = new PluginsManager(kuzzle);

      should(() => pluginsManager.init())
<<<<<<< HEAD
        .throw(PluginImplementationError, { errorName: 'plugin.manifest.version_mismatch' });
=======
        .throw(PluginImplementationError, { id: 'plugin.manifest.version_mismatch' });
>>>>>>> 5fba725c
    });

    it('should load custom plugin configuration if exists', () => {
      const instanceName = 'kuzzle-plugin-test';
      const config = {
        foo: 'bar'
      };

      kuzzle.config.plugins[instanceName] = config;

      fsStub.readdirSync.returns(['kuzzle-plugin-test']);
      fsStub.statSync.returns({
        isDirectory: () => true
      });

      mockrequire('/kuzzle/plugins/enabled/kuzzle-plugin-test', pluginStub);
      mockrequire('/kuzzle/plugins/enabled/kuzzle-plugin-test/manifest.json', { name: 'kuzzle-plugin-test', kuzzleVersion: '^2.x' });
      PluginsManager = mockrequire.reRequire('../../../../lib/api/core/plugins/pluginsManager');

      pluginsManager = new PluginsManager(kuzzle);

      should(() => pluginsManager.init()).not.throw();
      should(pluginsManager.plugins[instanceName]).be.Object();
      should(pluginsManager.plugins[instanceName]).have.keys('object', 'config', 'manifest');
      should(pluginsManager.plugins[instanceName].manifest)
        .instanceOf(Manifest)
        .match({name: instanceName});
      should(pluginsManager.plugins[instanceName].config).be.eql(config);
      should(pluginsManager.plugins[instanceName].object).be.ok();
    });

    it('should throw if trying to set a privileged plugin which does not support privileged mode', () => {
      const instanceName = 'kuzzle-plugin-test';
      const manifest = {
        name: instanceName,
        kuzzleVersion: '^2.x',
        privileged: false
      };

      kuzzle.config.plugins[instanceName] = {
        privileged: true
      };

      fsStub.readdirSync.returns(['kuzzle-plugin-test']);
      fsStub.statSync.returns({
        isDirectory: () => true
      });

      mockrequire('/kuzzle/plugins/enabled/kuzzle-plugin-test', pluginStub);
      mockrequire('/kuzzle/plugins/enabled/kuzzle-plugin-test/manifest.json', manifest);
      PluginsManager = mockrequire.reRequire('../../../../lib/api/core/plugins/pluginsManager');

      pluginsManager = new PluginsManager(kuzzle);

      should(() => pluginsManager.init()).throw(PluginImplementationError, {
<<<<<<< HEAD
        errorName: 'plugin.assert.privileged_not_supported'
=======
        id: 'plugin.assert.privileged_not_supported'
>>>>>>> 5fba725c
      });
    });

    it('should throw if a plugin requires to be in a privileged mode but user has not acknowledged this', () => {
      const instanceName = 'kuzzle-plugin-test';
      const manifest = {
        privileged: true,
        kuzzleVersion: '^2.x',
        name: instanceName
      };

      kuzzle.config.plugins[instanceName] = {
        privileged: false
      };

      fsStub.readdirSync.returns(['kuzzle-plugin-test']);
      fsStub.statSync.returns({
        isDirectory: () => true
      });

      mockrequire('/kuzzle/plugins/enabled/kuzzle-plugin-test', pluginStub);
      mockrequire('/kuzzle/plugins/enabled/kuzzle-plugin-test/manifest.json', manifest);
      PluginsManager = mockrequire.reRequire('../../../../lib/api/core/plugins/pluginsManager');

      pluginsManager = new PluginsManager(kuzzle);

      should(() => pluginsManager.init()).throw(PluginImplementationError, {
<<<<<<< HEAD
        errorName: 'plugin.assert.privileged_not_set'
=======
        id: 'plugin.assert.privileged_not_set'
>>>>>>> 5fba725c
      });
    });

    it('should throw if the enabled plugins directory cannot be required', () => {
      fsStub.readdirSync.throws();

      should(() => pluginsManager.init()).throw(InternalError, {
<<<<<<< HEAD
        errorName: 'plugin.assert.invalid_plugins_dir'
=======
        id: 'plugin.assert.invalid_plugins_dir'
>>>>>>> 5fba725c
      });
      should(pluginsManager.plugins).be.empty();
    });

    it('should throw if a specific plugin cannot be required', () => {
      fsStub.readdirSync.returns(['kuzzle-plugin-test']);
      fsStub.statSync.returns({
        isDirectory: () => true
      });

      mockrequire('/kuzzle/plugins/enabled/kuzzle-plugin-test', function () {
        throw new Error('foobar');
      });
<<<<<<< HEAD
      mockrequire('/kuzzle/plugins/enabled/kuzzle-plugin-test/manifest.json', { name: 'kuzzle-plugin-test', kuzzleVersion: '^1.x' });
      PluginsManager = mockrequire.reRequire('../../../../lib/api/core/plugins/pluginsManager');

      should(() => pluginsManager.init()).throw(PluginImplementationError, {
        errorName: 'plugin.runtime.unexpected_error'
=======
      mockrequire('/kuzzle/plugins/enabled/kuzzle-plugin-test/manifest.json', { name: 'kuzzle-plugin-test', kuzzleVersion: '^2.x' });
      PluginsManager = mockrequire.reRequire('../../../../lib/api/core/plugins/pluginsManager');

      should(() => pluginsManager.init()).throw(PluginImplementationError, {
        id: 'plugin.runtime.unexpected_error'
>>>>>>> 5fba725c
      });
      should(pluginsManager.plugins).be.empty();
    });

    it('should throw if the required plugin module is not a constructor', () => {
      fsStub.readdirSync.returns(['kuzzle-plugin-test']);
      fsStub.statSync.returns({
        isDirectory: () => true
      });

      mockrequire('/kuzzle/plugins/enabled/kuzzle-plugin-test', () => {});
      mockrequire('/kuzzle/plugins/enabled/kuzzle-plugin-test/manifest.json', { name: 'kuzzle-plugin-test', kuzzleVersion: '^2.x' });
      PluginsManager = mockrequire.reRequire('../../../../lib/api/core/plugins/pluginsManager');

      should(() => pluginsManager.init()).throw(PluginImplementationError, {
<<<<<<< HEAD
        errorName: 'plugin.assert.not_a_constructor'
=======
        id: 'plugin.assert.not_a_constructor'
>>>>>>> 5fba725c
      });
      should(pluginsManager.plugins).be.empty();
    });

    it('should return a well-formed plugin instance if a valid requirable plugin is enabled using CLI', () => {
      const instanceName = 'kuzzle-plugin-test';

      pluginsManager = new PluginsManager(kuzzle);
      fsStub.readdirSync.returns(['kuzzle-plugin-test']);
      fsStub.statSync.returns({ isDirectory: () => true });

      mockrequire('/kuzzle/plugins/available/kuzzle-plugin-test', pluginStub);
      mockrequire('/kuzzle/plugins/available/kuzzle-plugin-test/manifest.json', {
        name: 'kuzzle-plugin-test',
        kuzzleVersion: '^2.x'
      });
      PluginsManager = mockrequire.reRequire('../../../../lib/api/core/plugins/pluginsManager');

      should(() => pluginsManager.init(['kuzzle-plugin-test'])).not.throw();
      should(pluginsManager.plugins[instanceName])
        .be.an.Object()
        .and.have.keys('object', 'config', 'manifest');
      should(pluginsManager.plugins[instanceName].config).be.eql({});
      should(pluginsManager.plugins[instanceName].manifest)
        .instanceOf(Manifest)
        .match({
          name: instanceName,
          privileged: false,
          kuzzleVersion: '^2.x',
          path: '/kuzzle/plugins/available/kuzzle-plugin-test'
        });
      should(pluginsManager.plugins[instanceName].object).be.ok();
    });

  });

  describe('Test plugins manager listStrategies', () => {
    it('should return a list of registrated authentication strategies', () => {
      pluginsManager.strategies = {foo: {strategy: {}, methods: {}}};

      const strategies = pluginsManager.listStrategies();
      should(strategies).be.an.Array().of.length(1);
      should(strategies).match(['foo']);
    });
  });
});<|MERGE_RESOLUTION|>--- conflicted
+++ resolved
@@ -80,19 +80,11 @@
       mockrequire('/kuzzle/plugins/enabled/kuzzle-plugin-test', undefined);
 
       should(() => pluginsManager.init())
-<<<<<<< HEAD
-        .throw(PluginImplementationError, { errorName: 'plugin.assert.cannot_load' });
-      should(pluginsManager.plugins).be.empty();
-    });
-
-    it('should properly load custom errors from manifest.json', () => {
-=======
         .throw(PluginImplementationError, { id: 'plugin.assert.cannot_load' });
       should(pluginsManager.plugins).be.empty();
     });
 
     it('should properly load customs errors from manifest.json', () => {
->>>>>>> 5fba725c
       const errors = rewire('../../../../lib/config/error-codes');
 
       const instanceName = 'kuzzle-plugin-test',
@@ -163,11 +155,7 @@
           }
         });
       should(() => pluginsManager.init()).throw(PluginImplementationError, {
-<<<<<<< HEAD
-        errorName: 'plugin.manifest.invalid_errors'
-=======
         id: 'plugin.manifest.invalid_errors'
->>>>>>> 5fba725c
       });
     });
 
@@ -182,11 +170,7 @@
       });
       should(() => pluginsManager.init()).throw(
         PluginImplementationError,
-<<<<<<< HEAD
-        { errorName: 'plugin.manifest.missing_package' });
-=======
         { id: 'plugin.manifest.cannot_load' });
->>>>>>> 5fba725c
       should(pluginsManager.plugins).be.empty();
     });
 
@@ -210,11 +194,7 @@
 
       should(() => pluginsManager.init()).throw(
         PluginImplementationError,
-<<<<<<< HEAD
-        { errorName: 'plugin.assert.name_already_exists' });
-=======
         { id: 'plugin.assert.name_already_exists' });
->>>>>>> 5fba725c
     });
 
     it('should throw if a plugin does not expose a "init" method', () => {
@@ -232,11 +212,7 @@
 
       should(() => pluginsManager.init()).throw(
         PluginImplementationError,
-<<<<<<< HEAD
-        { errorName: 'plugin.assert.init_not_found' });
-=======
         { id: 'plugin.assert.init_not_found' });
->>>>>>> 5fba725c
     });
 
     it('should return a well-formed plugin instance if a valid requirable plugin is enabled', () => {
@@ -311,11 +287,7 @@
       pluginsManager = new PluginsManager(kuzzle);
 
       should(() => pluginsManager.init())
-<<<<<<< HEAD
-        .throw(PluginImplementationError, { errorName: 'plugin.manifest.version_mismatch' });
-=======
         .throw(PluginImplementationError, { id: 'plugin.manifest.version_mismatch' });
->>>>>>> 5fba725c
     });
 
     it('should load custom plugin configuration if exists', () => {
@@ -371,11 +343,7 @@
       pluginsManager = new PluginsManager(kuzzle);
 
       should(() => pluginsManager.init()).throw(PluginImplementationError, {
-<<<<<<< HEAD
-        errorName: 'plugin.assert.privileged_not_supported'
-=======
         id: 'plugin.assert.privileged_not_supported'
->>>>>>> 5fba725c
       });
     });
 
@@ -403,11 +371,7 @@
       pluginsManager = new PluginsManager(kuzzle);
 
       should(() => pluginsManager.init()).throw(PluginImplementationError, {
-<<<<<<< HEAD
-        errorName: 'plugin.assert.privileged_not_set'
-=======
         id: 'plugin.assert.privileged_not_set'
->>>>>>> 5fba725c
       });
     });
 
@@ -415,11 +379,7 @@
       fsStub.readdirSync.throws();
 
       should(() => pluginsManager.init()).throw(InternalError, {
-<<<<<<< HEAD
-        errorName: 'plugin.assert.invalid_plugins_dir'
-=======
         id: 'plugin.assert.invalid_plugins_dir'
->>>>>>> 5fba725c
       });
       should(pluginsManager.plugins).be.empty();
     });
@@ -433,19 +393,11 @@
       mockrequire('/kuzzle/plugins/enabled/kuzzle-plugin-test', function () {
         throw new Error('foobar');
       });
-<<<<<<< HEAD
-      mockrequire('/kuzzle/plugins/enabled/kuzzle-plugin-test/manifest.json', { name: 'kuzzle-plugin-test', kuzzleVersion: '^1.x' });
-      PluginsManager = mockrequire.reRequire('../../../../lib/api/core/plugins/pluginsManager');
-
-      should(() => pluginsManager.init()).throw(PluginImplementationError, {
-        errorName: 'plugin.runtime.unexpected_error'
-=======
       mockrequire('/kuzzle/plugins/enabled/kuzzle-plugin-test/manifest.json', { name: 'kuzzle-plugin-test', kuzzleVersion: '^2.x' });
       PluginsManager = mockrequire.reRequire('../../../../lib/api/core/plugins/pluginsManager');
 
       should(() => pluginsManager.init()).throw(PluginImplementationError, {
         id: 'plugin.runtime.unexpected_error'
->>>>>>> 5fba725c
       });
       should(pluginsManager.plugins).be.empty();
     });
@@ -461,11 +413,7 @@
       PluginsManager = mockrequire.reRequire('../../../../lib/api/core/plugins/pluginsManager');
 
       should(() => pluginsManager.init()).throw(PluginImplementationError, {
-<<<<<<< HEAD
-        errorName: 'plugin.assert.not_a_constructor'
-=======
         id: 'plugin.assert.not_a_constructor'
->>>>>>> 5fba725c
       });
       should(pluginsManager.plugins).be.empty();
     });
