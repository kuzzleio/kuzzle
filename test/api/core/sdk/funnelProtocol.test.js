'use strict';

const
  should = require('should'),
  sinon = require('sinon'),
  {
    Request,
    errors: {
      PluginImplementationError
    }
  } = require('kuzzle-common-objects'),
  User = require('../../../../lib/api/core/models/security/user'),
  FunnelProtocol = require('../../../../lib/api/core/sdk/funnelProtocol');

describe('Test: sdk/funnelProtocol', () => {
  let
    request,
    funnel,
    funnelProtocol;

  beforeEach(() => {
    funnel = {};

    funnel.executePluginRequest = sinon.stub().resolves('sdk result');

    request = {
      controller: 'foo',
      action: 'bar'
    };

    funnelProtocol = new FunnelProtocol(funnel);
  });

  describe('#constructor', () => {
    it('should throw an InternalError if the funnel is instantiated without a valid User object', () => {
      should(() => {
        new FunnelProtocol(funnel, { _id: 'gordon' });
<<<<<<< HEAD
      }).throw(PluginImplementationError, { errorName: 'plugin.context.invalid_user' });
=======
      }).throw(PluginImplementationError, { id: 'plugin.context.invalid_user' });
>>>>>>> 5fba725c
    });
  });

  describe('#isReady', () => {
    it('should return true', () => {
      should(funnelProtocol.isReady()).be.true();
    });
  });

  describe('#query', () => {
    it('should call executePluginRequest with the constructed request', () => {
      return funnelProtocol.query(request)
        .then(() => {
          should(funnel.executePluginRequest).be.calledOnce();

          const req = funnel.executePluginRequest.firstCall.args[0];
          should(req).be.an.instanceOf(Request);
          should(req.input.controller).be.equal('foo');
          should(req.input.action).be.equal('bar');
          should(req.context.connection.protocol).be.equal('funnel');
        });
    });

    it('should return the result in the good format', () => {
      return funnelProtocol.query(request)
        .then(res => {
          should(res.result).be.exactly('sdk result');
        });
    });

    it('should execute the request with the provided User if present', () => {
      funnel.executePluginRequest.resolvesArg(0);
      const user = new User();
      user._id = 'gordon';

      funnelProtocol = new FunnelProtocol(funnel, user);

      return funnelProtocol.query(request)
        .then(response => {
          should(response.result.context.user).be.eql(user);
        });
    });

    it('should reject if trying to call forbidden methods from realtime controller', () => {
      return Promise.resolve()
        .then(() => {
          return should(funnelProtocol.query({
            controller: 'realtime',
            action: 'subscribe'
          }))
            .be.rejectedWith(PluginImplementationError, {
<<<<<<< HEAD
              errorName: 'plugin.context.unavailable_realtime'
=======
              id: 'plugin.context.unavailable_realtime'
>>>>>>> 5fba725c
            });
        })
        .then(() => {
          return should(funnelProtocol.query({
            controller: 'realtime',
            action: 'unsubscribe'
          }))
            .be.rejectedWith(PluginImplementationError, {
<<<<<<< HEAD
              errorName: 'plugin.context.unavailable_realtime'
=======
              id: 'plugin.context.unavailable_realtime'
>>>>>>> 5fba725c
            });
        });
    });
  });
});<|MERGE_RESOLUTION|>--- conflicted
+++ resolved
@@ -35,11 +35,7 @@
     it('should throw an InternalError if the funnel is instantiated without a valid User object', () => {
       should(() => {
         new FunnelProtocol(funnel, { _id: 'gordon' });
-<<<<<<< HEAD
-      }).throw(PluginImplementationError, { errorName: 'plugin.context.invalid_user' });
-=======
       }).throw(PluginImplementationError, { id: 'plugin.context.invalid_user' });
->>>>>>> 5fba725c
     });
   });
 
@@ -91,11 +87,7 @@
             action: 'subscribe'
           }))
             .be.rejectedWith(PluginImplementationError, {
-<<<<<<< HEAD
-              errorName: 'plugin.context.unavailable_realtime'
-=======
               id: 'plugin.context.unavailable_realtime'
->>>>>>> 5fba725c
             });
         })
         .then(() => {
@@ -104,11 +96,7 @@
             action: 'unsubscribe'
           }))
             .be.rejectedWith(PluginImplementationError, {
-<<<<<<< HEAD
-              errorName: 'plugin.context.unavailable_realtime'
-=======
               id: 'plugin.context.unavailable_realtime'
->>>>>>> 5fba725c
             });
         });
     });
