'use strict';

const
  {
    Request,
    models: { RequestContext },
    errors: {
      InternalError: KuzzleInternalError,
      ServiceUnavailableError,
      PluginImplementationError
    }
  } = require('kuzzle-common-objects'),
  path = require('path'),
  KuzzleMock = require('../../../../mocks/kuzzle.mock'),
  mockrequire = require('mock-require'),
  rewire = require('rewire'),
  should = require('should'),
  sinon = require('sinon'),
  Bluebird = require('bluebird');

class FakeProtocol { 
<<<<<<< HEAD
  constructor (name) { this.name = name; }
}  
=======
  constructor (name) { 
    this.name = name; 
    this.init = sinon.stub().resolves(true);
  }
}  

>>>>>>> f3fb1f65
class FakeHttpProtocol extends FakeProtocol {
  constructor () { super('http'); }
}
class FakeWebSocketProtocol extends FakeProtocol {
  constructor () { super('websocket'); }
}
class FakeSocketIOProtocol extends FakeProtocol {
  constructor () { super('socketio'); }
}
class FakeMqttProtocol extends FakeProtocol {
  constructor () { super('mqtt'); }
}

describe('lib/core/api/core/entrypoints/embedded/index', () => {
  let
    kuzzle,
    HttpMock,
    WebSocketMock,
    SocketIOMock,
    MqttMock,
    httpMock,
    EntryPoint,
    entrypoint,
    AbstractManifest,
    Manifest,
    winstonTransportConsole,
    winstonTransportFile,
    winstonTransportElasticsearch,
    winstonTransportSyslog,
    winstonFormatMock = {
      simple: sinon.stub().returns('format.simple'),
      json: sinon.stub().returns('format.json'),
      colorize: sinon.stub().returns('format.colorize'),
      timestamp: sinon.stub().returns('format.timestamp'),
      prettyPrint: sinon.stub().returns('format.prettyPrint')
    };

  before(() => {
    sinon.usingPromise(Bluebird);
  });

  beforeEach(() => {
    kuzzle = new KuzzleMock();

    HttpMock = FakeHttpProtocol;
    WebSocketMock = FakeWebSocketProtocol;
    SocketIOMock = FakeSocketIOProtocol;
    MqttMock = FakeMqttProtocol;

    httpMock = {
      createServer: sinon.stub().returns({
        listen: sinon.spy()
      })
    };
    winstonTransportConsole = sinon.spy();
    winstonTransportElasticsearch = sinon.spy();
    winstonTransportFile = sinon.spy();
    winstonTransportSyslog = sinon.spy();

    mockrequire('../../../../../lib/api/core/entrypoints/embedded/protocols/http', HttpMock);
    mockrequire('../../../../../lib/api/core/entrypoints/embedded/protocols/websocket', WebSocketMock);
    mockrequire('../../../../../lib/api/core/entrypoints/embedded/protocols/socketio', SocketIOMock);
    mockrequire('../../../../../lib/api/core/entrypoints/embedded/protocols/mqtt', MqttMock);

    mockrequire('http', httpMock);
    mockrequire('winston', {
      createLogger: sinon.stub(),
      transports: {
        Console: winstonTransportConsole,
        File: winstonTransportFile
      },
      format: winstonFormatMock
    });
    mockrequire('winston-elasticsearch', winstonTransportElasticsearch);
    mockrequire('winston-syslog', winstonTransportSyslog);

    // Disables unnecessary console warnings
    AbstractManifest = rewire('../../../../../lib/api/core/abstractManifest');
    AbstractManifest.__set__({ console: { warn: sinon.stub() }});
    mockrequire('../../../../../lib/api/core/abstractManifest', AbstractManifest);

    Manifest = rewire('../../../../../lib/api/core/entrypoints/embedded/manifest');
    Manifest.__set__({ console: { warn: sinon.stub() }});
    mockrequire('../../../../../lib/api/core/entrypoints/embedded/manifest', Manifest);

    // Bluebird.map forces a different context, preventing rewire to mock "require"
    mockrequire('bluebird', {
      map: (arr, fn) => Promise.all(arr.map(e => {
        let result;
        try {
          result = fn(e);
        } catch (err) {
          return Promise.reject(err);
        }
        return result;
      })),
      resolve: sinon.stub().resolves(),
      timeout: sinon.stub().resolves(),
      catch: sinon.stub().resolves(),
      then: sinon.stub().resolves(),
      all: Bluebird.all
    });

    EntryPoint = mockrequire.reRequire('../../../../../lib/api/core/entrypoints/embedded');

    entrypoint = new EntryPoint(kuzzle);

    Object.defineProperty(entrypoint, 'logger', {
      enumerable: true,
      value: {
        info: sinon.spy(),
        warn: sinon.spy(),
        error: sinon.spy()
      }
    });

<<<<<<< HEAD
    HttpMock.prototype.init = sinon.stub().resolves(true);
    WebSocketMock.prototype.init = sinon.stub().resolves(true);
    SocketIOMock.prototype.init = sinon.stub().resolves(true);
    MqttMock.prototype.init = sinon.stub().resolves(true);
=======
    // HttpMock.prototype.init = sinon.stub().resolves(true);
    // WebSocketMock.prototype.init = sinon.stub().resolves(true);
    // SocketIOMock.prototype.init = sinon.stub().resolves(true);
    // MqttMock.prototype.init = sinon.stub().resolves(true);
>>>>>>> f3fb1f65
  });

  afterEach(() => {
    mockrequire.stopAll();
    for (const stub of ['prettyPrint', 'simple', 'json', 'colorize', 'timestamp']) {
      winstonFormatMock[stub].resetHistory();
    }
  });

  after(() => {
    mockrequire.stopAll();
  });

  describe('#dispatch', () => {
    it('should call _notify', () => {
      const data = {foo: 'bar'};

      entrypoint._notify = sinon.spy();
      entrypoint.dispatch('notify', data);

      should(entrypoint._notify)
        .be.calledOnce()
        .be.calledWith(data);
    });

    it('should call _broadcast', () => {
      const data = {foo: 'bar'};

      entrypoint._broadcast = sinon.spy();
      entrypoint.dispatch('broadcast', data);

      should(entrypoint._broadcast)
        .be.calledOnce()
        .be.calledWith(data);
    });

    it('should throw if the event is unknown', () => {
      return should(() => entrypoint.dispatch('foo', {}))
        .throw(KuzzleInternalError);
    });
  });

  describe('#execute', () => {
    it('should call the funnel and log the response', (done) => {
      kuzzle.funnel.execute.callsFake((request, cb) => cb(null, request));
      entrypoint.logAccess = sinon.spy();

      const request = new Request({});
      request.setResult({
        foo: 'bar'
      });

      entrypoint.execute(request, response => {
        should(entrypoint.logAccess)
          .be.calledOnce()
          .be.calledWith(request);

        should(response)
          .be.eql(request.response.toJSON());

        done();
      });
    });

    it('should try to return an error if one received without any response', (done) => {
      const error = new KuzzleInternalError('test');
      kuzzle.funnel.execute.callsFake((request, cb) => cb(error, request));

      const request = new Request({});
      entrypoint.execute(request, response => {
        should(response.content.error)
          .be.eql(error);

        done();
      });
    });

    it('should refuse incoming requests if shutting down', (done) => {
      entrypoint.dispatch('shutdown');

      const request = new Request({});
      entrypoint.execute(request, response => {
        should(response.status).eql(503);
        should(response.content.error)
          .be.an.instanceof(ServiceUnavailableError);

        done();
      });
    });
  });

  describe('#init', () => {
    it('should call proper methods in order', () => {
      entrypoint.initLogger = sinon.spy();
      entrypoint.loadMoreProtocols = sinon.stub().resolves();
      kuzzle.config.server.port = -42;

      return entrypoint.init()
        .then(() => {
          should(entrypoint.initLogger).be.calledOnce();

          should(entrypoint.httpServer).be.an.Object();
          should(httpMock.createServer).be.calledOnce();
          should(httpMock.createServer.firstCall.returnValue.listen)
            .be.calledOnce()
            .be.calledWith(kuzzle.config.server.port, kuzzle.config.server.host);

          should(entrypoint.protocols.http.init).be.calledOnce();
          should(entrypoint.protocols.websocket.init).be.calledOnce();
          should(entrypoint.protocols.socketio.init).be.calledOnce();
          should(entrypoint.protocols.mqtt.init).be.calledOnce();
          should(entrypoint.loadMoreProtocols).be.calledOnce();
          should(Object.keys(entrypoint.protocols)).be.length(4);
        });
    });

    it('should not load disabled protocols', () => {
      MqttMock.prototype.init = sinon.stub().resolves(false);

      return entrypoint.init()
        .then(() => {
          should(entrypoint.protocols.http.init).be.calledOnce();
          should(entrypoint.protocols.websocket.init).be.calledOnce();
          should(entrypoint.protocols.socketio.init).be.calledOnce();
          should(Object.keys(entrypoint.protocols)).be.length(3);
          should(entrypoint.protocols.mqtt).be.undefined();
        });
    });

    it('should throw if the provided port is not an integer', () => {
      kuzzle.config.server.port = 'foobar';
      should(() => entrypoint.init())
        .throw(KuzzleInternalError, {message: 'Invalid network port number: foobar'});
    });

    it('should log and reject if an error occured', () => {
      const error = new Error('test');

      entrypoint.loadMoreProtocols = sinon.stub().throws(error);

      return entrypoint.init()
        .then(() => {
          throw new Error('should not happen');
        })
        .catch(() => {
          should(kuzzle.pluginsManager.trigger)
            .be.calledOnce()
            .be.calledWith('log:error', error);
        });
    });
  });

  describe('#initLogger', () => {
    it('should support all available transports', () => {

      entrypoint.config.logs.transports = [{
        level: 'level',
        silent: true,
        colorize: true,
        timestamp: true,
        prettyPrint: true,
        depth: 'depth',
        format: 'simple'
      }];
      for (let i = 0; i < 3; i++) {
        entrypoint.config.logs.transports.push(Object.assign({}, entrypoint.config.logs.access));
      }

      entrypoint.config.logs.transports[0].transport = 'console';
      entrypoint.config.logs.transports[0].humanReadableUnhandledException = 'humanReadableUnhandledException';

      entrypoint.config.logs.transports[1].transport = 'file';
      Object.assign(entrypoint.config.logs.transports[1], {
        filename: 'filename',
        maxSize: 'maxSize',
        maxFiles: 'maxFiles',
        eol: 'eol',
        logstash: 'logstash',
        tailable: 'tailable',
        maxRetries: 'maxRetries',
        zippedArchive: 'zippedArchive'
      });

      entrypoint.config.logs.transports[2].transport = 'elasticsearch';
      Object.assign(entrypoint.config.logs.transports[2], {
        index: 'index',
        indexPrefix: 'indexPrefix',
        indexSuffixPattern: 'indexSuffixPattern',
        messageType: 'messageType',
        ensureMappingTemplate: 'ensureMappingTemplate',
        mappingTemplate: 'mappingTemplate',
        flushInterval: 'flushInterval',
        clientOpts: 'clientOpts'
      });

      entrypoint.config.logs.transports[3].transport = 'syslog';
      Object.assign(entrypoint.config.logs.transports[3], {
        host: 'host',
        port: 'port',
        protocol: 'protocol',
        path: 'path',
        pid: 'pid',
        facility: 'facility',
        localhost: 'localhost',
        type: 'type',
        app_name: 'app_name',
        eol: 'eol'
      });

      entrypoint.initLogger();

      should(winstonTransportConsole)
        .be.calledOnce()
        .be.calledWithMatch({
          level: 'level',
          silent: true,
          colorize: 'format.colorize',
          timestamp: 'format.timestamp',
          prettyPrint: 'format.prettyPrint',
          depth: 'depth',
          format: 'format.simple',
          humanReadableUnhandledException: 'humanReadableUnhandledException',
          stderrLevels: ['error', 'debug']
        });

      should(winstonFormatMock.colorize).calledOnce();
      should(winstonFormatMock.timestamp).calledOnce();
      should(winstonFormatMock.prettyPrint).calledOnce();
      should(winstonFormatMock.simple).calledOnce();
      // default format, so it should be called 3 times
      // (we used the "simple" format for the 1st transport)
      should(winstonFormatMock.json.callCount).be.eql(3);
    });

    it('should ignore badly configured transports', () => {
      const
        config = [{
          level: 'level',
          silent: 'silent',
          colorize: 'colorize',
          timestamp: 'timestamp',
          json: 'json',
          stringify: 'stringify',
          prettyPrint: 'prettyPrint',
          depth: 'depth',
          showLevel: 'showLevel'
        }],
        Rewired = rewire('../../../../../lib/api/core/entrypoints/embedded'),
        errorStub = sinon.stub();

      Rewired.__with__({
        console: {
          error: errorStub
        }
      })(() => {
        const rewiredProxy = new Rewired(kuzzle);

        rewiredProxy.config.logs.transports = [Object.assign({}, config)];
        rewiredProxy.config.logs.transports.push(Object.assign({}, config));

        rewiredProxy.config.logs.transports[0].transport = 'foobar';
        Object.assign(rewiredProxy.config.logs.transports[0], {
          index: 'index',
          indexPrefix: 'indexPrefix',
          indexSuffixPattern: 'indexSuffixPattern',
          messageType: 'messageType',
          ensureMappingTemplate: 'ensureMappingTemplate',
          mappingTemplate: 'mappingTemplate',
          flushInterval: 'flushInterval',
          clientOpts: 'clientOpts'
        });

        rewiredProxy.config.logs.transports[1].transport = 'syslog';
        Object.assign(rewiredProxy.config.logs.transports[1], {
          host: 'host',
          port: 'port',
          protocol: 'protocol',
          path: 'path',
          pid: 'pid',
          facility: 'facility',
          localhost: 'localhost',
          type: 'type',
          app_name: 'app_name',
          eol: 'eol'
        });

        rewiredProxy.initLogger();

        should(winstonTransportSyslog)
          .be.calledOnce()
          .be.calledWithMatch({
            host: 'host',
            port: 'port',
            protocol: 'protocol',
            path: 'path',
            pid: 'pid',
            facility: 'facility',
            localhost: 'localhost',
            type: 'type',
            app_name: 'app_name',
            eol: 'eol'
          });
        should(errorStub).calledWith('Failed to initialize logger transport "foobar": unsupported transport. Skipped.');
      });
    });
  });

  describe('#joinChannel', () => {
    it('should do nothing if the client is unknown', () => {
      entrypoint.joinChannel('channel', 'connectionId');
      for (const protoKey of Object.keys(entrypoint.protocols)) {
        const protocol = entrypoint.protocols[protoKey];
        should(protocol.leaveChannel)
          .have.callCount(0);
      }
    });

    it('should call the connection protocol joinChannel method', () => {
      entrypoint.clients.connectionId = {
        protocol: 'protocol'
      };
      entrypoint.protocols.protocol = {
        joinChannel: sinon.spy()
      };

      entrypoint.joinChannel('channel', 'connectionId');
      should(entrypoint.protocols.protocol.joinChannel)
        .be.calledOnce()
        .be.calledWith('channel', 'connectionId');
    });

    it('should log errors and continue', () => {
      const error = new Error('test');

      entrypoint.clients.connectionId = {protocol: 'protocol'};
      entrypoint.protocols.protocol = {
        joinChannel: sinon.stub().throws(error)
      };

      entrypoint.joinChannel('channel', 'connectionId');
      should(entrypoint.protocols.protocol.joinChannel)
        .be.calledOnce()
        .be.calledWith('channel', 'connectionId');
      should(kuzzle.pluginsManager.trigger)
        .be.calledWith('log:error', '[join] protocol protocol failed: test');
    });
  });

  describe('#leaveChannel', () => {
    it('should do nothing if the client is unknown', () => {
      entrypoint.leaveChannel('channel', 'connectionId');
      for (const protoKey of Object.keys(entrypoint.protocols)) {
        const protocol = entrypoint.protocols[protoKey];
        should(protocol.leaveChannel)
          .have.callCount(0);
      }
    });

    it('should call the connection protocol leaveChannel method', () => {
      entrypoint.clients.connectionId = {protocol: 'protocol'};
      entrypoint.protocols.protocol = {
        leaveChannel: sinon.spy()
      };

      entrypoint.leaveChannel('channel', 'connectionId');
      should(entrypoint.protocols.protocol.leaveChannel)
        .be.calledOnce()
        .be.calledWith('channel', 'connectionId');
    });

    it('should log errors and continue', () => {
      const error = new Error('test');

      entrypoint.clients.connectionId = {protocol: 'protocol'};
      entrypoint.protocols.protocol = {
        leaveChannel: sinon.stub().throws(error)
      };

      entrypoint.leaveChannel('channel', 'connectionId');
      should(entrypoint.protocols.protocol.leaveChannel)
        .be.calledOnce()
        .be.calledWith('channel', 'connectionId');
      should(kuzzle.pluginsManager.trigger)
        .be.calledWith('log:error', '[leave channel] protocol protocol failed: test');
    });

  });

  describe('#loadMoreProtocols', () => {
    const protocolDirectory = path.join(__dirname, '../../../../../protocols/enabled');

    it('should load plugins as Node.js modules', () => {
      mockrequire('fs', {
        readdirSync: sinon.stub().returns(['one', 'two']),
        statSync: sinon.stub().returns({isDirectory: () => true})
      });

      mockrequire(path.join(protocolDirectory, 'one/manifest.json'), {name: 'foo'});
      mockrequire(path.join(protocolDirectory, 'two/manifest.json'), {name: 'bar'});
      mockrequire.reRequire('../../../../../lib/api/core/entrypoints/embedded');
      const Rewired = rewire('../../../../../lib/api/core/entrypoints/embedded');

      const requireStub = sinon.stub().returns(function () {
        this.init = sinon.spy();
      });

      return Rewired.__with__({ require: requireStub })(() => {
        const ep = new Rewired(kuzzle);
        return ep.loadMoreProtocols();
      })
        .then(() => should(requireStub).be.calledTwice());
    });

    it('should set the protocol name as the "protocol" property, if there is no manifest.json file', () => {
      mockrequire('fs', {
        readdirSync: sinon.stub().returns(['one', 'two']),
        statSync: sinon.stub().returns({isDirectory: () => true})
      });

      mockrequire.reRequire('../../../../../lib/api/core/entrypoints/embedded');
      const Rewired = rewire('../../../../../lib/api/core/entrypoints/embedded');

      const requireStub = sinon.stub();

      requireStub.onFirstCall().returns(function () {
        this.init = sinon.spy();
        this.protocol = 'foo';
      });

      requireStub.onSecondCall().returns(function () {
        this.init = sinon.spy();
        this.protocol = 'bar';
      });

      return Rewired.__with__({ require: requireStub })(() => {
        const ep = new Rewired(kuzzle);

        return ep.loadMoreProtocols()
          .then(() => {
            should(requireStub).be.calledTwice();
            should(ep.protocols).properties(['foo', 'bar']);
          });
      });
    });

    it('should throw if there is no manifest.json and no protocol property either', () => {
      mockrequire('fs', {
        readdirSync: sinon.stub().returns(['protocol']),
        statSync: sinon.stub().returns({isDirectory: () => true})
      });


      mockrequire.reRequire('../../../../../lib/api/core/entrypoints/embedded');
      const Rewired = rewire('../../../../../lib/api/core/entrypoints/embedded');

      const
        message = new RegExp(`\\[${path.join(protocolDirectory, 'protocol')}\\] Unable to load the file 'manifest.json'`),
        requireStub = sinon.stub().returns(function () {
          this.init = sinon.spy();
        });

      return should(Rewired.__with__({ require: requireStub })(() => {
        const ep = new Rewired(kuzzle);
        return ep.loadMoreProtocols();
      })).rejectedWith(PluginImplementationError, {message});
    });

    it('should log and reject if an error occured', () => {
      mockrequire('fs', {
        readdirSync: sinon.stub().returns(['protocol']),
        statSync: sinon.stub().returns({isDirectory: () => true})
      });

      mockrequire(path.join(protocolDirectory, 'protocol/manifest.json'), {name: 'foo'});
      mockrequire.reRequire('../../../../../lib/api/core/entrypoints/embedded');
      const Rewired = rewire('../../../../../lib/api/core/entrypoints/embedded');

      const requireStub = sinon.stub().returns(function () {
        this.init = sinon.stub().throws(Error('test'));
      });

      return Rewired.__with__({
        require: requireStub
      })(() => {
        const ep = new Rewired(kuzzle);

        return should(ep.loadMoreProtocols()).be.rejectedWith('test');
      });
    });
  });

  describe('#newConnection', () => {
    it('should add the connection to the store and call kuzzle router', () => {
      const connection = {
        id: 'connectionId',
        protocol: 'protocol',
        headers: 'headers'
      };
      entrypoint.newConnection(connection);

      should(entrypoint.clients.connectionId)
        .eql(connection);

      should(kuzzle.router.newConnection)
        .be.calledOnce()
        .be.calledWithMatch(new RequestContext({connection}));
    });
  });

  describe('#logAccess', () => {
    beforeEach(() => {
      entrypoint.logger = {
        info: sinon.spy()
      };
      entrypoint.anonymousUserId = '-1';
    });

    it('should use the request context if the connection has dropped', () => {
      const request = new Request(
        {controller: 'controller', action: 'action'},
        {
          connectionId: '-1',
          token: { userId: '-1' },
          protocol: 'foobar'
        });

      entrypoint.logAccess(request);

      should(entrypoint.logger.info)
        .calledOnce()
        .calledWithMatch(/^- - \(anonymous\) \[.*?\] "DO \/controller\/action FOOBAR" \d{3} \d{3} - -$/);
    });

    it('should forward the params to the logger when using "logstash" format output', () => {
      const
        connection = {foo: 'bar' },
        request = new Request({foo: 'bar'}, {connectionId: 'connectionId'}),
        error = new KuzzleInternalError('test');

      error.status = 444;
      request.setError(error);

      entrypoint.clients.connectionId = connection;
      entrypoint.config.logs.accessLogFormat = 'logstash';

      entrypoint.logAccess(request);

      should(entrypoint.logger.info)
        .be.calledOnce()
        .be.calledWithMatch({
          connection,
          request: request.input,
          extra: null,
          error: error,
          status: 444
        });
    });

    it('should output combined logs from an http request', () => {
      const
        connection = {
          protocol: 'HTTP/1.1',
          headers: {
            authorization: 'Bearer eyJhbGciOiJIUzI1NiIsInR5cCI6IkpXVCJ9.eyJfaWQiOiJhZG1pbiIsImlhdCI6MTQ4MjE3MDQwNywiZXhwIjoxNDgyMTg0ODA3fQ.SmLTFuIPsVuA8Pgpf9XONW2RtxcHjQffthNZ5Er4L4s',
            referer: 'http://referer.com',
            'user-agent': 'user agent'
          },
          ips: ['1.1.1.1', '2.2.2.2']
        },
        extra = {
          url: 'url',
          method: 'METHOD'
        },
        request = new Request({
          index: 'index',
          collection: 'collection'
        }, {
          connectionId: 'connectionId'
        });

      request.status = 444;

      entrypoint.clients.connectionId = connection;
      entrypoint.config.logs.accessLogFormat = 'combined';
      entrypoint.config.logs.accessLogIpOffset = 1;

      entrypoint.logAccess(request, extra);

      should(entrypoint.logger.info)
        .be.calledOnce()
        .be.calledWithMatch(/^1\.1\.1\.1 - admin \[\d\d\/[A-Z][a-z]{2}\/\d{4}:\d\d:\d\d:\d\d [+-]\d{4}] "METHOD url HTTP\/1\.1" 444 283 "http:\/\/referer.com" "user agent"$/);
    });

    it('should extract the user from Basic auth header', () => {
      const
        connection = {
          protocol: 'HTTP/1.0',
          headers: {
            authorization: 'Zm9vOmJhcg==' // base64('foo:bar')
          },
          ips: ['1.1.1.1']
        },
        extra = {
          url: 'url',
          method: 'GET'
        },
        request = new Request({}, {connectionId: 'connectionId'}),
        result = {
          raw: true,
          content: 'test'
        };

      request.setResult({foo: 'bar'}, result);

      entrypoint.config.logs.accessLogFormat = 'combined';
      entrypoint.clients.connectionId = connection;

      entrypoint.logAccess(request, extra);

      should(entrypoint.logger.info)
        .be.calledWithMatch(/^1\.1\.1\.1 - foo \[/);
    });

    it('should extract the user from a JWT', () => {
      const
        connection = {
          protocol: 'websocket',
          headers: {
          },
          ips: ['ip']
        },
        request = new Request({
          controller: 'controller',
          action: 'action',
          jwt: 'token.eyJfaWQiOiJmb28ifQ==' // base64("{'_id':'foo'}")
        }, {connection});

      entrypoint.logAccess(request);

      should(entrypoint.logger.info)
        .be.calledOnce()
        .be.calledWithMatch(/^ip - foo \[\d{2}\/\w{3}\/\d{4}:\d{2}:\d{2}:\d{2} [+-]\d{4}] "DO \/controller\/action WEBSOCKET" \d+ \d+ - -$/);
    });

    it('should handle the case of a user that cannot be extracted from http headers', () => {
      const
        connection = {
          protocol: 'HTTP/1.0',
          headers: {
            authorization: 'Bearer invalid'
          },
          ips: ['ip']
        },
        extra = {
          url: 'url',
          method: 'GET'
        },
        request = new Request({}, {connectionId: 'connectionId'}),
        result = {
          raw: true,
          status: 300,
          content: 'test'
        };

      request.setResult({foo: 'bar'}, result);

      entrypoint.config.logs.accessLogFormat = 'combined';
      entrypoint.clients.connectionId = connection;

      entrypoint.logAccess(request, extra);

      should(entrypoint.logger.info)
        .be.calledOnce()
        .be.calledWithMatch(/^ip - - \[\d\d\/[A-Z][a-z]{2}\/\d{4}:\d\d:\d\d:\d\d [+-]\d{4}] "GET url HTTP\/1.0" 300 113 - -$/);
    });

    it('should handle the case of a user that cannot be extracted from a jwt', () => {
      const
        connection = {
          protocol: 'websocket',
          headers: {},
          ips: ['ip']
        },
        request = new Request({
          timestamp: 'timestamp',
          requestId: 'requestId',
          jwt: 'invalid',
          controller: 'controller',
          action: 'action',
          index: 'index',
          collection: 'collection',
          _id: 'id',
          foo: 'bar'
        }, {
          connectionId: 'connectionId'
        }),
        result = {
          raw: true,
          content: 'test'
        };

      request.setResult({foo: 'bar'}, result);

      entrypoint.config.logs.accessLogFormat = 'combined';
      entrypoint.clients.connectionId = connection;

      entrypoint.logAccess(request);

      should(entrypoint.logger.info)
        .be.calledOnce()
        .be.calledWithMatch(/^ip - - \[\d{2}\/\w{3}\/\d{4}:\d{2}:\d{2}:\d{2} [+-]\d{4}] "DO \/controller\/action\/index\/collection\/id\?timestamp=timestamp&requestId=requestId&foo=bar WEBSOCKET" 200 86 - -$/);
    });

    it('should use the already verified user from the request, if available', () => {
      const request = new Request({
        controller: 'controller',
        action: 'action',
        index: 'index',
        collection: 'collection'
      }, {
        token: {
          userId: 'foobar'
        },
        connection: {
          protocol: 'websocket',
          headers: {},
          ips: ['ip']
        }
      });

      entrypoint.logAccess(request);

      should(entrypoint.logger.info)
        .be.calledOnce()
        .be.calledWithMatch(/^ip - foobar \[\d{2}\/\w{3}\/\d{4}:\d{2}:\d{2}:\d{2} [+-]\d{4}] "DO \/controller\/action\/index\/collection WEBSOCKET" 102 295 - -$/);
    });
  });

  describe('#_broadcast', () => {
    it('should call underlying protocols and log errors', () => {
      const error = new KuzzleInternalError('test');

      entrypoint.protocols = {
        one: {
          broadcast: sinon.spy()
        },
        two: {
          broadcast: sinon.spy()
        },
        three: {
          broadcast: sinon.stub().throws(error)
        }
      };

      entrypoint._broadcast('data');

      should(entrypoint.protocols.one.broadcast)
        .be.calledOnce()
        .be.calledWith('data');

      should(entrypoint.protocols.two.broadcast)
        .be.calledOnce()
        .be.calledWith('data');

      should(kuzzle.pluginsManager.trigger)
        .be.calledOnce()
        .be.calledWith('log:error');
    });
  });

  describe('#_notify', () => {
    it('should call underlying protocols and log errors', () => {
      entrypoint.clients.connectionId = {protocol: 'protocol'};
      const error = new KuzzleInternalError('test');

      entrypoint.protocols = {
        protocol: {
          notify: sinon.stub()
        }
      };

      entrypoint._notify({
        connectionId: 'connectionId',
        content: 'data'
      });

      should(entrypoint.protocols.protocol.notify)
        .be.calledOnce()
        .be.calledWith({
          connectionId: 'connectionId',
          content: 'data'
        });

      entrypoint.protocols.protocol.notify.throws(error);
      entrypoint._notify({
        connectionId: 'connectionId',
        content: 'data'
      });

      should(kuzzle.pluginsManager.trigger)
        .be.calledOnce()
        .be.calledWith('log:error');
    });

  });
});<|MERGE_RESOLUTION|>--- conflicted
+++ resolved
@@ -19,17 +19,12 @@
   Bluebird = require('bluebird');
 
 class FakeProtocol { 
-<<<<<<< HEAD
-  constructor (name) { this.name = name; }
-}  
-=======
   constructor (name) { 
     this.name = name; 
     this.init = sinon.stub().resolves(true);
   }
 }  
 
->>>>>>> f3fb1f65
 class FakeHttpProtocol extends FakeProtocol {
   constructor () { super('http'); }
 }
@@ -146,17 +141,10 @@
       }
     });
 
-<<<<<<< HEAD
-    HttpMock.prototype.init = sinon.stub().resolves(true);
-    WebSocketMock.prototype.init = sinon.stub().resolves(true);
-    SocketIOMock.prototype.init = sinon.stub().resolves(true);
-    MqttMock.prototype.init = sinon.stub().resolves(true);
-=======
     // HttpMock.prototype.init = sinon.stub().resolves(true);
     // WebSocketMock.prototype.init = sinon.stub().resolves(true);
     // SocketIOMock.prototype.init = sinon.stub().resolves(true);
     // MqttMock.prototype.init = sinon.stub().resolves(true);
->>>>>>> f3fb1f65
   });
 
   afterEach(() => {
