--- conflicted
+++ resolved
@@ -294,11 +294,7 @@
         protocol.onClientMessage(connection, 'ohnoes');
 
         const matcher = errorMatcher.fromMessage(
-<<<<<<< HEAD
-          'protocols',
-=======
           'network',
->>>>>>> 5c87d792
           'websocket',
           'websocket_request_error',
           'Unexpected token o in JSON at position 0');
