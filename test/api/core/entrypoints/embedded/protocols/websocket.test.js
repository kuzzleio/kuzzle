const root = '../../../../../..';

const
  mockrequire = require('mock-require'),
  should = require('should'),
  sinon = require('sinon'),
  { IncomingMessage } = require('http'),
  EntryPoint = require(`${root}/lib/api/core/entrypoints/embedded`),
  KuzzleMock = require(`${root}/test/mocks/kuzzle.mock`);

describe('/lib/api/core/entrypoints/embedded/protocols/websocket', () => {
  let
    kuzzle,
    entrypoint,
    WebSocketProtocol,
    WebSocketServer,
    WebSocketSender,
    protocol;

  beforeEach(() => {
    kuzzle = new KuzzleMock();
    entrypoint = new EntryPoint(kuzzle);

    WebSocketServer = sinon.spy(function () {
      this.on = sinon.spy();
    });

    WebSocketSender = {
      frame: sinon.stub().returnsArg(0)
    };

    mockrequire('ws', {
      Server: WebSocketServer,
      Sender: WebSocketSender
    });

    WebSocketProtocol = mockrequire.reRequire(
      `${root}/lib/api/core/entrypoints/embedded/protocols/websocket`);

    protocol = new WebSocketProtocol();
  });

  afterEach(() => {
    clearInterval(protocol.heartbeatInterval);
    clearInterval(protocol.idleSweepInterval);
    clearInterval(protocol.activityInterval);
    mockrequire.stopAll();
  });

  describe('#init', () => {
    it('should do nothing if the protocol is not enabled', () => {
      entrypoint.config.protocols.websocket.enabled = false;

      return protocol.init(entrypoint)
        .then(enabled => {
          should(protocol.server).be.null();
          should(enabled).be.false();
        });
    });

<<<<<<< HEAD
=======
    it('should throw if the heartbeat value is not set to a valid value', () => {
      for (const heartbeat of [null, 'foo', {}, [], 3.14159, true, -42, undefined]) {
        const
          ep = new EntryPoint(kuzzle),
          wsp = new WebSocketProtocol();

        ep.config.protocols.websocket.heartbeat = heartbeat;

        should(wsp.init(ep)).be.rejectedWith(KuzzleInternalError);
      }
    });

    it('should start a heartbeat if asked to', () => {
      const
        clock = sinon.useFakeTimers(),
        heartbeatSpy = sinon.stub(protocol, '_doHeartbeat');

      entrypoint.config.protocols.websocket.heartbeat = 1000;

      return protocol.init(entrypoint)
        .then(() => {
          should(protocol.heartbeatInterval).not.be.null();
          should(heartbeatSpy).not.be.called();

          clock.tick(1000);

          should(heartbeatSpy).be.calledOnce();

          clock.tick(1000);

          should(heartbeatSpy).be.calledTwice();

          clock.restore();
        });
    });

>>>>>>> c5bcad2c
    it('should disable heartbeats if set to 0', () => {
      entrypoint.config.protocols.websocket.heartbeat = 0;

      return protocol.init(entrypoint)
        .then(() => {
          should(protocol.heartbeatInterval).be.null();
        });
    });

    it('should launch a websocket server and bind events to it', () => {
      protocol.onConnection = sinon.spy();
      protocol.onServerError = sinon.spy();

      return protocol.init(entrypoint)
        .then(() => {
          should(protocol.entryPoint).eql(entrypoint);
          should(protocol.heartbeatInterval).not.be.null();
          should(WebSocketServer).be.calledOnce();

          const server = WebSocketServer.firstCall.returnValue;
          should(server.on)
            .be.calledTwice()
            .be.calledWith('connection')
            .be.calledWith('error');

          const onConnectH = server.on.firstCall.args[1];
          onConnectH('test');
          should(protocol.onConnection)
            .be.calledOnce()
            .be.calledWith('test');

          const onErrorH = server.on.secondCall.args[1];
          onErrorH('test');
          should(protocol.onServerError)
            .be.calledOnce();
        });
    });
  });

  describe('#onServerError', () => {
    it('should forward the error to kuzzle logger', () => {
      return protocol.init(entrypoint)
        .then(() => {
          protocol.onServerError('test');
          should(kuzzle.emit)
            .be.calledOnce()
            .be.calledWith(
              'log:error',
              '[websocket] An error has occured "undefined":\nundefined');
        });
    });
  });

  describe('#onConnection', () => {
    let
      socket,
      request,
      onClientSpy;

    beforeEach(() => {
      onClientSpy = sinon.spy();

      socket = {
        on: onClientSpy,
        close: sinon.stub()
      };

      request = new IncomingMessage();
      Object.assign(request, {
        socket: { remoteAddress: 'ip' },
        headers: { 'X-Foo': 'bar', 'x-forwarded-for': '1.1.1.1,2.2.2.2' }
      });

      return protocol.init(entrypoint)
        .then(() => {
          protocol.entryPoint.newConnection = sinon.spy();
        });
    });

    it('should do nothing if the request is for socketio', () => {
      request.url = '/socket.io/blah';
      protocol.onConnection(socket, request);

      should(protocol.entryPoint.newConnection).have.callCount(0);
    });

    it('should register the connection and attach events', () => {
      protocol.onClientDisconnection = sinon.spy();
      protocol.onClientMessage = sinon.spy();

      protocol.onConnection(socket, request);

      should(protocol.entryPoint.newConnection)
        .be.calledOnce()
        .be.calledWithMatch({
          protocol: protocol.name,
          ips: ['ip', '1.1.1.1', '2.2.2.2'],
          headers: request.headers
        });

      const
        connection = protocol.entryPoint.newConnection.firstCall.args[0],
        pooledConnection = protocol.connectionPool.get(connection.id);

      should(pooledConnection)
        .match({
          socket,
          alive: true,
          channels: new Set()
        });

      should(onClientSpy.callCount).eql(5);
      should(onClientSpy)
        .be.calledWith('close')
        .be.calledWith('error')
        .be.calledWith('message')
        .be.calledWith('ping')
        .be.calledWith('pong');

      {
        const onCloseH = onClientSpy.getCall(0).args[1];

        onCloseH('test');
        should(protocol.onClientDisconnection)
          .be.calledOnce()
          .be.calledWith(connection.id);
      }

      {
        const onErrorH = onClientSpy.getCall(1).args[1];

        onErrorH('anotherone');
        should(protocol.onClientDisconnection)
          .be.calledTwice();
      }

      {
        const onMessageH = onClientSpy.getCall(2).args[1];

        onMessageH('test');
        should(protocol.onClientMessage)
          .be.calledOnce()
          .be.calledWith(connection, 'test');
      }

      {
        const onPingH = onClientSpy.getCall(3).args[1];

        pooledConnection.alive = false;
        pooledConnection.lastActivity = -1;
        onPingH();
        should(pooledConnection.alive).be.true();
        should(pooledConnection.lastActivity).eql(protocol.activityTimestamp);
      }

      {
        const onPongH = onClientSpy.getCall(4).args[1];

        pooledConnection.alive = false;
        pooledConnection.lastActivity = -1;
        onPongH();
        should(pooledConnection.alive).be.true();
        should(pooledConnection.lastActivity).eql(protocol.activityTimestamp);
      }
    });

  });

  describe('#onClientDisconnection', () => {
    beforeEach(() => {
      return protocol.init(entrypoint)
        .then(() => {
          protocol.connectionPool = new Map([
            ['connectionId', {
              id: 'connectionId',
<<<<<<< HEAD
              channels: new Set(['c1', 'c2', 'c3'])
            }]
          ]);

          protocol.channels = new Map([
            ['c1', new Set(['foo', 'connectionId', 'bar'])],
            ['c2', new Set(['connectionId'])],
            ['c3', new Set(['connectionId'])]
          ]);
=======
              channels: ['c1', 'c2', 'c3']
            }
          };

          protocol.channels = {
            c1: {
              count: 3
            },
            c2: {
              count: 1
            },
            c3: {
              count: 2
            }
          };
>>>>>>> c5bcad2c
        });
    });

    it('should remove the client from its subscriptions', () => {
      entrypoint.clients.connectionId = {};
      protocol.onClientDisconnection('connectionId');

      should(entrypoint.clients).be.empty();

      should(protocol.channels).deepEqual(new Map([
        ['c1', new Set(['foo', 'bar'])]
      ]));
    });
  });

  describe('#onClientMessage', () => {
    let
      connection;

    beforeEach(() => {
      connection = {
        id: 'connectionId',
        protocol: 'websocket'
      };

      entrypoint.execute = sinon.spy();
      entrypoint.httpServer = {
        maxRequestSize: Infinity
      };

      return protocol.init(entrypoint)
        .then(() => {
<<<<<<< HEAD
          protocol.connectionPool = new Map([
            ['connectionId', { id: 'connectionId' } ]
          ]);
=======
          protocol.connectionPool = {
            connectionId: {
              id: 'connectionId'
            }
          };
>>>>>>> c5bcad2c
          protocol._send = sinon.spy();
        });
    });

    it('should do nothing if no data is given or if the connection is unknown', () => {
      protocol.onClientMessage({id: 'foo'});
      should(entrypoint.execute).have.callCount(0);
    });

    it('should call entrypoint execute', () => {
      const data = JSON.stringify({foo: 'bar'});

      protocol.onClientMessage(connection, data);

      should(entrypoint.execute).be.calledOnce();

      const [request, cb] = entrypoint.execute.firstCall.args;

      should(request.serialize())
        .match({
          data: {
            foo: 'bar'
          },
          options: {
            connection
          }
        });

      {
        const result = {
          requestId: 'test',
          content: {}
        };

        cb(result);

        should(result.content.room).eql('test');

        should(protocol._send)
          .be.calledOnce()
          .be.calledWith(connection.id, JSON.stringify(result.content));
      }
    });

  });

  describe('#broadcast', () => {
    beforeEach(() => {
      return protocol.init(entrypoint)
        .then(() => {
          const socketMock = function () {
            return {
              _sender: {
                sendFrame: sinon.stub()
              }
            };
          };

          protocol.connectionPool = new Map([
            ['cx1', {alive: true, socket: new socketMock()}],
            ['cx2', {alive: true, socket: new socketMock()}],
            ['cx3', {alive: true, socket: new socketMock()}],
            ['cx4', {alive: true, socket: new socketMock()}],
          ]);

          protocol.channels = new Map([
            ['c1', new Set(['cx1', 'cx2', 'cx3'])],
            ['c2', new Set(['cx1', 'cx3'])],
            ['c3', new Set(['cx2', 'cx3', 'cx4'])]
          ]);

        });
    });

    it('should send the message to all clients registered to the message channels', () => {
      let frame;
      const data = {
        channels: ['c1', 'c3', 'c4'],
        payload: {foo: 'bar'}
      };

      protocol.broadcast(data);

      // channel: c1
      data.payload.room = 'c1';
      frame = Buffer.from(JSON.stringify(data.payload));

      for (const connId of ['cx1', 'cx2', 'cx3']) {
        should(protocol.connectionPool.get(connId).socket._sender.sendFrame)
          .calledWith(frame);
      }

      // channel: c3
      data.payload.room = 'c3';
      frame = Buffer.from(JSON.stringify(data.payload));

      for (const connId of ['cx2', 'cx3', 'cx4']) {
        should(protocol.connectionPool.get(connId).socket._sender.sendFrame)
          .calledWith(frame);
      }
    });
  });

  describe('#notify', () => {
    it('should send data to one client', () => {
      protocol._send = sinon.spy();

      const data = {
        connectionId: 'connectionId',
        channels: ['c1', 'c3', 'c4'],
        payload: {foo: 'bar'}
      };

      protocol.notify(data);

      should(protocol._send)
        .be.calledWith(
          'connectionId',
          JSON.stringify(Object.assign({}, data.payload, {room: 'c1'})))
        .be.calledWith(
          'connectionId',
          JSON.stringify(Object.assign({}, data.payload, {room: 'c3'})))
        .be.calledWith(
          'connectionId',
          JSON.stringify(Object.assign({}, data.payload, {room: 'c4'})));
    });
  });

  describe('#joinChannel', () => {
    it('should do nothing if the connection is unknonwn', () => {
      protocol.joinChannel('channel', 'foo');

      should(protocol.channels).be.empty();
    });

    it('should link the connection to a new channel', () => {
      const connection = {
        id: 'connectionId',
        alive: true,
        channels: new Set()
      };

      protocol.connectionPool.set(connection.id, connection);
      protocol.joinChannel('channel', connection.id);

      should(protocol.channels)
        .deepEqual(new Map([['channel', new Set(['connectionId'])]]));
      should(connection.channels).deepEqual(new Set(['channel']));
    });

    it('should add a connection to an existing channel', () => {
      const
        connection1 = {
          id: 'connectionId',
          alive: true,
          channels: new Set()
        },
        connection2 = {
          id: 'connectionId2',
          alive: true,
          channels: new Set(['foo'])
        };

      protocol.connectionPool.set(connection1.id, connection1);
      protocol.connectionPool.set(connection2.id, connection2);

      protocol.joinChannel('channel', connection1.id);
      protocol.joinChannel('channel', connection2.id);

      should(protocol.channels)
        .deepEqual(new Map([
          ['channel', new Set(['connectionId', 'connectionId2'])]
        ]));

      should(connection1.channels).deepEqual(new Set(['channel']));
      should(connection2.channels).deepEqual(new Set(['foo', 'channel']));
    });
  });

  describe('#leaveChannel', () => {
    beforeEach(() => {
      protocol.connectionPool = new Map([
        ['connectionId', {alive: true, channels: new Set(['foo', 'channel'])}]
      ]);

      protocol.channels = new Map([
        ['channel', new Set(['foo', 'bar', 'baz', 'connectionId', 'qux'])]
      ]);
    });

    it('should do nothing if the connection is unknonw', () => {
      protocol.leaveChannel('channel', 'unknown');

      should(protocol.channels.get('channel')).have.size(5);
    });

    it('should unsubscribe the client', () => {
      protocol.leaveChannel('channel', 'connectionId');

      should(protocol.channels.get('channel'))
        .have.size(4)
        .and.deepEqual(new Set(['foo', 'bar', 'baz', 'qux']));
      should(protocol.connectionPool.get('connectionId').channels)
        .deepEqual(new Set(['foo']));
    });

    it('should remove an unused channel entry', () => {
      protocol.channels = new Map([
        ['channel', new Set(['connectionId'])]
      ]);

      protocol.leaveChannel('channel', 'connectionId');

      should(protocol.channels.has('channel')).be.false();
      should(protocol.connectionPool.get('connectionId').channels)
        .deepEqual(new Set(['foo']));
    });
  });

  describe('#disconnect', () => {
    it('should close the connection', () => {
      protocol.connectionPool = new Map([
        ['connectionId', { socket: { close: sinon.spy() } } ]
      ]);

      protocol.disconnect('connectionId', 'test');

      should(protocol.connectionPool.get('connectionId').socket.close)
        .be.calledWith(1011, 'test');
    });
  });

  describe('#_send', () => {
    it('should send the message', () => {
      protocol.connectionPool = new Map([
        [
          'connectionId',
          {
            alive: true,
            socket: {
              OPEN: 'open',
              readyState: 'open',
              send: sinon.spy()
            }
          }
        ]
      ]);

      protocol._send('connectionId', 'test');
      should(protocol.connectionPool.get('connectionId').socket.send)
        .be.calledWith('test');
    });
  });

  describe('#Heartbeat', () => {
    it('should throw if the heartbeat value is not set to a valid value', () => {
      const
        values = [null, 'foo', {}, [], 3.14159, true, -42, undefined],
        promises = [];

      for (const heartbeat of values) {
        const
          ep = new EntryPoint(kuzzle),
          wsp = new WebSocketProtocol();

        ep.config.protocols.websocket.heartbeat = heartbeat;
        promises.push(
          should(wsp.init(ep)).rejectedWith(
            {message: /WebSocket: invalid heartbeat value /})
            .then(() => {
              clearInterval(wsp.heartbeatInterval);
              clearInterval(wsp.idleSweepInterval);
              clearInterval(wsp.activityInterval);
            }));
      }

      return Promise.all(promises);
    });

    it('should start a heartbeat if asked to', () => {
      const
        clock = sinon.useFakeTimers(),
        heartbeatSpy = sinon.stub(protocol, '_doHeartbeat');

      entrypoint.config.protocols.websocket.heartbeat = 1000;

      return protocol.init(entrypoint)
        .then(() => {
          should(protocol.heartbeatInterval).not.be.null();
          should(heartbeatSpy).not.be.called();

          clock.tick(1000);

          should(heartbeatSpy).be.calledOnce();

          clock.tick(1000);

          should(heartbeatSpy).be.calledTwice();

          clock.restore();
        });
    });

    it('should terminate dead sockets, and mark others as dead', () => {
      const Connection = function (alive, lastActivity) {
        return {
          alive,
          lastActivity,
          socket: {
            terminate: sinon.stub(),
            ping: sinon.stub()
          }
        };
      };

      protocol.connectionPool = new Map([
        ['ahAhAhAhStayinAliveStayinAlive', new Connection(true, 0)],
        ['dead', new Connection(false, 0)],
        ['ahAhAhAhStayinAliiiiiiiiive', new Connection(true, 0)],
        ['active', new Connection(true, Date.now())]
      ]);

      protocol.config.heartbeat = 1000;
      protocol._doHeartbeat();

      // inactive sockets are pinged
      for (const id of [
        'ahAhAhAhStayinAliveStayinAlive',
        'ahAhAhAhStayinAliiiiiiiiive'
      ]) {
        const connection = protocol.connectionPool.get(id);

        should(connection.alive).be.false();
        should(connection.socket.terminate).not.be.called();
        should(connection.socket.ping).be.calledOnce();
      }

      // dead sockets are terminated
      const deadConnection = protocol.connectionPool.get('dead');

      should(deadConnection.alive).be.false();
      should(deadConnection.socket.terminate).be.calledOnce();
      should(deadConnection.socket.ping).not.be.called();

      // active sockets are unaffected
      const activeConnection = protocol.connectionPool.get('active');

      should(activeConnection.alive).be.true();
      should(activeConnection.socket.terminate).not.be.called();
      should(activeConnection.socket.ping).not.be.called();
    });
  });

  describe('#IdleTimeout', () => {
    it('should throw if the idleTimeout value is not set to a valid value', () => {
      const
        values = [null, 'foo', {}, [], 3.14159, true, -42, undefined],
        promises = [];

      for (const idleTimeout of values) {
        const
          ep = new EntryPoint(kuzzle),
          wsp = new WebSocketProtocol();

        ep.config.protocols.websocket.idleTimeout = idleTimeout;

        promises.push(
          should(wsp.init(ep)).rejectedWith(
            {message: /WebSocket: invalid idleTimeout value /})
            .then(() => {
              clearInterval(wsp.heartbeatInterval);
              clearInterval(wsp.idleSweepInterval);
              clearInterval(wsp.activityInterval);
            }));
      }

      return Promise.all(promises);
    });

    it('should start an idleTimeout sweep if asked to', () => {
      const
        clock = sinon.useFakeTimers(),
        idleTimeoutSpy = sinon.stub(protocol, '_sweepIdleSockets');

      entrypoint.config.protocols.websocket.idleTimeout = 1000;

      return protocol.init(entrypoint)
        .then(() => {
          should(protocol.idleTimeoutInterval).not.be.null();
          should(idleTimeoutSpy).not.be.called();

          clock.tick(protocol.config.idleTimeout);

          should(idleTimeoutSpy).be.calledOnce();

          clock.tick(protocol.config.idleTimeout);

          should(idleTimeoutSpy).be.calledTwice();

          clock.restore();
        })
        .catch(e => {
          clock.restore();
          throw e;
        });
    });

    it('should terminate inactive sockets', () => {
      const
        now = Date.now(),
        Connection = function (lastActivity) {
          return {
            lastActivity,
            socket: {
              terminate: sinon.stub()
            }
          };
        };

      protocol.config.idleTimeout = 1000;

      protocol.connectionPool = new Map([
        ['ahAhAhAhStayinAliveStayinAlive', new Connection(now)],
        ['dead', new Connection(now - protocol.config.idleTimeout - 1)],
        [
          'ahAhAhAhStayinAliiiiiiiiive',
          new Connection(now - protocol.config.idleTimeout + 100)
        ]
      ]);

      protocol._sweepIdleSockets();

      // active sockets are unaffected
      for (const id of [
        'ahAhAhAhStayinAliveStayinAlive',
        'ahAhAhAhStayinAliiiiiiiiive'
      ]) {
        should(protocol.connectionPool.get(id).socket.terminate).not.called();
      }

      // inactive sockets are terminated
      should(protocol.connectionPool.get('dead').socket.terminate).calledOnce();
    });
  });
});<|MERGE_RESOLUTION|>--- conflicted
+++ resolved
@@ -58,45 +58,6 @@
         });
     });
 
-<<<<<<< HEAD
-=======
-    it('should throw if the heartbeat value is not set to a valid value', () => {
-      for (const heartbeat of [null, 'foo', {}, [], 3.14159, true, -42, undefined]) {
-        const
-          ep = new EntryPoint(kuzzle),
-          wsp = new WebSocketProtocol();
-
-        ep.config.protocols.websocket.heartbeat = heartbeat;
-
-        should(wsp.init(ep)).be.rejectedWith(KuzzleInternalError);
-      }
-    });
-
-    it('should start a heartbeat if asked to', () => {
-      const
-        clock = sinon.useFakeTimers(),
-        heartbeatSpy = sinon.stub(protocol, '_doHeartbeat');
-
-      entrypoint.config.protocols.websocket.heartbeat = 1000;
-
-      return protocol.init(entrypoint)
-        .then(() => {
-          should(protocol.heartbeatInterval).not.be.null();
-          should(heartbeatSpy).not.be.called();
-
-          clock.tick(1000);
-
-          should(heartbeatSpy).be.calledOnce();
-
-          clock.tick(1000);
-
-          should(heartbeatSpy).be.calledTwice();
-
-          clock.restore();
-        });
-    });
-
->>>>>>> c5bcad2c
     it('should disable heartbeats if set to 0', () => {
       entrypoint.config.protocols.websocket.heartbeat = 0;
 
@@ -272,7 +233,6 @@
           protocol.connectionPool = new Map([
             ['connectionId', {
               id: 'connectionId',
-<<<<<<< HEAD
               channels: new Set(['c1', 'c2', 'c3'])
             }]
           ]);
@@ -282,23 +242,6 @@
             ['c2', new Set(['connectionId'])],
             ['c3', new Set(['connectionId'])]
           ]);
-=======
-              channels: ['c1', 'c2', 'c3']
-            }
-          };
-
-          protocol.channels = {
-            c1: {
-              count: 3
-            },
-            c2: {
-              count: 1
-            },
-            c3: {
-              count: 2
-            }
-          };
->>>>>>> c5bcad2c
         });
     });
 
@@ -331,17 +274,9 @@
 
       return protocol.init(entrypoint)
         .then(() => {
-<<<<<<< HEAD
           protocol.connectionPool = new Map([
             ['connectionId', { id: 'connectionId' } ]
           ]);
-=======
-          protocol.connectionPool = {
-            connectionId: {
-              id: 'connectionId'
-            }
-          };
->>>>>>> c5bcad2c
           protocol._send = sinon.spy();
         });
     });
