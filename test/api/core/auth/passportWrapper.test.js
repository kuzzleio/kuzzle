const
  should = require('should'),
  Kuzzle = require('../../../mocks/kuzzle.mock'),
  sinon = require('sinon'),
  mockrequire = require('mock-require'),
  passport = require('passport'),
  {
    ForbiddenError,
    PluginImplementationError,
    UnauthorizedError
  } = require('kuzzle-common-objects').errors,
  PassportResponse = require('../../../../lib/api/core/auth/passportResponse');

describe('Test the passport Wrapper', () => {
  let
    PassportWrapper,
    passportWrapper,
    passportMock;

  beforeEach(() => {
    passportMock = {
      use: sinon.stub(),
      unuse: sinon.stub(),
      authenticate: sinon.stub(),
      _strategy: sinon.stub().returns(true)
    };

    mockrequire('passport', passportMock);
    PassportWrapper = mockrequire.reRequire('../../../../lib/api/core/auth/passportWrapper');

    passportWrapper = new PassportWrapper(new Kuzzle());
  });

  afterEach(() => {
    mockrequire.stopAll();
  });

  it('should register and unregister strategies correctly', () => {
    const stub = sinon.stub();

    passportWrapper.use('foobar', stub);
    should(passportWrapper.options.foobar).be.an.Object().and.be.empty();
    should(passportMock.use).calledOnce().and.calledWith('foobar', stub);

    passportWrapper.unuse('foobar');
    should(passportWrapper.options.foobar).be.undefined();
    should(passportMock.unuse).calledOnce().and.calledWith('foobar');
  });

  it('should store strategy options and use them when authenticating', () => {
    const
      stub = sinon.stub(),
      opts = {foo: 'bar'};

    passportWrapper.use('foobar', stub, opts);
    should(passportWrapper.options.foobar).be.eql(opts);

    passportMock.authenticate.yields(null, {});

    return passportWrapper.authenticate({}, 'foobar')
      .then(() => {
        should(passportMock.authenticate)
          .calledOnce()
          .calledWithMatch('foobar', opts);
      });
  });

  it('should resolve to the user if credentials are verified', () => {
    const user = {username: 'jdoe'};

    passportMock.authenticate.yields(null, user);

    return should(passportWrapper.authenticate('foo', 'bar')).be.fulfilledWith(user);
  });

  it('should reject if passport does not return a user', () => {
    passportMock.authenticate.yields(null, null, new Error('foobar'));

    return should(passportWrapper.authenticate('foo', 'bar'))
      .be.rejectedWith(UnauthorizedError, {message: 'foobar'});
  });

  it('should reject in case of an authentication error', () => {
    const err = new ForbiddenError('foobar');
    passportMock.authenticate.yields(err);

    return should(passportWrapper.authenticate('foo', 'bar')).be.rejectedWith(err);
  });

  it('should wrap the error if not an instance of KuzzleError', done => {
    passportMock.authenticate.yields(new Error('foobar'));

    passportWrapper.authenticate('foo', 'bar')
      .then(() => done('should have failed'))
      .catch(err => {
        try {
          should(err).be.instanceOf(PluginImplementationError);
<<<<<<< HEAD
          should(err.id).eql('plugin.runtime.unexpected_error');
=======
          should(err.errorName).eql('plugin.runtime.unexpected_error');
>>>>>>> b08d844b
          done();
        }
        catch (e) {
          done(e);
        }
      });
  });

  it('should return a PassportResponse if the strategy calls a HTTP redirection', () => {
    class MockupStrategy extends passport.Strategy {
      constructor(name, verify) {
        super(name, verify);
        this.name = name;
        this._verify = verify;
      }

      authenticate () {
        this.redirect('http://example.org');
      }
    }

    const stub = sinon.stub();

    mockrequire('passport', passport);
    PassportWrapper = mockrequire.reRequire('../../../../lib/api/core/auth/passportWrapper');
    passportWrapper = new PassportWrapper(new Kuzzle());
    passportWrapper.use(new MockupStrategy('mockup', stub));

    return passportWrapper.authenticate('foobar', 'mockup')
      .then(response => {
        should(response).be.an.instanceOf(PassportResponse);
        should(response.statusCode).be.equal(302);
        should(response.getHeader('Location')).be.equal('http://example.org');
        should(stub).not.be.called();
      });
  });

  it('should reject a promise because an exception has been thrown', () => {
    passportMock.authenticate.throws(new ForbiddenError('foobar'));

    return should(passportWrapper.authenticate('foo', 'bar')).be.rejectedWith('foobar');
  });

  it('should wrap a promise rejection if a non-KuzzleError error is thrown', () => {
    passportMock.authenticate.throws(new Error('foobar'));

    return should(passportWrapper.authenticate('foo', 'bar'))
<<<<<<< HEAD
      .be.rejectedWith(PluginImplementationError, { id: 'plugin.runtime.unexpected_error'});
=======
      .be.rejectedWith(PluginImplementationError, { errorName: 'plugin.runtime.unexpected_error'});
>>>>>>> b08d844b
  });
});<|MERGE_RESOLUTION|>--- conflicted
+++ resolved
@@ -95,11 +95,7 @@
       .catch(err => {
         try {
           should(err).be.instanceOf(PluginImplementationError);
-<<<<<<< HEAD
           should(err.id).eql('plugin.runtime.unexpected_error');
-=======
-          should(err.errorName).eql('plugin.runtime.unexpected_error');
->>>>>>> b08d844b
           done();
         }
         catch (e) {
@@ -147,10 +143,6 @@
     passportMock.authenticate.throws(new Error('foobar'));
 
     return should(passportWrapper.authenticate('foo', 'bar'))
-<<<<<<< HEAD
       .be.rejectedWith(PluginImplementationError, { id: 'plugin.runtime.unexpected_error'});
-=======
-      .be.rejectedWith(PluginImplementationError, { errorName: 'plugin.runtime.unexpected_error'});
->>>>>>> b08d844b
   });
 });