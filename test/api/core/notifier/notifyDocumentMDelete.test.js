--- conflicted
+++ resolved
@@ -38,34 +38,26 @@
   it('should notify when a document has been deleted', () => {
     const
       stillAlive = {
-        _source: {
-          'I\'m not even angry': 'I\'m being so sincere right now',
-          'Even though you broke my heart': 'and killed me',
-          'And tore me to pieces': 'And threw every piece into A FIRE',
-          'As they burned it hurt because': 'I was so happy for you',
+        'I\'m not even angry': 'I\'m being so sincere right now',
+        'Even though you broke my heart': 'and killed me',
+        'And tore me to pieces': 'And threw every piece into A FIRE',
+        'As they burned it hurt because': 'I was so happy for you',
 
-          'Now these points of data': 'make a beautiful line',
-          'We\'re out of beta': 'we\'re releasing on time',
-          'And I\'m GLaD I got burned': 'think of all the things we learned',
-          'For the people who are': 'still alive'
-        }
+        'Now these points of data': 'make a beautiful line',
+        'We\'re out of beta': 'we\'re releasing on time',
+        'And I\'m GLaD I got burned': 'think of all the things we learned',
+        'For the people who are': 'still alive'
       };
 
     kuzzle.realtime.test.returns(['foo', 'bar']);
-<<<<<<< HEAD
     kuzzle.storageEngine.public.mGet.resolves({
       items: [
-        {_id: 'foobar', ...stillAlive }
-=======
-    kuzzle.services.publicStorage.mGet.resolves({
-      hits: [
-        { _id: 'foobar', _source: stillAlive._source }
->>>>>>> 815de20e
+        {_id: 'foobar', _source: stillAlive }
       ],
       total: 1
     });
 
-    return notifier.notifyDocumentMDelete(request, [{_id: 'foobar', ...stillAlive }])
+    return notifier.notifyDocumentMDelete(request, [{_id: 'foobar', _source: stillAlive }])
       .then(() => {
         should(notifier.notifyDocument)
           .calledOnce()
@@ -76,11 +68,7 @@
   });
 
   it('should notify for each document when multiple document have been deleted', () => {
-<<<<<<< HEAD
     const documents = [{ _id: 'foo' }, { _id: 'bar' }];
-=======
-    const ids = ['foo', 'bar'];
->>>>>>> 815de20e
 
     kuzzle.storageEngine.public.mGet.resolves({
       items: [
