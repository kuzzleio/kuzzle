const
  should = require('should'),
  { Request } = require('kuzzle-common-objects'),
  KuzzleMock = require('../../../mocks/kuzzle.mock'),
  Notifier = require('../../../../lib/api/core/notifier'),
  Notification = require('../../../../lib/api/core/models/notifications');

describe('notify methods', () => {
  let
    kuzzle,
    request,
    notifier;

  beforeEach(() => {
    kuzzle = new KuzzleMock();
    notifier = new Notifier(kuzzle);

    request = new Request({
      volatile: {foo: 'bar'},
      index: 'index',
      collection: 'collection',
      controller: 'controller',
      action: 'action'
    }, {protocol: 'protocol'});

    kuzzle.hotelClerk.rooms.set('matchingSome', {
      channels: {
        matching_all: {state: 'all', scope: 'all', users: 'all'},
        matching_in: {state: 'all', scope: 'in', users: 'none'},
        matching_out: {state: 'all', scope: 'out', users: 'none'},
<<<<<<< HEAD
        matching_pending: {state: 'pending', scope: 'all', users: 'none'},
        matching_done: {state: 'done', scope: 'all', users: 'none'},
=======
>>>>>>> 5fba725c
        matching_none: {state: 'none', scope: 'none', users: 'none'},
        matching_userIn: {state: 'none', scope: 'none', users: 'in'},
        matching_userOut: {state: 'none', scope: 'none', users: 'out'}
      }
    });

    kuzzle.hotelClerk.rooms.set('nonMatching', {
      channels: {
        foobar: {}
      }
    });

    kuzzle.hotelClerk.rooms.set('alwaysMatching', {
      channels: {
        always: {state: 'all', scope: 'all'}
      }
    });
  });

  describe('#notifyDocument', () => {
    it('should do nothing if the provided rooms list is empty', () => {
      return notifier
        .notifyDocument([], request, 'scope', 'action', { some: 'content'})
        .then(() => {
          should(kuzzle.entryPoints.dispatch).not.be.called();
          should(kuzzle.emit).not.be.called();
        });
    });

    it('should notify the right channels', () => {
      const content = {some: 'content'};

      return notifier
        .notifyDocument(
          ['matchingSome', 'nonMatching', 'alwaysMatching', 'IAMERROR'],
          request,
          'out',
          'action',
          content)
        .then(() => {
          const dispatch = kuzzle.entryPoints.dispatch;

          should(dispatch).calledOnce();
          should(dispatch.firstCall.args[0]).be.eql('broadcast');

          should(dispatch.firstCall.args[1].channels).match(
            ['matching_all', 'matching_out', 'always']);

          should(dispatch.firstCall.args[1].payload).be.instanceof(
            Notification.Document);

          const notification = dispatch.firstCall.args[1].payload;

          should(notification).match({
            status: 200,
            type: 'document',
            requestId: request.id,
            timestamp: request.timestamp,
            volatile: request.input.volatile,
            index: request.input.resource.index,
            collection: request.input.resource.collection,
            controller: request.input.controller,
            action: 'action',
            protocol: request.context.protocol,
            scope: 'out',
            result: content
          });

          should(kuzzle.emit.callCount).be.eql(1);
          should(kuzzle.emit.getCall(0).args).match([
            'core:notify:document',
            {
              rooms: [
                'matchingSome',
                'nonMatching',
                'alwaysMatching',
                'IAMERROR'
              ],
              scope: 'out',
              action: 'action',
              content,
              request: request.serialize()
            }
          ]);
          should(kuzzle.pipe.callCount).be.eql(2);

          should(kuzzle.pipe.getCall(0).args).match(
            ['notify:document', notification]);

          should(kuzzle.pipe.getCall(1).args).match(
            ['notify:dispatch', notification]);
        });
    });

    it('should not notify if no channel match the provided scope argument', () => {
      const content = {some: 'content'};

      return notifier
        .notifyDocument(
          ['nonMatching', 'IAMERROR'],
          request,
          'not a scope',
          'action',
          content)
        .then(() => {
          should(kuzzle.entryPoints.dispatch).not.be.called();
        });
    });
  });

  describe('#notifyUser', () => {
    it('should ignore non-existing rooms', () => {
      return notifier.notifyUser('IAMERROR', request, 'all', {})
        .then(() => {
          should(kuzzle.entryPoints.dispatch).not.be.called();
        });
    });

    it('should not notify if no channel match the provided arguments', () => {
      return notifier.notifyUser('nonMatching', request, 'all', {})
        .then(() => {
          should(kuzzle.entryPoints.dispatch).not.be.called();
        });
    });

    it('should notify the right channels', () => {
      const content = {some: 'content'};

      return notifier.notifyUser('matchingSome', request, 'out' , content)
        .then(() => {
          const dispatch = kuzzle.entryPoints.dispatch;

          should(dispatch).calledOnce();

          should(dispatch.firstCall.args[0]).be.eql('broadcast');

          should(dispatch.firstCall.args[1].channels)
            .match(['matching_all', 'matching_userOut']);

          should(dispatch.firstCall.args[1].payload)
            .be.instanceof(Notification.User);

          const notification = dispatch.firstCall.args[1].payload;

          should(notification).match({
            status: 200,
            type: 'user',
            timestamp: request.timestamp,
            volatile: request.input.volatile,
            index: request.input.resource.index,
            collection: request.input.resource.collection,
            controller: request.input.controller,
            action: request.input.action,
            protocol: request.context.protocol,
            user: 'out',
            result: content
          });

          should(kuzzle.emit.callCount).be.eql(1);
          should(kuzzle.emit.getCall(0).args).match([
            'core:notify:user',
            {
              room: 'matchingSome',
              scope: 'out',
              content,
              request: request.serialize()
            }
          ]);
          should(kuzzle.pipe.callCount).be.eql(2);

          should(kuzzle.pipe.getCall(0).args).match(
            ['notify:user', notification]);

          should(kuzzle.pipe.getCall(1).args).match(
            ['notify:dispatch', notification]);
        });
    });
  });

  describe('#notifyServer', () => {
    it('should do nothing if the provided rooms list is empty', () => {
      return notifier.notifyServer([], 'foobar', 'type', 'message')
        .then(() => {
          should(kuzzle.entryPoints.dispatch).not.be.called();
          should(kuzzle.pipe).not.be.called();
        });
    });

    it('should ignore non-existing rooms', () => {
      return notifier.notifyServer(['IAMERROR'], 'foobar', 'type', 'message')
        .then(() => {
          should(kuzzle.entryPoints.dispatch).not.be.called();
          should(kuzzle.pipe).not.be.called();
        });
    });

    it('should notify on all subscribed channels', () => {
      return notifier
        .notifyServer(
          ['nonMatching', 'alwaysMatching'], 'foobar', 'type', 'message')
        .then(() => {
          const dispatch = kuzzle.entryPoints.dispatch;
          should(dispatch).calledOnce();

          should(dispatch.firstCall.args[0]).be.eql('notify');

          should(dispatch.firstCall.args[1].connectionId).be.eql('foobar');

          should(dispatch.firstCall.args[1].channels).match(
            ['foobar', 'always']);

          const notification = dispatch.firstCall.args[1].payload;

          should(notification).match({
            status: 200,
            type: 'type',
            message: 'message',
            info: 'This is an automated server notification'
          });

          should(kuzzle.pipe.callCount).be.eql(2);
          should(kuzzle.pipe)
            .be.calledWith('notify:server', notification)
            .be.calledWith('notify:dispatch', notification);
        });
    });
  });
});<|MERGE_RESOLUTION|>--- conflicted
+++ resolved
@@ -28,11 +28,6 @@
         matching_all: {state: 'all', scope: 'all', users: 'all'},
         matching_in: {state: 'all', scope: 'in', users: 'none'},
         matching_out: {state: 'all', scope: 'out', users: 'none'},
-<<<<<<< HEAD
-        matching_pending: {state: 'pending', scope: 'all', users: 'none'},
-        matching_done: {state: 'done', scope: 'all', users: 'none'},
-=======
->>>>>>> 5fba725c
         matching_none: {state: 'none', scope: 'none', users: 'none'},
         matching_userIn: {state: 'none', scope: 'none', users: 'in'},
         matching_userOut: {state: 'none', scope: 'none', users: 'out'}
