--- conflicted
+++ resolved
@@ -34,19 +34,11 @@
 
   mockCacheEngine = {
     get: function (key) {
-<<<<<<< HEAD
-      if (key === repository.collection + '/persisted') {
+      if (key === repository.index + '/' + repository.collection + '/persisted') {
         return Promise.resolve(JSON.stringify(persistedObject));
       }
-      if (key === repository.collection + '/cached') {
+      if (key === repository.index + '/' + repository.collection + '/cached') {
         return Promise.resolve(JSON.stringify(cachedObject));
-=======
-      if (key === repository.index + '/' + repository.collection + '/persisted') {
-        return Promise.resolve(persistedObject);
-      }
-      if (key === repository.index + '/' + repository.collection + '/cached') {
-        return Promise.resolve(cachedObject);
->>>>>>> 6c5bbcd7
       }
       if (key === repository.index + '/' + repository.collection + '/error') {
         return Promise.reject(new InternalError('Error'));
