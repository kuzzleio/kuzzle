--- conflicted
+++ resolved
@@ -145,27 +145,17 @@
   });
 
   describe('#load', () => {
-<<<<<<< HEAD
     beforeEach(() => {
       repository.cacheEngine.get.resolves(null);
     });
 
-    it('should reject for an non existing id', () => {
+    it('should reject for a non-existing id', () => {
       repository.indexStorage.get.rejects(new NotFoundError('Not found'));
-
-      return should(repository.load(-9999))
-        .rejectedWith(
-          NotFoundError,
-          { message: 'Unable to find objects with id \'-9999\'' });
-=======
-    it('should reject for a non-existing id', () => {
-      kuzzle.internalEngine.get.rejects(new NotFoundError('Not found'));
 
       return should(repository.load(-9999))
         .rejectedWith(NotFoundError, {
           errorName: 'services.storage.not_found'
         });
->>>>>>> 7d6adf55
     });
 
     it('should reject the promise in case of error', () => {
