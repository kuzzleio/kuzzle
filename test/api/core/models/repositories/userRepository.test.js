--- conflicted
+++ resolved
@@ -100,11 +100,7 @@
 
       return should(userRepository.fromDTO(userInvalidProfile))
         .be.rejectedWith(KuzzleInternalError, {
-<<<<<<< HEAD
-          errorName: 'security.user.cannot_hydrate'
-=======
           id: 'security.user.cannot_hydrate'
->>>>>>> 5fba725c
         });
     });
 
@@ -191,24 +187,12 @@
           return userRepository.persist(user);
         }))
         .be.rejectedWith(BadRequestError, {
-<<<<<<< HEAD
-          errorName: 'security.user.anonymous_profile_required'
-=======
           id: 'security.user.anonymous_profile_required'
->>>>>>> 5fba725c
         });
     });
   });
 
   describe('#delete', () => {
-<<<<<<< HEAD
-    it('should delete user from both cache and database', () => {
-      return userRepository.delete({ _id: 'alyx' })
-        .then(() => {
-          should(kuzzle.services.list.internalCache.del)
-            .calledOnce()
-            .calledWith(userRepository.getCacheKey('alyx'));
-=======
     let deleteByUserStub;
 
     beforeEach(() => {
@@ -218,7 +202,6 @@
     afterEach(() => {
       deleteByUserStub.restore();
     });
->>>>>>> 5fba725c
 
     it('should delete user from both cache and database', async () => {
       const user = { _id: 'alyx' };
