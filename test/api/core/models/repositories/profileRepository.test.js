'use strict';

const
  sinon = require('sinon'),
  should = require('should'),
  Role = require('../../../../../lib/api/core/models/security/role'),
  Profile = require('../../../../../lib/api/core/models/security/profile'),
  ProfileRepository = require('../../../../../lib/api/core/models/repositories/profileRepository'),
  {
    BadRequestError,
    ForbiddenError,
    NotFoundError
  } = require('kuzzle-common-objects').errors,
  Request = require('kuzzle-common-objects').Request,
  KuzzleMock = require('../../../../mocks/kuzzle.mock');

describe('Test: repositories/profileRepository', () => {
  let
    kuzzle,
    profileRepository,
    testProfile;

  beforeEach(() => {
    kuzzle = new KuzzleMock();

    profileRepository = new ProfileRepository(kuzzle);

    testProfile = new Profile();
    testProfile._id = 'foo';
    testProfile.policies = [
      {roleId: 'test', restrictedTo: [{index: 'index'}]},
      {roleId: 'test2'}
    ];

<<<<<<< HEAD
    return profileRepository.init({ indexStorage: kuzzle.internalIndex });
=======
    return profileRepository.init({ indexEngine: kuzzle.internalIndex });
>>>>>>> 7e10e191
  });

  describe('#load', () => {
    it('should reject if no profileid is given', () => {
      return should(profileRepository.load())
        .be.rejectedWith(BadRequestError, {
          message: 'Missing profileId'
        });
    });

    it('should reject if the profile id is not a string', () => {
      return should(profileRepository.load({}))
        .be.rejectedWith(BadRequestError, {
          message: 'Invalid argument: Expected profile id to be a string, received "object"'
        });
    });

    it('should return a profile from memory cache', () => {
      const p = {foo: 'bar'};
      profileRepository.profiles.foo = p;

      return profileRepository.load('foo')
        .then(profile => {
          should(profile)
            .be.exactly(p);
        });
    });

    it('should reject if the profile does not exist', () => {
<<<<<<< HEAD
      profileRepository.indexStorage.get.rejects(new NotFoundError('Not found'));
=======
      profileRepository.indexEngine.get.rejects(new NotFoundError('Not found'));
>>>>>>> 7e10e191

      return should(profileRepository.load('idontexist'))
        .rejectedWith(NotFoundError, {message: 'Unable to find profiles with id \'idontexist\''});
    });

    it('should load a profile from the db', () => {
      const p = {foo: 'bar', constructor: {_hash: () => false}};

      // ProfileRepository
      const proto = Object.getPrototypeOf(profileRepository);
      // Repository
      const parent = Object.getPrototypeOf(proto);

      sinon.stub(parent, 'load').resolves(p);

      kuzzle.repositories.role.loadRoles.resolves([{_id: 'default'}]);

      return profileRepository.load('foo')
        .then(profile => {
          should(profile)
            .be.exactly(p);
          should(profileRepository.profiles.foo)
            .be.exactly(p);

          // important! for a reason I don't explain, invalidating require cache is not good enough
          parent.load.restore();
        });
    });

  });

  describe('#loadProfiles', () => {
    it('should reject if no profileIds are given', () => {
      return should(profileRepository.loadProfiles())
        .be.rejectedWith(BadRequestError, {
          message: 'Missing profileIds'
        });
    });

    it('should reject if profileIds is not an array of strings', () => {
      return should(profileRepository.loadProfiles(['a string', {foo: 'bar'}]))
        .be.rejectedWith(BadRequestError, {
          message: 'An array of strings must be provided as profileIds'
        });
    });

    it('should resolve to an empty array if the input is empty', () => {
      profileRepository.loadProfile = sinon.spy();

      return profileRepository.loadProfiles([])
        .then(result => {
          should(result).eql([]);
          should(profileRepository.loadProfile)
            .have.callCount(0);
        });
    });

    it('should load & cache profiles', () => {
      const
        p1 = {_id: 'p1', foo: 'bar', constructor: {_hash: () => false}},
        p2 = {_id: 'p2', bar: 'baz', constructor: {_hash: () => false}},
        p3 = {_id: 'p3', baz: 'foo', constructor: {_hash: () => false}};

      profileRepository.load= sinon.stub();

      profileRepository.loadOneFromDatabase = sinon.stub();
      profileRepository.loadOneFromDatabase.withArgs('p1').resolves(p1);
      profileRepository.loadOneFromDatabase.withArgs('p3').resolves(p3);

      kuzzle.repositories.role.loadRoles.resolves([{_id: 'default'}]);

      profileRepository.profiles = {p2};

      return profileRepository.loadProfiles(['p1', 'p2', 'p3'])
        .then(result => {
          should(result).eql([p1, p2, p3]);
          // should not load p2 from the database since it has been cached
          should(profileRepository.loadOneFromDatabase).calledWith('p1');
          should(profileRepository.loadOneFromDatabase).neverCalledWith('p2');
          should(profileRepository.loadOneFromDatabase).calledWith('p3');
          should(profileRepository.profiles).match({p1, p2, p3});
        });
    });

    it('should use only the cache if all profiles are known', () => {
      const
        p1 = {_id: 'p1', foo: 'bar', constructor: {_hash: () => false}},
        p2 = {_id: 'p2', bar: 'baz', constructor: {_hash: () => false}},
        p3 = {_id: 'p3', baz: 'foo', constructor: {_hash: () => false}};

      profileRepository.load= sinon.stub();

      profileRepository.loadMultiFromDatabase = sinon.stub();
      kuzzle.repositories.role.loadRoles.resolves([{_id: 'default'}]);

      profileRepository.profiles = {p1, p2, p3};

      return profileRepository.loadProfiles(['p1', 'p2', 'p3'])
        .then(result => {
          should(result).eql([p1, p2, p3]);
          // should not load p2 from the database since it has been cached
          should(profileRepository.loadMultiFromDatabase).not.called();
          should(profileRepository.profiles).match({p1, p2, p3});
        });
    });
  });

  describe('#getProfileFromRequest', () => {
    it('should resolve to a valid Profile when a valid object is provided', () => {
      const
        profile = {
          foo: 'bar'
        },
        request = new Request({
          _id: 'foo',
          body: profile
        });

      kuzzle.repositories.role.loadRoles.resolves([{_id: 'default'}]);

      return profileRepository.getProfileFromRequest(request)
        .then(p => should(p).match(profile));
    });
  });

  describe('#initialize', () => {
    it('should throw if the profile contains unexisting roles', () => {
      kuzzle.repositories.role.loadRoles.resolves([null]);

      return should(profileRepository.fromDTO({
        policies: [
          {roleId: 'notExistingRole'}
        ]
      }))
        .be.rejectedWith(NotFoundError);
    });

    it('should set role default when none is given', () => {
      kuzzle.repositories.role.loadRoles.resolves([{_id: 'default'}]);

      return profileRepository.fromDTO({})
        .then(p => {
          should(p.policies).match([
            {roleId: 'default'}
          ]);
        });
    });
  });

  describe('#delete', () => {
    it('should reject and not trigger any event when no id is provided', done => {
      const invalidProfileObject = new Request({
        body: {
          _id: ''
        }
      });

      profileRepository.delete(invalidProfileObject)
        .then(() => {
          done(new Error('The promise is not rejected'));
        })
        .catch(e => {
          should(e).be.an.instanceOf(BadRequestError);
          should(kuzzle.emit).not.be.called();
          done();
        })
        .catch(e => {
          done(e);
        });
    });

    it('should reject and not trigger any event if a user uses the profile about to be deleted', done => {
      kuzzle.repositories.user.search.resolves({
        total: 1
      });

      profileRepository.delete({_id: 'test'})
        .then(() => {
          done(new Error('The promise is not rejected'));
        })
        .catch(e => {
          should(e).be.an.instanceOf(ForbiddenError);
          should(kuzzle.emit).not.be.called();
          done();
        })
        .catch(e => {
          done(e);
        });
    });

    it('should reject and not trigger any event when trying to delete admin', done => {
      const profile = {
        _id: 'admin',
        policies: [ {roleId: 'admin'} ]
      };

      profileRepository.delete(profile)
        .then(() => {
          done(new Error('The promise is not rejected'));
        })
        .catch(e => {
          should(e).be.an.instanceOf(BadRequestError);
          should(kuzzle.emit).not.be.called();
          done();
        })
        .catch(e => {
          done(e);
        });
    });

    it('should reject and not trigger any event when trying to delete default', done => {
      const profile = {
        _id: 'default',
        policies: [ {roleId: 'default'} ]
      };

      profileRepository.delete(profile)
        .then(() => {
          done(new Error('The promise is not rejected'));
        })
        .catch(e => {
          should(e).be.an.instanceOf(BadRequestError);
          should(kuzzle.emit).not.be.called();
          done();
        })
        .catch(e => {
          done(e);
        });
    });

    it('should reject and not trigger any event when trying to delete anonymous', done => {
      const profile = {
        _id: 'anonymous',
        policies: [ {roleId: 'anonymous'} ]
      };

      profileRepository.delete(profile)
        .then(() => {
          done(new Error('The promise is not rejected'));
        })
        .catch(e => {
          should(e).be.an.instanceOf(BadRequestError);
          should(kuzzle.emit).not.be.called();
          done();
        })
        .catch(e => {
          done(e);
        });
    });

    it('should return a raw delete response after deleting', () => {
      const response = {_id: 'testprofile'};

      kuzzle.repositories.user.search.resolves({});
      profileRepository.deleteFromCache = sinon.stub().resolves();
      profileRepository.deleteFromDatabase = sinon.stub().resolves(response);

      return profileRepository.delete(testProfile)
        .then(r => {
          should(r)
            .be.exactly(response);
        });
    });

    it('should call deleteFromDatabase, remove the profile from memory and trigger a "core:profileRepository:delete" event', () => {
      kuzzle.repositories.user.search.resolves({});
      profileRepository.deleteFromCache = sinon.stub().resolves();
      profileRepository.deleteFromDatabase = sinon.stub().resolves({acknowledge: true});
      profileRepository.profiles.foo = true;

      return profileRepository.delete({_id: 'foo'})
        .then(() => {
          should(profileRepository.deleteFromDatabase)
            .be.calledOnce()
            .be.calledWith('foo');
          should(profileRepository.profiles)
            .not.have.property('foo');
          should(kuzzle.emit)
            .be.calledOnce()
            .be.calledWith('core:profileRepository:delete', {_id: 'foo'});
        });
    });
  });

  describe('#serializeToDatabase', () => {
    it('should return a plain flat object', () => {
      const profile = testProfile;

      let result = profileRepository.serializeToDatabase(profile);

      should(result).not.be.an.instanceOf(Profile);
      should(result).be.an.Object();
      should(result).not.have.property('_id');
      should(result.policies).be.an.Array();
      should(result.policies).have.length(2);
      should(result.policies[0]).be.an.Object();
      should(result.policies[0]).not.be.an.instanceOf(Role);
      should(result.policies[0].roleId).be.exactly('test');
      should(result.policies[0].restrictedTo).be.an.Array();
      should(result.policies[1]).be.an.Object();
      should(result.policies[1]).not.be.an.instanceOf(Role);
      should(result.policies[1].roleId).be.exactly('test2');
      should(result.policies[1]).not.have.property('restrictedTo');
    });
  });

  describe('#searchProfiles', () => {
    it('should call search', () => {
      const opts = {from: 13, size: 42, scroll: 'foo'};
      profileRepository.search = sinon.spy();

      profileRepository.searchProfiles(false, opts);
      should(profileRepository.search)
        .be.calledOnce()
        .be.calledWith({query: {match_all: {}}}, opts);

      profileRepository.searchProfiles(['role1', 'role2']);
      should(profileRepository.search)
        .be.calledTwice()
        .be.calledWith({
          query: {
            terms: {'policies.roleId': ['role1', 'role2']}
          }
        });
    });
  });

  describe('#validateAndSaveProfile', () => {
    it('should reject and not trigger any event when no id is provided', done => {
      const invalidProfile = new Profile();
      invalidProfile._id = '';

      profileRepository.validateAndSaveProfile(invalidProfile)
        .then(() => {
          done(new Error('The promise is not rejected'));
        })
        .catch(e => {
          should(e).be.an.instanceOf(BadRequestError).and.match({message: 'Missing profileId'});
          should(kuzzle.emit).not.be.called();
          done();
        })
        .catch(e => {
          done(e);
        });
    });

    it('should throw a NotFoundError when trying to write unexisting role in profile. ', () => {
      const invalidProfile = new Profile();
      invalidProfile._id = 'awesomeProfile';
      invalidProfile.policies = [{roleId: 'notSoAwesomeRole'}];

      kuzzle.repositories.role.loadRoles = sinon.stub().rejects();
      return should(profileRepository.validateAndSaveProfile(invalidProfile)).be.rejectedWith(
        NotFoundError, {
          message: 'Unable to hydrate the profile awesomeProfile: missing role(s) in the database'
        });
    });

    it('should properly persist the profile and trigger a "core:profileRepository:save" event when ok', () => {
      profileRepository.persistToDatabase = sinon.stub().resolves(null);
      profileRepository.loadOneFromDatabase = sinon.stub().resolves(testProfile);

      return profileRepository.validateAndSaveProfile(testProfile)
        .then((result) => {
          should(result)
            .be.exactly(testProfile);
          should(profileRepository.profiles.foo)
            .be.exactly(testProfile);
          should(kuzzle.emit)
            .be.calledOnce()
            .be.calledWith('core:profileRepository:save', {_id: testProfile._id, policies: testProfile.policies});
        });
    });

    it('should reject if we try to remove the anonymous role from the anonymous profile', () => {
      const profile = new Profile();
      profile._id = 'anonymous';
      profile.policies = [
        {roleId: 'test'},
        {roleId: 'another'}
      ];

      return should(profileRepository.validateAndSaveProfile(profile))
        .be.rejectedWith(BadRequestError, {message: 'Anonymous profile must include the anonymous role'});
    });

    it('should accept to update the anonymous profile if the anonymous role is still in', () => {
      const profile = new Profile();
      profile._id = 'anonymous';
      profile.policies = [
        {roleId: 'test'},
        {roleId: 'anonymous'}
      ];
      profileRepository.loadOneFromDatabase = sinon.stub().resolves(profile);
      return profileRepository.validateAndSaveProfile(profile)
        .then(response => {
          should(response._id)
            .be.eql('anonymous');
        });
    });
  });

});<|MERGE_RESOLUTION|>--- conflicted
+++ resolved
@@ -32,11 +32,7 @@
       {roleId: 'test2'}
     ];
 
-<<<<<<< HEAD
     return profileRepository.init({ indexStorage: kuzzle.internalIndex });
-=======
-    return profileRepository.init({ indexEngine: kuzzle.internalIndex });
->>>>>>> 7e10e191
   });
 
   describe('#load', () => {
@@ -66,11 +62,7 @@
     });
 
     it('should reject if the profile does not exist', () => {
-<<<<<<< HEAD
       profileRepository.indexStorage.get.rejects(new NotFoundError('Not found'));
-=======
-      profileRepository.indexEngine.get.rejects(new NotFoundError('Not found'));
->>>>>>> 7e10e191
 
       return should(profileRepository.load('idontexist'))
         .rejectedWith(NotFoundError, {message: 'Unable to find profiles with id \'idontexist\''});
