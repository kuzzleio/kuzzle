--- conflicted
+++ resolved
@@ -42,11 +42,7 @@
     it('should reject if no profileid is given', () => {
       return should(profileRepository.load())
         .be.rejectedWith(BadRequestError, {
-<<<<<<< HEAD
-          errorName: 'api.assert.missing_argument',
-=======
           id: 'api.assert.missing_argument',
->>>>>>> 5fba725c
           message: 'Missing argument "profileId".'
         });
     });
@@ -54,11 +50,7 @@
     it('should reject if the profile id is not a string', () => {
       return should(profileRepository.load({}))
         .be.rejectedWith(BadRequestError, {
-<<<<<<< HEAD
-          errorName: 'api.assert.invalid_type',
-=======
           id: 'api.assert.invalid_type',
->>>>>>> 5fba725c
           message: 'Wrong type for argument "profileId" (expected: string)'
         });
     });
@@ -77,11 +69,7 @@
       profileRepository.indexStorage.get.rejects(new NotFoundError('Not found'));
 
       return should(profileRepository.load('idontexist'))
-<<<<<<< HEAD
-        .rejectedWith(NotFoundError, { errorName: 'security.profile.not_found' });
-=======
         .rejectedWith(NotFoundError, { id: 'security.profile.not_found' });
->>>>>>> 5fba725c
     });
 
     it('should load a profile from the db', () => {
@@ -112,11 +100,7 @@
     it('should reject if no profileIds are given', () => {
       return should(profileRepository.loadProfiles())
         .be.rejectedWith(BadRequestError, {
-<<<<<<< HEAD
-          errorName: 'api.assert.missing_argument',
-=======
           id: 'api.assert.missing_argument',
->>>>>>> 5fba725c
           message: 'Missing argument "profileIds".'
         });
     });
@@ -124,11 +108,7 @@
     it('should reject if profileIds is not an array of strings', () => {
       return should(profileRepository.loadProfiles(['a string', {foo: 'bar'}]))
         .be.rejectedWith(BadRequestError, {
-<<<<<<< HEAD
-          errorName: 'api.assert.invalid_type',
-=======
           id: 'api.assert.invalid_type',
->>>>>>> 5fba725c
           message: 'Wrong type for argument "profileIds" (expected: string[])'
         });
     });
@@ -227,11 +207,7 @@
           {roleId: 'notExistingRole'}
         ]
       }))
-<<<<<<< HEAD
-        .be.rejectedWith(InternalError, { errorName: 'security.profile.cannot_hydrate' });
-=======
         .be.rejectedWith(InternalError, { id: 'security.profile.cannot_hydrate' });
->>>>>>> 5fba725c
     });
 
     it('should set role default when none is given', () => {
@@ -279,11 +255,7 @@
         })
         .catch(e => {
           should(e).be.an.instanceOf(PreconditionError, {
-<<<<<<< HEAD
-            errorName: 'security.profile.in_use'
-=======
             id: 'security.profile.in_use'
->>>>>>> 5fba725c
           });
           should(kuzzle.emit).not.be.called();
           done();
@@ -440,11 +412,7 @@
         })
         .catch(e => {
           should(e).be.an.instanceOf(BadRequestError).and.match({
-<<<<<<< HEAD
-            errorName: 'api.assert.missing_argument',
-=======
             id: 'api.assert.missing_argument',
->>>>>>> 5fba725c
             message: 'Missing argument "profileId".'
           });
           should(kuzzle.emit).not.be.called();
@@ -464,11 +432,7 @@
 
       return should(profileRepository.validateAndSaveProfile(invalidProfile))
         .be.rejectedWith(InternalError, {
-<<<<<<< HEAD
-          errorName: 'security.profile.cannot_hydrate'
-=======
           id: 'security.profile.cannot_hydrate'
->>>>>>> 5fba725c
         });
     });
 
@@ -478,12 +442,8 @@
 
       return profileRepository.validateAndSaveProfile(testProfile)
         .then((result) => {
-<<<<<<< HEAD
-          should(result).be.exactly(testProfile);
-=======
           should(result)
             .be.exactly(testProfile);
->>>>>>> 5fba725c
           should(profileRepository.profiles).have.value('foo', testProfile);
           should(kuzzle.emit)
             .be.calledOnce()
@@ -501,11 +461,7 @@
 
       return should(profileRepository.validateAndSaveProfile(profile))
         .be.rejectedWith(BadRequestError, {
-<<<<<<< HEAD
-          errorName: 'security.profile.missing_anonymous_role'
-=======
           id: 'security.profile.missing_anonymous_role'
->>>>>>> 5fba725c
         });
     });
 
