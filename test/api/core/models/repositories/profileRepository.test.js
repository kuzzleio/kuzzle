--- conflicted
+++ resolved
@@ -42,11 +42,7 @@
     it('should reject if no profileid is given', () => {
       return should(profileRepository.load())
         .be.rejectedWith(BadRequestError, {
-<<<<<<< HEAD
           id: 'api.assert.missing_argument',
-=======
-          errorName: 'api.assert.missing_argument',
->>>>>>> b08d844b
           message: 'Missing argument "profileId".'
         });
     });
@@ -54,11 +50,7 @@
     it('should reject if the profile id is not a string', () => {
       return should(profileRepository.load({}))
         .be.rejectedWith(BadRequestError, {
-<<<<<<< HEAD
           id: 'api.assert.invalid_type',
-=======
-          errorName: 'api.assert.invalid_type',
->>>>>>> b08d844b
           message: 'Wrong type for argument "profileId" (expected: string)'
         });
     });
@@ -77,11 +69,7 @@
       profileRepository.indexStorage.get.rejects(new NotFoundError('Not found'));
 
       return should(profileRepository.load('idontexist'))
-<<<<<<< HEAD
         .rejectedWith(NotFoundError, { id: 'security.profile.not_found' });
-=======
-        .rejectedWith(NotFoundError, { errorName: 'security.profile.not_found' });
->>>>>>> b08d844b
     });
 
     it('should load a profile from the db', () => {
@@ -112,11 +100,7 @@
     it('should reject if no profileIds are given', () => {
       return should(profileRepository.loadProfiles())
         .be.rejectedWith(BadRequestError, {
-<<<<<<< HEAD
           id: 'api.assert.missing_argument',
-=======
-          errorName: 'api.assert.missing_argument',
->>>>>>> b08d844b
           message: 'Missing argument "profileIds".'
         });
     });
@@ -124,11 +108,7 @@
     it('should reject if profileIds is not an array of strings', () => {
       return should(profileRepository.loadProfiles(['a string', {foo: 'bar'}]))
         .be.rejectedWith(BadRequestError, {
-<<<<<<< HEAD
           id: 'api.assert.invalid_type',
-=======
-          errorName: 'api.assert.invalid_type',
->>>>>>> b08d844b
           message: 'Wrong type for argument "profileIds" (expected: string[])'
         });
     });
@@ -227,11 +207,7 @@
           {roleId: 'notExistingRole'}
         ]
       }))
-<<<<<<< HEAD
         .be.rejectedWith(InternalError, { id: 'security.profile.cannot_hydrate' });
-=======
-        .be.rejectedWith(InternalError, { errorName: 'security.profile.cannot_hydrate' });
->>>>>>> b08d844b
     });
 
     it('should set role default when none is given', () => {
@@ -279,11 +255,7 @@
         })
         .catch(e => {
           should(e).be.an.instanceOf(PreconditionError, {
-<<<<<<< HEAD
             id: 'security.profile.in_use'
-=======
-            errorName: 'security.profile.in_use'
->>>>>>> b08d844b
           });
           should(kuzzle.emit).not.be.called();
           done();
@@ -440,11 +412,7 @@
         })
         .catch(e => {
           should(e).be.an.instanceOf(BadRequestError).and.match({
-<<<<<<< HEAD
             id: 'api.assert.missing_argument',
-=======
-            errorName: 'api.assert.missing_argument',
->>>>>>> b08d844b
             message: 'Missing argument "profileId".'
           });
           should(kuzzle.emit).not.be.called();
@@ -464,11 +432,7 @@
 
       return should(profileRepository.validateAndSaveProfile(invalidProfile))
         .be.rejectedWith(InternalError, {
-<<<<<<< HEAD
           id: 'security.profile.cannot_hydrate'
-=======
-          errorName: 'security.profile.cannot_hydrate'
->>>>>>> b08d844b
         });
     });
 
@@ -478,7 +442,8 @@
 
       return profileRepository.validateAndSaveProfile(testProfile)
         .then((result) => {
-          should(result).be.exactly(testProfile);
+          should(result)
+            .be.exactly(testProfile);
           should(profileRepository.profiles).have.value('foo', testProfile);
           should(kuzzle.emit)
             .be.calledOnce()
@@ -496,11 +461,7 @@
 
       return should(profileRepository.validateAndSaveProfile(profile))
         .be.rejectedWith(BadRequestError, {
-<<<<<<< HEAD
           id: 'security.profile.missing_anonymous_role'
-=======
-          errorName: 'security.profile.missing_anonymous_role'
->>>>>>> b08d844b
         });
     });
 
