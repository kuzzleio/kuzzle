var
  should = require('should'),
  winston = require('winston'),
  RequestObject = require.main.require('lib/api/core/models/requestObject'),
  params = require('rc')('kuzzle'),
<<<<<<< HEAD
  Kuzzle = require.main.require('lib/api/Kuzzle'),
  Profile = require.main.require('lib/api/core/models/security/profile'),
  Role = require.main.require('lib/api/core/models/security/role');

=======
  Kuzzle = require('../../../../lib/api/Kuzzle'),
  ForbiddenError = require.main.require('lib/api/core/errors/forbiddenError');
>>>>>>> d1eb507e

require('should-promised');

describe('Test: hotelClerk.addSubscription', function () {
  var
    kuzzle,
    roomId,
    connection = {id: 'connectionid'},
<<<<<<< HEAD
    context = {
      connection: connection,
      user: null
    },
    roomName = 'roomName',
=======
>>>>>>> d1eb507e
    collection = 'user',
    filter = {
      term: {
        firstName: 'Ada'
      }
    };

  beforeEach(function (done) {
    require.cache = {};
    kuzzle = new Kuzzle();
    kuzzle.log = new (winston.Logger)({transports: [new (winston.transports.Console)({level: 'silent'})]});
    kuzzle.removeAllListeners();

    return kuzzle.start(params, {dummy: true})
      .then(function () {
        kuzzle.repositories.role.roles.guest = new Role();
        return kuzzle.repositories.role.hydrate(kuzzle.repositories.role.roles.guest, params.userRoles.guest);
      })
      .then(function () {
        kuzzle.repositories.profile.profiles.anonymous = new Profile();
        return kuzzle.repositories.profile.hydrate(kuzzle.repositories.profile.profiles.anonymous, params.userProfiles.anonymous);
      })
      .then(function () {
        return kuzzle.repositories.user.anonymous();
      })
      .then(function (user) {
        context.user = user;
        done();
      });
  });

  it('should have object filtersTree, customers and rooms empty', function () {
    should(kuzzle.dsl.filtersTree).be.an.Object();
    should(kuzzle.dsl.filtersTree).be.empty();

    should(kuzzle.hotelClerk.rooms).be.an.Object();
    should(kuzzle.hotelClerk.rooms).be.empty();

    should(kuzzle.hotelClerk.customers).be.an.Object();
    should(kuzzle.hotelClerk.customers).be.empty();
  });

  it('should have the new room and customer', function () {
    var requestObject = new RequestObject({
      controller: 'subscribe',
      action: 'on',
      collection: collection,
      body: filter
    });

    return kuzzle.hotelClerk.addSubscription(requestObject, context)
      .then(function (realTimeResponseObject) {
        should(kuzzle.dsl.filtersTree).be.an.Object();
        should(kuzzle.dsl.filtersTree).not.be.empty();

        should(kuzzle.hotelClerk.rooms).be.an.Object();
        should(kuzzle.hotelClerk.rooms).not.be.empty();

        should(kuzzle.hotelClerk.customers).be.an.Object();
        should(kuzzle.hotelClerk.customers).not.be.empty();

        should(realTimeResponseObject).be.an.Object();
        should(realTimeResponseObject.roomId).be.a.String();
        should(kuzzle.hotelClerk.rooms[realTimeResponseObject.roomId]).be.an.Object();
        should(kuzzle.hotelClerk.rooms[realTimeResponseObject.roomId]).not.be.empty();

        roomId = kuzzle.hotelClerk.rooms[realTimeResponseObject.roomId].id;

        should(kuzzle.hotelClerk.customers[connection.id]).be.an.Object();
        should(kuzzle.hotelClerk.customers[connection.id]).not.be.empty();
        should(kuzzle.hotelClerk.customers[connection.id]).match([roomId]);
      });
  });

  it('should call a function join when the type is websocket', function () {
    var
      joinedRooms = [],
      requestObject = new RequestObject({
        controller: 'subscribe',
        collection: collection,
        body: filter
      });

    // mockup internal function kuzzle called when type is websocket
    connection.type = 'websocket';
    kuzzle.io = {
      sockets: {
        connected: {
          connectionid: {
            join: function (roomId) {
              joinedRooms.push(roomId);
            }
          }
        }
      }
    };
    kuzzle.notifier = {notify: function () {}};

    return kuzzle.hotelClerk.addSubscription(requestObject, context)
      .then(function () {
        should(joinedRooms).containEql(roomId);
        delete connection.type;
      });
  });

  it('should return an error when the user has already subscribed to the filter', function () {
    var requestObject = new RequestObject({
      controller: 'subscribe',
      collection: collection,
      body: filter
    });

    return kuzzle.hotelClerk.addSubscription(requestObject, context)
      .then(function () {
        return should(kuzzle.hotelClerk.addSubscription(requestObject, context)).be.rejected();
      });
  });

  it('should reject an error when a filter is unknown', function () {
    var
      pAddSubscription,
      requestObject = new RequestObject({
        controller: 'subscribe',
        action: 'on',
        collection: collection,
        body: {badterm : {firstName: 'Ada'}}
      });

    pAddSubscription = kuzzle.hotelClerk.addSubscription(requestObject, context);
    return should(pAddSubscription).be.rejected();
  });

  it('should return the same room ID if the same filters are used', function () {
    var
      requestObject1 = new RequestObject({
        controller: 'subscribe',
        collection: collection,
        body: {
          term: {
            firstName: 'Ada'
          },
          exists: {
            field: 'lastName'
          }
        }
      }),
      requestObject2 = new RequestObject({
        controller: 'subscribe',
        collection: collection,
        body: {
          exists: {
            field: 'lastName'
          },
          term: {
            firstName: 'Ada'
          }
        }
      });

    return kuzzle.hotelClerk.addSubscription(requestObject1, connection)
      .then(() => {
        return should(kuzzle.hotelClerk.addSubscription(requestObject2, connection)).be.rejectedWith(ForbiddenError);
      });
  });

  it('should allow subscribing with an empty filter', function () {
    var
      requestObject = new RequestObject({
        controller: 'subscribe',
        collection: collection,
        //body: {}
      });

<<<<<<< HEAD
    return should(kuzzle.hotelClerk.addSubscription(requestObject, context)).be.fulfilled();
=======
    delete requestObject.data.body;
    return should(kuzzle.hotelClerk.addSubscription(requestObject, connection)).be.fulfilled();
>>>>>>> d1eb507e
  });
});<|MERGE_RESOLUTION|>--- conflicted
+++ resolved
@@ -3,15 +3,11 @@
   winston = require('winston'),
   RequestObject = require.main.require('lib/api/core/models/requestObject'),
   params = require('rc')('kuzzle'),
-<<<<<<< HEAD
   Kuzzle = require.main.require('lib/api/Kuzzle'),
+  ForbiddenError = require.main.require('lib/api/core/errors/forbiddenError'),
   Profile = require.main.require('lib/api/core/models/security/profile'),
   Role = require.main.require('lib/api/core/models/security/role');
 
-=======
-  Kuzzle = require('../../../../lib/api/Kuzzle'),
-  ForbiddenError = require.main.require('lib/api/core/errors/forbiddenError');
->>>>>>> d1eb507e
 
 require('should-promised');
 
@@ -20,14 +16,11 @@
     kuzzle,
     roomId,
     connection = {id: 'connectionid'},
-<<<<<<< HEAD
     context = {
       connection: connection,
       user: null
     },
     roomName = 'roomName',
-=======
->>>>>>> d1eb507e
     collection = 'user',
     filter = {
       term: {
@@ -74,6 +67,7 @@
     var requestObject = new RequestObject({
       controller: 'subscribe',
       action: 'on',
+      requestId: roomName,
       collection: collection,
       body: filter
     });
@@ -164,7 +158,7 @@
     var
       requestObject1 = new RequestObject({
         controller: 'subscribe',
-        collection: collection,
+      collection: collection,
         body: {
           term: {
             firstName: 'Ada'
@@ -185,11 +179,11 @@
             firstName: 'Ada'
           }
         }
-      });
-
-    return kuzzle.hotelClerk.addSubscription(requestObject1, connection)
+    });
+
+    return kuzzle.hotelClerk.addSubscription(requestObject1, context)
       .then(() => {
-        return should(kuzzle.hotelClerk.addSubscription(requestObject2, connection)).be.rejectedWith(ForbiddenError);
+        return should(kuzzle.hotelClerk.addSubscription(requestObject2, context)).be.rejectedWith(ForbiddenError);
       });
   });
 
@@ -201,11 +195,7 @@
         //body: {}
       });
 
-<<<<<<< HEAD
+    delete requestObject.data.body;
     return should(kuzzle.hotelClerk.addSubscription(requestObject, context)).be.fulfilled();
-=======
-    delete requestObject.data.body;
-    return should(kuzzle.hotelClerk.addSubscription(requestObject, connection)).be.fulfilled();
->>>>>>> d1eb507e
   });
 });