var
  should = require('should'),
  winston = require('winston'),
  RequestObject = require.main.require('lib/api/core/models/requestObject'),
  params = require('rc')('kuzzle'),
  Kuzzle = require.main.require('lib/api/Kuzzle'),
  Profile = require.main.require('lib/api/core/models/security/profile'),
  Role = require.main.require('lib/api/core/models/security/role'),
  BadRequestError = require.main.require('lib/api/core/errors/badRequestError'),
  NotFoundError = require.main.require('lib/api/core/errors/notFoundError');


require('should-promised');

describe('Test: hotelClerk.countSubscription', function () {
  var
    anonymousUser,
    kuzzle;

  before(function (done) {
    kuzzle = new Kuzzle();
    kuzzle.log = new (winston.Logger)({transports: [new (winston.transports.Console)({level: 'silent'})]});
    return kuzzle.start(params, {dummy: true})
      .then(function () {
        kuzzle.repositories.role.roles.guest = new Role();
        return kuzzle.repositories.role.hydrate(kuzzle.repositories.role.roles.guest, params.userRoles.guest);
      })
      .then(function () {
        kuzzle.repositories.profile.profiles.anonymous = new Profile();
        return kuzzle.repositories.profile.hydrate(kuzzle.repositories.profile.profiles.anonymous, params.userProfiles.anonymous);
      })
      .then(function () {
        return kuzzle.repositories.user.anonymous();
      })
      .then(function (user) {
        anonymousUser = user;
        done();
      });
  });

  it('should reject the request if no room ID has been provided', function () {
    var requestObject = new RequestObject({
      body: {}
    });

    return should(kuzzle.hotelClerk.countSubscription(requestObject)).be.rejectedWith(BadRequestError, { message: 'The room Id is mandatory to count subscriptions' });
  });

  it('should reject the request if the provided room ID is unknown to Kuzzle', function () {
    var requestObject = new RequestObject({
      body: { roomId: 'foobar' }
    });

    return should(kuzzle.hotelClerk.countSubscription(requestObject)).be.rejectedWith(NotFoundError, { message: 'The room Id foobar does not exist' });
  });

  it('should return the right subscriptions count when handling a correct request', function () {
    var
      aContext,
      anotherContext,
      subscribeRequest = new RequestObject({
          controller: 'subscribe',
          action: 'on',
          requestId: 'foo',
          collection: 'bar',
          body: { term: { foo: 'bar' } }
        }),
      countRequest = new RequestObject({ body: {}});

    aContext = {
      connection: {id: 'a connection'},
      user: anonymousUser
    };
    anotherContext = {
      connection: {id: 'another connection'},
      user: anonymousUser
    };

    return kuzzle.hotelClerk.addSubscription(subscribeRequest, aContext)
      .then(function (createdRoom) {
        countRequest.data.body.roomId = createdRoom.roomId;
        return kuzzle.hotelClerk.addSubscription(subscribeRequest, anotherContext);
      })
      .then(function () {
        return kuzzle.hotelClerk.countSubscription(countRequest);
      })
      .then(function (response) {
        should(response.roomId).be.exactly(countRequest.data.body.roomId);
        should(response.count).be.exactly(2);
<<<<<<< HEAD
        return kuzzle.hotelClerk.removeSubscription(subscribeRequest, aContext);
=======
        return kuzzle.hotelClerk.removeSubscription(countRequest, { id: 'a connection'});
>>>>>>> d1eb507e
      })
      .then(function () {
        return kuzzle.hotelClerk.countSubscription(countRequest);
      })
      .then(function (response) {
        should(response.roomId).be.exactly(countRequest.data.body.roomId);
        should(response.count).be.exactly(1);
      });
  });
});<|MERGE_RESOLUTION|>--- conflicted
+++ resolved
@@ -8,7 +8,6 @@
   Role = require.main.require('lib/api/core/models/security/role'),
   BadRequestError = require.main.require('lib/api/core/errors/badRequestError'),
   NotFoundError = require.main.require('lib/api/core/errors/notFoundError');
-
 
 require('should-promised');
 
@@ -87,11 +86,7 @@
       .then(function (response) {
         should(response.roomId).be.exactly(countRequest.data.body.roomId);
         should(response.count).be.exactly(2);
-<<<<<<< HEAD
-        return kuzzle.hotelClerk.removeSubscription(subscribeRequest, aContext);
-=======
-        return kuzzle.hotelClerk.removeSubscription(countRequest, { id: 'a connection'});
->>>>>>> d1eb507e
+        return kuzzle.hotelClerk.removeSubscription(countRequest, aContext);
       })
       .then(function () {
         return kuzzle.hotelClerk.countSubscription(countRequest);
