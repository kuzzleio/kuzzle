--- conflicted
+++ resolved
@@ -466,13 +466,6 @@
         delete: sinon.stub()
       };
 
-<<<<<<< HEAD
-      processMock = Object.assign(process, {
-        exit: sinon.stub()
-      });
-
-=======
->>>>>>> 6f9afb5b
       mockrequire('pm2', pm2Mock);
       mockrequire.reRequire('../../../lib/api/core/janitor');
       Janitor = rewire('../../../lib/api/core/janitor');
