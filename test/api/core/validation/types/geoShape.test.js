const
  PreconditionError = require('kuzzle-common-objects').errors.PreconditionError,
  rewire = require('rewire'),
  mockrequire = require('mock-require'),
  BaseType = require('../../../../../lib/api/core/validation/baseType'),
  should = require('should'),
  sinon = require('sinon');

describe('Test: validation/types/geoShape', () => {
  let
    geoShapeType,
    GeoShapeType,
    convertDistanceStub = sinon.stub(),
    isPoint,
    isPolygonPart,
    isLine,
    isPolygon,
    isEnvelope,
    isPointEqual,
    checkStructure,
    recursiveShapeValidation;

  before(() => {
    mockrequire('koncorde', {convertDistance: convertDistanceStub});
    mockrequire.reRequire('koncorde');
    GeoShapeType = rewire('../../../../../lib/api/core/validation/types/geoShape');

    isPoint = GeoShapeType.__get__('isPoint');
    isPolygonPart = GeoShapeType.__get__('isPolygonPart');
    isLine = GeoShapeType.__get__('isLine');
    isPolygon = GeoShapeType.__get__('isPolygon');
    isEnvelope = GeoShapeType.__get__('isEnvelope');
    isPointEqual = GeoShapeType.__get__('isPointEqual');
  });

  after(() => {
    mockrequire.stopAll();
  });

  beforeEach(() => {
    sinon.resetHistory();
    convertDistanceStub.returns(1234);
    GeoShapeType.__set__('isPoint', isPoint);
    GeoShapeType.__set__('isLine', isLine);
    GeoShapeType.__set__('isPolygon', isPolygon);
    GeoShapeType.__set__('isPolygonPart', isPolygonPart);
    GeoShapeType.__set__('isEnvelope', isEnvelope);
    GeoShapeType.__set__('isPointEqual', isPointEqual);

    geoShapeType = new GeoShapeType();
    checkStructure = geoShapeType.checkStructure;
    recursiveShapeValidation = geoShapeType.recursiveShapeValidation;
  });

  it('should inherit the BaseType class', () => {
    should(geoShapeType).be.instanceOf(BaseType);
  });

  it('should construct properly', () => {
    should(typeof geoShapeType.typeName).be.eql('string');
    should(typeof geoShapeType.allowChildren).be.eql('boolean');
    should(Array.isArray(geoShapeType.allowedTypeOptions)).be.true();
    should(geoShapeType.typeName).be.eql('geo_shape');
    should(geoShapeType.allowChildren).be.false();
  });

  describe('#validate', () => {
    afterEach(() => {
      geoShapeType.recursiveShapeValidation = recursiveShapeValidation;
    });

    it('should call recursiveShapeValidation', () => {
      const recursiveShapeValidationStub = sinon.stub();
      geoShapeType.recursiveShapeValidation = recursiveShapeValidationStub;

      geoShapeType.validate({shapeTypes: ['shape']});

      should (recursiveShapeValidationStub.callCount).be.eql(1);
      should (recursiveShapeValidationStub.args[0][0]).be.deepEqual(['shape']);
    });
  });

  describe('#recursiveShapeValidation', () => {
    const checkStructureStub = sinon.stub();

    before(() => {
      GeoShapeType.__set__('convertDistance', convertDistanceStub);
    });

    beforeEach(() => {
      geoShapeType.checkStructure = checkStructureStub;
    });

    afterEach(() => {
      geoShapeType.checkStructure = checkStructure;
    });

    it('should return false if structure is not valid', () => {
      const
        errorMessages = [],
        allowedShapes = ['allowed'],
        shape = {
          type: 'not_allowed',
          coordinates: ['some coordinates']
        };

      checkStructureStub.returns(false);

      should(geoShapeType.recursiveShapeValidation(allowedShapes, shape, errorMessages)).be.false();
      should(errorMessages).be.deepEqual([]);
    });

    it('should return true if point is valid', () => {
      const
        isPointStub = sinon.stub().returns(true),
        allowedShapes = ['point'],
        shape = {
          type: 'point',
          coordinates: ['some coordinates']
        };

      checkStructureStub.returns(true);
      GeoShapeType.__set__('isPoint', isPointStub);

      should(geoShapeType.recursiveShapeValidation(allowedShapes, shape, [])).be.true();
      should(isPointStub.callCount).be.eql(1);
    });

    it('should return true if linestring is valid', () => {
      const
        isLineStub = sinon.stub().returns(true),
        allowedShapes = ['linestring'],
        shape = {
          type: 'linestring',
          coordinates: ['some coordinates']
        };

      checkStructureStub.returns(true);
      GeoShapeType.__set__('isLine', isLineStub);

      should(geoShapeType.recursiveShapeValidation(allowedShapes, shape, [])).be.true();
      should(isLineStub.callCount).be.eql(1);
    });

    it('should return true if polygon is valid', () => {
      const
        isPolygonStub = sinon.stub().returns(true),
        allowedShapes = ['polygon'],
        shape = {
          type: 'polygon',
          coordinates: ['some coordinates']
        };

      checkStructureStub.returns(true);
      GeoShapeType.__set__('isPolygon', isPolygonStub);

      should(geoShapeType.recursiveShapeValidation(allowedShapes, shape, [])).be.true();
      should(isPolygonStub.callCount).be.eql(1);
    });

    it('should return true if geometrycollection is valid', () => {
      const
        isPointStub = sinon.stub().returns(true),
        allowedShapes = ['geometrycollection'],
        shape = {
          type: 'geometrycollection',
          geometries: [
            {
              type: 'point',
              coordinates: ['some coordinates']
            }
          ]
        };

      checkStructureStub.returns(true);
      GeoShapeType.__set__('isPoint', isPointStub);

      should(geoShapeType.recursiveShapeValidation(allowedShapes, shape, [])).be.true();
      should(isPointStub.callCount).be.eql(1);
    });

    it('should return true if envelope is valid', () => {
      const
        isEnvelopeStub = sinon.stub().returns(true),
        allowedShapes = ['envelope'],
        shape = {
          type: 'envelope',
          coordinates: ['some coordinates']
        };

      checkStructureStub.returns(true);
      GeoShapeType.__set__('isEnvelope', isEnvelopeStub);

      should(geoShapeType.recursiveShapeValidation(allowedShapes, shape, [])).be.true();
      should(isEnvelopeStub.callCount).be.eql(1);
    });

    it('should return true if circle is valid', () => {
      const
        isPointStub = sinon.stub().returns(true),
        allowedShapes = ['circle'],
        shape = {
          type: 'circle',
          coordinates: ['some coordinates'],
          radius: '10m'
        };

      checkStructureStub.returns(true);
      convertDistanceStub.returns(10);
      GeoShapeType.__set__('isPoint', isPointStub);

      should(geoShapeType.recursiveShapeValidation(allowedShapes, shape, [])).be.true();
      should(isPointStub.callCount).be.eql(1);
    });

    it('should return true if circle is valid', () => {
      const
        isPointStub = sinon.stub().returns(true),
        allowedShapes = ['circle'],
        shape = {
          type: 'circle',
          coordinates: ['some coordinates'],
          radius: 10
        };

      checkStructureStub.returns(true);
      GeoShapeType.__set__('isPoint', isPointStub);

      should(geoShapeType.recursiveShapeValidation(allowedShapes, shape, [])).be.true();
      should(isPointStub.callCount).be.eql(1);
    });

    it('should return true if all points of a multipoint is valid', () => {
      const
        isPointStub = sinon.stub().returns(true),
        allowedShapes = ['multipoint'],
        shape = {
          type: 'multipoint',
          coordinates: ['some coordinates', 'some other coordinates']
        };

      checkStructureStub.returns(true);
      GeoShapeType.__set__('isPoint', isPointStub);

      should(geoShapeType.recursiveShapeValidation(allowedShapes, shape, [])).be.true();
      should(isPointStub.callCount).be.eql(2);
    });

    it('should return false if one point of a multipoint is not valid', () => {
      const
        isPointStub = sinon.stub().returns(false),
        allowedShapes = ['multipoint'],
        shape = {
          type: 'multipoint',
          coordinates: ['some coordinates', 'some other coordinates']
        };

      checkStructureStub.returns(true);
      GeoShapeType.__set__('isPoint', isPointStub);

      should(geoShapeType.recursiveShapeValidation(allowedShapes, shape, [])).be.false();
      should(isPointStub.callCount).be.eql(1);
    });

    it('should return false if polygon has a bad "orientation" value', () => {
      const
        isPolygonStub = sinon.stub().returns(true),
        errorMessages = [],
        allowedShapes = ['polygon'],
        shape = {
          type: 'polygon',
          coordinates: ['some coordinates'],
          orientation: 'bad orentation'
        };

      checkStructureStub.returns(true);
      GeoShapeType.__set__('isPolygon', isPolygonStub);

      should(geoShapeType.recursiveShapeValidation(allowedShapes, shape, errorMessages)).be.false();
      should(isPolygonStub.callCount).be.eql(1);
      should(errorMessages).be.deepEqual(['The orientation property has not a valid value.']);
    });

    it('should return false if geometrycollection is not valid', () => {
      const
        errorMessages = [],
        isPointStub = sinon.stub().returns(false),
        allowedShapes = ['geometrycollection'],
        shape = {
          type: 'geometrycollection',
          geometries: [
            {
              type: 'point',
              coordinates: ['some coordinates']
            }
          ]
        };

      checkStructureStub.returns(true);
      GeoShapeType.__set__('isPoint', isPointStub);

      should(geoShapeType.recursiveShapeValidation(allowedShapes, shape, errorMessages)).be.false();
      should(isPointStub.callCount).be.eql(1);
      should(errorMessages).be.deepEqual(['The shape type "point" has bad coordinates.']);
    });

    it('should return false if the radius of circle is not valid', () => {
      const
        errorMessages = [],
        isPointStub = sinon.stub().returns(true),
        allowedShapes = ['circle'],
        shape = {
          type: 'circle',
          coordinates: ['some coordinates'],
          radius: {not: 'valid'}
        };

      checkStructureStub.returns(true);
      GeoShapeType.__set__('isPoint', isPointStub);

      should(geoShapeType.recursiveShapeValidation(allowedShapes, shape, errorMessages)).be.false();
      should(isPointStub.callCount).be.eql(1);
      should(errorMessages).be.deepEqual(['The radius property has not a valid format.']);
    });

    it('should return false if the radius of circle is not valid', () => {
      const
        errorMessages = [],
        isPointStub = sinon.stub().returns(true),
        allowedShapes = ['circle'],
        shape = {
          type: 'circle',
          coordinates: ['some coordinates'],
          radius: '10m'
        };

      checkStructureStub.returns(true);
      convertDistanceStub.throws({message: 'an error'});
      GeoShapeType.__set__('isPoint', isPointStub);

      should(geoShapeType.recursiveShapeValidation(allowedShapes, shape, errorMessages)).be.false();
      should(isPointStub.callCount).be.eql(1);
      should(errorMessages).be.deepEqual(['The radius property has not a valid format.']);
    });

    it('should return false if the radius of circle is not valid', () => {
      const
        errorMessages = [],
        isPointStub = sinon.stub().returns(true),
        allowedShapes = ['circle'],
        shape = {
          type: 'circle',
          coordinates: ['some coordinates'],
          radius: '10m'
        };

      checkStructureStub.returns(true);
      convertDistanceStub.returns('a string');
      GeoShapeType.__set__('isPoint', isPointStub);

      should(geoShapeType.recursiveShapeValidation(allowedShapes, shape, errorMessages)).be.false();
      should(isPointStub.callCount).be.eql(1);
      should(errorMessages).be.deepEqual(['The radius property has not a valid format.']);
    });
  });

  describe('#checkStructure', () => {
    it('should return true if structure is valid', () => {
      const
        allowedShapes = ['allowed'],
        shape = {
          type: 'allowed',
          coordinates: ['some coordinates']
        };

      should(geoShapeType.checkStructure(allowedShapes, shape, [])).be.true();
    });

    it('should return false has no defined type', () => {
      const
        errorMessages = [],
        allowedShapes = ['allowed'],
        shape = {
          coordinates: ['some coordinates']
        };

      should(geoShapeType.checkStructure(allowedShapes, shape, errorMessages)).be.false();
      should(errorMessages).be.deepEqual(['The shape object has no type defined.']);
    });

    it('should return false if the argument has not allowed properties', () => {
      const
        errorMessages = [],
        allowedShapes = ['allowed'],
        shape = {
          type: 'allowed',
          invalid: 'property',
          coordinates: ['some coordinates']
        };

      should(geoShapeType.checkStructure(allowedShapes, shape, errorMessages)).be.false();
      should(errorMessages).be.deepEqual(['The shape object has a not allowed property.']);
    });

    it('should return false if the type is not allowed', () => {
      const
        errorMessages = [],
        allowedShapes = ['allowed'],
        shape = {
          type: 'not_allowed',
          coordinates: ['some coordinates']
        };

      should(geoShapeType.checkStructure(allowedShapes, shape, errorMessages)).be.false();
      should(errorMessages).be.deepEqual(['The provided shape type is not allowed.']);
    });

    it('should return false if geometrycollection provides coordinates', () => {
      const
        errorMessages = [],
        allowedShapes = ['geometrycollection'],
        shape = {
          type: 'geometrycollection',
          coordinates: ['some coordinates'],
          geometries: ['some coordinates']
        };

      should(geoShapeType.checkStructure(allowedShapes, shape, errorMessages)).be.false();
      should(errorMessages).be.deepEqual(['The coordinates property must not be provided for the "geometrycollection" shape type.']);
    });

    it('should return false if "coordinates" property not valid', () => {
      const
        errorMessages = [],
        allowedShapes = ['allowed'],
        shape = {
          type: 'allowed',
          coordinates: 'not coordinates'
        };

      should(geoShapeType.checkStructure(allowedShapes, shape, errorMessages)).be.false();
      should(errorMessages).be.deepEqual(['The coordinates property must be provided for the "allowed" shape type.']);
    });

    it('should return false if a circle shape does not define a radius', () => {
      const
        errorMessages = [],
        allowedShapes = ['circle'],
        shape = {
          type: 'circle',
          coordinates: ['some coordinates']
        };

      should(geoShapeType.checkStructure(allowedShapes, shape, errorMessages)).be.false();
      should(errorMessages).be.deepEqual(['The radius property is mandatory for the "circle" shape type.']);
    });

    it('should return false if "radius" property is defined without beeing in a circle context', () => {
      const
        errorMessages = [],
        allowedShapes = ['allowed'],
        shape = {
          type: 'allowed',
          coordinates: ['some coordinates'],
          radius: 'some radius'
        };

      should(geoShapeType.checkStructure(allowedShapes, shape, errorMessages)).be.false();
      should(errorMessages).be.deepEqual([`The radius property must not be provided for the "${shape.type}" shape type.`]);
    });

    it('should return false if "orientation" property is defined without beeing in a polygon context', () => {
      const
        errorMessages = [],
        allowedShapes = ['allowed'],
        shape = {
          type: 'allowed',
          coordinates: ['some coordinates'],
          orientation: 'some orientation'
        };

      should(geoShapeType.checkStructure(allowedShapes, shape, errorMessages)).be.false();
      should(errorMessages).be.deepEqual([`The orientation property must not be provided for the "${shape.type}" shape type.`]);
    });

    it('should return false if "geometries" property is defined without beeing in a geometrycollection context', () => {
      const
        errorMessages = [],
        allowedShapes = ['allowed'],
        shape = {
          type: 'allowed',
          coordinates: ['some coordinates'],
          geometries: 'some geometries'
        };

      should(geoShapeType.checkStructure(allowedShapes, shape, errorMessages)).be.false();
      should(errorMessages).be.deepEqual([`The geometries property must not be provided for the "${shape.type}" shape type.`]);
    });

    it('should return false if "geometries" property is not defined properly within a geometrycollection context', () => {
      const
        errorMessages = [],
        allowedShapes = ['geometrycollection'],
        shape = {
          type: 'geometrycollection',
          geometries: 'not an array'
        };

      should(geoShapeType.checkStructure(allowedShapes, shape, errorMessages)).be.false();
      should(errorMessages).be.deepEqual(['The geometries property must be provided for the "geometrycollection" shape type.']);
    });
  });

  describe('#validateFieldSpecification', () => {
    it('should set the typeOptions to all shapes if shapeTypes is not defined', () => {
      const
        expectedTypeOptions = {
          shapeTypes: [
            'point', 'linestring', 'polygon', 'multipoint', 'multilinestring',
            'multipolygon', 'geometrycollection', 'envelope', 'circle'
          ]
        };

      should(geoShapeType.validateFieldSpecification({})).be.deepEqual(expectedTypeOptions);
    });

    it('should return the typeOptions if shapeTypes is provided and valid', () => {
      const typeOptions = {shapeTypes: ['point', 'linestring']};
      should(geoShapeType.validateFieldSpecification(typeOptions)).be.deepEqual(typeOptions);
    });

    it('should throw if a shape type is not recognized', () => {
      should(() => geoShapeType.validateFieldSpecification({shapeTypes: ['circle', 'multipolygon', 'invalid']}))
<<<<<<< HEAD
        .throw(PreconditionError, { errorName: 'validation.types.invalid_geoshape' });

      should(() => geoShapeType.validateFieldSpecification({shapeTypes: ['invalid', 'circle', 'foo', 'multipolygon', 'bar']}))
        .throw(PreconditionError, { errorName: 'validation.types.invalid_geoshape' });
=======
        .throw(PreconditionError, { id: 'validation.types.invalid_geoshape' });

      should(() => geoShapeType.validateFieldSpecification({shapeTypes: ['invalid', 'circle', 'foo', 'multipolygon', 'bar']}))
        .throw(PreconditionError, { id: 'validation.types.invalid_geoshape' });
>>>>>>> 5fba725c
    });

    it('should throw if the provided shapeTypes list is empty or not an array', () => {
      [[], null, undefined, 'foo', 123].forEach(t => {
        should(() => geoShapeType.validateFieldSpecification({shapeTypes: t}))
<<<<<<< HEAD
          .throw(PreconditionError, { errorName: 'validation.assert.invalid_type' });
=======
          .throw(PreconditionError, { id: 'validation.assert.invalid_type' });
>>>>>>> 5fba725c
      });
    });
  });

  describe('#isPoint', () => {
    it('should return true if the argument is a point', () => {
      const point = [10, 20];

      should(GeoShapeType.__get__('isPoint')(point)).be.true();
    });

    it('should return false if the argument is not an array', () => {
      const point = 'not a point';

      should(GeoShapeType.__get__('isPoint')(point)).be.false();
    });

    it('should return false if the argument has not 2 elements', () => {
      const point = [10];

      should(GeoShapeType.__get__('isPoint')(point)).be.false();
    });

    it('should return false if the point is out of boundaries', () => {
      const point = [190, 20];

      should(GeoShapeType.__get__('isPoint')(point)).be.false();
    });

    it('should return false if the point is out of boundaries', () => {
      const point = [20, 100];

      should(GeoShapeType.__get__('isPoint')(point)).be.false();
    });
  });

  describe('#isPointEqual', () => {
    it('should return true if the points are equal', () => {
      const
        pointA = [10, 20],
        pointB = [10, 20];

      should(GeoShapeType.__get__('isPointEqual')(pointA, pointB)).be.true();
    });

    it('should return false if the points are not equal', () => {
      const
        pointA = [10, 20],
        pointB = [20, 30];

      should(GeoShapeType.__get__('isPointEqual')(pointA, pointB)).be.false();
    });
  });

  describe('#isLine', () => {
    const isPointStub = sinon.stub();

    afterEach(() => {
      isPointStub.resetHistory();
    });

    it('should return true if the argument has the expected format', () => {
      const line = ['one', 'two'];

      isPointStub.returns(true);
      GeoShapeType.__set__('isPoint', isPointStub);

      should(GeoShapeType.__get__('isLine')(line)).be.true();
      should(isPointStub.callCount).be.eql(2);
    });

    it('should return false if the argument has not at least 2 elements', () => {
      const line = ['one'];

      should(GeoShapeType.__get__('isLine')(line)).be.false();
    });

    it('should return false if one of the element is not a point', () => {
      const line = ['one', 'two'];

      isPointStub.returns(false);
      GeoShapeType.__set__('isPoint', isPointStub);

      should(GeoShapeType.__get__('isLine')(line)).be.false();
      should(isPointStub.callCount).be.eql(1);
    });
  });

  describe('#isPolygonPart', () => {
    const
      isLineStub = sinon.stub(),
      isPointEqualStub = sinon.stub();

    afterEach(() => {
      isLineStub.resetHistory();
      isPointEqualStub.resetHistory();
    });

    it('should return true if the argument has the expected format', () => {
      const polygonPart = ['one', 'two', 'three', 'four'];

      isLineStub.returns(true);
      isPointEqualStub.returns(true);
      GeoShapeType.__set__('isLine', isLineStub);
      GeoShapeType.__set__('isPointEqual', isPointEqualStub);

      should(GeoShapeType.__get__('isPolygonPart')(polygonPart)).be.true();
      should(isLineStub.callCount).be.eql(1);
      should(isPointEqualStub.callCount).be.eql(1);
    });

    it('should return false if the argument is not an array', () => {
      const polygonPart = 'not an array';

      should(GeoShapeType.__get__('isPolygonPart')(polygonPart)).be.false();
    });

    it('should return false if the argument is not a line', () => {
      const polygonPart = ['one', 'two', 'three', 'four'];

      isLineStub.returns(false);
      GeoShapeType.__set__('isLine', isLineStub);

      should(GeoShapeType.__get__('isPolygonPart')(polygonPart)).be.false();
      should(isLineStub.callCount).be.eql(1);
    });

    it('should return false if the argument has not its first and last point equal', () => {
      const polygonPart = ['one', 'two', 'three', 'four'];

      isLineStub.returns(true);
      isPointEqualStub.returns(false);
      GeoShapeType.__set__('isLine', isLineStub);
      GeoShapeType.__set__('isPointEqual', isPointEqualStub);

      should(GeoShapeType.__get__('isPolygonPart')(polygonPart)).be.false();
      should(isLineStub.callCount).be.eql(1);
      should(isPointEqualStub.callCount).be.eql(1);
    });

    it('should return false if the argument has not at least 4 elements', () => {
      const polygonPart = ['one', 'two', 'three'];

      should(GeoShapeType.__get__('isPolygonPart')(polygonPart)).be.false();
    });
  });

  describe('#isPolygon', () => {
    const isPolygonPartStub = sinon.stub();

    afterEach(() => {
      isPolygonPartStub.resetHistory();
    });

    it('should return true if the argument has the expected format', () => {
      const polygon = ['one', 'two', 'three'];

      isPolygonPartStub.returns(true);
      GeoShapeType.__set__('isPolygonPart', isPolygonPartStub);

      should(GeoShapeType.__get__('isPolygon')(polygon)).be.true();
      should(isPolygonPartStub.callCount).be.eql(3);
    });

    it('should return false if one of the element is not a polygon part', () => {
      const polygon = ['one', 'two', 'three'];

      isPolygonPartStub.returns(false);
      GeoShapeType.__set__('isPolygonPart', isPolygonPartStub);

      should(GeoShapeType.__get__('isPolygon')(polygon)).be.false();
      should(isPolygonPartStub.callCount).be.eql(1);
    });

    it('should return false if the argument is not an array', () => {
      const polygon = 'not an array';

      GeoShapeType.__set__('isPolygonPart', isPolygonPartStub);

      should(GeoShapeType.__get__('isPolygon')(polygon)).be.false();
      should(isPolygonPartStub.callCount).be.eql(0);
    });
  });

  describe('#isEnvelope', () => {
    const isPointStub = sinon.stub();

    afterEach(() => {
      isPointStub.resetHistory();
    });

    it('should return true if the argument has the expected format', () => {
      const envelope = ['one', 'two'];

      isPointStub.returns(true);
      GeoShapeType.__set__('isPoint', isPointStub);

      should(GeoShapeType.__get__('isEnvelope')(envelope)).be.true();
      should(isPointStub.callCount).be.eql(2);
    });

    it('should return false if one of the element is not a point', () => {
      const envelope = ['one', 'two'];

      isPointStub.returns(false);
      GeoShapeType.__set__('isPoint', isPointStub);

      should(GeoShapeType.__get__('isEnvelope')(envelope)).be.false();
      should(isPointStub.callCount).be.eql(1);
    });

    it('should return false if there is not 2 elements in the argument array', () => {
      const envelope = ['one'];

      GeoShapeType.__set__('isPoint', isPointStub);

      should(GeoShapeType.__get__('isEnvelope')(envelope)).be.false();
      should(isPointStub.callCount).be.eql(0);
    });
  });
});<|MERGE_RESOLUTION|>--- conflicted
+++ resolved
@@ -531,27 +531,16 @@
 
     it('should throw if a shape type is not recognized', () => {
       should(() => geoShapeType.validateFieldSpecification({shapeTypes: ['circle', 'multipolygon', 'invalid']}))
-<<<<<<< HEAD
-        .throw(PreconditionError, { errorName: 'validation.types.invalid_geoshape' });
-
-      should(() => geoShapeType.validateFieldSpecification({shapeTypes: ['invalid', 'circle', 'foo', 'multipolygon', 'bar']}))
-        .throw(PreconditionError, { errorName: 'validation.types.invalid_geoshape' });
-=======
         .throw(PreconditionError, { id: 'validation.types.invalid_geoshape' });
 
       should(() => geoShapeType.validateFieldSpecification({shapeTypes: ['invalid', 'circle', 'foo', 'multipolygon', 'bar']}))
         .throw(PreconditionError, { id: 'validation.types.invalid_geoshape' });
->>>>>>> 5fba725c
     });
 
     it('should throw if the provided shapeTypes list is empty or not an array', () => {
       [[], null, undefined, 'foo', 123].forEach(t => {
         should(() => geoShapeType.validateFieldSpecification({shapeTypes: t}))
-<<<<<<< HEAD
-          .throw(PreconditionError, { errorName: 'validation.assert.invalid_type' });
-=======
           .throw(PreconditionError, { id: 'validation.assert.invalid_type' });
->>>>>>> 5fba725c
       });
     });
   });
