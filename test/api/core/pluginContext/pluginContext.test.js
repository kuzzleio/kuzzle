'use strict';

const root = '../../../..';

const
  mockrequire = require('mock-require'),
  should = require('should'),
  sinon = require('sinon'),
  User = require(`${root}/lib/api/core/models/security/user`),
  KuzzleMock = require(`${root}/test/mocks/kuzzle.mock`),
  {
    Request,
    models: {
      RequestContext,
      RequestInput
    },
    errors: {
      PluginImplementationError
    }
  } = require('kuzzle-common-objects'),
  _ = require('lodash');

describe('Plugin Context', () => {
  const someCollection = 'someCollection';
  let
    kuzzle,
    context,
    PluginContext,
    deprecateStub;

  beforeEach(() => {
<<<<<<< HEAD
    mockrequire(`${root}/lib/services/internalEngine`, function () {
      this.init = sinon.spy();
      this.bootstrap = {
        startOrWait: sinon.spy()
      };
      this.createCollection = sinon.spy();
    });

=======
>>>>>>> 3fc96d7e
    deprecateStub = sinon.stub().returnsArg(1);
    mockrequire(`${root}/lib/util/deprecate`, {
      deprecateProperties: deprecateStub
    });

    PluginContext = mockrequire.reRequire(`${root}/lib/api/core/plugins/pluginContext`);

    kuzzle = new KuzzleMock();
    context = new PluginContext(kuzzle, 'pluginName');
  });

  afterEach(() => {
    mockrequire.stopAll();
  });

  describe('#constructor', () => {
    it('should be an instance of a PluginContext object', () => {
      should(context).be.an.instanceOf(PluginContext);
    });

    it('should expose the right constructors', () => {
      let repository;
      const
        Koncorde = require('koncorde'),
        BaseValidationType = require(`${root}/lib/api/core/validation/baseType`);

      should(context.constructors).be.an.Object().and.not.be.empty();
      should(context.constructors.Dsl).be.a.Function();
      should(context.constructors.Koncorde).be.a.Function();
      should(context.constructors.Request).be.a.Function();
      should(context.constructors.RequestContext).be.a.Function();
      should(context.constructors.RequestInput).be.a.Function();
      should(context.constructors.BaseValidationType).be.a.Function();
      should(context.constructors.Repository).be.a.Function();

      should(deprecateStub)
        .calledOnce()
        .calledWithMatch(
          kuzzle.log,
          {
            RequestContext,
            RequestInput,
            Koncorde,
            BaseValidationType,
            Dsl: Koncorde,
            Request: sinon.match.func
          },
          { Dsl: 'Koncorde' });

      should(new context.constructors.Dsl).be.instanceOf(Koncorde);
      should(new context.constructors.Koncorde).be.instanceOf(Koncorde);
      should(new context.constructors.Request(new Request({}), {})).be.instanceOf(Request);

      repository = new context.constructors.Repository(someCollection);

      should(repository.search).be.a.Function();
      should(repository.get).be.a.Function();
      should(repository.mGet).be.a.Function();
      should(repository.delete).be.a.Function();
      should(repository.create).be.a.Function();
      should(repository.createOrReplace).be.a.Function();
      should(repository.replace).be.a.Function();
      should(repository.update).be.a.Function();
    });

    it('should exposes secrets from vault', () => {
      should(context.secrets)
        .not.be.undefined()
        .match({
          aws: {
            secretKeyId: 'the cake is a lie'
          },
          kuzzleApi: 'the spoon does not exist'
        });
    });

    describe('#Request', () => {
      it('should throw when trying to instantiate a Request object without providing any data', () => {
        should(function () { new context.constructors.Request(); }).throw(PluginImplementationError);
      });

      it('should replicate the right request information', () => {
        let
          request = new Request({
            action: 'action',
            controller: 'controller',
            foobar: 'foobar',
            _id: '_id',
            index: 'index',
            collection: 'collection',
            result: 'result',
            error: new Error('error'),
            status: 666,
            jwt: 'jwt',
            volatile: {foo: 'bar'}
          }, {
            protocol: 'protocol',
            connectionId: 'connectionId'
          }),
          pluginRequest = new context.constructors.Request(request, {});

        should(pluginRequest.context.protocol).be.eql(request.context.protocol);
        should(pluginRequest.context.connectionId).be.eql(request.context.connectionId);
        should(pluginRequest.result).be.null();
        should(pluginRequest.error).be.null();
        should(pluginRequest.status).be.eql(102);
        should(pluginRequest.input.action).be.null();
        should(pluginRequest.input.controller).be.null();
        should(pluginRequest.input.jwt).be.eql(request.input.jwt);
        should(pluginRequest.input.args.foobar).be.eql(request.input.args.foobar);
        should(pluginRequest.input.resource._id).be.eql(request.input.resource._id);
        should(pluginRequest.input.resource.index).be.eql(request.input.resource.index);
        should(pluginRequest.input.resource.collection).be.eql(request.input.resource.collection);
        should(pluginRequest.input.volatile).match({foo: 'bar'});
      });

      it('should override origin request data with provided ones', () => {
        let
          request = new Request({
            action: 'action',
            controller: 'controller',
            foo: 'foo',
            bar: 'bar',
            _id: '_id',
            index: 'index',
            collection: 'collection',
            result: 'result',
            error: new Error('error'),
            status: 666,
            jwt: 'jwt',
            volatile: {foo: 'bar'}
          }, {
            protocol: 'protocol',
            connectionId: 'connectionId'
          }),
          pluginRequest = new context.constructors.Request(request, {
            action: 'pluginAction',
            controller: 'pluginController',
            foo: false,
            from: 0,
            size: 99,
            collection: 'pluginCollection',
            jwt: null,
            volatile: {foo: 'overridden', bar: 'baz'}
          });

        should(pluginRequest.context.protocol).be.eql('protocol');
        should(pluginRequest.context.connectionId).be.eql('connectionId');
        should(pluginRequest.result).be.null();
        should(pluginRequest.error).be.null();
        should(pluginRequest.status).be.eql(102);
        should(pluginRequest.input.action).be.eql('pluginAction');
        should(pluginRequest.input.controller).be.eql('pluginController');
        should(pluginRequest.input.jwt).be.null();
        should(pluginRequest.input.args.foo).be.eql(false);
        should(pluginRequest.input.args.bar).be.eql('bar');
        should(pluginRequest.input.args.from).be.eql(0);
        should(pluginRequest.input.args.size).be.eql(99);
        should(pluginRequest.input.resource._id).be.eql('_id');
        should(pluginRequest.input.resource.index).be.eql('index');
        should(pluginRequest.input.resource.collection).be.eql('pluginCollection');
        should(pluginRequest.input.volatile).match({foo: 'overridden', bar: 'baz'});
      });

      it('should allow building a request without providing another one', () => {
        const rq = new context.constructors.Request({controller: 'foo', action: 'bar'});

        should(rq).be.instanceOf(Request);
        should(rq.input.action).be.eql('bar');
        should(rq.input.controller).be.eql('foo');
      });
    });

    it('should expose all error objects as capitalized constructors', () => {
      const errors = require('kuzzle-common-objects').errors;

      should(context.errors).be.an.Object().and.not.be.empty();

      _.forOwn(errors, (constructor, name) => {
        should(context.errors[name]).be.a.Function();
        should(new context.errors[name]('foo')).be.instanceOf(constructor);
      });
    });

    it('should expose the right accessors', () => {
      [
        'silly',
        'verbose',
        'info',
        'debug',
        'warn',
        'error'
      ].forEach(level => {
        should(context.log[level]).be.an.instanceOf(Function);

        context.log[level]('test');

        should(kuzzle.log[level])
          .calledOnce()
          .calledWithExactly('test');
      });

      should(context.accessors).be.an.Object().and.not.be.empty();
      should(context.accessors).have.properties(
        ['execute', 'validation', 'storage', 'trigger', 'strategies', 'sdk']);
    });

    it('should expose a data validation accessor', () => {
      const validation = context.accessors.validation;

      should(validation.addType)
        .be.eql(kuzzle.validation.addType.bind(kuzzle.validation));
      should(validation.validate)
        .be.eql(kuzzle.validation.validate.bind(kuzzle.validation));
    });

    it('should expose an API execution accessor', () => {
      const execute = context.accessors.execute;

      should(execute).be.a.Function();
    });

    it('should expose an event trigger accessor', () => {
      const trigger = context.accessors.trigger;

      should(trigger).be.a.Function();
    });

    it('should expose a private storage accessor', () => {
      const storage = context.accessors.storage;

      should(storage.bootstrap).be.a.Function();
      should(storage.createCollection).be.a.Function();
    });

    it('should expose an authentication strategies management accessor', () => {
      const strategies = context.accessors.strategies;

      should(strategies.add).be.a.Function();
      should(strategies.remove).be.a.Function();
    });

    it('should expose a SDK client accessor', () => {
      const sdk = context.accessors.sdk;

      should(sdk.as).be.a.Function();
      should(sdk.query).be.a.Function();
      should(sdk.auth).be.an.Object();
      should(sdk.bulk).be.an.Object();
      should(sdk.collection).be.an.Object();
      should(sdk.document).be.an.Object();
      should(sdk.index).be.an.Object();
      should(sdk.ms).be.an.Object();
      should(sdk.security).be.an.Object();
      should(sdk.server).be.an.Object();
      should(sdk.realtime).be.an.Object();

      sdk.realtime.query = sinon.stub().resolves({
        result: {
          count: 10
        }
      });

      should(() => {
        sdk.realtime.subscribe();
      }).throw(PluginImplementationError);

      should(() => {
        sdk.realtime.unsubscribe();
      }).throw(PluginImplementationError);

      should.doesNotThrow(() => {
        sdk.realtime.count('foo');
      });
    });

    describe('#accessors.sdk.as', () => {
      let
        request,
        user;

      beforeEach(() => {
        user = new User();
        user._id = 'gordon';

        request = new Request({ controller: 'foo', action: 'bar' }, { user });
      });

      it('should instantiate a new SDK with the User in the FunnelProtocol', () => {
        const sdk = context.accessors.sdk.as(request.context.user);

        should(sdk.as).be.undefined();
        should(sdk.query).be.a.Function();
        should(sdk.auth).be.an.Object();
        should(sdk.bulk).be.an.Object();
        should(sdk.collection).be.an.Object();
        should(sdk.document).be.an.Object();
        should(sdk.index).be.an.Object();
        should(sdk.ms).be.an.Object();
        should(sdk.security).be.an.Object();
        should(sdk.server).be.an.Object();

        should(() => {
          sdk.realtime.subscribe();
        }).throw(PluginImplementationError);

        should(sdk.auth._kuzzle.protocol.user).be.eql(user);
      });

      it('should throw a PluginImplementationError if the user is not a User object', () => {
        should(() => {
          context.accessors.sdk.as({ _id: 'gordon' });
        }).throw(PluginImplementationError);
      });
    });

    describe('#trigger', () => {
      it('should log an error if the event name contains a colon', () => {
        context.accessors.trigger('event:with:colons');
        should(kuzzle.log.error).be.calledOnce();
      });

      it('should call trigger with the given event name and payload', () => {
        const
          eventName = 'backHome',
          payload = {
            question: 'whose motorcycle is this?',
            answer: 'it\'s a chopper, baby.',
            anotherQuestion: 'whose chopper is this, then?',
            anotherAnswer: 'it\'s Zed\'s',
            yetAnotherQuestion: 'who\'s Zed?',
            yetAnotherAnswer: 'Zed\'s dead, baby, Zed\'s dead.'
          };

        context.accessors.trigger(eventName, payload);
        should(kuzzle.pipe)
          .be.calledWithExactly(`plugin-pluginName:${eventName}`, payload);
      });
    });

    describe('#execute', () => {
      it('should call the callback with a result if everything went well', done => {
        const
          request = new Request({requestId: 'request'}, {connectionId: 'connectionid'}),
          result = {foo: 'bar'},
          callback = sinon.spy((err, res) => {
            try {
              should(callback).be.calledOnce();
              should(err).be.null();
              should(res).match(request);
              should(res.result).be.equal(result);
              should(kuzzle.funnel.executePluginRequest).calledWith(request);
              done();
            }
            catch(e) {
              done(e);
            }
          });

        kuzzle.funnel.executePluginRequest.resolves(result);

        should(context.accessors.execute(request, callback)).not.be.a.Promise();
      });

      it('should resolve a Promise with a result if everything went well', () => {
        const
          request = new Request({requestId: 'request'}, {connectionId: 'connectionid'}),
          result = {foo: 'bar'};

        kuzzle.funnel.executePluginRequest.resolves(result);

        const ret = context.accessors.execute(request);

        should(ret).be.a.Promise();

        return ret
          .then(res => {
            should(res).match(request);
            should(res.result).be.equal(result);
            should(kuzzle.funnel.executePluginRequest).calledWith(request);
          });
      });

      it('should call the callback with an error if something went wrong', done => {
        const
          request = new Request({body: {some: 'request'}}, {connectionId: 'connectionid'}),
          error = new Error('error'),
          callback = sinon.spy(
            (err, res) => {
              try {
                should(kuzzle.funnel.executePluginRequest).calledWith(request);
                should(callback).be.calledOnce();
                should(err).match(error);
                should(res).be.undefined();
                done();
              }
              catch(e) {
                done(e);
              }
            });

        kuzzle.funnel.executePluginRequest.rejects(error);

        context.accessors.execute(request, callback);
      });

      it('should reject a Promise with an error if something went wrong', () => {
        const
          request = new Request({body: {some: 'request'}}, {connectionId: 'connectionid'}),
          error = new Error('error');

        kuzzle.funnel.executePluginRequest.rejects(error);

        return context.accessors.execute(request)
          .catch(err => {
            should(kuzzle.funnel.executePluginRequest).calledWith(request);
            should(err).match(error);
          });
      });

      it('should resolve to an error if no Request object is provided', done => {
        const
          callback = sinon.spy(
            (err, res) => {
              try {
                should(kuzzle.funnel.executePluginRequest).not.be.called();
                should(callback).be.calledOnce();
                should(err).be.instanceOf(PluginImplementationError);
                should(err.message).startWith('Invalid argument: a Request object must be supplied');
                should(res).be.undefined();
                done();
              }
              catch(e) {
                done(e);
              }
            });

        context.accessors.execute({}, callback);
      });

      it('should reject if no Request object is provided', () => {
        return should(context.accessors.execute({})).be.rejectedWith(
          /Invalid argument: a Request object must be supplied/
        );
      });

      it('should reject if callback argument is not a function', () => {
        return should(context.accessors.execute({requestId: 'request'}, 'foo'))
          .be.rejectedWith({message: /^Invalid argument: Expected callback to be a function, received "string"/});

      });

      it('should reject if trying to call forbidden methods from realtime controller', () => {
        return Promise.resolve()
          .then(() => {
            return should(context.accessors.execute(new Request({
              controller: 'realtime',
              action: 'subscribe'
            })))
              .be.rejectedWith(/"realtime:subscribe" method is not available in plugins\. You should use plugin hooks instead/);
          })
          .then(() => {
            return should(context.accessors.execute(new Request({
              controller: 'realtime',
              action: 'unsubscribe'
            })))
              .be.rejectedWith(/"realtime:unsubscribe" method is not available in plugins\. You should use plugin hooks instead/);
          });
      });
    });

    describe('#strategies', () => {
      it('should allow to add a strategy and link it to its owner plugin', () => {
        const
          mockedStrategy = {
            config: {
              authenticator: 'foo'
            }
          },
          result = context.accessors.strategies.add('foo', mockedStrategy);

        should(result).be.a.Promise();

        return result
          .then(() => {
            should(kuzzle.pluginsManager.registerStrategy).calledWith('pluginName', 'foo', mockedStrategy);
            should(kuzzle.pipe).calledWith('core:auth:strategyAdded', {
              pluginName: 'pluginName',
              name: 'foo',
              strategy: mockedStrategy
            });
          });
      });

      it('should reject the promise if the strategy registration throws', () => {
        const error = new Error('foobar');
        kuzzle.pluginsManager.registerStrategy.throws(error);

        const result = context.accessors.strategies.add('foo', {
          config: {
            authenticator: 'foobar'
          }
        });

        should(result).be.a.Promise();

        return should(result).be.rejectedWith(error);
      });

      it('should throw if no authenticator is provided', () => {

        return should(context.accessors.strategies.add('foo', null))
          .rejectedWith(PluginImplementationError, {message: '[pluginName] Strategy foo: dynamic strategy registration can only be done using an "authenticator" option (see https://tinyurl.com/y7boozbk).\nThis is probably not a Kuzzle error, but a problem with a plugin implementation.'});
      });

      it('should allow to remove a strategy', () => {
        const result = context.accessors.strategies.remove('foo');

        should(result).be.a.Promise();

        return result
          .then(() => {
            should(kuzzle.pluginsManager.unregisterStrategy).calledWith('pluginName', 'foo');
            should(kuzzle.pipe).calledWith('core:auth:strategyRemoved', {
              pluginName: 'pluginName',
              name: 'foo'
            });
          });
      });

      it('should reject the promise if the strategy removal throws', () => {
        const error = new Error('foobar');
        kuzzle.pluginsManager.unregisterStrategy.throws(error);

        const result = context.accessors.strategies.remove('foo');

        should(result).be.a.Promise();

        return should(result).be.rejectedWith(error);
      });
    });
  });
});<|MERGE_RESOLUTION|>--- conflicted
+++ resolved
@@ -29,17 +29,6 @@
     deprecateStub;
 
   beforeEach(() => {
-<<<<<<< HEAD
-    mockrequire(`${root}/lib/services/internalEngine`, function () {
-      this.init = sinon.spy();
-      this.bootstrap = {
-        startOrWait: sinon.spy()
-      };
-      this.createCollection = sinon.spy();
-    });
-
-=======
->>>>>>> 3fc96d7e
     deprecateStub = sinon.stub().returnsArg(1);
     mockrequire(`${root}/lib/util/deprecate`, {
       deprecateProperties: deprecateStub
