var
  should = require('should'),
  rewire = require('rewire'),
  md5 = require('crypto-md5'),
  Filters = require.main.require('lib/api/dsl/filters'),
  Methods = rewire('../../../../lib/api/dsl/methods'),
  BadRequestError = require.main.require('kuzzle-common-objects').Errors.badRequestError,
  InternalError = require.main.require('kuzzle-common-objects').Errors.internalError;

describe('Test missing method', function () {
  var
    methods,
    filterId = 'fakeFilterId',
    index = 'index',
    collection = 'collection',
    filter = {
      field: 'lastName'
    },
    missinglastName = md5('missinglastName'),
    fieldLastName = md5('lastName');

  beforeEach(function () {
    /** @type Methods */
    methods = new Methods(new Filters());
    return methods.missing(filterId, index, collection, filter, false);
  });

  it('should construct the filterTree object for the correct attribute', function () {
    should(methods.filters.filtersTree).not.be.empty();
    should(methods.filters.filtersTree[index]).not.be.empty();
    should(methods.filters.filtersTree[index][collection]).not.be.empty();
    should(methods.filters.filtersTree[index][collection].fields).not.be.empty();
    should(methods.filters.filtersTree[index][collection].fields[fieldLastName]).not.be.empty();
  });

  it('should construct the filterTree with correct curried function name', function () {
    should(methods.filters.filtersTree[index][collection].fields[fieldLastName][missinglastName]).not.be.empty();
  });

  it('should construct the filterTree with correct room list', function () {
    var ids;

    // Test gt from filterGrace
    ids = methods.filters.filtersTree[index][collection].fields[fieldLastName][missinglastName].ids;
    should(ids).be.an.Array();
    should(ids).have.length(1);
    should(ids[0]).be.exactly(filterId);
  });

  it('should construct the filterTree with correct functions missing', function () {
    should(methods.filters.filtersTree[index][collection].fields[fieldLastName][missinglastName].args).match({
      operator: 'missing',
      not: false,
      field: 'lastName',
      value: 'lastName'
    });
  });

  it('should return a rejected promise if the filter argument is empty', function () {
    return should(methods.missing('foo', index, 'bar', {}, false)).be.rejectedWith(BadRequestError, { message: 'A filter can\'t be empty' });
  });

  it('should return a rejected promise if the filter argument is invalid', function () {
    return should(methods.missing('foo', index, 'bar', { foo: 'bar' }, false)).be.rejectedWith(BadRequestError, { message: 'Filter \'missing\' must contains \'field\' attribute' });
  });

  it('should return a rejected promise if addToFiltersTree fails', function () {
    methods.filters.add = function () { return new InternalError('rejected'); };

    return should(methods.missing('foo', index, 'bar', { field: 'foo' }, false)).be.rejected();
  });

  it('should register the filter in the lcao area in case of a "missing" filter', function () {
    methods.filters.add = function (anIndex, aCollection, field, operatorName, value, curriedFunctionName, roomId, not, inGlobals) {
      should(inGlobals).be.false();
      should(curriedFunctionName).not.startWith('not');
      return { path: '' };
    };

    return should(methods.missing('foo', index, 'bar', { field: 'foo' }, false)).be.fulfilled();
  });

  it('should register the filter in the global area in case of a "not missing" filter', function () {
<<<<<<< HEAD
    methods.filters.add = function (index, collection, field, operatorName, value, encodedFunctionName, roomId, not, inGlobals) {
=======
    methods.filters.add = function (anIndex, aCollection, field, operatorName, value, curriedFunctionName, roomId, not, inGlobals) {
>>>>>>> 43af30cd
      should(inGlobals).be.true();
      should(encodedFunctionName).be.exactly('notmissingfoo');
      return { path: '' };
    };

    return should(methods.missing('foo', index, 'bar', { field: 'foo' }, true)).be.fulfilled();
  });
});<|MERGE_RESOLUTION|>--- conflicted
+++ resolved
@@ -81,11 +81,7 @@
   });
 
   it('should register the filter in the global area in case of a "not missing" filter', function () {
-<<<<<<< HEAD
-    methods.filters.add = function (index, collection, field, operatorName, value, encodedFunctionName, roomId, not, inGlobals) {
-=======
     methods.filters.add = function (anIndex, aCollection, field, operatorName, value, curriedFunctionName, roomId, not, inGlobals) {
->>>>>>> 43af30cd
       should(inGlobals).be.true();
       should(encodedFunctionName).be.exactly('notmissingfoo');
       return { path: '' };
