const
  rewire = require('rewire'),
  should = require('should'),
  Config = rewire('../../lib/config'),
  defaultConfig = require('../../default.config'),
  { InternalError: KuzzleInternalError } = require('kuzzle-common-objects').errors;

describe('lib/config/index.js', () => {
  describe('#unstringify', () => {
    const unstringify = Config.__get__('unstringify');

    it('should keep versions as string', () => {
      const config = unstringify({
        version: '0',
        someVersion: '1'
      });

      should(config.version).be.exactly('0');
      should(config.someVersion).be.exactly('1');
    });

    it('should convert bools', () => {
      const config = unstringify({
        foo: 'true',
        bar: 'false'
      });

      should(config.foo).be.true();
      should(config.bar).be.false();
    });

    it('should convert numbers', () => {
      const config = unstringify({
        foo: '42',
        bar: '0.25'
      });

      should(config.foo).be.exactly(42);
      should(config.bar).be.exactly(0.25);
    });

    it('should be recursive', () => {
      const config = unstringify({
        foo: '42',
        nested: {
          bar: 'true',
          sub: {
            baz: 'false'
          }
        }
      });

      should(config.foo).be.exactly(42);
      should(config.nested.bar).be.true();
      should(config.nested.sub.baz).be.false();
    });
  });

  describe('#checkLimits', () => {
    const
      checkLimits = Config.__get__('checkLimitsConfig'),
      // checkLimits normally receives a defaulted version of Kuzzle configuration
      getcfg = config => {
        const defaults = JSON.parse(JSON.stringify(defaultConfig.limits));

        config.limits = Object.assign(defaults, config.limits);

        return config;
      };

    it('should throw if an invalid limits configuration is submitted', () => {
      should(() => checkLimits({limits: true}))
<<<<<<< HEAD
        .throw(KuzzleInternalError, { errorName: 'core.configuration.invalid_type' });

      should(() => checkLimits({limits: ['foo', 'bar']}))
        .throw(KuzzleInternalError, { errorName: 'core.configuration.invalid_type' });
=======
        .throw(KuzzleInternalError, { id: 'core.configuration.invalid_type' });

      should(() => checkLimits({limits: ['foo', 'bar']}))
        .throw(KuzzleInternalError, { id: 'core.configuration.invalid_type' });
>>>>>>> 5fba725c
    });

    it('should throw on negative limit values', () => {
      for (const limit of Object.keys(defaultConfig.limits)) {
        const config = getcfg({
          limits: {
            [limit]: -1
          }
        });

        should(() => checkLimits(config))
<<<<<<< HEAD
          .throw(KuzzleInternalError, { errorName: 'core.configuration.out_of_range' });
=======
          .throw(KuzzleInternalError, { id: 'core.configuration.out_of_range' });
>>>>>>> 5fba725c
      }
    });

    it('should throw on 0-valued limits except for special cases', () => {
      const canBeZero = [
        'subscriptionMinterms',
        'subscriptionRooms',
        'subscriptionDocumentTTL'
      ];

      for (const limit of Object.keys(defaultConfig.limits)) {
        const config = getcfg({
          limits: {
            [limit]: 0
          }
        });

        if (canBeZero.includes(limit)) {
          should(() => checkLimits(config)).not.throw();
          should(config.limits[limit]).be.eql(0);
        }
        else {
          should(() => checkLimits(config))
<<<<<<< HEAD
            .throw(KuzzleInternalError, { errorName: 'core.configuration.out_of_range' });
=======
            .throw(KuzzleInternalError, { id: 'core.configuration.out_of_range' });
>>>>>>> 5fba725c
        }
      }
    });

    it('should throw if the concurrentRequests limit is outside its allowed range', () => {
      const config = getcfg({
        limits: {
          concurrentRequests: 1234,
          requestsBufferSize: 456
        }
      });

      should(() => checkLimits(config))
<<<<<<< HEAD
        .throw(KuzzleInternalError, { errorName: 'core.configuration.out_of_range' });

      config.limits.concurrentRequests = config.limits.requestsBufferSize;
      should(() => checkLimits(config))
        .throw(KuzzleInternalError, { errorName: 'core.configuration.out_of_range' });
=======
        .throw(KuzzleInternalError, { id: 'core.configuration.out_of_range' });

      config.limits.concurrentRequests = config.limits.requestsBufferSize;
      should(() => checkLimits(config))
        .throw(KuzzleInternalError, { id: 'core.configuration.out_of_range' });
>>>>>>> 5fba725c
    });

    it('should throw on an invalid buffer limit threshold warning configuration', () => {
      const config = getcfg({
        limits: {
          concurrentRequests: 50,
          requestsBufferSize: 100,
          requestsBufferWarningThreshold: 1
        }
      });

      should(() => checkLimits(config))
<<<<<<< HEAD
        .throw(KuzzleInternalError, { errorName: 'core.configuration.out_of_range' });

      config.limits.requestsBufferWarningThreshold = 101;
      should(() => checkLimits(config))
        .throw(KuzzleInternalError, { errorName: 'core.configuration.out_of_range' });
=======
        .throw(KuzzleInternalError, { id: 'core.configuration.out_of_range' });

      config.limits.requestsBufferWarningThreshold = 101;
      should(() => checkLimits(config))
        .throw(KuzzleInternalError, { id: 'core.configuration.out_of_range' });
>>>>>>> 5fba725c
    });
  });
});<|MERGE_RESOLUTION|>--- conflicted
+++ resolved
@@ -70,17 +70,10 @@
 
     it('should throw if an invalid limits configuration is submitted', () => {
       should(() => checkLimits({limits: true}))
-<<<<<<< HEAD
-        .throw(KuzzleInternalError, { errorName: 'core.configuration.invalid_type' });
-
-      should(() => checkLimits({limits: ['foo', 'bar']}))
-        .throw(KuzzleInternalError, { errorName: 'core.configuration.invalid_type' });
-=======
         .throw(KuzzleInternalError, { id: 'core.configuration.invalid_type' });
 
       should(() => checkLimits({limits: ['foo', 'bar']}))
         .throw(KuzzleInternalError, { id: 'core.configuration.invalid_type' });
->>>>>>> 5fba725c
     });
 
     it('should throw on negative limit values', () => {
@@ -92,11 +85,7 @@
         });
 
         should(() => checkLimits(config))
-<<<<<<< HEAD
-          .throw(KuzzleInternalError, { errorName: 'core.configuration.out_of_range' });
-=======
           .throw(KuzzleInternalError, { id: 'core.configuration.out_of_range' });
->>>>>>> 5fba725c
       }
     });
 
@@ -120,11 +109,7 @@
         }
         else {
           should(() => checkLimits(config))
-<<<<<<< HEAD
-            .throw(KuzzleInternalError, { errorName: 'core.configuration.out_of_range' });
-=======
             .throw(KuzzleInternalError, { id: 'core.configuration.out_of_range' });
->>>>>>> 5fba725c
         }
       }
     });
@@ -138,19 +123,11 @@
       });
 
       should(() => checkLimits(config))
-<<<<<<< HEAD
-        .throw(KuzzleInternalError, { errorName: 'core.configuration.out_of_range' });
-
-      config.limits.concurrentRequests = config.limits.requestsBufferSize;
-      should(() => checkLimits(config))
-        .throw(KuzzleInternalError, { errorName: 'core.configuration.out_of_range' });
-=======
         .throw(KuzzleInternalError, { id: 'core.configuration.out_of_range' });
 
       config.limits.concurrentRequests = config.limits.requestsBufferSize;
       should(() => checkLimits(config))
         .throw(KuzzleInternalError, { id: 'core.configuration.out_of_range' });
->>>>>>> 5fba725c
     });
 
     it('should throw on an invalid buffer limit threshold warning configuration', () => {
@@ -163,19 +140,11 @@
       });
 
       should(() => checkLimits(config))
-<<<<<<< HEAD
-        .throw(KuzzleInternalError, { errorName: 'core.configuration.out_of_range' });
-
-      config.limits.requestsBufferWarningThreshold = 101;
-      should(() => checkLimits(config))
-        .throw(KuzzleInternalError, { errorName: 'core.configuration.out_of_range' });
-=======
         .throw(KuzzleInternalError, { id: 'core.configuration.out_of_range' });
 
       config.limits.requestsBufferWarningThreshold = 101;
       should(() => checkLimits(config))
         .throw(KuzzleInternalError, { id: 'core.configuration.out_of_range' });
->>>>>>> 5fba725c
     });
   });
 });