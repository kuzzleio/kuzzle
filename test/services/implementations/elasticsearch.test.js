--- conflicted
+++ resolved
@@ -90,13 +90,6 @@
 
       return promise
         .then(result => {
-<<<<<<< HEAD
-          should(elasticsearch.client.scroll.firstCall.args[0])
-            .be.deepEqual({scrollId: 'banana42', scroll: '15s'});
-          should(result).be.an.Object();
-          should(result.total).be.exactly(0);
-          should(result.hits).be.an.Array();
-=======
           should(kuzzle.services.list.internalCache.exists).be.called();
           should(kuzzle.services.list.internalCache.pexpire).be.called();
           should(elasticsearch.client.scroll.firstCall.args[0]).be.deepEqual({
@@ -109,30 +102,11 @@
             hits: [],
             scrollId: 'azerty'
           });
->>>>>>> 3fc96d7e
         });
     });
 
     it('should return a rejected promise if a scroll fails', () => {
-<<<<<<< HEAD
-      elasticsearch.client.scroll.rejects(new Error('error'));
-
-      request.input.args.scrollId = 'foobar';
-
-      return should(elasticsearch.scroll(request)).be.rejectedWith(
-        Error,
-        { message: 'error' });
-    });
-  });
-
-  describe('#create', () => {
-    it('should allow creating documents if the document does not already exists', () => {
-      sinon.stub(elasticsearch, 'refreshIndex').resolves();
-      elasticsearch.kuzzle.indexCache.exists.resolves(true);
-      elasticsearch.client.index.resolves({});
-=======
       elasticsearch.client.scroll.rejects(esClientError);
->>>>>>> 3fc96d7e
 
       const promise = elasticsearch.scroll(index, collection, 'i-am-scroll-id');
 
@@ -321,21 +295,6 @@
 
       const promise = elasticsearch.mGet(index, collection, ['liia', 'mhery']);
 
-<<<<<<< HEAD
-      elasticsearch.replace(request)
-        .then(() => done(new Error('expected promise to be rejected')))
-        .catch(err => {
-          try {
-            should(err).be.an.instanceOf(NotFoundError);
-            should(err.errorName).be.exactly('external.elasticsearch.document_not_found');
-            should(elasticsearch.client.index).not.be.called();
-
-            done();
-          }
-          catch(e) {
-            done(e);
-          }
-=======
       return promise
         .then(result => {
           should(elasticsearch.client.mget).be.calledWithMatch({
@@ -351,7 +310,6 @@
             result: [ { _id: 'liia', _source: { city: 'Kathmandu' }, _version: 1 } ],
             errors: [ { _id: 'mhery' } ]
           });
->>>>>>> 3fc96d7e
         });
     });
 
@@ -774,64 +732,6 @@
     });
   });
 
-<<<<<<< HEAD
-    it('should return a rejected promise with a NotFoundError when updating a document which does not exist', done => {
-      const
-        esError = new Error('test');
-
-      esError.meta = {
-        statusCode: 404,
-        body: {
-          error: {
-            reason: 'foo' ,
-            'resource.id': 'bar'
-          }
-        }
-      };
-
-      elasticsearch.client.update.rejects(esError);
-      elasticsearch.kuzzle.indexCache.exists.resolves(true);
-
-      elasticsearch.update(request)
-        .then(() => done(new Error('expected promise to be rejected')))
-        .catch(error => {
-          try{
-            should(error).be.instanceOf(NotFoundError);
-            should(error.message).be.equal('foo: bar');
-            should(elasticsearch.client.update.firstCall.args[0].id).be.null();
-            done();
-          }
-          catch(e) { done(e); }
-        });
-    });
-
-    it('should return a rejected promise with a customised NotFoundError when elasticsearch throws a known error', done => {
-      const
-        esError = new Error('foo');
-
-      esError.meta = {
-        statusCode: 404,
-        body: {
-          error: {
-            reason: 'no such index [&banana.boat]'
-          }
-        }
-      };
-
-      elasticsearch.kuzzle.indexCache.exists.resolves(true);
-      elasticsearch.client.update.rejects(esError);
-
-      elasticsearch.update(request)
-        .then(() => done(new Error('expected promise to be rejected')))
-        .catch(error => {
-          try {
-            should(error).be.instanceOf(NotFoundError);
-            should(error.message).be.equal('User index "banana" or collection "boat" does not exist, please create it first.');
-            should(elasticsearch.client.update.firstCall.args[0].id).be.null();
-            done();
-          }
-          catch(e) { done(e); }
-=======
   describe('#delete', () => {
     beforeEach(() => {
       elasticsearch.client.delete.resolves({
@@ -857,7 +757,6 @@
           });
 
           should(result).be.undefined();
->>>>>>> 3fc96d7e
         });
     });
 
@@ -1329,11 +1228,6 @@
         });
     });
 
-<<<<<<< HEAD
-      error.meta = {
-        statusCode: 400,
-        body: { error: { reason: 'foo' } }
-=======
     it('should replace dynamic and _meta', () => {
       existingMapping = {
         dynamic: 'true',
@@ -1342,7 +1236,6 @@
       newMapping = {
         dynamic: 'false',
         _meta: { other: 'meta' }
->>>>>>> 3fc96d7e
       };
 
       const promise = elasticsearch.updateMapping(index, collection, newMapping);
