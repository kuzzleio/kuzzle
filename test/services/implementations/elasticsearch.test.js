'use strict';

const
  should = require('should'),
  Bluebird = require('bluebird'),
  sinon = require('sinon'),
  rewire = require('rewire'),
  KuzzleMock = require('../../mocks/kuzzle.mock'),
  Request = require('kuzzle-common-objects').Request,
  {
    BadRequestError,
    NotFoundError,
    KuzzleError,
    PreconditionError,
    ExternalServiceError,
    SizeLimitError
  } = require('kuzzle-common-objects').errors,
  ESClientMock = require('../../mocks/services/elasticsearchClient.mock'),
  ES = rewire('../../../lib/services/elasticsearch');

describe('Test: ElasticSearch service', () => {
  let
    kuzzle = {},
    index = 'test',
    collection = 'unit-tests-elasticsearch',
    createdDocumentId = 'id-test',
    elasticsearch,
    engineType = 'storageEngine',
    request,
    documentAda,
    filter,
    filterAfterActiveAdded,
    rawKuzzleInfo;

  beforeEach(() => {
    // prevents embarking _kuzzle_info data from previous tests
    documentAda = {
      firstName: 'Ada',
      lastName: 'Lovelace',
      city: 'London',
      hobby: 'computer'
    };

    kuzzle = new KuzzleMock();
    ES.__set__('buildClient', () => new ESClientMock());
    elasticsearch = new ES(kuzzle, {service: engineType}, kuzzle.config.services.db);
    elasticsearch.autoRefresh = {};

    filter = {
      query: {
        bool: {
          query: [
            {
              term: {
                city: 'NYC'
              }
            },
            {
              term: {
                hobby: 'computer'
              }
            }
          ]
        }
      },
      sort: {},
      aggregations: {},
      aggs: {}
    };
    filterAfterActiveAdded = {
      query: {
        bool: {
          must: filter.query,
          filter: {
            bool: {
              must_not: {
                term: {
                  '_kuzzle_info.active': false
                }
              }
            }
          }
        }
      },
      sort: {},
      aggregations: {},
      aggs: {}
    };

    rawKuzzleInfo = {
      query: {
        bool: {
          filter: {
            bool: {
              must_not: {
                term: {
                  '_kuzzle_info.active': false
                }
              }
            }
          }
        }
      }
    };

    request = new Request({
      controller: 'document',
      action: 'create',
      requestId: 'foo',
      collection,
      index,
      body: documentAda
    }, {token: {userId: 'test'}, user: {_id: 'test'}});
    elasticsearch.init();
  });

  describe('#init', () => {
    it('should initialize properly', () => {
      return should(elasticsearch.init()).be.fulfilledWith(elasticsearch);
    });
  });

  describe('#initESRequest', () => {
    it('should prepare the data for elasticsearch', () => {
      const initESRequest = ES.__get__('initESRequest');

      request.input.resource._id = 'foobar';
      ['unrecognized', 'from', 'size', 'scroll', 'scrollId', 'refresh'].forEach(arg => {
        request.input.args[arg] = arg;
      });

      let preparedData = initESRequest(request,
        ['from', 'size', 'scroll', 'scrollId', 'refresh']);

      should(preparedData.type).be.exactly(request.input.resource.collection);
      should(preparedData.id).be.undefined();
      should(preparedData._id).be.undefined();
      should(preparedData.index).be.exactly(request.input.resource.index);

      should(preparedData)
        .not.have.property('unrecognized');
      ['from', 'size', 'scroll', 'scrollId', 'refresh'].forEach(arg => {
        should(preparedData[arg]).be.exactly(arg);
      });
    });

    it('should throw if attempting to access to an internal index', () => {
      const initESRequest = ES.__get__('initESRequest');

      request.input.resource.index = '%foobar';

      should(() => initESRequest(request)).throw(BadRequestError);
    });
  });

  describe('#search', () => {
    it('should be able to search documents', () => {
      elasticsearch.client.search.resolves({total: 0, hits: [{_id: 'foo', _source: {foo: 'bar'}}]});

      request.input.body = filter;
      return elasticsearch.search(request)
        .then(result => {
          should(elasticsearch.client.search.firstCall.args[0].body).be.deepEqual(filterAfterActiveAdded);
          should(result).be.an.Object();
          should(result.total).be.exactly(0);
          should(result.hits).be.an.Array();
        });
    });

    it('should handle search results without a _source property', () => {
      elasticsearch.client.search.resolves({total: 0, hits: [{_id: 'foo'}]});

      request.input.body = filter;
      return elasticsearch.search(request)
        .then(result => {
          should(elasticsearch.client.search.firstCall.args[0].body).be.deepEqual(filterAfterActiveAdded);
          should(result).be.an.Object();
          should(result.total).be.exactly(0);
          should(result.hits).be.an.Array();
        });
    });

    it('should be able to search with from/size and scroll arguments', () => {
      elasticsearch.client.search.resolves({total: 0, hits: [], _scroll_id: 'banana42'});

      request.input.body = filter;
      request.input.args.from = 0;
      request.input.args.size = 1;
      request.input.args.scroll = '30s';

      return elasticsearch.search(request)
        .then(result => {
          should(elasticsearch.client.search.firstCall.args[0]).be.deepEqual({
            from: 0,
            size: 1,
            scroll: '30s',
            index: index,
            type: collection,
            body: filterAfterActiveAdded
          });
          should(result).be.an.Object();
          should(result.total).be.exactly(0);
          should(result.hits).be.an.Array();
          should(result._scroll_id).be.an.exactly('banana42');
        });
    });

    it('should return a rejected promise if a search fails', done => {
      elasticsearch.client.search.rejects(new Error('Mocked error'));

      elasticsearch.search(request)
        .then(() => done('should have been rejected'))
        .catch(() => {
          try {
            should(elasticsearch.client.search.firstCall.args[0].body).not.be.exactly(filter);
            done();
          }
          catch(e) { done(e); }
        });
    });
  });

  describe('#scroll', () => {
    it('should be able to scroll an old search', () => {
      const req = new Request({
        scrollId: 'banana42'
      });
      elasticsearch.client.scroll.resolves({total: 0, hits: []});

      return elasticsearch.scroll(req)
        .then(result => {
          should(elasticsearch.client.scroll.firstCall.args[0]).be.deepEqual({scrollId: 'banana42', scroll: '15s'});
          should(result).be.an.Object();
          should(result.total).be.exactly(0);
          should(result.hits).be.an.Array();
        });
    });

    it('should return a rejected promise if a scroll fails', () => {
      elasticsearch.client.scroll.rejects(new Error('error'));

      request.input.args.scrollId = 'foobar';
      return should(elasticsearch.scroll(request)).be.rejectedWith(Error, {message: 'error'});
    });
  });

  describe('#create', () => {
    it('should allow creating documents if the document does not already exists', () => {
<<<<<<< HEAD
      sandbox.stub(elasticsearch, 'refreshIndex').returns(Bluebird.resolve());
      elasticsearch.kuzzle.indexCache.exists.resolves(true);
      elasticsearch.client.index.returns(Bluebird.resolve({}));
=======
      sinon.stub(elasticsearch, 'refreshIndex').resolves();
      elasticsearch.kuzzle.indexCache.exists.returns(true);
      elasticsearch.client.index.resolves({});
>>>>>>> 2f1201b7

      elasticsearch.settings.autoRefresh[request.input.resource.index] = true;

      return elasticsearch.create(request)
        .then(() => {
          let data = elasticsearch.client.index.firstCall.args[0];

          should(data.index).be.exactly(index);
          should(data.type).be.exactly(collection);
          should(data.body).be.exactly(documentAda);

          should(elasticsearch.client.get).not.be.called();

          should(elasticsearch.refreshIndex)
            .be.calledOnce();
          should(elasticsearch.refreshIndex.firstCall.args[0].index).be.eql(request.index);
        });
    });

    it('should replace a document because it already exists but is inactive', () => {
      const refreshIndexSpy = sinon.spy(elasticsearch, 'refreshIndexIfNeeded');

<<<<<<< HEAD
      elasticsearch.kuzzle.indexCache.exists.resolves(true);
      elasticsearch.client.index.returns(Bluebird.resolve({}));
      elasticsearch.client.get.returns(Bluebird.resolve({_source: {_kuzzle_info: {active: false}}}));
=======
      elasticsearch.kuzzle.indexCache.exists.returns(true);
      elasticsearch.client.index.resolves({});
      elasticsearch.client.get.resolves({_source: {_kuzzle_info: {active: false}}});
>>>>>>> 2f1201b7
      request.input.resource._id = '42';

      return elasticsearch.create(request)
        .then(() => {
          const data = elasticsearch.client.index.firstCall.args[0];

          should(data.index).be.exactly(index);
          should(data.type).be.exactly(collection);
          should(data.body).be.exactly(documentAda);

          should(refreshIndexSpy.calledOnce).be.true();
        });
    });

    it('should create a document with a non existing id', () => {
      const
        error = new Error('Mocked error'),
        refreshIndexSpy = sinon.spy(elasticsearch, 'refreshIndexIfNeeded');

<<<<<<< HEAD
      elasticsearch.kuzzle.indexCache.exists.resolves(true);
      elasticsearch.client.create.returns(Bluebird.resolve({}));
=======
      elasticsearch.kuzzle.indexCache.exists.returns(true);
      elasticsearch.client.create.resolves({});
>>>>>>> 2f1201b7
      error.displayName = 'NotFound';

      elasticsearch.client.get.rejects(error);
      request.input.resource._id = '42';

      return elasticsearch.create(request)
        .then(() => {
          const data = elasticsearch.client.create.firstCall.args[0];

          should(data.index).be.exactly(index);
          should(data.type).be.exactly(collection);
          should(data.body).be.exactly(documentAda);

          should(refreshIndexSpy.calledOnce).be.true();
        });
    });

    it('should reject the create promise if elasticsearch throws an error', () => {
      const error = new Error('Mocked create error');
      elasticsearch.client.get.rejects(new Error('Mocked create error'));
      elasticsearch.kuzzle.indexCache.exists.resolves(true);

      request.input.resource._id = 'foobar';

      return should(elasticsearch.create(request)).be.rejectedWith(error);
    });

    it('should reject the create promise if client.index throws an error', () => {
      const error = new Error('Mocked index error');
<<<<<<< HEAD
      elasticsearch.kuzzle.indexCache.exists.resolves(true);
      elasticsearch.client.get.returns(Bluebird.resolve({_source: {_kuzzle_info: {active: false}}}));
=======
      elasticsearch.kuzzle.indexCache.exists.returns(true);
      elasticsearch.client.get.resolves({_source: {_kuzzle_info: {active: false}}});
>>>>>>> 2f1201b7
      elasticsearch.client.index.rejects(error);
      request.input.resource._id = '42';

      return should(elasticsearch.create(request)).be.rejectedWith(ExternalServiceError, {message: error.message});
    });

    it('should reject a promise if the document already exists', () => {
<<<<<<< HEAD
      elasticsearch.kuzzle.indexCache.exists.resolves(true);
      elasticsearch.client.get.returns(Bluebird.resolve({_source: {_kuzzle_info: {active: true}}}));
=======
      elasticsearch.kuzzle.indexCache.exists.returns(true);
      elasticsearch.client.get.resolves({_source: {_kuzzle_info: {active: true}}});
>>>>>>> 2f1201b7
      request.input.resource._id = '42';

      return should(elasticsearch.create(request)).be.rejectedWith(BadRequestError);
    });

    it('should reject if index or collection don\'t exist', () => {
<<<<<<< HEAD
      elasticsearch.kuzzle.indexCache.exists.resolves(false);
      elasticsearch.client.index.returns(Bluebird.resolve({}));
=======
      elasticsearch.kuzzle.indexCache.exists.returns(false);
      elasticsearch.client.index.resolves({});
>>>>>>> 2f1201b7

      return should(elasticsearch.create(request)).be.rejectedWith(PreconditionError);
    });
  });

  describe('#createOrReplace', () => {
    it('should support createOrReplace capability', () => {
<<<<<<< HEAD
      const refreshIndexSpy = sandbox.spy(elasticsearch, 'refreshIndexIfNeeded');
      elasticsearch.kuzzle.indexCache.exists.resolves(true);
=======
      const refreshIndexSpy = sinon.spy(elasticsearch, 'refreshIndexIfNeeded');
      elasticsearch.kuzzle.indexCache.exists.returns(true);
>>>>>>> 2f1201b7

      elasticsearch.client.index.resolves({});
      request.input.resource._id = createdDocumentId;

      return elasticsearch.createOrReplace(request)
        .then(() => {
          const data = elasticsearch.client.index.firstCall.args[0];

          should(data.index).be.exactly(index);
          should(data.type).be.exactly(collection);
          should(data.body).be.exactly(documentAda);
          should(data.id).be.exactly(createdDocumentId);

          should(refreshIndexSpy.calledOnce).be.true();
        });
    });

    it('should reject the createOrReplace promise if elasticsearch throws an error', () => {
      const error = new Error('Mocked error');

      elasticsearch.kuzzle.indexCache.exists.resolves(true);
      elasticsearch.client.index.rejects(error);

      request.input.resource._id = createdDocumentId;
      return should(elasticsearch.createOrReplace(request)).be.rejectedWith(ExternalServiceError, {message: error.message});
    });

    it('should reject if index or collection don\'t exist', () => {
      elasticsearch.kuzzle.indexCache.exists.resolves(false);

      elasticsearch.client.index.resolves({});
      request.input.resource._id = createdDocumentId;

      return should(elasticsearch.createOrReplace(request)).be.rejectedWith(PreconditionError);
    });
  });

  describe('#replace', () => {
    it('should support replace capability', () => {
      const refreshIndexSpy = sinon.spy(elasticsearch, 'refreshIndexIfNeeded');

<<<<<<< HEAD
      elasticsearch.client.index.returns(Bluebird.resolve({}));
      elasticsearch.client.exists.returns(Bluebird.resolve(true));
      elasticsearch.kuzzle.indexCache.exists.resolves(true);
=======
      elasticsearch.client.index.resolves({});
      elasticsearch.client.exists.resolves(true);
      elasticsearch.kuzzle.indexCache.exists.returns(true);
>>>>>>> 2f1201b7

      request.input.resource._id = createdDocumentId;

      return elasticsearch.replace(request)
        .then(() => {
          const data = elasticsearch.client.index.firstCall.args[0];

          should(data.index).be.exactly(index);
          should(data.type).be.exactly(collection);
          should(data.body).be.exactly(documentAda);
          should(data.id).be.exactly(createdDocumentId);

          should(refreshIndexSpy.calledOnce).be.true();
        });
    });

    it('should reject the replace promise if elasticsearch throws an error', () => {
      const error = new Error('Mocked error');

      elasticsearch.client.exists.resolves(true);
      elasticsearch.client.index.rejects(error);
      elasticsearch.kuzzle.indexCache.exists.resolves(true);

      request.input.resource._id = createdDocumentId;

      return should(elasticsearch.replace(request)).be.rejectedWith(error);
    });

    it('should throw a NotFoundError Exception if document already exists', done => {
<<<<<<< HEAD
      elasticsearch.client.exists.returns(Bluebird.resolve(false));
      elasticsearch.kuzzle.indexCache.exists.resolves(true);
=======
      elasticsearch.client.exists.resolves(false);
      elasticsearch.kuzzle.indexCache.exists.returns(true);
>>>>>>> 2f1201b7

      kuzzle.indexes = {};
      request.input.resource._id = createdDocumentId;

      elasticsearch.replace(request)
        .catch(err => {
          try {
            should(err).be.an.instanceOf(NotFoundError);
            should(err.message).be.exactly(`Document with id "${request.input.resource._id}" not found.`);
            should(elasticsearch.client.index).not.be.called();

            done();
          }
          catch(e) { done(e); }
        });
    });

    it('should reject if index or collection don\'t exist', () => {
<<<<<<< HEAD
      elasticsearch.client.exists.returns(Bluebird.resolve(false));
      elasticsearch.kuzzle.indexCache.exists.resolves(false);
=======
      elasticsearch.client.exists.resolves(false);
      elasticsearch.kuzzle.indexCache.exists.returns(false);
>>>>>>> 2f1201b7

      request.input.resource._id = createdDocumentId;

      return should(elasticsearch.replace(request)).be.rejectedWith(PreconditionError);
    });

    it('should support replace capability', () => {
      const refreshIndexSpy = sinon.spy(elasticsearch, 'refreshIndexIfNeeded');

<<<<<<< HEAD
      elasticsearch.client.index.returns(Bluebird.resolve({}));
      elasticsearch.client.exists.returns(Bluebird.resolve(true));
      elasticsearch.kuzzle.indexCache.exists.resolves(true);
=======
      elasticsearch.client.index.resolves({});
      elasticsearch.client.exists.resolves(true);
      elasticsearch.kuzzle.indexCache.exists.returns(true);
>>>>>>> 2f1201b7

      request.input.resource._id = createdDocumentId;

      return elasticsearch.replace(request)
        .then(() => {
          const data = elasticsearch.client.index.firstCall.args[0];

          should(data.index).be.exactly(index);
          should(data.type).be.exactly(collection);
          should(data.body).be.exactly(documentAda);
          should(data.id).be.exactly(createdDocumentId);

          should(refreshIndexSpy.calledOnce).be.true();
        });
    });
  });

  describe('#get', () => {
    it('should allow getting a single document', () => {
      elasticsearch.client.get.resolves({_source: {_kuzzle_info: {active: true}}});

      request.input.body = null;
      request.input.resource._id = createdDocumentId;

      return elasticsearch.get(request)
        .then(() => {
          should(elasticsearch.client.get.firstCall.args[0].id).be.exactly(createdDocumentId);
        });
    });

    it('should not throw error when "_source" is not defined', () => {
      elasticsearch.client.get.resolves({foo: 'bar'});

      request.input.body = null;
      request.input.resource._id = createdDocumentId;

      return elasticsearch.get(request);
    });

    it('should reject requests when document is on inactive stat', () => {
      elasticsearch.client.get.resolves({_source: {_kuzzle_info: {active: false}}});

      return should(elasticsearch.get(request)).be.rejectedWith(NotFoundError);
    });

    it('should reject requests when the user search for a document with id _search', () => {
      request.input.resource._id = '_search';

      return should(elasticsearch.get(request)).be.rejectedWith(BadRequestError);
    });

    it('should allow expose kuzzle metadata in _source._kuzzle_info and _meta properties', () => {
      elasticsearch.client.get.returns(Bluebird.resolve({_source: {_kuzzle_info: {active: true}}}));

      request.input.body = null;
      request.input.resource._id = createdDocumentId;

      return elasticsearch.get(request)
        .then(response => {
          should(response._source._kuzzle_info).be.eql(response._meta);
        });
    });
  });

  describe('#mget', () => {
    it('should return a rejected promise if getting a single document fails', done => {
      elasticsearch.client.mget.rejects(new Error('Mocked error'));

      elasticsearch.mget(request)
        .catch(() => {
          try {
            should(elasticsearch.client.mget.calledOnce).be.true();
            should(elasticsearch.client.mget.firstCall.args[0].id).be.undefined();
            done();
          }
          catch(e) { done(e); }
        });
    });

    it('should allow getting multiples documents', () => {
      elasticsearch.client.mget.resolves({});

      request.input.body = {ids: ['1', '2', '3']};

      return elasticsearch.mget(request)
        .then(() => {
          should(elasticsearch.client.mget.firstCall.args[0].body.ids).be.an.Array();
        });
    });

    it('should return a rejected promise if getting some multiple documents fails', done => {
      elasticsearch.client.mget.rejects(new Error('Mocked error'));

      request.input.body = {};

      elasticsearch.mget(request)
        .catch(() => {
          try {
            should(elasticsearch.client.mget.firstCall.args[0].body.ids).be.undefined();
            done();
          }
          catch(e) { done(e); }
        });
    });
  });

  describe('#count', () => {
    it('should allow counting documents using a provided filter', () => {
      elasticsearch.client.count.resolves({});

      request.input.body = {};

      return elasticsearch.count(request)
        .then(() => {
          should(elasticsearch.client.count.firstCall.args[0].body).be.deepEqual(rawKuzzleInfo);
        });
    });

    it('should allow counting objects using a query', () => {
      elasticsearch.client.count.resolves({});

      request.input.body = {};
      request.input.body = {query: {foo: 'bar'}};
      rawKuzzleInfo.query.bool.must = request.input.body.query;

      return elasticsearch.count(request)
        .then(() => {
          should(elasticsearch.client.count)
            .be.calledOnce();

          should(elasticsearch.client.count.firstCall.args[0].body).be.deepEqual(rawKuzzleInfo);
        });
    });

    it('should return a rejected promise if the count fails', () => {
      const error = new Error('Mocked error');
      elasticsearch.client.count.rejects(error);

      request.input.body = {query: {foo: 'bar'}};

      return should(elasticsearch.count(request)).be.rejectedWith(ExternalServiceError, {message: error.message});
    });
  });

  describe('#update', () => {
    it('should allow to update a document', () => {
      const refreshIndexSpy = sinon.spy(elasticsearch, 'refreshIndexIfNeeded');

<<<<<<< HEAD
      elasticsearch.client.update.returns(Bluebird.resolve({}));
      elasticsearch.kuzzle.indexCache.exists.resolves(true);
=======
      elasticsearch.client.update.resolves({});
      elasticsearch.kuzzle.indexCache.exists.returns(true);
>>>>>>> 2f1201b7

      request.input.resource._id = createdDocumentId;

      return elasticsearch.update(request)
        .then(() => {
          const data = elasticsearch.client.update.firstCall.args[0];

          should(data.retryOnConflict).be.undefined();
          should(data.body.doc).be.exactly(documentAda);
          should(data.body.doc._kuzzle_info).be.an.Object();
          should(data.body.doc._kuzzle_info.updatedAt).be.a.Number();
          should(data.body.doc._kuzzle_info.updater).be.eql('test');
          should(data.body.doc._kuzzle_info.active).be.true();

          should(data.id).be.exactly(createdDocumentId);

          should(refreshIndexSpy.calledOnce).be.true();
        });
    });

    it('should handle the retryOnConflict optional argument', () => {
      const refreshIndexSpy = sinon.spy(elasticsearch, 'refreshIndexIfNeeded');

      elasticsearch.config.defaults.onUpdateConflictRetries = 42;
<<<<<<< HEAD
      elasticsearch.client.update.returns(Bluebird.resolve({}));
      elasticsearch.kuzzle.indexCache.exists.resolves(true);
=======
      elasticsearch.client.update.resolves({});
      elasticsearch.kuzzle.indexCache.exists.returns(true);
>>>>>>> 2f1201b7

      request.input.resource._id = createdDocumentId;
      request.input.args.retryOnConflict = 13;

      return elasticsearch.update(request)
        .then(() => {
          const data = elasticsearch.client.update.firstCall.args[0];

          should(data.retryOnConflict).be.eql(13);
          should(data.body.doc).be.exactly(documentAda);
          should(data.body.doc._kuzzle_info).be.an.Object();
          should(data.body.doc._kuzzle_info.updatedAt).be.a.Number();
          should(data.body.doc._kuzzle_info.updater).be.eql('test');
          should(data.body.doc._kuzzle_info.active).be.true();

          should(data.id).be.exactly(createdDocumentId);

          should(refreshIndexSpy.calledOnce).be.true();
        });
    });

    it('should handle the onUpdateConflictRetries default configuration', () => {
      const refreshIndexSpy = sinon.spy(elasticsearch, 'refreshIndexIfNeeded');

      elasticsearch.config.defaults.onUpdateConflictRetries = 42;
<<<<<<< HEAD
      elasticsearch.client.update.returns(Bluebird.resolve({}));
      elasticsearch.kuzzle.indexCache.exists.resolves(true);
=======
      elasticsearch.client.update.resolves({});
      elasticsearch.kuzzle.indexCache.exists.returns(true);
>>>>>>> 2f1201b7

      request.input.resource._id = createdDocumentId;

      return elasticsearch.update(request)
        .then(() => {
          const data = elasticsearch.client.update.firstCall.args[0];

          should(data.retryOnConflict).be.eql(42);
          should(data.body.doc).be.exactly(documentAda);
          should(data.body.doc._kuzzle_info).be.an.Object();
          should(data.body.doc._kuzzle_info.updatedAt).be.a.Number();
          should(data.body.doc._kuzzle_info.updater).be.eql('test');
          should(data.body.doc._kuzzle_info.active).be.true();

          should(data.id).be.exactly(createdDocumentId);

          should(refreshIndexSpy.calledOnce).be.true();
        });
    });

    it('should reject if index or collection don\'t exist', () => {
<<<<<<< HEAD
      elasticsearch.client.exists.returns(Bluebird.resolve(false));
      elasticsearch.kuzzle.indexCache.exists.resolves(false);
=======
      elasticsearch.client.exists.resolves(false);
      elasticsearch.kuzzle.indexCache.exists.returns(false);
>>>>>>> 2f1201b7

      request.input.resource._id = createdDocumentId;

      return should(elasticsearch.update(request)).be.rejectedWith(PreconditionError);
    });

    it('should return a rejected promise with a NotFoundError when updating a document which does not exist', done => {
      const
        esError = new Error('test');

      esError.displayName = 'NotFound';
      esError.body = {
        error: {
          reason: 'foo'
        }
      };

      esError.body.error['resource.id'] = 'bar';
      elasticsearch.client.update.rejects(esError);
      elasticsearch.kuzzle.indexCache.exists.resolves(true);

      elasticsearch.update(request)
        .catch((error) => {
          try{
            should(error).be.instanceOf(NotFoundError);
            should(error.message).be.equal('foo: bar');
            should(elasticsearch.client.update.firstCall.args[0].id).be.null();
            done();
          }
          catch(e) { done(e); }
        });
    });

    it('should return a rejected promise with a customised NotFoundError when elasticsearch throws a known error', done => {
      const
        esError = new Error('[index_not_found_exception] no such index, with { resource.type=index_or_alias resource.id=banana index=banana }');

      esError.displayName = 'NotFound';
      esError.body = {
        error: {
          reason: 'foo'
        }
      };

      elasticsearch.kuzzle.indexCache.exists.resolves(true);
      elasticsearch.client.update.rejects(esError);

      elasticsearch.update(request)
        .catch((error) => {
          try{
            should(error).be.instanceOf(NotFoundError);
            should(error.message).be.equal('Index "banana" does not exist, please create it first');
            should(error.internalError).eql(esError);
            should(error.service).be.equal('elasticsearch');
            should(elasticsearch.client.update.firstCall.args[0].id).be.null();
            done();
          }
          catch(e) { done(e); }
        });
    });

    it('should return a rejected promise with an Error if an update fails for unknown reason', () => {
      const
        esError = new Error('banana error');

      elasticsearch.client.update.rejects(esError);
      elasticsearch.kuzzle.indexCache.exists.resolves(true);

      return should(elasticsearch.update(request)).be.rejected();
    });
  });

  describe('#delete', () => {
    it('should allow to delete a document', () => {
      const refreshIndexSpy = sinon.spy(elasticsearch, 'refreshIndexIfNeeded');

      elasticsearch.client.update.resolves({});
      elasticsearch.client.get.resolves({
        _source: {
          _kuzzle_info: {
            active: true
          }
        }
      });

      request.input.body = null;
      request.input.resource._id = createdDocumentId;

      return elasticsearch.delete(request)
        .then(() => {
          should(elasticsearch.client.update.firstCall.args[0].id).be.exactly(createdDocumentId);
          should(refreshIndexSpy.calledOnce).be.true();
        });
    });

    it('should return a rejected promise if a delete fails', () => {
      elasticsearch.client.update.rejects(new Error('Mocked error'));

      return should(elasticsearch.delete(request)).be.rejected();
    });
  });

  describe('#deleteByQuery', () => {
    beforeEach(() => {
      request.input.body = {
        query: {
          term: {firstName: 'foobar'}
        }
      };
    });

    it('should return an empty result array when no document has been deactivated using a filter', () => {
      elasticsearch.client.search.yields(null, {hits: {hits: [], total: 0}});

      return elasticsearch.deleteByQuery(request)
        .then(result => {
          should(elasticsearch.client.search.firstCall.args[0]).not.be.undefined();

          // Ugly line in order to spot a random bug on this unit test
          should(result.ids).not.be.undefined().and.be.an.Array();
          should(result.ids.length).be.exactly(0);
        });
    });

    it('should allow to deactivate documents using a provided filter', () => {
      const
        refreshIndexSpy = sinon.spy(elasticsearch, 'refreshIndexIfNeeded'),
        mockupIds = ['foo', 'bar', 'baz'],
        getAllIdsStub = sinon.stub().resolves(mockupIds);

      elasticsearch.client.bulk.resolves(mockupIds);

      return ES.__with__({
        getAllIdsFromQuery: getAllIdsStub,
        Date: {
          now: () => 42
        }
      })(() => {
        return elasticsearch.deleteByQuery(request)
          .then(result => {
            const bulkData = elasticsearch.client.bulk.firstCall.args[0];

            // elasticsearch.client.bullk
            should(bulkData.body).not.be.undefined().and.be.an.Array();
            // (mockupIds.length * 2) because there is update requests with body
            should(bulkData.body.length).be.exactly(mockupIds.length * 2);

            bulkData.body.forEach(cmd => {
              should(cmd).be.an.Object();
              if (cmd.update) {
                should(cmd.update).not.be.undefined().and.be.an.Object();
                should(mockupIds.indexOf(cmd.update._id)).not.be.eql(-1);
                should(cmd.update._type).be.exactly(request.input.resource.collection);
              }
              if (cmd.doc) {
                should(cmd.doc).not.be.undefined().and.be.an.Object();
                should(cmd.doc).be.eql({_kuzzle_info: { active: false, deletedAt: 42, updater: 'test' }});
              }
            });

            // elasticserach.deleteByQuery
            should(result.ids).not.be.undefined().and.be.an.Array();
            should(result.ids).match(mockupIds);

            // refreshIndexIfNeeded
            should(refreshIndexSpy.calledOnce).be.true();
          });
      });
    });

    it('should return a rejected promise if the delete by query fails because of a bad filter', () => {
      elasticsearch.client.search.yields(new Error(), {});

      return should(elasticsearch.deleteByQuery(request)).be.rejected();
    });

    it('should return a rejected promise if the delete by query fails because of a bulk failure', () => {
      const error = new KuzzleError('Mocked error');
      elasticsearch.client.bulk.rejects(error);

      request.input.body.query = {some: 'query'};

      return ES.__with__({
        getAllIdsFromQuery: () => Bluebird.resolve(['foo', 'bar'])
      })(() => {
        return should(elasticsearch.deleteByQuery(request)).be.rejectedWith(error);
      });
    });

    it('should return a rejected promise if the delete by query fails because the filter is null', () => {
      request.input.body.query = null;

      return should(elasticsearch.deleteByQuery(request)).be.rejectedWith(BadRequestError);
    });
  });

  describe('#deleteByQueryFromTrash', () => {
    it('should return an empty result array when no document has been deleted using a filter', () => {
      elasticsearch.client.search.yields(null, {hits: {hits: [], total: 0}});

      delete request.input.body;
      request.input.body.query = {term: {firstName: 'no way any document can be returned with this filter'}};

      return elasticsearch.deleteByQueryFromTrash(request)
        .then(result => {
          should(elasticsearch.client.search.firstCall.args[0].body.query).be.exactly(request.input.body.query);

          // Ugly line in order to spot a random bug on this unit test
          should(result.ids).not.be.undefined().and.be.an.Array();
          should(result.ids.length).be.exactly(0);
        });
    });

    it('should allow to delete inactive documents using a provided filter from the trash', () => {
      const
        refreshIndexSpy = sinon.spy(elasticsearch, 'refreshIndexIfNeeded'),
        mockupIds = ['foo', 'bar', 'baz'],
        getAllIdsStub = sinon.stub().resolves(mockupIds);

      elasticsearch.client.bulk.resolves(mockupIds);
      elasticsearch.client.search.yields(null, {hits: {hits: [{_id: 'foo'}, {_id: 'bar'}, {_id: 'baz'}], total: mockupIds.length}});

      return ES.__with__({
        getAllIdsFromQuery: getAllIdsStub,
        Date: {
          now: () => 42
        }
      })(() => {
        return should(elasticsearch.deleteByQueryFromTrash(request)
          .then(result => {
            const bulkData = elasticsearch.client.bulk.firstCall.args[0];

            // elasticsearch.client.bulk
            should(bulkData.body).not.be.undefined().and.be.an.Array();
            should(bulkData.body.length).be.exactly(mockupIds.length);

            bulkData.body.forEach(cmd => {
              should(cmd).be.an.Object();
              should(cmd.delete).not.be.undefined().and.be.an.Object();
              should(mockupIds.indexOf(cmd.delete._id)).not.be.eql(-1);
              should(cmd.delete._type).be.exactly(request.input.resource.collection);
            });

            // elasticserach.deleteByQuery
            should(result.ids).not.be.undefined().and.be.an.Array();
            should(result.ids).match(mockupIds);

            // refreshIndexIfNeeded
            should(refreshIndexSpy.calledOnce).be.true();
          }));
      });
    });

    it('should return a rejected promise if the delete by query fails because of a bad filter', () => {
      elasticsearch.client.search.yields(new Error(), {});

      return should(elasticsearch.deleteByQuery(request)).be.rejected();
    });

    it('should reject the promise if the delete by query fails because of a bulk failure', () => {
      const error = new KuzzleError('Mocked error');
      elasticsearch.client.bulk.rejects(error);

      request.input.body.query = {some: 'query'};

      return ES.__with__({
        getAllIdsFromQuery: () => Bluebird.resolve(['foo', 'bar'])
      })(() => {
        return should(elasticsearch.deleteByQuery(request)).be.rejectedWith(error);
      });
    });

    it('should return a rejected promise if the delete by query fails because the filter is null', () => {
      request.input.body.query = null;

      return should(elasticsearch.deleteByQuery(request)).be.rejectedWith(BadRequestError);
    });
  });

  describe('#import', () => {
    it('should support bulk data import', () => {
      const
        refreshIndexSpy = sinon.spy(elasticsearch, 'refreshIndexIfNeeded');

<<<<<<< HEAD
      elasticsearch.kuzzle.indexCache.exists.resolves(true);
      elasticsearch.client.bulk.returns(Bluebird.resolve({}));
      const getMappingResult = {
        [index]: { mappings: { [collection]: {} } }
      };
      elasticsearch.client.indices.getMapping.resolves(getMappingResult);
=======
      elasticsearch.kuzzle.indexCache.exists.returns(true);
      elasticsearch.client.bulk.resolves({});
>>>>>>> 2f1201b7

      request.input.body = {
        bulkData: [
          {index: {_id: 1, _type: collection, _index: index}},
          {firstName: 'foo'},
          {index: {_id: 2, _type: collection, _index: index}},
          {firstName: 'bar'},
          {update: {_id: 1, _type: collection, _index: index}},
          {doc: {firstName: 'foobar'}},
          {delete: {_id: 2, _type: collection, _index: index}}
        ]
      };

      return elasticsearch.import(request)
        .then(() => {
          should(elasticsearch.client.bulk.firstCall.args[0].body).be.exactly(request.input.body.bulkData);
          should(refreshIndexSpy.calledOnce).be.true();
        });
    });

    it('should add metadata to documents', () => {
<<<<<<< HEAD
      elasticsearch.kuzzle.indexCache.exists.resolves(true);
      elasticsearch.client.bulk.returns(Bluebird.resolve({}));
      const getMappingResult = {
        [index]: { mappings: { [collection]: {} } }
      };
      elasticsearch.client.indices.getMapping.resolves(getMappingResult);
=======
      elasticsearch.kuzzle.indexCache.exists.returns(true);
      elasticsearch.client.bulk.resolves({});
>>>>>>> 2f1201b7

      request.input.body = {
        bulkData: [
          {index: {_id: 1, _type: collection, _index: index}},
          {firstName: 'foo'},
          {index: {_id: 2, _type: collection, _index: index}},
          {firstName: 'bar'},
          {create: {_id: 3, _type: collection, _index: index}},
          {firstName: 'gordon'},
          {update: {_id: 1, _type: collection, _index: index}},
          {doc: {firstName: 'foobar'}},
          {delete: {_id: 2, _type: collection, _index: index}}
        ]
      };

      return elasticsearch.import(request)
        .then(() => {
          const body = elasticsearch.client.bulk.firstCall.args[0].body;

          // Bulk action: index
          should(body[1]._kuzzle_info).be.type('object');
          should(body[1]._kuzzle_info.author).be.exactly('test');
          should(body[1]._kuzzle_info.createdAt).be.belowOrEqual(Date.now());
          should(body[1]._kuzzle_info.updatedAt).be.null();
          should(body[1]._kuzzle_info.updater).be.null();
          should(body[1]._kuzzle_info.active).be.ok();
          should(body[1]._kuzzle_info.deletedAt).be.null();

          // Bulk action: create
          should(body[5]._kuzzle_info).be.type('object');
          should(body[5]._kuzzle_info.author).be.exactly('test');
          should(body[5]._kuzzle_info.createdAt).be.belowOrEqual(Date.now());
          should(body[5]._kuzzle_info.updatedAt).be.null();
          should(body[5]._kuzzle_info.updater).be.null();
          should(body[5]._kuzzle_info.active).be.ok();
          should(body[5]._kuzzle_info.deletedAt).be.null();

          // Bulk action: update
          should(body[7].doc._kuzzle_info).be.type('object');
          should(body[7].doc._kuzzle_info.updater).be.exactly('test');
          should(body[7].doc._kuzzle_info.updatedAt).not.be.null();
        });
    });

    it('should inject only the allowed optional parameters', () => {
      const refreshIndexSpy = sinon.spy(elasticsearch, 'refreshIndexIfNeeded');

<<<<<<< HEAD
      elasticsearch.client.bulk.returns(Bluebird.resolve({}));
      const getMappingResult = {
        [index]: { mappings: { [collection]: {} } }
      };
      elasticsearch.client.indices.getMapping.resolves(getMappingResult);
=======
      elasticsearch.client.bulk.resolves({});
>>>>>>> 2f1201b7

      request.input.body = {
        bulkData: []
      };
      request.input.args.consistency = 'foo';
      request.input.args.refresh = 'wait_for';
      request.input.args.routing = 'foo/bar';
      request.input.args.timeout = 999;
      request.input.args.fields = 'foo, bar, baz';

      return elasticsearch.import(request)
        .then(() => {
          const arg = elasticsearch.client.bulk.firstCall.args[0];

          should(arg)
            .not.have.properties([
              'consistency',
              'routing',
              'timeout',
              'fields'
            ]);
          should(arg.refresh)
            .be.exactly('wait_for');

          should(refreshIndexSpy.calledOnce).be.true();
        });
    });

    it('should raise a "Partial Error" response for bulk data import with some errors', () => {
      elasticsearch.kuzzle.indexCache.exists.resolves(true);
      elasticsearch.client.bulk.resolves({
        errors: true,
        items: [
          {index: {status: 404, error: 'DocumentMissingException'}},
          {index: {status: 404, error: 'DocumentMissingException'}}
        ]
      });
      const getMappingResult = {
        [index]: { mappings: { [collection]: {} } }
      };
      elasticsearch.client.indices.getMapping.resolves(getMappingResult);

      request.input.body = {
        bulkData: [
          {index: {_id: 1, _type: collection, _index: index}},
          {firstName: 'foo'},
          {index: {_id: 2, _type: collection, _index: index}},
          {firstName: 'bar'},
          {update: {_id: 12, _type: collection, _index: index}},
          {doc: {firstName: 'foobar'}},
          {update: {_id: 212, _type: collection, _index: index}},
          {doc: {firstName: 'foobar'}}
        ]
      };

      return elasticsearch.import(request)
        .then(result => {
          should(elasticsearch.client.bulk.firstCall.args[0].body).be.exactly(request.input.body.bulkData);

          should(result.errors).be.true();
          should(result.partialErrors).be.an.Array().and.match([{status: 404}]).and.match([{error: /^DocumentMissingException/}]);
        });
    });

    it('should override the type with the collection if one has been specified in the request', () => {
<<<<<<< HEAD
      elasticsearch.kuzzle.indexCache.exists.resolves(true);
      elasticsearch.client.bulk.returns(Bluebird.resolve({
=======
      elasticsearch.kuzzle.indexCache.exists.returns(true);
      elasticsearch.client.bulk.resolves({
>>>>>>> 2f1201b7
        items: [
          {index: {_id: 1, _index: index, _type: collection}},
          {index: {_id: 2, _index: 'indexAlt', _type: collection}},
          {update: {_id: 1, _index: index, _type: collection}},
          {delete: {_id: 2, _index: 'indexAlt', _type: collection}}
        ]
<<<<<<< HEAD
      }));
      const getMappingResult = {
        [index]: { mappings: { [collection]: {} } },
        indexAlt: { mappings: { [collection]: {} } }
      };
      elasticsearch.client.indices.getMapping.resolves(getMappingResult);
=======
      });
>>>>>>> 2f1201b7

      request.input.body = {
        bulkData: [
          {index: {_id: 1, _index: index}},
          {firstName: 'foo'},
          {index: {_id: 2, _index: 'indexAlt'}},
          {firstName: 'bar'},
          {update: {_id: 1, _index: index}},
          {doc: {firstName: 'foobar'}},
          {delete: {_id: 2, _index: 'indexAlt'}}
        ]
      };

      return elasticsearch.import(request)
        .then(() => {
          const data = elasticsearch.client.bulk.firstCall.args[0];

          should(data.body).be.an.Array().and.match([
            {index: {_id: 1, _index: index, _type: collection}},
            {firstName: 'foo'},
            {index: {_id: 2, _index: 'indexAlt', _type: collection}},
            {firstName: 'bar'},
            {update: {_id: 1, _index: index, _type: collection}},
            {doc: {firstName: 'foobar'}},
            {delete: {_id: 2, _index: 'indexAlt', _type: collection}}
          ]);

        });
    });

    it('should reject the import promise if elasticsearch throws an error', () => {
      const error = new Error('Mocked error');
      elasticsearch.kuzzle.indexCache.exists.resolves(true);
      const getMappingResult = {
        [index]: { mappings: { [collection]: {} } }
      };
      elasticsearch.client.indices.getMapping.resolves(getMappingResult);

      request.input.body = {
        bulkData: [
          {index: {_id: 1, _index: index}},
          {firstName: 'foo'},
          {index: {_id: 2, _index: index}},
          {firstName: 'bar'},
          {update: {_id: 1, _index: index}},
          {doc: {firstName: 'foobar'}},
          {delete: {_id: 2, _index: index}}
        ]
      };

      elasticsearch.client.bulk.rejects(error);

      return should(elasticsearch.import(request)).be.rejectedWith(ExternalServiceError, {message: error.message});
    });

    it('should return a rejected promise if bulk data try to write into internal index', () => {
      elasticsearch.kuzzle.indexCache.exists.resolves(true);
      request.input.body = {
        bulkData: [
          {index: {_id: 1, _index: index}},
          {firstName: 'foo'},
          {index: {_id: 2, _index: kuzzle.internalEngine.index}},
          {firstName: 'bar'},
          {update: {_id: 1, _index: index}},
          {doc: {firstName: 'foobar'}},
          {delete: {_id: 2, _index: index}}
        ]
      };
      const getMappingResult = {
        [index]: { mappings: { [collection]: {} } },
        [kuzzle.internalEngine.index]: { mappings: { [collection]: {} } }
      };
      elasticsearch.client.indices.getMapping.resolves(getMappingResult);

      elasticsearch.client.bulk.resolves({});

      return should(elasticsearch.import(request)).be.rejectedWith(BadRequestError);
    });

    it('should return a rejected promise if body contains no bulkData parameter', () => {
      elasticsearch.kuzzle.indexCache.exists.resolves(true);
      request.input.body.bulkData = null;
      return should(elasticsearch.import(request)).be.rejectedWith(BadRequestError);
    });

    it('should return a rejected promise if no type has been provided, locally or globally', () => {
      elasticsearch.kuzzle.indexCache.exists.resolves(true);
      request.input.resource.collection = null;

      request.input.body = {
        bulkData: [
          {index: {_id: 1, _type: collection, _index: index}},
          {firstName: 'foo'},
          {index: {_id: 2, _type: collection, _index: index}},
          {firstName: 'bar'},
          {update: {_id: 1, _index: index}},
          {doc: {firstName: 'foobar'}},
          {delete: {_id: 2, _type: collection, _index: index}}
        ]
      };

<<<<<<< HEAD
      elasticsearch.client.bulk.returns(Bluebird.resolve({}));
      const getMappingResult = {
        [index]: { mappings: { [collection]: {} } }
      };
      elasticsearch.client.indices.getMapping.resolves(getMappingResult);
=======
      elasticsearch.client.bulk.resolves({});
>>>>>>> 2f1201b7

      return should(elasticsearch.import(request)).be.rejectedWith(BadRequestError);
    });

    it('should return a rejected promise if no index has been provided, locally or globally', () => {
      elasticsearch.kuzzle.indexCache.exists.resolves(true);
      request.input.resource.index = null;

      request.input.body = {
        bulkData: [
          {index: {_id: 1, _type: collection, _index: index}},
          {firstName: 'foo'},
          {index: {_id: 2, _type: collection, _index: index}},
          {firstName: 'bar'},
          {update: {_id: 1, _type: collection}},
          {doc: {firstName: 'foobar'}},
          {delete: {_id: 2, _type: collection, _index: index}}
        ]
      };

<<<<<<< HEAD
      elasticsearch.client.bulk.returns(Bluebird.resolve({}));
      const getMappingResult = {
        [index]: { mappings: { [collection]: {} } }
      };
      elasticsearch.client.indices.getMapping.resolves(getMappingResult);
=======
      elasticsearch.client.bulk.resolves({});
>>>>>>> 2f1201b7

      return should(elasticsearch.import(request)).be.rejected();
    });

    it('should rejected if index and/or collection don\'t exist', () => {
      elasticsearch.client.indices.getMapping.resolves({});
      request.input.resource.index = null;

      request.input.body = {
        bulkData: [
          {index: {_id: 1, _type: collection, _index: index}},
          {firstName: 'foo'},
          {index: {_id: 2, _type: collection, _index: index}},
          {firstName: 'bar'},
        ]
      };

      elasticsearch.client.bulk.resolves({});

      return should(elasticsearch.import(request)).be.rejectedWith(PreconditionError);
    });
  });

  describe('#updateMapping', () => {
    it('should have mapping capabilities', () => {
      elasticsearch.client.indices.putMapping.resolves({});

      request.input.body = {
        properties: {
          city: {type: 'string'}
        }
      };

      return elasticsearch.updateMapping(request)
        .then(() => {
          should(elasticsearch.client.indices.putMapping.firstCall.args[0].body).be.exactly(request.input.body);
        });
    });

    it('should reject and handle error for bad mapping input', done => {
      const
        error = new Error('test');

      error.displayName = 'BadRequest';
      error.body = {
        error: {
          reason: 'foo'
        }
      };

      elasticsearch.client.indices.putMapping.rejects(error);

      elasticsearch.updateMapping(request)
        .catch((err) => {
          try {
            should(err).be.instanceOf(BadRequestError);
            should(err.message).be.equal('foo');
            should(elasticsearch.client.indices.putMapping.firstCall.args[0]).not.have.key('properties');
            done();
          }
          catch(e) { done(e); }
        });
    });

    it('should inject the default mapping', () => {
      elasticsearch.client.indices.putMapping.resolves({});

      elasticsearch.config.commonMapping = {
        foo: {type: 'boolean'},
        _kuzzle_info: {
          properties: {
            active: {type: 'boolean'},
            author: {type: 'text'},
            createdAt: {type: 'date'},
            updatedAt: {type: 'date'},
            updater: {type: 'keyword'},
            deletedAt: {type: 'date'}
          }
        }
      };

      request.input.body = {
        properties: {
          city: {type: 'string'}
        }
      };

      return elasticsearch.updateMapping(request)
        .then(() => {
          const esReq = elasticsearch.client.indices.putMapping.firstCall.args[0];

          should(esReq.body).eql({
            properties: {
              city: {type: 'string'},
              foo: {type: 'boolean'},
              _kuzzle_info: {
                properties: {
                  active: {type: 'boolean'},
                  author: {type: 'text'},
                  createdAt: {type: 'date'},
                  updatedAt: {type: 'date'},
                  updater: {type: 'keyword'},
                  deletedAt: {type: 'date'}
                }
              }
            }
          });
        });

    });

    it('should create a fresh mapping for each collection', () => {
      const mapping = Object.assign({}, elasticsearch.config.commonMapping);

      return elasticsearch.updateMapping(new Request({
        controller: 'collection',
        action: 'updateMapping',
        body: {
          properties: {
            foo: {
              type: 'text'
            }
          }
        }
      }))
        .then(() => elasticsearch.updateMapping(new Request({
          controller: 'collection',
          action: 'updateMapping',
          body: {
            properties: {
              bar: {
                type: 'integer'
              }
            }
          }
        })))
        .then(() => {
          should(elasticsearch.config.commonMapping).eql(mapping);
        });
    });

    it('should reuse a previously defined common mapping', () => {
      kuzzle.indexCache.defaultMappings[index] = {
        gordon: { type: 'text' }
      };

      return elasticsearch.updateMapping(new Request({
        index,
        collection,
        body: {
          properties: {
            freeman: { type: 'boolean' }
          }
        }
      }))
        .then(() => {
          const esReq = elasticsearch.client.indices.putMapping.firstCall.args[0];

          should(esReq).eql({
            index,
            type: collection,
            body: {
              properties: {
                gordon: { type: 'text' },
                freeman: { type: 'boolean' }
              }
            }
          });
        });

    });
  });

  describe('#getMapping', () => {
    beforeEach(() => {
      elasticsearch.esWrapper.getMapping = sinon.stub().resolves({foo: 'bar'});
    });

    it('should forward the request to elasticseach wrapper', () => {
      return elasticsearch.getMapping(request)
        .then(res => {
          should(elasticsearch.esWrapper.getMapping)
            .be.calledOnce()
            .be.calledWithExactly({ index: 'test', type: 'unit-tests-elasticsearch'});
          should(res).match({foo: 'bar'});
        });
    });
  });

  describe('#getAllIdsFromQuery', () => {
    it('should be able to get every ids matching a query', () => {
      const
        getAllIdsFromQuery = ES.__get__('getAllIdsFromQuery'),
        ids = ['foo', 'bar'];

      elasticsearch.client.search.yields(null, {
        hits: {
          hits: [{_id: 'foo'}, {_id: 'bar'}],
          total: 2
        }
      });

      return getAllIdsFromQuery(elasticsearch.client, request)
        .then(result => {
          should(result).be.an.Array().and.match(ids);
          should(result.length).be.exactly(2);
        });
    });

    it('should return a rejected promise if the search fails', () => {
      const getAllIdsFromQuery = ES.__get__('getAllIdsFromQuery');

      elasticsearch.client.search.yields(new Error('rejected'));
      return should(getAllIdsFromQuery(elasticsearch.client, request)).be.rejectedWith('rejected');
    });

    it('should scroll through result pages until getting all ids', () => {
      const
        getAllIdsFromQuery = ES.__get__('getAllIdsFromQuery'),
        ids = ['foo', 'bar'];

      elasticsearch.client.search.yields(null, {
        hits: {
          hits: [{_id: 'foo'}],
          total: 2
        }
      });
      elasticsearch.client.scroll.yields(null, {
        hits: {
          hits: [ {_id: 'bar'} ],
          total: 2
        }
      });

      return getAllIdsFromQuery(elasticsearch.client, request)
        .then(result => {
          should(result).be.an.Array().and.match(ids);
          should(result.length).be.exactly(2);
        });
    });
  });

  describe('#listCollections', () => {
    it('should allow listing all available collections', () => {
      const
        mappings = {
          [index]: {
            mappings: {
              [collection]: {}
            }
          }
        };

      elasticsearch.client.indices.getMapping.resolves(mappings);
      request.input.body = null;
      return elasticsearch.listCollections(request);
    });

    it('should reject the listCollections promise if elasticsearch throws an error', () => {
      const error = new Error('Mocked error');
      elasticsearch.client.indices.getMapping.rejects(error);

      request.input.resource.index = 'kuzzle-unit-tests-fakeindex';
      request.input.body = null;
      return should(elasticsearch.listCollections(request)).be.rejectedWith(ExternalServiceError, {message: error.message});
    });
  });

  describe('#createCollection', () => {
    it('should allow creating a new collection', () => {
<<<<<<< HEAD
      elasticsearch.client.indices.putMapping.returns(Bluebird.resolve({}));
      elasticsearch.kuzzle.indexCache.exists.resolves(true);
=======
      elasticsearch.client.indices.putMapping.resolves({});
      elasticsearch.kuzzle.indexCache.exists.returns(true);
>>>>>>> 2f1201b7

      request.input.resource.collection = '%foobar';
      return elasticsearch.createCollection(request);
    });

    it('should reject the createCollection promise if elasticsearch throws an error', () => {
      const error = new Error('Mocked error');
      elasticsearch.client.indices.putMapping.rejects(error);
      elasticsearch.kuzzle.indexCache.exists.resolves(true);

      return should(elasticsearch.createCollection(request)).be.rejectedWith(ExternalServiceError, {message: error.message});
    });

    it('should reject if index doesn\'t exist', () => {
<<<<<<< HEAD
      elasticsearch.client.indices.putMapping.returns(Bluebird.resolve({}));
      elasticsearch.kuzzle.indexCache.exists.resolves(false);
=======
      elasticsearch.client.indices.putMapping.resolves({});
      elasticsearch.kuzzle.indexCache.exists.returns(false);
>>>>>>> 2f1201b7

      request.input.resource.collection = '%foobar';
      return should(elasticsearch.createCollection(request)).be.rejectedWith(PreconditionError);
    });

    it('should inject default mapping', () => {
      elasticsearch.client.indices.putMapping.resolves({});
      elasticsearch.kuzzle.indexCache.exists.resolves(true);

      request.input.resource.collection = '%foobar';

      elasticsearch.config.commonMapping = {
        foo: {type: 'boolean'},
        _kuzzle_info: {
          properties: {
            active: {type: 'boolean'},
            author: {type: 'text'},
            createdAt: {type: 'date'},
            updatedAt: {type: 'date'},
            updater: {type: 'keyword'},
            deletedAt: {type: 'date'}
          }
        }
      };

      return elasticsearch.createCollection(request)
        .then(() => {
          const esReq = elasticsearch.client.indices.putMapping.firstCall.args[0];

          should(esReq.body['%foobar'].properties).eql({
            foo: {type: 'boolean'},
            _kuzzle_info: {
              properties: {
                active: {type: 'boolean'},
                author: {type: 'text'},
                createdAt: {type: 'date'},
                updatedAt: {type: 'date'},
                updater: {type: 'keyword'},
                deletedAt: {type: 'date'}
              }
            }
          });
        });
    });

    it('should create collection with mapping if supplied in the body', () => {
      elasticsearch.client.indices.putMapping.resolves({});
      elasticsearch.kuzzle.indexCache.exists.resolves(true);

      request.input.resource.collection = '%foobar';
      elasticsearch.config.commonMapping = {};

      const collectionMapping = {
        properties: {
          gordon:   { type: 'text' },
          freeman:  { type: 'keyword' }
        }
      };
      request.input.body = collectionMapping;

      return elasticsearch.createCollection(request)
        .then(() => {
          const esReq = elasticsearch.client.indices.putMapping.firstCall.args[0];

          should(esReq.body['%foobar'].properties).eql(collectionMapping.properties);
        });
    });

    it('should not overwrite kuzzle commonMapping', () => {
      elasticsearch.client.indices.putMapping.resolves({});
      elasticsearch.kuzzle.indexCache.exists.resolves(true);

      request.input.resource.collection = '%foobar';

      elasticsearch.config.commonMapping = {
        gordon: { type: 'text' },
        _kuzzle_info: {
          properties: {
            active:     { type: 'boolean' },
            author:     { type: 'text' },
            createdAt:  { type: 'date' },
            updatedAt:  { type: 'date' },
            updater:    { type: 'keyword' },
            deletedAt:  { type: 'date' }
          }
        }
      };

      const collectionMapping = {
        properties: {
          gordon:   { type: 'keyword' },
          freeman:  { type: 'keyword' },
          _kuzzle_info: {
            properties: {
              author: { type: 'keyword' }
            }
          }
        }
      };
      request.input.body = collectionMapping;

      return elasticsearch.createCollection(request)
        .then(() => {
          const esReq = elasticsearch.client.indices.putMapping.firstCall.args[0];

          should(esReq.body['%foobar'].properties).eql({
            gordon:   { type: 'text' },
            freeman:  { type: 'keyword' },
            _kuzzle_info: {
              properties: {
                active:     { type: 'boolean' },
                author:     { type: 'text' },
                createdAt:  { type: 'date' },
                updatedAt:  { type: 'date' },
                updater:    { type: 'keyword' },
                deletedAt:  { type: 'date' }
              }
            }
          });
        });
    });

    it('should reuse a previously created common mapping', () => {
      elasticsearch.client.indices.putMapping.resolves({});
      elasticsearch.kuzzle.indexCache.exists.resolves(true);

      request.input.resource.collection = '%foobar';

      kuzzle.indexCache.defaultMappings[index] = {
        gordon: { type: 'text' }
      };

      const collectionMapping = {
        properties: {
          freeman:  { type: 'keyword' },
          _kuzzle_info: {
            properties: {
              author: { type: 'keyword' }
            }
          }
        }
      };
      request.input.body = collectionMapping;

      return elasticsearch.createCollection(request)
        .then(() => {
          const esReq = elasticsearch.client.indices.putMapping.firstCall.args[0];

          should(esReq.body['%foobar'].properties).eql({
            gordon:   { type: 'text' },
            freeman:  { type: 'keyword' },
            _kuzzle_info: {
              properties: {
                author: { type: 'keyword' }
              }
            }
          });
        });

    });
  });

  describe('#truncateCollection', () => {
    it('should allow truncating an existing collection', () => {
      const spy = sinon.stub(elasticsearch, 'deleteByQuery').resolves({});

      return elasticsearch.truncateCollection(request)
        .then(() => {
          const req = spy.firstCall.args[0];

          should(req).be.an.instanceOf(Request);
          should(req.input.body.query).be.Object().and.match({match_all: {}});
        });
    });
  });

  describe('#reset', () => {
    it('should allow deleting all indexes', () => {
      elasticsearch.client.indices.delete.resolves({});

      elasticsearch.client.cat.indices.resolves('      \n %kuzzle      \n ' + index + ' \n  ');

      request.input.body = {indexes: [index]};

      return elasticsearch.deleteIndexes(request)
        .then(() => {
          should(elasticsearch.client.indices.delete.firstCall.args[0]).be.an.Object().and.match({index: [index]});
        });
    });

    it('should return a rejected promise if the reset fails while deleting all indexes', () => {
      const
        error = new Error('Mocked delete error'),
        indexes = {index: ['some index']};

      request.input.body = {indexes: [index]};
      indexes[kuzzle.config.internalIndex] = [];

      elasticsearch.client.indices.getMapping.resolves(indexes);
      elasticsearch.client.indices.delete.rejects(error);

      return should(elasticsearch.deleteIndexes(request)).be.rejectedWith(ExternalServiceError, {message: error.message});
    });
  });

  describe('#createIndex', () => {
    it('should be able to create index', () => {
      elasticsearch.client.indices.create.resolves({});

      return elasticsearch.createIndex(request)
        .then(() => {
          should(elasticsearch.client.indices.create.firstCall.args[0].index).be.exactly(request.input.resource.index);
        });
    });

    it('should reject the createIndex promise if elasticsearch throws an error', () => {
      const error = new Error('Mocked error');
      elasticsearch.client.indices.create.rejects(error);

      return should(elasticsearch.createIndex(request)).be.rejectedWith(ExternalServiceError, {message: error.message});
    });

    it('should throw if attempting to create an internal index', () => {
      request.input.resource.index = '%foobar';

      should(() => elasticsearch.createIndex(request)).throw(BadRequestError);
    });
  });

  describe('#deleteIndex', () => {
    it('should be able to delete index', () => {
      elasticsearch.client.indices.delete.resolves({});

      return elasticsearch.deleteIndex(request)
        .then(() => {
          should(elasticsearch.client.indices.delete.firstCall.args[0].index).be.exactly(request.input.resource.index);
        });
    });

    it('should reject the deleteIndex promise if elasticsearch throws an error', () => {
      elasticsearch.client.indices.delete.rejects(new Error());

      return should(elasticsearch.deleteIndex(request)).be.rejected();
    });

    it('should throw if attempting to delete an internal index', () => {
      request.input.resource.index = '%foobar';

      should(() => elasticsearch.deleteIndex(request)).throw(BadRequestError);
    });
  });

  describe('#listIndexes', () => {
    it('should allow listing indexes', () => {
      elasticsearch.client.indices.getMapping.resolves({indexes: []});

      return elasticsearch.listIndexes(request);
    });

    it('should reject the listIndexes promise if elasticsearch throws an error', () => {
      const error = new Error('Mocked error');
      elasticsearch.client.indices.getMapping.rejects(error);

      return should(elasticsearch.listIndexes(request)).be.rejectedWith(ExternalServiceError, {message: error.message});
    });
  });

  describe('#getInfos', () => {
    it('should allow getting elasticsearch informations', () => {
      const
        output = {version: {}, indices: {store: {}}};

      elasticsearch.client.cluster.stats.resolves(output);
      elasticsearch.client.cluster.health.resolves(output);
      elasticsearch.client.info.resolves(output);

      return elasticsearch.getInfos(request);
    });
  });

  describe('#refreshIndex', () => {
    it('should send a valid request to es client', () => {
      elasticsearch.client.indices.refresh = sinon.spy(req => Bluebird.resolve(req));

      return elasticsearch.refreshIndex(request)
        .then(data => {
          should(data.index).be.eql(index);
        });
    });

    it('should throw if attempting to refresh an internal index', () => {
      request.input.resource.index = '%foobar';

      should(() => elasticsearch.refreshIndex(request)).throw(BadRequestError);
    });
  });

  describe('#getAutoRefresh', () => {
    it('should reflect the current autoRefresh status', () => {
      return elasticsearch.getAutoRefresh(request)
        .then(response => {
          should(response).be.false();

          elasticsearch.settings.autoRefresh[request.input.resource.index] = true;
          return elasticsearch.getAutoRefresh(request);
        })
        .then(response => {
          should(response).be.true();
          elasticsearch.settings.autoRefresh[request.input.resource.index] = false;
        });
    });

    it('should throw if attempting to get the AutoRefresh status on an internal index', () => {
      request.input.resource.index = '%foobar';

      should(() => elasticsearch.getAutoRefresh(request)).throw(BadRequestError);
    });
  });

  describe('#setAutoRefresh', () => {
    it('should toggle the autoRefresh status', () => {
      const
        req = new Request({
          index: request.index,
          body: { autoRefresh: true }
        });

      kuzzle.internalEngine.createOrReplace = sinon.stub().resolves({});

      return elasticsearch.setAutoRefresh(req)
        .then(response => {
          should(response).be.true();
          should(kuzzle.internalEngine.createOrReplace.calledOnce).be.true();

          req.input.body.autoRefresh = false;
          return elasticsearch.setAutoRefresh(req);
        })
        .then(response => {
          should(response).be.false();
        });
    });

    it('should throw if attempting to set the AutoRefresh option on an internal index', () => {
      request.input.resource.index = '%foobar';

      should(() => elasticsearch.setAutoRefresh(request)).throw(BadRequestError);
    });
  });

  describe('#refreshIndexIfNeeded', () => {
    it('should not refresh the index if autoRefresh is set to false', () => {
      elasticsearch.client.indices.refresh.resolves({});

      return elasticsearch.refreshIndexIfNeeded({index: request.input.resource.index}, {foo: 'bar'})
        .then(response => {
          should(elasticsearch.client.indices.refresh).not.be.called();
          should(response).be.eql({ foo: 'bar' });
        });
    });

    it('should refresh the index if asked to', () => {
      elasticsearch.client.indices.refresh.resolves({});
      elasticsearch.settings.autoRefresh[request.input.resource.index] = true;

      return elasticsearch.refreshIndexIfNeeded({index: request.input.resource.index}, {foo: 'bar'})
        .then(response => {
          should(elasticsearch.client.indices.refresh).be.called();
          should(response).be.eql({foo: 'bar'});
        });
    });

    it('should not block execution if the index cannot be refreshed', () => {
      const
        error = new Error('Mocked error'),
        pluginSpy = kuzzle.pluginsManager.trigger;

      elasticsearch.client.indices.refresh.rejects(error);
      elasticsearch.settings.autoRefresh[request.input.resource.index] = true;

      return elasticsearch.refreshIndexIfNeeded({index: request.input.resource.index}, {foo: 'bar'})
        .then(response => {
          should(pluginSpy.calledWith('log:error')).be.true();
          should(elasticsearch.client.indices.refresh).be.called();
          should(response).be.eql({ foo: 'bar' });
          return null;
        });
    });
  });

  describe('#indexExists', () => {
    it('should call es indices.exists method', () => {
      elasticsearch.client.indices.exists.resolves(true);

      return elasticsearch.indexExists(request)
        .then(response => {
          should(response).be.true();

          should(elasticsearch.client.indices.exists).be.calledOnce();

          should(elasticsearch.client.indices.exists.firstCall.args[0]).match({
            index: 'test'
          });
        });
    });

    it('should format the error', () => {
      const
        error = new Error('test'),
        spy = sinon.spy(elasticsearch.esWrapper, 'formatESError');

      elasticsearch.client.indices.exists.rejects(error);

      return elasticsearch.indexExists(request)
        .then(() => {
          throw new Error('this should not occur');
        })
        .catch(() => {
          should(spy)
            .be.calledOnce()
            .be.calledWith(error);
        });
    });
  });

  describe('#collectionExists', () => {
    it('should call es indices.existType method', () => {
      elasticsearch.client.indices.existsType.resolves(true);

      return elasticsearch.collectionExists(request)
        .then(() => {
          should(elasticsearch.client.indices.existsType).be.calledOnce();

          should(elasticsearch.client.indices.existsType.firstCall.args[0])
            .match({
              index,
              type: collection
            });
        });
    });

    it('should format errors', () => {
      const
        error = new Error('test'),
        spy = sinon.spy(elasticsearch.esWrapper, 'formatESError');

      elasticsearch.client.indices.existsType.rejects(error);

      return elasticsearch.collectionExists(request)
        .then(() => {
          throw new Error('this should not happen');
        })
        .catch(() => {
          should(spy)
            .be.calledOnce()
            .be.calledWith(error);
        });
    });
  });

  describe('#mcreate', () => {
    const metadata = {
      active: true,
      author: 'test',
      updater: null,
      updatedAt: null,
      deletedAt: null
    };

    it('should prevent creating documents to a non-existing index or collection', () => {
      elasticsearch.kuzzle.indexCache.exists.resolves(false);
      request.input.body = {documents: [{body: {foo: 'bar'}}, {body: {bar: 'foo'}}]};

      return should(elasticsearch.mcreate(request)).rejectedWith(PreconditionError);
    });

    it('should abort if the number of documents exceeds the configured limit', () => {
      elasticsearch.kuzzle.indexCache.exists.resolves(true);
      kuzzle.config.limits.documentsWriteCount = 1;
      request.input.body = {documents: [{body: {foo: 'bar'}}, {body: {bar: 'foo'}}]};

      return should(elasticsearch.mcreate(request)).rejectedWith(SizeLimitError, {message: 'Number of documents exceeds the server configured value (1)'});
    });

    it('should get documents from ES only if there are IDs provided', () => {
      const now = Date.now();
      elasticsearch.kuzzle.indexCache.exists.resolves(true);
      elasticsearch.client.bulk.resolves({
        took: 30,
        errors: false,
        items: [
          {index: {_id: 'foo', status: 201}},
          {index: {_id: 'bar', status: 201}}
        ]
      });
      request.input.body = {documents: [{body: {foo: 'bar'}}, {body: {bar: 'foo'}}]};

      return elasticsearch.mcreate(request)
        .then(result => {
          should(elasticsearch.client.mget).not.be.called();
          should(elasticsearch.client.bulk.args[0][0]).match({
            index,
            type: collection,
            body: [
              {index: {_index: index, _type: collection}},
              {foo: 'bar', _kuzzle_info: metadata},
              {index: {_index: index, _type: collection}},
              {bar: 'foo', _kuzzle_info: metadata}
            ]
          });
          should(result.error).be.an.Array().and.be.empty();
          should(result.result).match([
            {_id: 'foo', _source: {foo: 'bar', _kuzzle_info: metadata}, _meta: metadata, status: 201},
            {_id: 'bar', _source: {bar: 'foo', _kuzzle_info: metadata}, _meta: metadata, status: 201}
          ]);

          should(result.result[0]._meta.createdAt).be.approximately(now, 100);
          should(result.result[1]._meta.createdAt).be.approximately(now, 100);
          should(result.result[0]._source._kuzzle_info.createdAt).be.approximately(now, 100);
          should(result.result[1]._source._kuzzle_info.createdAt).be.approximately(now, 100);
        });
    });

    it('should filter existing documents depending of their "active" status', () => {
      const now = Date.now();
      elasticsearch.kuzzle.indexCache.exists.resolves(true);
      request.input.body = {
        documents: [
          {_id: 'foo1', body: {foo: 'bar1'}},
          {body: {foo: 'bar_'}},
          {_id: 'foo2', body: {foo: 'bar2'}},
          {_id: 'foo3', body: {foo: 'bar3'}},
          {_id: 'foo4', body: {foo: 'bar4'}}
        ]
      };
      elasticsearch.client.mget.resolves({
        docs: [
          // active document => must be rejected
          {_id: 'foo1', found: true, _source: {_kuzzle_info: {active: true}}},
          // inactive document => can be overwritten
          {_id: 'foo2', found: true, _source: {_kuzzle_info: {active: false}}},
          // non-existent document => can be created
          {_id: 'foo3', found: false},
          // document without metadata => must be considered 'active' and be rejected
          {_id: 'foo4', found: true, _source: {}}
        ]
      });
      elasticsearch.client.bulk.resolves({
        took: 30,
        errors: false,
        items: [
          {index: {_id: 'foo?', status: 201}},
          {index: {_id: 'foo2', status: 201}},
          {index: {_id: 'foo3', status: 201}}
        ]
      });

      return elasticsearch.mcreate(request)
        .then(result => {
          should(elasticsearch.client.mget).calledOnce().and.calledWithMatch({
            index,
            type: collection,
            body: {
              docs: [
                {_id: 'foo1', _source: '_kuzzle_info.active'},
                {_id: 'foo2', _source: '_kuzzle_info.active'},
                {_id: 'foo3', _source: '_kuzzle_info.active'},
                {_id: 'foo4', _source: '_kuzzle_info.active'},
              ]
            }
          });
          should(elasticsearch.client.bulk.args[0][0]).match({
            index,
            type: collection,
            body: [
              {index: {_index: index, _type: collection}},
              {foo: 'bar_', _kuzzle_info: metadata},
              {index: {_index: index, _type: collection, _id: 'foo2'}},
              {foo: 'bar2', _kuzzle_info: metadata},
              {index: {_index: index, _type: collection, _id: 'foo3'}},
              {foo: 'bar3', _kuzzle_info: metadata}
            ]
          });
          should(result.error).be.an.Array().and.match([
            {document: {_id: 'foo1', body: {foo: 'bar1'}}, reason: 'document already exists'},
            {document: {_id: 'foo4', body: {foo: 'bar4'}}, reason: 'document already exists'}
          ]);
          should(result.result).match([
            {_id: 'foo?', _source: {foo: 'bar_', _kuzzle_info: metadata}, _meta: metadata, status: 201},
            {_id: 'foo2', _source: {foo: 'bar2', _kuzzle_info: metadata}, _meta: metadata, status: 201},
            {_id: 'foo3', _source: {foo: 'bar3', _kuzzle_info: metadata}, _meta: metadata, status: 201}
          ]);

          for(let i = 0; i < 3; i++) {
            should(result.result[i]._meta.createdAt).be.approximately(now, 100);
            should(result.result[i]._source._kuzzle_info.createdAt).be.approximately(now, 100);
          }
        });
    });

    it('should correctly separate bulk successes from errors', () => {
      const now = Date.now();
      elasticsearch.kuzzle.indexCache.exists.resolves(true);
      elasticsearch.client.bulk.resolves({
        took: 30,
        errors: false,
        items: [
          {index: {_id: 'foo', status: 201}},
          {index: {_id: 'bar', status: 400}}
        ]
      });
      request.input.body = {documents: [{body: {foo: 'bar'}}, {body: {bar: 'foo'}}]};

      return elasticsearch.mcreate(request)
        .then(result => {
          should(elasticsearch.client.mget).not.be.called();
          should(elasticsearch.client.bulk.args[0][0]).match({
            index,
            type: collection,
            body: [
              {index: {_index: index, _type: collection}},
              {foo: 'bar', _kuzzle_info: metadata},
              {index: {_index: index, _type: collection}},
              {bar: 'foo', _kuzzle_info: metadata}
            ]
          });
          should(result.error).match([
            {_id: 'bar', _source: {bar: 'foo', _kuzzle_info: metadata}, _meta: metadata, status: 400}
          ]);
          should(result.result).match([
            {_id: 'foo', _source: {foo: 'bar', _kuzzle_info: metadata}, _meta: metadata, status: 201}
          ]);

          should(result.result[0]._meta.createdAt).be.approximately(now, 100);
          should(result.result[0]._source._kuzzle_info.createdAt).be.approximately(now, 100);
        });
    });
  });

  describe('#mcreateOrReplace', () => {
    const metadata = {
      active: true,
      author: 'test',
      updater: null,
      updatedAt: null,
      deletedAt: null
    };

    it('should prevent creating/replacing documents to a non-existing index or collection', () => {
      elasticsearch.kuzzle.indexCache.exists.resolves(false);
      request.input.body = {documents: [{body: {foo: 'bar'}}, {body: {bar: 'foo'}}]};

      return should(elasticsearch.mcreateOrReplace(request)).rejectedWith(PreconditionError);
    });

    it('should abort if the number of documents exceeds the configured limit', () => {
      elasticsearch.kuzzle.indexCache.exists.resolves(true);
      kuzzle.config.limits.documentsWriteCount = 1;
      request.input.body = {documents: [{body: {foo: 'bar'}}, {body: {bar: 'foo'}}]};

      return should(elasticsearch.mcreateOrReplace(request)).rejectedWith(SizeLimitError, {message: 'Number of documents exceeds the server configured value (1)'});
    });

    it('should bulk import documents to be created or replaced', () => {
      const now = Date.now();
      elasticsearch.kuzzle.indexCache.exists.resolves(true);
      elasticsearch.client.bulk.resolves({
        took: 30,
        errors: false,
        items: [
          {index: {_id: 'foo', status: 201}},
          {index: {_id: 'bar', status: 201}}
        ]
      });
      request.input.body = {documents: [{_id: 'foobar', body: {foo: 'bar'}}, {body: {bar: 'foo'}}]};

      return elasticsearch.mcreateOrReplace(request)
        .then(result => {
          should(elasticsearch.client.bulk.args[0][0]).match({
            index,
            type: collection,
            body: [
              {index: {_index: index, _type: collection, _id: 'foobar'}},
              {foo: 'bar', _kuzzle_info: metadata},
              {index: {_index: index, _type: collection}},
              {bar: 'foo', _kuzzle_info: metadata}
            ]
          });
          should(result.error).be.an.Array().and.be.empty();
          should(result.result).match([
            {_id: 'foo', _source: {foo: 'bar', _kuzzle_info: metadata}, _meta: metadata, status: 201},
            {_id: 'bar', _source: {bar: 'foo', _kuzzle_info: metadata}, _meta: metadata, status: 201}
          ]);

          should(result.result[0]._meta.createdAt).be.approximately(now, 100);
          should(result.result[1]._meta.createdAt).be.approximately(now, 100);
          should(result.result[0]._source._kuzzle_info.createdAt).be.approximately(now, 100);
          should(result.result[1]._source._kuzzle_info.createdAt).be.approximately(now, 100);
        });
    });

    it('should correctly separate bulk successes from errors', () => {
      const now = Date.now();
      elasticsearch.kuzzle.indexCache.exists.resolves(true);
      elasticsearch.client.bulk.resolves({
        took: 30,
        errors: false,
        items: [
          {index: {_id: 'foo', status: 201}},
          {index: {_id: 'bar', status: 400}}
        ]
      });
      request.input.body = {documents: [{body: {foo: 'bar'}}, {body: {bar: 'foo'}}]};

      return elasticsearch.mcreateOrReplace(request)
        .then(result => {
          should(elasticsearch.client.bulk.args[0][0]).match({
            index,
            type: collection,
            body: [
              {index: {_index: index, _type: collection}},
              {foo: 'bar', _kuzzle_info: metadata},
              {index: {_index: index, _type: collection}},
              {bar: 'foo', _kuzzle_info: metadata}
            ]
          });
          should(result.error).match([
            {_id: 'bar', _source: {bar: 'foo', _kuzzle_info: metadata}, _meta: metadata, status: 400}
          ]);
          should(result.result).match([
            {_id: 'foo', _source: {foo: 'bar', _kuzzle_info: metadata}, _meta: metadata, status: 201}
          ]);

          should(result.result[0]._meta.createdAt).be.approximately(now, 100);
          should(result.result[0]._source._kuzzle_info.createdAt).be.approximately(now, 100);
        });
    });
  });

  describe('#mupdate', () => {
    const metadata = {
      active: true,
      updater: 'test',
      deletedAt: null
    };

    it('should prevent updating documents to a non-existing index or collection', () => {
      elasticsearch.kuzzle.indexCache.exists.resolves(false);
      request.input.body = {documents: [{_id: 'foo', body: {foo: 'bar'}}, {_id: 'bar', body: {bar: 'foo'}}]};

      return should(elasticsearch.mupdate(request)).rejectedWith(PreconditionError);
    });

    it('should abort if the number of documents exceeds the configured limit', () => {
      elasticsearch.kuzzle.indexCache.exists.resolves(true);
      kuzzle.config.limits.documentsWriteCount = 1;
      request.input.body = {documents: [{_id: 'foo', body: {foo: 'bar'}}, {_id: 'bar', body: {bar: 'foo'}}]};

      return should(elasticsearch.mupdate(request)).rejectedWith(SizeLimitError, {message: 'Number of documents exceeds the server configured value (1)'});
    });

    it('should bulk import documents to be updated', () => {
      const now = Date.now();
      elasticsearch.kuzzle.indexCache.exists.resolves(true);
      elasticsearch.client.bulk.resolves({
        took: 30,
        errors: false,
        items: [
          {index: {_id: 'foo', status: 201}},
          {index: {_id: 'bar', status: 201}}
        ]
      });
      request.input.body = {documents: [{_id: 'foo', body: {foo: 'bar'}}, {_id: 'bar', body: {bar: 'foo'}}]};

      return elasticsearch.mupdate(request)
        .then(result => {
          should(elasticsearch.client.bulk.args[0][0]).match({
            index,
            type: collection,
            body: [
              {update: {_index: index, _type: collection, _id: 'foo'}},
              {doc: {foo: 'bar', _kuzzle_info: metadata}, _source: true},
              {update: {_index: index, _type: collection, _id: 'bar'}},
              {doc: {bar: 'foo', _kuzzle_info: metadata}, _source: true}
            ]
          });
          should(result.error).be.an.Array().and.be.empty();
          should(result.result).match([
            {_id: 'foo', _source: {foo: 'bar', _kuzzle_info: metadata}, _meta: metadata, status: 201},
            {_id: 'bar', _source: {bar: 'foo', _kuzzle_info: metadata}, _meta: metadata, status: 201}
          ]);

          should(result.result[0]._meta.updatedAt).be.approximately(now, 100);
          should(result.result[1]._meta.updatedAt).be.approximately(now, 100);
          should(result.result[0]._source._kuzzle_info.updatedAt).be.approximately(now, 100);
          should(result.result[1]._source._kuzzle_info.updatedAt).be.approximately(now, 100);
        });
    });

    it('should correctly separate bulk successes from errors', () => {
      const now = Date.now();
      elasticsearch.kuzzle.indexCache.exists.resolves(true);
      elasticsearch.client.bulk.resolves({
        took: 30,
        errors: false,
        items: [
          {index: {_id: 'foo', status: 201}},
          {index: {_id: 'bar', status: 400}}
        ]
      });
      request.input.body = {documents: [{_id: 'foo', body: {foo: 'bar'}}, {_id: 'bar', body: {bar: 'foo'}}]};

      return elasticsearch.mupdate(request)
        .then(result => {
          should(elasticsearch.client.bulk.args[0][0]).match({
            index,
            type: collection,
            body: [
              {update: {_index: index, _type: collection, _id: 'foo'}},
              {doc: {foo: 'bar', _kuzzle_info: metadata}, _source: true},
              {update: {_index: index, _type: collection, _id: 'bar'}},
              {doc: {bar: 'foo', _kuzzle_info: metadata}, _source: true}
            ]
          });
          should(result.error).match([
            {_id: 'bar', _source: {bar: 'foo', _kuzzle_info: metadata}, _meta: metadata, status: 400}
          ]);
          should(result.result).match([
            {_id: 'foo', _source: {foo: 'bar', _kuzzle_info: metadata}, _meta: metadata, status: 201}
          ]);

          should(result.result[0]._source._kuzzle_info.updatedAt).be.approximately(now, 100);
        });
    });

    it('should reject documents without an ID', () => {
      elasticsearch.kuzzle.indexCache.exists.resolves(true);
      request.input.body = {documents: [{body: {foo: 'bar'}}, {body: {bar: 'foo'}}]};

      return elasticsearch.mupdate(request)
        .then(result => {
          should(elasticsearch.client.bulk).not.be.called();
          should(result.error).match([
            {document: {_source: {foo: 'bar'}}, reason: 'a document ID is required'},
            {document: {_source: {bar: 'foo'}}, reason: 'a document ID is required'}
          ]);
          should(result.result).be.an.Array().and.be.empty();
        });
    });
  });

  describe('#mreplace', () => {
    const metadata = {
      active: true,
      author: 'test',
      updater: null,
      updatedAt: null,
      deletedAt: null
    };

    it('should prevent replacing documents to a non-existing index or collection', () => {
      elasticsearch.kuzzle.indexCache.exists.resolves(false);
      elasticsearch.client.mget.resolves({docs: [{found: true}, {found: true}]});
      request.input.body = {documents: [{_id: 'foo', body: {foo: 'bar'}}, {_id: 'bar', body: {bar: 'foo'}}]};

      return should(elasticsearch.mreplace(request)).rejectedWith(PreconditionError);
    });

    it('should abort if the number of documents exceeds the configured limit', () => {
      elasticsearch.kuzzle.indexCache.exists.resolves(true);
      elasticsearch.client.mget.resolves({docs: [{found: true}, {found: true}]});
      kuzzle.config.limits.documentsWriteCount = 1;
      request.input.body = {documents: [{_id: 'foo', body: {foo: 'bar'}}, {_id: 'bar', body: {bar: 'foo'}}]};

      return should(elasticsearch.mreplace(request)).rejectedWith(SizeLimitError, {message: 'Number of documents exceeds the server configured value (1)'});
    });

    it('should reject documents that are not found', () => {
      const now = Date.now();
      elasticsearch.kuzzle.indexCache.exists.resolves(true);
      request.input.body = {
        documents: [
          {_id: 'foo1', body: {foo: 'bar1'}},
          {_id: 'foo2', body: {foo: 'bar2'}},
        ]
      };
      elasticsearch.client.mget.resolves({
        docs: [
          {_id: 'foo1', found: false},
          {_id: 'foo2', found: true, _source: {_kuzzle_info: {active: false}}}
        ]
      });
      elasticsearch.client.bulk.resolves({
        took: 30,
        errors: false,
        items: [
          {index: {_id: 'foo2', status: 201}}
        ]
      });

      return elasticsearch.mreplace(request)
        .then(result => {
          should(elasticsearch.client.mget).calledOnce().and.calledWithMatch({
            index,
            type: collection,
            body: {
              docs: [
                {_id: 'foo1', _source: '_kuzzle_info.active'},
                {_id: 'foo2', _source: '_kuzzle_info.active'}
              ]
            }
          });
          should(elasticsearch.client.bulk.args[0][0]).match({
            index,
            type: collection,
            body: [
              {index: {_index: index, _type: collection, _id: 'foo2'}},
              {foo: 'bar2', _kuzzle_info: metadata}
            ]
          });
          should(result.error).be.an.Array().and.match([
            {document: {_id: 'foo1', _source: {foo: 'bar1'}}, reason: 'cannot replace a non-existing document (use mCreateOrReplace if you need to create non-existing documents)'},
          ]);
          should(result.result).match([
            {_id: 'foo2', _source: {foo: 'bar2', _kuzzle_info: metadata}, _meta: metadata, status: 201},
          ]);

          should(result.result[0]._meta.createdAt).be.approximately(now, 100);
          should(result.result[0]._source._kuzzle_info.createdAt).be.approximately(now, 100);
        });
    });

    it('should correctly separate bulk successes from errors', () => {
      const now = Date.now();
      elasticsearch.kuzzle.indexCache.exists.resolves(true);
      elasticsearch.client.bulk.resolves({
        took: 30,
        errors: false,
        items: [
          {index: {_id: 'foo', status: 201}},
          {index: {_id: 'bar', status: 400}}
        ]
      });
      elasticsearch.client.mget.resolves({
        docs: [
          {_id: 'foo', found: true, _source: {_kuzzle_info: {active: true}}},
          {_id: 'bar', found: true, _source: {_kuzzle_info: {active: false}}}
        ]
      });
      request.input.body = {documents: [{_id: 'foo', body: {foo: 'bar'}}, {_id: 'bar', body: {bar: 'foo'}}]};

      return elasticsearch.mreplace(request)
        .then(result => {
          should(elasticsearch.client.bulk.args[0][0]).match({
            index,
            type: collection,
            body: [
              {index: {_index: index, _type: collection, _id: 'foo'}},
              {foo: 'bar', _kuzzle_info: metadata},
              {index: {_index: index, _type: collection, _id: 'bar'}},
              {bar: 'foo', _kuzzle_info: metadata}
            ]
          });
          should(result.error).match([
            {_id: 'bar', _source: {bar: 'foo', _kuzzle_info: metadata}, _meta: metadata, status: 400}
          ]);
          should(result.result).match([
            {_id: 'foo', _source: {foo: 'bar', _kuzzle_info: metadata}, _meta: metadata, status: 201}
          ]);

          should(result.result[0]._meta.createdAt).be.approximately(now, 100);
          should(result.result[0]._source._kuzzle_info.createdAt).be.approximately(now, 100);
        });
    });

    it('should reject documents without an ID', () => {
      elasticsearch.kuzzle.indexCache.exists.resolves(true);
      request.input.body = {documents: [{body: {foo: 'bar'}}, {body: {bar: 'foo'}}]};

      return elasticsearch.mreplace(request)
        .then(result => {
          should(elasticsearch.client.bulk).not.be.called();
          should(result.error).match([
            {document: {_source: {foo: 'bar'}}, reason: 'a document ID is required'},
            {document: {_source: {bar: 'foo'}}, reason: 'a document ID is required'}
          ]);
          should(result.result).be.an.Array().and.be.empty();
        });
    });
  });

  describe('#mdelete', () => {
    const metadata = {
      active: false,
      updater: 'test'
    };

    it('should prevent deleting documents in a non-existing index or collection', () => {
      elasticsearch.kuzzle.indexCache.exists.resolves(false);
      request.input.body = {ids: ['foo', 'bar']};

      return should(elasticsearch.mdelete(request)).rejectedWith(PreconditionError);
    });

    it('should abort if the number of documents exceeds the configured limit', () => {
      elasticsearch.kuzzle.indexCache.exists.resolves(true);
      kuzzle.config.limits.documentsWriteCount = 1;
      request.input.body = {ids: ['foo', 'bar']};

      return should(elasticsearch.mdelete(request)).rejectedWith(SizeLimitError, {message: 'Number of documents exceeds the server configured value (1)'});
    });

    it('should correctly separate bulk successes from errors', () => {
      elasticsearch.kuzzle.indexCache.exists.resolves(true);
      elasticsearch.client.bulk.resolves({
        took: 30,
        errors: false,
        items: [
          {index: {_id: 'foo', status: 201}},
          {index: {_id: 'bar', status: 400}}
        ]
      });
      request.input.body = {ids: ['foo', 'bar']};

      return elasticsearch.mdelete(request)
        .then(result => {
          should(elasticsearch.client.bulk.args[0][0]).match({
            index,
            type: collection,
            body: [
              {update: {_index: index, _type: collection, _id: 'foo'}},
              {doc: {_kuzzle_info: metadata}},
              {update: {_index: index, _type: collection, _id: 'bar'}},
              {doc: {_kuzzle_info: metadata}}
            ]
          });
          should(result.error).match([{_id: 'bar', status: 400}]);
          should(result.result).match(['foo']);
        });
    });

    it('should reject non-string IDs', () => {
      elasticsearch.kuzzle.indexCache.exists.resolves(true);
      request.input.body = {ids: [{body: {foo: 'bar'}}, {body: {bar: 'foo'}}]};

      return elasticsearch.mdelete(request)
        .then(result => {
          should(elasticsearch.client.bulk).not.be.called();
          should(result.error).match([
            {id: {body: {foo: 'bar'}}, reason: 'the document ID must be a string'},
            {id: {body: {bar: 'foo'}}, reason: 'the document ID must be a string'}
          ]);
          should(result.result).be.an.Array().and.be.empty();
        });
    });
  });
});<|MERGE_RESOLUTION|>--- conflicted
+++ resolved
@@ -246,15 +246,9 @@
 
   describe('#create', () => {
     it('should allow creating documents if the document does not already exists', () => {
-<<<<<<< HEAD
-      sandbox.stub(elasticsearch, 'refreshIndex').returns(Bluebird.resolve());
-      elasticsearch.kuzzle.indexCache.exists.resolves(true);
-      elasticsearch.client.index.returns(Bluebird.resolve({}));
-=======
       sinon.stub(elasticsearch, 'refreshIndex').resolves();
-      elasticsearch.kuzzle.indexCache.exists.returns(true);
+      elasticsearch.kuzzle.indexCache.exists.resolves(true);
       elasticsearch.client.index.resolves({});
->>>>>>> 2f1201b7
 
       elasticsearch.settings.autoRefresh[request.input.resource.index] = true;
 
@@ -277,15 +271,9 @@
     it('should replace a document because it already exists but is inactive', () => {
       const refreshIndexSpy = sinon.spy(elasticsearch, 'refreshIndexIfNeeded');
 
-<<<<<<< HEAD
-      elasticsearch.kuzzle.indexCache.exists.resolves(true);
-      elasticsearch.client.index.returns(Bluebird.resolve({}));
-      elasticsearch.client.get.returns(Bluebird.resolve({_source: {_kuzzle_info: {active: false}}}));
-=======
-      elasticsearch.kuzzle.indexCache.exists.returns(true);
+      elasticsearch.kuzzle.indexCache.exists.resolves(true);
       elasticsearch.client.index.resolves({});
       elasticsearch.client.get.resolves({_source: {_kuzzle_info: {active: false}}});
->>>>>>> 2f1201b7
       request.input.resource._id = '42';
 
       return elasticsearch.create(request)
@@ -305,13 +293,8 @@
         error = new Error('Mocked error'),
         refreshIndexSpy = sinon.spy(elasticsearch, 'refreshIndexIfNeeded');
 
-<<<<<<< HEAD
-      elasticsearch.kuzzle.indexCache.exists.resolves(true);
-      elasticsearch.client.create.returns(Bluebird.resolve({}));
-=======
-      elasticsearch.kuzzle.indexCache.exists.returns(true);
+      elasticsearch.kuzzle.indexCache.exists.resolves(true);
       elasticsearch.client.create.resolves({});
->>>>>>> 2f1201b7
       error.displayName = 'NotFound';
 
       elasticsearch.client.get.rejects(error);
@@ -341,13 +324,8 @@
 
     it('should reject the create promise if client.index throws an error', () => {
       const error = new Error('Mocked index error');
-<<<<<<< HEAD
-      elasticsearch.kuzzle.indexCache.exists.resolves(true);
-      elasticsearch.client.get.returns(Bluebird.resolve({_source: {_kuzzle_info: {active: false}}}));
-=======
-      elasticsearch.kuzzle.indexCache.exists.returns(true);
+      elasticsearch.kuzzle.indexCache.exists.resolves(true);
       elasticsearch.client.get.resolves({_source: {_kuzzle_info: {active: false}}});
->>>>>>> 2f1201b7
       elasticsearch.client.index.rejects(error);
       request.input.resource._id = '42';
 
@@ -355,26 +333,16 @@
     });
 
     it('should reject a promise if the document already exists', () => {
-<<<<<<< HEAD
-      elasticsearch.kuzzle.indexCache.exists.resolves(true);
-      elasticsearch.client.get.returns(Bluebird.resolve({_source: {_kuzzle_info: {active: true}}}));
-=======
-      elasticsearch.kuzzle.indexCache.exists.returns(true);
+      elasticsearch.kuzzle.indexCache.exists.resolves(true);
       elasticsearch.client.get.resolves({_source: {_kuzzle_info: {active: true}}});
->>>>>>> 2f1201b7
       request.input.resource._id = '42';
 
       return should(elasticsearch.create(request)).be.rejectedWith(BadRequestError);
     });
 
     it('should reject if index or collection don\'t exist', () => {
-<<<<<<< HEAD
       elasticsearch.kuzzle.indexCache.exists.resolves(false);
-      elasticsearch.client.index.returns(Bluebird.resolve({}));
-=======
-      elasticsearch.kuzzle.indexCache.exists.returns(false);
       elasticsearch.client.index.resolves({});
->>>>>>> 2f1201b7
 
       return should(elasticsearch.create(request)).be.rejectedWith(PreconditionError);
     });
@@ -382,13 +350,8 @@
 
   describe('#createOrReplace', () => {
     it('should support createOrReplace capability', () => {
-<<<<<<< HEAD
-      const refreshIndexSpy = sandbox.spy(elasticsearch, 'refreshIndexIfNeeded');
-      elasticsearch.kuzzle.indexCache.exists.resolves(true);
-=======
       const refreshIndexSpy = sinon.spy(elasticsearch, 'refreshIndexIfNeeded');
-      elasticsearch.kuzzle.indexCache.exists.returns(true);
->>>>>>> 2f1201b7
+      elasticsearch.kuzzle.indexCache.exists.resolves(true);
 
       elasticsearch.client.index.resolves({});
       request.input.resource._id = createdDocumentId;
@@ -430,15 +393,9 @@
     it('should support replace capability', () => {
       const refreshIndexSpy = sinon.spy(elasticsearch, 'refreshIndexIfNeeded');
 
-<<<<<<< HEAD
-      elasticsearch.client.index.returns(Bluebird.resolve({}));
-      elasticsearch.client.exists.returns(Bluebird.resolve(true));
-      elasticsearch.kuzzle.indexCache.exists.resolves(true);
-=======
       elasticsearch.client.index.resolves({});
       elasticsearch.client.exists.resolves(true);
-      elasticsearch.kuzzle.indexCache.exists.returns(true);
->>>>>>> 2f1201b7
+      elasticsearch.kuzzle.indexCache.exists.resolves(true);
 
       request.input.resource._id = createdDocumentId;
 
@@ -468,13 +425,8 @@
     });
 
     it('should throw a NotFoundError Exception if document already exists', done => {
-<<<<<<< HEAD
-      elasticsearch.client.exists.returns(Bluebird.resolve(false));
-      elasticsearch.kuzzle.indexCache.exists.resolves(true);
-=======
       elasticsearch.client.exists.resolves(false);
-      elasticsearch.kuzzle.indexCache.exists.returns(true);
->>>>>>> 2f1201b7
+      elasticsearch.kuzzle.indexCache.exists.resolves(true);
 
       kuzzle.indexes = {};
       request.input.resource._id = createdDocumentId;
@@ -493,13 +445,8 @@
     });
 
     it('should reject if index or collection don\'t exist', () => {
-<<<<<<< HEAD
-      elasticsearch.client.exists.returns(Bluebird.resolve(false));
+      elasticsearch.client.exists.resolves(false);
       elasticsearch.kuzzle.indexCache.exists.resolves(false);
-=======
-      elasticsearch.client.exists.resolves(false);
-      elasticsearch.kuzzle.indexCache.exists.returns(false);
->>>>>>> 2f1201b7
 
       request.input.resource._id = createdDocumentId;
 
@@ -509,15 +456,9 @@
     it('should support replace capability', () => {
       const refreshIndexSpy = sinon.spy(elasticsearch, 'refreshIndexIfNeeded');
 
-<<<<<<< HEAD
-      elasticsearch.client.index.returns(Bluebird.resolve({}));
-      elasticsearch.client.exists.returns(Bluebird.resolve(true));
-      elasticsearch.kuzzle.indexCache.exists.resolves(true);
-=======
       elasticsearch.client.index.resolves({});
       elasticsearch.client.exists.resolves(true);
-      elasticsearch.kuzzle.indexCache.exists.returns(true);
->>>>>>> 2f1201b7
+      elasticsearch.kuzzle.indexCache.exists.resolves(true);
 
       request.input.resource._id = createdDocumentId;
 
@@ -666,13 +607,8 @@
     it('should allow to update a document', () => {
       const refreshIndexSpy = sinon.spy(elasticsearch, 'refreshIndexIfNeeded');
 
-<<<<<<< HEAD
-      elasticsearch.client.update.returns(Bluebird.resolve({}));
-      elasticsearch.kuzzle.indexCache.exists.resolves(true);
-=======
       elasticsearch.client.update.resolves({});
-      elasticsearch.kuzzle.indexCache.exists.returns(true);
->>>>>>> 2f1201b7
+      elasticsearch.kuzzle.indexCache.exists.resolves(true);
 
       request.input.resource._id = createdDocumentId;
 
@@ -697,13 +633,8 @@
       const refreshIndexSpy = sinon.spy(elasticsearch, 'refreshIndexIfNeeded');
 
       elasticsearch.config.defaults.onUpdateConflictRetries = 42;
-<<<<<<< HEAD
-      elasticsearch.client.update.returns(Bluebird.resolve({}));
-      elasticsearch.kuzzle.indexCache.exists.resolves(true);
-=======
       elasticsearch.client.update.resolves({});
-      elasticsearch.kuzzle.indexCache.exists.returns(true);
->>>>>>> 2f1201b7
+      elasticsearch.kuzzle.indexCache.exists.resolves(true);
 
       request.input.resource._id = createdDocumentId;
       request.input.args.retryOnConflict = 13;
@@ -729,13 +660,8 @@
       const refreshIndexSpy = sinon.spy(elasticsearch, 'refreshIndexIfNeeded');
 
       elasticsearch.config.defaults.onUpdateConflictRetries = 42;
-<<<<<<< HEAD
-      elasticsearch.client.update.returns(Bluebird.resolve({}));
-      elasticsearch.kuzzle.indexCache.exists.resolves(true);
-=======
       elasticsearch.client.update.resolves({});
-      elasticsearch.kuzzle.indexCache.exists.returns(true);
->>>>>>> 2f1201b7
+      elasticsearch.kuzzle.indexCache.exists.resolves(true);
 
       request.input.resource._id = createdDocumentId;
 
@@ -757,13 +683,8 @@
     });
 
     it('should reject if index or collection don\'t exist', () => {
-<<<<<<< HEAD
-      elasticsearch.client.exists.returns(Bluebird.resolve(false));
+      elasticsearch.client.exists.resolves(false);
       elasticsearch.kuzzle.indexCache.exists.resolves(false);
-=======
-      elasticsearch.client.exists.resolves(false);
-      elasticsearch.kuzzle.indexCache.exists.returns(false);
->>>>>>> 2f1201b7
 
       request.input.resource._id = createdDocumentId;
 
@@ -1048,17 +969,12 @@
       const
         refreshIndexSpy = sinon.spy(elasticsearch, 'refreshIndexIfNeeded');
 
-<<<<<<< HEAD
-      elasticsearch.kuzzle.indexCache.exists.resolves(true);
-      elasticsearch.client.bulk.returns(Bluebird.resolve({}));
+      elasticsearch.kuzzle.indexCache.exists.resolves(true);
+      elasticsearch.client.bulk.resolves({});
       const getMappingResult = {
         [index]: { mappings: { [collection]: {} } }
       };
       elasticsearch.client.indices.getMapping.resolves(getMappingResult);
-=======
-      elasticsearch.kuzzle.indexCache.exists.returns(true);
-      elasticsearch.client.bulk.resolves({});
->>>>>>> 2f1201b7
 
       request.input.body = {
         bulkData: [
@@ -1080,17 +996,12 @@
     });
 
     it('should add metadata to documents', () => {
-<<<<<<< HEAD
-      elasticsearch.kuzzle.indexCache.exists.resolves(true);
-      elasticsearch.client.bulk.returns(Bluebird.resolve({}));
+      elasticsearch.kuzzle.indexCache.exists.resolves(true);
+      elasticsearch.client.bulk.resolves({});
       const getMappingResult = {
         [index]: { mappings: { [collection]: {} } }
       };
       elasticsearch.client.indices.getMapping.resolves(getMappingResult);
-=======
-      elasticsearch.kuzzle.indexCache.exists.returns(true);
-      elasticsearch.client.bulk.resolves({});
->>>>>>> 2f1201b7
 
       request.input.body = {
         bulkData: [
@@ -1138,15 +1049,11 @@
     it('should inject only the allowed optional parameters', () => {
       const refreshIndexSpy = sinon.spy(elasticsearch, 'refreshIndexIfNeeded');
 
-<<<<<<< HEAD
-      elasticsearch.client.bulk.returns(Bluebird.resolve({}));
+      elasticsearch.client.bulk.resolves({});
       const getMappingResult = {
         [index]: { mappings: { [collection]: {} } }
       };
       elasticsearch.client.indices.getMapping.resolves(getMappingResult);
-=======
-      elasticsearch.client.bulk.resolves({});
->>>>>>> 2f1201b7
 
       request.input.body = {
         bulkData: []
@@ -1212,29 +1119,20 @@
     });
 
     it('should override the type with the collection if one has been specified in the request', () => {
-<<<<<<< HEAD
-      elasticsearch.kuzzle.indexCache.exists.resolves(true);
-      elasticsearch.client.bulk.returns(Bluebird.resolve({
-=======
-      elasticsearch.kuzzle.indexCache.exists.returns(true);
+      elasticsearch.kuzzle.indexCache.exists.resolves(true);
       elasticsearch.client.bulk.resolves({
->>>>>>> 2f1201b7
         items: [
           {index: {_id: 1, _index: index, _type: collection}},
           {index: {_id: 2, _index: 'indexAlt', _type: collection}},
           {update: {_id: 1, _index: index, _type: collection}},
           {delete: {_id: 2, _index: 'indexAlt', _type: collection}}
         ]
-<<<<<<< HEAD
-      }));
+      });
       const getMappingResult = {
         [index]: { mappings: { [collection]: {} } },
         indexAlt: { mappings: { [collection]: {} } }
       };
       elasticsearch.client.indices.getMapping.resolves(getMappingResult);
-=======
-      });
->>>>>>> 2f1201b7
 
       request.input.body = {
         bulkData: [
@@ -1336,15 +1234,11 @@
         ]
       };
 
-<<<<<<< HEAD
-      elasticsearch.client.bulk.returns(Bluebird.resolve({}));
+      elasticsearch.client.bulk.resolves({});
       const getMappingResult = {
         [index]: { mappings: { [collection]: {} } }
       };
       elasticsearch.client.indices.getMapping.resolves(getMappingResult);
-=======
-      elasticsearch.client.bulk.resolves({});
->>>>>>> 2f1201b7
 
       return should(elasticsearch.import(request)).be.rejectedWith(BadRequestError);
     });
@@ -1365,15 +1259,11 @@
         ]
       };
 
-<<<<<<< HEAD
-      elasticsearch.client.bulk.returns(Bluebird.resolve({}));
+      elasticsearch.client.bulk.resolves({});
       const getMappingResult = {
         [index]: { mappings: { [collection]: {} } }
       };
       elasticsearch.client.indices.getMapping.resolves(getMappingResult);
-=======
-      elasticsearch.client.bulk.resolves({});
->>>>>>> 2f1201b7
 
       return should(elasticsearch.import(request)).be.rejected();
     });
@@ -1644,13 +1534,8 @@
 
   describe('#createCollection', () => {
     it('should allow creating a new collection', () => {
-<<<<<<< HEAD
-      elasticsearch.client.indices.putMapping.returns(Bluebird.resolve({}));
-      elasticsearch.kuzzle.indexCache.exists.resolves(true);
-=======
       elasticsearch.client.indices.putMapping.resolves({});
-      elasticsearch.kuzzle.indexCache.exists.returns(true);
->>>>>>> 2f1201b7
+      elasticsearch.kuzzle.indexCache.exists.resolves(true);
 
       request.input.resource.collection = '%foobar';
       return elasticsearch.createCollection(request);
@@ -1665,13 +1550,8 @@
     });
 
     it('should reject if index doesn\'t exist', () => {
-<<<<<<< HEAD
-      elasticsearch.client.indices.putMapping.returns(Bluebird.resolve({}));
+      elasticsearch.client.indices.putMapping.resolves({});
       elasticsearch.kuzzle.indexCache.exists.resolves(false);
-=======
-      elasticsearch.client.indices.putMapping.resolves({});
-      elasticsearch.kuzzle.indexCache.exists.returns(false);
->>>>>>> 2f1201b7
 
       request.input.resource.collection = '%foobar';
       return should(elasticsearch.createCollection(request)).be.rejectedWith(PreconditionError);
