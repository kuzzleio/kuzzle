--- conflicted
+++ resolved
@@ -25,81 +25,9 @@
       city: 'London',
       hobby: 'computer'
     },
-<<<<<<< HEAD
-    filter = {
-      query: {
-        filter: {
-          and: [
-            {
-              term: {
-                city: 'NYC'
-              }
-            },
-            {
-              term: {
-                hobby: 'computer'
-              }
-            }
-          ]
-        }
-      }
-    },
-    filterAfterActiveAdded = {
-      query: {
-        bool: {
-          must: [
-            {
-              bool: {
-                should: [
-                  {
-                    term: {
-                      '_kuzzle_info.active': true
-                    }
-                  },
-                  {
-                    missing: {
-                      'field': '_kuzzle_info'
-                    }
-                  }
-                ]
-              }
-            },
-            {
-              filter: filter.query.filter
-            }
-          ]
-        }
-      }
-    },
-    raw_kuzzle_info = {
-      query: {
-        bool: {
-          must: [
-            {
-              bool: {
-                should: [
-                  {
-                    term: {
-                      '_kuzzle_info.active': true
-                    }
-                  },
-                  {
-                    missing: {
-                      'field': '_kuzzle_info'
-                    }
-                  }
-                ]
-              }
-            }
-          ]
-        }
-      }
-    };
-=======
     filter,
     filterAfterActiveAdded,
     raw_kuzzle_info;
->>>>>>> a00f0d98
 
 
   before(()=> {
@@ -230,27 +158,16 @@
   });
 
   describe('#search', () => {
-    it('should be able to search documents with info from kuzzle', () => {
-      var spy = sandbox.stub(elasticsearch.client, 'search').resolves({total: 0, hits: [{_source: {_kuzzle_info: {active: true}}}]}),
-        modifiedRequestObject;
+    it('should be able to search documents', () => {
+      var spy = sandbox.stub(elasticsearch.client, 'search').resolves({total: 0, hits: []});
 
       requestObject.data.body = filter;
-<<<<<<< HEAD
-      modifiedRequestObject = JSON.parse(JSON.stringify(requestObject));
-      return elasticsearch.search(modifiedRequestObject)
-=======
       return elasticsearch.search(requestObject)
->>>>>>> a00f0d98
         .then(result => {
           should(spy.firstCall.args[0].body).be.deepEqual(filterAfterActiveAdded);
           should(result).be.an.Object();
           should(result.total).be.exactly(0);
           should(result.hits).be.an.Array();
-<<<<<<< HEAD
-          should(result.hits[0]._kuzzle_info.active).be.true();
-        });
-    });
-=======
         });
     });
 
@@ -261,23 +178,9 @@
       requestObject.data.body.from = 0;
       requestObject.data.body.size = 1;
       requestObject.data.body.scroll = '30s';
->>>>>>> a00f0d98
-
-    it('should be able to search documents without info from kuzzle', () => {
-      var spy = sandbox.stub(elasticsearch.client, 'search').resolves({total: 0, hits: [{_source: {}}]}),
-        modifiedRequestObject;
-
-      requestObject.data.body = filter;
-      modifiedRequestObject = JSON.parse(JSON.stringify(requestObject));
-      return elasticsearch.search(modifiedRequestObject)
+
+      return elasticsearch.search(requestObject)
         .then(result => {
-<<<<<<< HEAD
-          should(spy.firstCall.args[0].body).be.deepEqual(filterAfterActiveAdded);
-          should(result).be.an.Object();
-          should(result.total).be.exactly(0);
-          should(result.hits).be.an.Array();
-          should(result.hits[0]._kuzzle_info).be.Undefined();
-=======
           should(spy.firstCall.args[0]).be.deepEqual({
             from: 0,
             size: 1,
@@ -290,7 +193,6 @@
           should(result.total).be.exactly(0);
           should(result.hits).be.an.Array();
           should(result._scroll_id).be.an.exactly('banana42');
->>>>>>> a00f0d98
         });
     });
 
@@ -354,8 +256,6 @@
 
   describe('#create', () => {
     it('should allow creating documents if the document does not already exists', () => {
-<<<<<<< HEAD
-=======
       var
         spy = sandbox.stub(elasticsearch.client, 'create').resolves({}),
         refreshIndexIfNeeded = ES.__get__('refreshIndexIfNeeded'),
@@ -401,15 +301,16 @@
     });
 
     it('should create a document with a non existing id', () => {
->>>>>>> a00f0d98
       var
         error = new Error('Mocked error'),
         spy = sandbox.stub(elasticsearch.client, 'create').resolves({}),
         refreshIndexIfNeeded = ES.__get__('refreshIndexIfNeeded'),
         refreshIndexSpy = sandbox.spy(refreshIndexIfNeeded);
 
-<<<<<<< HEAD
-      sandbox.stub(elasticsearch.client, 'get').rejects();
+      error.displayName = 'NotFound';
+
+      sandbox.stub(elasticsearch.client, 'get').rejects(error);
+      requestObject.data._id = 42;
 
       return should(ES.__with__('refreshIndexIfNeeded', refreshIndexSpy)(() => {
         return elasticsearch.create(requestObject)
@@ -425,82 +326,10 @@
       })).be.fulfilled();
     });
 
-    it('should replace a document because it already exists but is inactive', () => {
-      var
-        spy = sandbox.stub(elasticsearch.client, 'index').resolves({}),
-        refreshIndexIfNeeded = ES.__get__('refreshIndexIfNeeded'),
-        refreshIndexSpy = sandbox.spy(refreshIndexIfNeeded);
-
-      sandbox.stub(elasticsearch.client, 'get').resolves({_source: {_kuzzle_info: {active: false}}});
-      requestObject.data._id = 42;
-
-      return should(ES.__with__('refreshIndexIfNeeded', refreshIndexSpy)(() => {
-        return elasticsearch.create(requestObject)
-          .then(() => {
-            var data = spy.firstCall.args[0];
-
-            should(data.index).be.exactly(index);
-            should(data.type).be.exactly(collection);
-            should(data.body).be.exactly(documentAda);
-
-            should(refreshIndexSpy.calledOnce).be.true();
-          });
-      })).be.fulfilled();
-    });
-
-    it('should create a document with a non existing id', () => {
-      var
-        spy = sandbox.stub(elasticsearch.client, 'create').resolves({}),
-        refreshIndexIfNeeded = ES.__get__('refreshIndexIfNeeded'),
-        refreshIndexSpy = sandbox.spy(refreshIndexIfNeeded);
-
-      sandbox.stub(elasticsearch.client, 'get').rejects();
-=======
-      error.displayName = 'NotFound';
-
-      sandbox.stub(elasticsearch.client, 'get').rejects(error);
->>>>>>> a00f0d98
-      requestObject.data._id = 42;
-
-      return should(ES.__with__('refreshIndexIfNeeded', refreshIndexSpy)(() => {
-        return elasticsearch.create(requestObject)
-          .then(() => {
-            var data = spy.firstCall.args[0];
-
-            should(data.index).be.exactly(index);
-            should(data.type).be.exactly(collection);
-            should(data.body).be.exactly(documentAda);
-
-            should(refreshIndexSpy.calledOnce).be.true();
-          });
-      })).be.fulfilled();
-    });
-
     it('should reject the create promise if elasticsearch throws an error', () => {
-<<<<<<< HEAD
-      sandbox.stub(elasticsearch.client, 'get').rejects({});
-      sandbox.stub(elasticsearch.client, 'create').rejects({});
-
-      return should(elasticsearch.create(requestObject)).be.rejected();
-    });
-
-    it('should reject the create promise if client.index throws an error', () => {
-      sandbox.stub(elasticsearch.client, 'get').resolves({_source: {_kuzzle_info: {active: false}}});
-      sandbox.stub(elasticsearch.client, 'index').rejects({});
-      requestObject.data._id = '42';
-
-      return should(elasticsearch.create(requestObject)).be.rejected();
-    });
-
-    it('should reject a promise if the document already exists', () => {
-      sandbox.stub(elasticsearch.client, 'create').rejects({});
-      sandbox.stub(elasticsearch.client, 'get').resolves({_source: {_kuzzle_info: {active: true}}});
-      requestObject.data._id = 42;
-=======
       var error = new Error('Mocked create error');
       sandbox.stub(elasticsearch.client, 'get').rejects(new Error('Mocked get error'));
       sandbox.stub(elasticsearch.client, 'create').rejects(error);
->>>>>>> a00f0d98
 
       return should(elasticsearch.create(requestObject)).be.rejectedWith(error);
     });
@@ -635,11 +464,7 @@
     it('should reject requests when document is on inactive stat', () => {
       sandbox.stub(elasticsearch.client, 'get').resolves({_source: {_kuzzle_info: {active: false}}});
 
-<<<<<<< HEAD
-      return should(elasticsearch.get(requestObject)).be.rejected();
-=======
       return should(elasticsearch.get(requestObject)).be.rejectedWith(NotFoundError);
->>>>>>> a00f0d98
     });
 
     it('should reject requests when the user search for a document with id _search', () => {
@@ -712,11 +537,7 @@
       requestObject.data.body = {};
       requestObject.data.query = {foo: 'bar'};
 
-<<<<<<< HEAD
-      raw_kuzzle_info.query.bool.must.push(requestObject.data.query);
-=======
       raw_kuzzle_info.query.bool.must = requestObject.data.query;
->>>>>>> a00f0d98
       return should(elasticsearch.count(requestObject)
         .then(() => {
           should(spy.firstCall.args[0].body).be.deepEqual(raw_kuzzle_info);
@@ -839,8 +660,9 @@
       var
         refreshIndexIfNeeded = ES.__get__('refreshIndexIfNeeded'),
         refreshIndexSpy = sandbox.spy(refreshIndexIfNeeded),
-        spy = sandbox.stub(elasticsearch.client, 'update').resolves({});
-
+        spy = sandbox.stub(elasticsearch.client, 'delete').resolves({});
+
+      delete requestObject.data.body;
       requestObject.data._id = createdDocumentId;
 
       return should(
@@ -856,11 +678,7 @@
     });
 
     it('should return a rejected promise if a delete fails', done => {
-<<<<<<< HEAD
-      var spy = sandbox.stub(elasticsearch.client, 'update').rejects({});
-=======
       var spy = sandbox.stub(elasticsearch.client, 'delete').rejects(new Error('Mocked error'));
->>>>>>> a00f0d98
 
       elasticsearch.delete(requestObject)
         .catch(() => {
@@ -1019,39 +837,26 @@
     it('should return a rejected promise if the delete by query fails because of a bad filter', () => {
       sandbox.stub(elasticsearch.client, 'search').yields(new Error(), {});
 
-      return should(elasticsearch.deleteByQueryFromTrash(requestObject)).be.rejected();
+      return should(elasticsearch.deleteByQuery(requestObject)).be.rejected();
     });
 
     it('should return a rejected promise if the delete by query fails because of a bulk failure', () => {
-<<<<<<< HEAD
-      sandbox.stub(elasticsearch.client, 'bulk').rejects({});
-      sandbox.stub(elasticsearch.client, 'search').yields(new Error(), {});
-=======
       var error = new Error('Mocked error');
       sandbox.stub(elasticsearch.client, 'bulk').rejects(error);
->>>>>>> a00f0d98
 
       requestObject.data.body = {};
 
       return ES.__with__({
         getAllIdsFromQuery: () => Promise.resolve(['foo', 'bar'])
       })(() => {
-<<<<<<< HEAD
-        return should(elasticsearch.deleteByQueryFromTrash(requestObject)).be.rejected();
-=======
         return should(elasticsearch.deleteByQuery(requestObject)).be.rejectedWith(error);
->>>>>>> a00f0d98
       });
     });
 
     it('should return a rejected promise if the delete by query fails because the filter is null', () => {
       requestObject.data.body = null;
 
-<<<<<<< HEAD
-      return should(elasticsearch.deleteByQueryFromTrash(requestObject)).be.rejected();
-=======
       return should(elasticsearch.deleteByQuery(requestObject)).be.rejectedWith(BadRequestError);
->>>>>>> a00f0d98
     });
   });
 
@@ -1062,7 +867,6 @@
         refreshIndexSpy = sandbox.spy(refreshIndexIfNeeded),
         spy = sandbox.stub(elasticsearch.client, 'bulk').resolves({});
 
-      sandbox.stub(elasticsearch.client, 'search').yields(null, {hits: {hits: [], total: 0}});
       requestObject.data.body = {
         bulkData: [
           {index: {_id: 1, _type: collection, _index: index}},
@@ -1093,7 +897,6 @@
         refreshIndexSpy = sandbox.spy(refreshIndexIfNeeded),
         spy = sandbox.stub(elasticsearch.client, 'bulk').resolves({});
 
-      sandbox.stub(elasticsearch.client, 'search').yields(null, {hits: {hits: [], total: 0}});
       requestObject.data = {
         body: {
           bulkData: []
@@ -1131,7 +934,6 @@
         }
       });
 
-      sandbox.stub(elasticsearch.client, 'search').yields(null, {hits: {hits: [], total: 0}});
       requestObject.data.body = {
         bulkData: [
           {index: {_id: 1, _type: collection, _index: index}},
@@ -1164,7 +966,6 @@
         ]
       });
 
-      sandbox.stub(elasticsearch.client, 'search').yields(null, {hits: {hits: [], total: 0}});
       requestObject.data.body = {
         bulkData: [
           {index: {_id: 1, _index: index}},
@@ -1310,27 +1111,17 @@
 
   describe('#getMapping', () => {
     it('should allow users to retrieve a mapping', () => {
-<<<<<<< HEAD
-      var result = {};
-=======
       var indiceResult = {};
->>>>>>> a00f0d98
       var mappings = {
         'unit-tests-elasticsearch': {properties: {}}
       };
 
-<<<<<<< HEAD
-      result[index] = {mappings};
-
-      sandbox.stub(elasticsearch.client.indices, 'getMapping').resolves(result);
-=======
       indiceResult[index] = {mappings};
 
       sandbox.stub(elasticsearch.client.indices, 'getMapping').resolves(indiceResult);
->>>>>>> a00f0d98
 
       return should(elasticsearch.getMapping(requestObject)
-        .then(() => {
+        .then(result => {
           should(result[requestObject.index]).not.be.undefined();
           should(result[requestObject.index].mappings).not.be.undefined();
         })).be.fulfilled();
@@ -1660,8 +1451,6 @@
 
       ).be.fulfilled();
     });
-<<<<<<< HEAD
-=======
   });
 
   describe('#addActiveFilter', () => {
@@ -1677,14 +1466,21 @@
 
       return elasticsearch.indexExists(requestObject)
         .then(response => {
-          should(response).be.true();
-
-          should(spy)
-            .be.calledOnce();
-
-          should(spy.firstCall.args[0]).match({
-            index: '%test'
-          });
+          try {
+            should(response).be.true();
+
+            should(spy)
+              .be.calledOnce();
+
+            should(spy.firstCall.args[0]).match({
+              index: '%test'
+            });
+
+            return Promise.resolve();
+          }
+          catch(error) {
+            return Promise.reject(error);
+          }
         });
     });
 
@@ -1714,14 +1510,21 @@
 
       return elasticsearch.collectionExists(requestObject)
         .then(() => {
-          should(spy)
-            .be.calledOnce();
-
-          should(spy.firstCall.args[0])
-            .match({
-              index,
-              type: collection
-            });
+          try {
+            should(spy)
+              .be.calledOnce();
+
+            should(spy.firstCall.args[0])
+              .match({
+                index,
+                type: collection
+              });
+
+            return Promise.resolve();
+          }
+          catch(error) {
+            return Promise.reject(error);
+          }
         });
     });
 
@@ -1742,6 +1545,6 @@
             .be.calledWith(error);
         });
     });
->>>>>>> a00f0d98
-  });
+  });
+
 });