--- conflicted
+++ resolved
@@ -132,7 +132,7 @@
 
     should.exist(brokerServer.rooms[room]);
     should(brokerServer.rooms[room].listeners.length).be.exactly(1);
-    delete brokerServer.rooms['foo'];
+    delete brokerServer.rooms.foo;
   });
 
   it('should only accept callbacks or sockets listeners', function (done) {
@@ -165,7 +165,6 @@
         should(brokerServer.rooms[room].listeners.length).be.exactly(1);
         brokerClient.close();
 
-<<<<<<< HEAD
         setTimeout(function () {
           try {
             brokerServer.add(room, 'foobar');
@@ -182,11 +181,5 @@
         done(e);
       }
     }, 20);
-=======
-    should.exist(internalbroker.rooms[room]);
-    should(_.size(internalbroker.rooms[room].listeners)).be.exactly(1);
-    should(internalbroker.rooms[room].listeners[0].listener).be.exactly('foobar');
-    delete internalbroker.rooms.foo;
->>>>>>> ef9dbef2
   });
 });