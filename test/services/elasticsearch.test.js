--- conflicted
+++ resolved
@@ -31,10 +31,6 @@
 
     ES.buildClient = () => new ESClientMock();
     elasticsearch = new ES(kuzzle, kuzzle.config.services.storageEngine);
-<<<<<<< HEAD
-=======
-    ES.buildClient = () => new ESClientMock();
->>>>>>> 5a488ff2
 
     await elasticsearch.init();
 
