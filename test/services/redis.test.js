const
  should = require('should'),
  rewire = require('rewire'),
  Redis = rewire('../../lib/services/redis'),
  KuzzleMock = require('../mocks/kuzzle.mock'),
  sinon = require('sinon'),
  RedisClientMock = require('../mocks/services/redisClient.mock');

describe('Test redis service', () => {
  let
    kuzzle,
    redis,
    config,
    redisBuildClient,
    redisBuildClusterClient;

  beforeEach(() => {
    kuzzle = new KuzzleMock();

    redisBuildClient = Redis.prototype._buildClient;
    redisBuildClusterClient = Redis.prototype._buildClusterClient;

    Redis.prototype._buildClient = sinon.spy(() => new RedisClientMock());
    Redis.prototype._buildClusterClient = sinon.spy(() => new RedisClientMock());

    config = {
      node: {
        host: 'redis',
        port: 6379
      }
    };

    redis = new Redis(kuzzle, config);
  });

  afterEach(() => {
    Redis.prototype._buildClient = redisBuildClient;
    Redis.prototype._buildClusterClient = redisBuildClusterClient;
  });

  it('should init a redis client with default (0) database', async () => {
    await redis.init();

    should(redis.client).be.an.Object();
    should(redis.client.select).not.be.called();
  });

  it('should select the good database at init if > 0', async () => {
    config.database = 1;

    await redis.init();

    should(redis.client).be.an.Object();
    should(redis.client.select).be.calledWith(1);
  });

  it('should not flush publicCache', async () => {
    await redis.init();

    should(redis.client).be.an.Object();
    should(redis.client.flushdb).not.be.called();
  });

  it('should raise an error if unable to connect', () => {
    Redis.prototype._buildClient = () => new RedisClientMock(
      new Error('connection error'));
    const testredis = new Redis(kuzzle, config);

    const promise = testredis.init();

    return should(promise).be.rejected();
  });

  it('should raise an error if unable to select the database', () => {
    config.database = 17;

    const promise = redis.init();

    return should(promise).be.rejected();
  });

  it('should allow getting a single key value', async () => {
    await redis.init();

    const req = await redis.get('foo');

    should(req).match({
      name: 'get',
      args: ['foo']
    });
  });

  it('should retrieve values from multiple keys', async () => {
    await redis.init();

    const req = await redis.mget(['foo', 'baz']);

    should(req).match({
      name: 'mget',
      args: [['foo', 'baz']]
    });
  });

  it('should do nothing when attempting to retrieve values from an empty list of keys', () => {
    const promise = redis.mget([]);

    return should(promise).be.fulfilledWith([]);
  });

  it('should allow listing keys using pattern matching', async () => {
    await redis.init();

    const keys = await redis.searchKeys('s*');

    should(keys)
      .be.eql(['s0', 's1', 's2', 's3', 's4', 's5', 's6', 's7', 's8', 's9']);
  });

  it('should retrieve all stored keys of a database', async () => {
    await redis.init();

    const keys = await redis.getAllKeys();

    should(keys).be.eql(['0', '1', '2', '3', '4', '5', '6', '7', '8', '9']);
  });

  it('#set should set a single value', async () => {
    await redis.init();

    const req = await redis.set('foo', 'bar');

    should(req).match({
      name: 'set',
      args: ['foo', 'bar']
    });
  });

  it('#expireAt should allow to set a ttl based on a timestamp', async () => {
    await redis.init();

    const req = await redis.expireAt('foo', 999);

    should(req).match({
      name: 'expireat',
      args: ['foo', 999]
    });
  });

<<<<<<< HEAD
  it('#getInfos should return a properly formatted response', async () => {
=======
  it('#infos should return a properly formatted response', async () => {
>>>>>>> 7d6aab32
    await redis.init();

    // eslint-disable-next-line require-atomic-updates
    redis.client.info = sinon.stub().resolves(`redis_version:3.0.7
    redis_git_sha1:00000000
    redis_git_dirty:0
    redis_build_id:fcba39adccee99b1
    redis_mode:standalone
    os:Linux 4.4.0-21-generic x86_64
    arch_bits:64
    multiplexing_api:epoll
    gcc_version:5.3.0
    process_id:1
    run_id:f895b62f0a240e86e347e6c1b787980a624f9e61
    tcp_port:6379
    uptime_in_seconds:165526
    uptime_in_days:1
    hz:10
    lru_clock:2913828
    config_file:

      # Clients
    connectedclients:7
    client_longest_output_list:0
    client_biggest_input_buf:0
    blockedclients:0

# Memory
    used_memory:941592
    used_memory_human:919.52K
    used_memory_rss:7184384
    used_memory_peak:20273096
    used_memory_peak_human:19.33M
    used_memory_lua:36864
    mem_fragmentation_ratio:7.63
    mem_allocator:jemalloc-3.6.0

# Persistence
    loading:0
    rdb_changes_since_last_save:42
    rdb_bgsave_in_progress:0
    rdb_last_save_time:1462531408
    rdb_last_bgsave_status:ok
    rdb_last_bgsave_time_sec:0
    rdb_current_bgsave_time_sec:-1
    aof_enabled:0
    aof_rewrite_in_progress:0
    aof_rewrite_scheduled:0
    aof_last_rewrite_time_sec:-1
    aof_current_rewrite_time_sec:-1
    aof_last_bgrewrite_status:ok
    aof_last_write_status:ok

# Stats
    total_connections_received:24290
    total_commands_processed:86211
    instantaneous_ops_per_sec:0
    total_net_input_bytes:3631343
    total_net_output_bytes:47955049
    instantaneous_input_kbps:0.00
    instantaneous_output_kbps:0.00
    rejected_connections:0
    sync_full:0
    sync_partial_ok:0
    sync_partial_err:0
    expired_keys:14024
    evicted_keys:0
    keyspace_hits:509
    keyspace_misses:156
    pubsub_channels:0
    pubsub_patterns:0
    latest_fork_usec:985
    migrate_cached_sockets:0

# Replication
    role:master
    connected_slaves:0
    master_repl_offset:0
    repl_backlog_active:0
    repl_backlog_size:1048576
    repl_backlog_first_byte_offset:0
    repl_backlog_histlen:0

# CPU
    used_cpu_sys:176.93
    used_cpu_user:75.82
    used_cpu_sys_children:176.92
    used_cpu_user_children:75.82

# Cluster
    cluster_enabled:0

# Keyspace
    db1:keys=5,expires=5,avg_ttl=3584283
    db5:keys=1,expires=0,avg_ttl=0
    `);

<<<<<<< HEAD
    const promise = redis.getInfos();
=======
    const promise = redis.infos();
>>>>>>> 7d6aab32

    return should(promise).be.fulfilled();
  });

  it('should build a client instance of Cluster if several nodes are defined', async () => {
    config = {
      nodes: [
        { host: 'foobar', port: 6379 }
      ]
    };
    redis = new Redis(kuzzle, config);

    await redis.init();

    should(redis._buildClusterClient).be.called();
  });

  it('should build a client instance of Redis if only one node is defined', async () => {
    config = {
      node: { host: 'foobar', port: 6379 },
    };

    redis = new Redis(kuzzle, config);

    await redis.init();

    should(redis._buildClient).be.called();
  });
});<|MERGE_RESOLUTION|>--- conflicted
+++ resolved
@@ -146,11 +146,7 @@
     });
   });
 
-<<<<<<< HEAD
-  it('#getInfos should return a properly formatted response', async () => {
-=======
   it('#infos should return a properly formatted response', async () => {
->>>>>>> 7d6aab32
     await redis.init();
 
     // eslint-disable-next-line require-atomic-updates
@@ -248,11 +244,7 @@
     db5:keys=1,expires=0,avg_ttl=0
     `);
 
-<<<<<<< HEAD
-    const promise = redis.getInfos();
-=======
     const promise = redis.infos();
->>>>>>> 7d6aab32
 
     return should(promise).be.fulfilled();
   });
