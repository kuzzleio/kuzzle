'use strict';

const
  should = require('should'),
  {
    errors: {
      ExternalServiceError
    }
  } = require('kuzzle-common-objects'),
  ESClientMock = require('../mocks/services/elasticsearchClient.mock'),
  ESWrapper = require('../../lib/util/esWrapper');

describe('Test: ElasticSearch Wrapper', () => {
  const
    client = new ESClientMock(),
    esWrapper = new ESWrapper(client);

  describe('#formatESError', () => {
    it('should convert any unknown error to a ExternalServiceError instance', () => {
      const error = new Error('test');
      error.meta = {
        statusCode: 420
      };

      const formatted = esWrapper.formatESError(error);

      should(formatted).be.instanceOf(ExternalServiceError);
      should(formatted.id).be.eql('external.elasticsearch.unexpected_error');
    });

    it('should handle version conflict errors', () => {
      const error = new Error('[version_conflict_engine_exception] [data][AVrbg0eg90VMe4Z_dG8j]: version conflict, current version [153] is different than the one provided [152], with { index_uuid="iDrU6CfZSO6CghM1t6dl0A" & shard="2" & index="userglobaldata" }');
      error.meta = {
        statusCode: 409
      };

      const formatted = esWrapper.formatESError(error);

      should(formatted).be.instanceOf(ExternalServiceError);
      should(formatted.id).be.eql('external.elasticsearch.too_many_changes');
    });

    it('should handle already existing document', () => {
      const error = new Error('');
      error.meta = { body: { error: { reason: '[liia]: version conflict, document already exists (current version [1])' } } };

      const formatted = esWrapper.formatESError(error);

      should(formatted).be.match({
        id: 'external.elasticsearch.document_already_exists'
      });
    });

    it('should handle document not found', () => {
      const error = new Error('test');
      error.meta = { statusCode: 404 };
      error.body = {
        found: false,
        _id: 'mehry',
        error: {
          reason: 'foo',
          'resource.id': 'bar'
        }
      };

      const formatted = esWrapper.formatESError(error);

      should(formatted).be.match({
        id: 'external.elasticsearch.document_not_found'
      });
    });
  });
<<<<<<< HEAD
=======


  describe('#getMapping', () => {
    const
      mappingRequest = {index: 'foo', type: 'bar'};

    it('should allow users to retrieve a mapping', () => {
      const mappings = {
        bar: { properties: {} }
      };

      client.indices.getMapping.resolves({ body: { nepali: { mappings } } });

      return esWrapper.getMapping(mappingRequest)
        .then(result => {
          should(result.nepali).not.be.undefined();
          should(result.nepali.mappings).not.be.undefined();
        });
    });

    it('should exclude attribute `_kuzzle_info` from the returned mapping', () => {
      const
        mappings = {
          bar: {
            properties: {
              foo: 'bar',
              _kuzzle_info: {
                it: 'should',
                not: 'be',
                exposed: ['to', 'the', 'final', 'client']
              }
            }
          }
        };

      client.indices.getMapping.resolves({ body: { foo: { mappings } } });

      return esWrapper.getMapping(mappingRequest)
        .then(result => {
          should(result.foo.mappings.bar.properties).match({foo: 'bar'});
          should(result.foo.mappings.bar.properties._kuzzle_info).be.undefined();
        });
    });

    it('should return a rejected promise if there is no mapping found', async () => {
      client.indices.getMapping.resolves({
        body: {
          foobar: {
            mappings: {qux: {
              properties: {foo: 'bar'}
            }}
          }
        }
      });

      return should(esWrapper.getMapping(mappingRequest))
        .be.rejectedWith(
          NotFoundError,
          {message: `No mapping found for index "${mappingRequest.index}".`})
        .then(() => {
          client.indices.getMapping.resolves({
            body: {
              foo: {
                mappings: {foobar: {
                  properties: {foo: 'bar'}
                }}
              }
            }
          });

          return should(esWrapper.getMapping(mappingRequest)).be.rejectedWith(
            NotFoundError,
            {message: `No mapping found for index "${mappingRequest.index}".`});
        });
    });

    it('should reject the getMapping promise if elasticsearch throws an error', () => {
      const error = new Error('Mocked error');
      error.meta = {
        statusCode: 420
      };
      client.indices.getMapping.rejects(error);

      return should(esWrapper.getMapping(mappingRequest))
        .be.rejectedWith(ExternalServiceError, {
          id: 'external.elasticsearch.unexpected_error' });
    });

    it('should include attribute `_kuzzle_info` when includeKuzzleMeta is true', () => {
      const
        mappings = {
          bar: { properties: {
            foo: 'bar',
            _kuzzle_info: { kuzzle: 'meta', data: 'mapping' }
          }}
        };

      client.indices.getMapping.resolves({ body: { foo: { mappings } } });

      return esWrapper.getMapping(mappingRequest, true)
        .then(result => {
          should(result.foo.mappings.bar.properties).match({foo: 'bar'});
          should(result.foo.mappings.bar.properties._kuzzle_info)
            .not.be.undefined()
            .be.eql(mappings.bar.properties._kuzzle_info);
        });
    });

    it('should handle multi-indexes responses (can happen on index aliases)', () => {
      const mappings = {
        bar: {
          properties: {
            foo: 'bar',
            _kuzzle_info: 'foobar'
          }
        }
      };

      client.indices.getMapping.resolves({
        body: {
          foo: { mappings },
          bar: { mappings },
          baz: { mappings }
        }
      });

      return esWrapper.getMapping({index: 'alias', type: 'bar'}, true)
        .then(result => {
          for (const index of ['foo', 'bar', 'baz']) {
            should(result[index].mappings.bar.properties).match({foo: 'bar'});
            should(result[index].mappings.bar.properties._kuzzle_info)
              .not.be.undefined()
              .be.eql(mappings.bar.properties._kuzzle_info);
          }
        });
    });

    it('should filter unrelated collections from multi-indexes responses', () => {
      const mappings = {
        bar: {
          properties: {
            foo: 'bar',
            _kuzzle_info: 'foobar'
          }
        },
        qux: {
          properties: {
            foo: 'bar'
          }
        }
      };

      client.indices.getMapping.resolves({
        body: {
          foo: { mappings },
          bar: { mappings },
          baz: { mappings }
        }
      });

      return esWrapper.getMapping({index: 'alias', type: 'bar'}, true)
        .then(result => {
          for (const index of ['foo', 'bar', 'baz']) {
            should(result[index].mappings.bar.properties).match({foo: 'bar'});
            should(result[index].mappings.bar.properties._kuzzle_info)
              .not.be.undefined()
              .be.eql(mappings.bar.properties._kuzzle_info);
            should(result[index].mappings.qux).be.undefined();
          }
        });
    });

    it('should skip empty indexes without mappings', () => {
      client.indices.getMapping.resolves({
        body: {
          foo: {},
          qux: { mappings: { bar: { properties: {} } } }
        }
      });

      return esWrapper.getMapping({index: 'alias', type: 'bar'}, true)
        .then(result => {
          should(result).be.an.Object().and.eql({
            qux: { mappings: { bar: { properties: {} } } }
          });
        });
    });

    it('should accept indices containing a dot', () => {
      client.indices.getMapping.resolves({
        '.foo.bar': {
          mappings: {
            foo: { properties: {} }
          }
        }
      });

      return esWrapper.getMapping()
        .then(result => {
          should(result).match({
            '.foo.bar': {
              mappings: {
                foo: { properties: {} }
              }
            }
          });
        });
    });
  });
>>>>>>> f7764d85
});<|MERGE_RESOLUTION|>--- conflicted
+++ resolved
@@ -70,216 +70,4 @@
       });
     });
   });
-<<<<<<< HEAD
-=======
-
-
-  describe('#getMapping', () => {
-    const
-      mappingRequest = {index: 'foo', type: 'bar'};
-
-    it('should allow users to retrieve a mapping', () => {
-      const mappings = {
-        bar: { properties: {} }
-      };
-
-      client.indices.getMapping.resolves({ body: { nepali: { mappings } } });
-
-      return esWrapper.getMapping(mappingRequest)
-        .then(result => {
-          should(result.nepali).not.be.undefined();
-          should(result.nepali.mappings).not.be.undefined();
-        });
-    });
-
-    it('should exclude attribute `_kuzzle_info` from the returned mapping', () => {
-      const
-        mappings = {
-          bar: {
-            properties: {
-              foo: 'bar',
-              _kuzzle_info: {
-                it: 'should',
-                not: 'be',
-                exposed: ['to', 'the', 'final', 'client']
-              }
-            }
-          }
-        };
-
-      client.indices.getMapping.resolves({ body: { foo: { mappings } } });
-
-      return esWrapper.getMapping(mappingRequest)
-        .then(result => {
-          should(result.foo.mappings.bar.properties).match({foo: 'bar'});
-          should(result.foo.mappings.bar.properties._kuzzle_info).be.undefined();
-        });
-    });
-
-    it('should return a rejected promise if there is no mapping found', async () => {
-      client.indices.getMapping.resolves({
-        body: {
-          foobar: {
-            mappings: {qux: {
-              properties: {foo: 'bar'}
-            }}
-          }
-        }
-      });
-
-      return should(esWrapper.getMapping(mappingRequest))
-        .be.rejectedWith(
-          NotFoundError,
-          {message: `No mapping found for index "${mappingRequest.index}".`})
-        .then(() => {
-          client.indices.getMapping.resolves({
-            body: {
-              foo: {
-                mappings: {foobar: {
-                  properties: {foo: 'bar'}
-                }}
-              }
-            }
-          });
-
-          return should(esWrapper.getMapping(mappingRequest)).be.rejectedWith(
-            NotFoundError,
-            {message: `No mapping found for index "${mappingRequest.index}".`});
-        });
-    });
-
-    it('should reject the getMapping promise if elasticsearch throws an error', () => {
-      const error = new Error('Mocked error');
-      error.meta = {
-        statusCode: 420
-      };
-      client.indices.getMapping.rejects(error);
-
-      return should(esWrapper.getMapping(mappingRequest))
-        .be.rejectedWith(ExternalServiceError, {
-          id: 'external.elasticsearch.unexpected_error' });
-    });
-
-    it('should include attribute `_kuzzle_info` when includeKuzzleMeta is true', () => {
-      const
-        mappings = {
-          bar: { properties: {
-            foo: 'bar',
-            _kuzzle_info: { kuzzle: 'meta', data: 'mapping' }
-          }}
-        };
-
-      client.indices.getMapping.resolves({ body: { foo: { mappings } } });
-
-      return esWrapper.getMapping(mappingRequest, true)
-        .then(result => {
-          should(result.foo.mappings.bar.properties).match({foo: 'bar'});
-          should(result.foo.mappings.bar.properties._kuzzle_info)
-            .not.be.undefined()
-            .be.eql(mappings.bar.properties._kuzzle_info);
-        });
-    });
-
-    it('should handle multi-indexes responses (can happen on index aliases)', () => {
-      const mappings = {
-        bar: {
-          properties: {
-            foo: 'bar',
-            _kuzzle_info: 'foobar'
-          }
-        }
-      };
-
-      client.indices.getMapping.resolves({
-        body: {
-          foo: { mappings },
-          bar: { mappings },
-          baz: { mappings }
-        }
-      });
-
-      return esWrapper.getMapping({index: 'alias', type: 'bar'}, true)
-        .then(result => {
-          for (const index of ['foo', 'bar', 'baz']) {
-            should(result[index].mappings.bar.properties).match({foo: 'bar'});
-            should(result[index].mappings.bar.properties._kuzzle_info)
-              .not.be.undefined()
-              .be.eql(mappings.bar.properties._kuzzle_info);
-          }
-        });
-    });
-
-    it('should filter unrelated collections from multi-indexes responses', () => {
-      const mappings = {
-        bar: {
-          properties: {
-            foo: 'bar',
-            _kuzzle_info: 'foobar'
-          }
-        },
-        qux: {
-          properties: {
-            foo: 'bar'
-          }
-        }
-      };
-
-      client.indices.getMapping.resolves({
-        body: {
-          foo: { mappings },
-          bar: { mappings },
-          baz: { mappings }
-        }
-      });
-
-      return esWrapper.getMapping({index: 'alias', type: 'bar'}, true)
-        .then(result => {
-          for (const index of ['foo', 'bar', 'baz']) {
-            should(result[index].mappings.bar.properties).match({foo: 'bar'});
-            should(result[index].mappings.bar.properties._kuzzle_info)
-              .not.be.undefined()
-              .be.eql(mappings.bar.properties._kuzzle_info);
-            should(result[index].mappings.qux).be.undefined();
-          }
-        });
-    });
-
-    it('should skip empty indexes without mappings', () => {
-      client.indices.getMapping.resolves({
-        body: {
-          foo: {},
-          qux: { mappings: { bar: { properties: {} } } }
-        }
-      });
-
-      return esWrapper.getMapping({index: 'alias', type: 'bar'}, true)
-        .then(result => {
-          should(result).be.an.Object().and.eql({
-            qux: { mappings: { bar: { properties: {} } } }
-          });
-        });
-    });
-
-    it('should accept indices containing a dot', () => {
-      client.indices.getMapping.resolves({
-        '.foo.bar': {
-          mappings: {
-            foo: { properties: {} }
-          }
-        }
-      });
-
-      return esWrapper.getMapping()
-        .then(result => {
-          should(result).match({
-            '.foo.bar': {
-              mappings: {
-                foo: { properties: {} }
-              }
-            }
-          });
-        });
-    });
-  });
->>>>>>> f7764d85
 });