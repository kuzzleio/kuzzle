"use strict";

const should = require("should");

const { ExternalServiceError } = require("../../../index");
const ESClientMock = require("../../mocks/service/elasticsearchClient.mock");
const KuzzleMock = require("../../mocks/kuzzle.mock");

const ESWrapper = require("../../../lib/service/storage/esWrapper");

<<<<<<< HEAD
describe('Test: Elasticsearch Wrapper', () => {
=======
describe("Test: ElasticSearch Wrapper", () => {
>>>>>>> e9e8f585
  let kuzzle;
  const client = new ESClientMock();
  const esWrapper = new ESWrapper(client);

  beforeEach(() => {
    kuzzle = new KuzzleMock();
  });

  describe("#formatESError", () => {
    it("should convert any unknown error to a ExternalServiceError instance", () => {
      const error = new Error("test");
      error.meta = {
        statusCode: 420,
      };

      const formatted = esWrapper.formatESError(error);

      should(formatted).be.instanceOf(ExternalServiceError);
      should(formatted.id).be.eql("services.storage.unexpected_error");
    });

    it("should handle version conflict errors", () => {
      const error = new Error(
        '[version_conflict_engine_exception] [data][AVrbg0eg90VMe4Z_dG8j]: version conflict, current version [153] is different than the one provided [152], with { index_uuid="iDrU6CfZSO6CghM1t6dl0A" & shard="2" & index="userglobaldata" }'
      );
      error.meta = {
        statusCode: 409,
      };

      const formatted = esWrapper.formatESError(error);

      should(formatted).be.instanceOf(ExternalServiceError);
      should(formatted.id).be.eql("services.storage.too_many_changes");
    });

    it("should handle already existing document", () => {
      const error = new Error("");
      error.meta = {
        body: {
          error: {
            reason:
              "[liia]: version conflict, document already exists (current version [1])",
          },
        },
      };

      const formatted = esWrapper.formatESError(error);

      should(formatted).be.match({
        id: "services.storage.document_already_exists",
      });
    });

    it("should handle document not found", () => {
      const error = new Error("test");
      error.meta = { statusCode: 404 };
      error.body = {
        _index: "&nyc-open-data.yellow-taxi",
        found: false,
        _id: "mehry",
        error: {
          reason: "foo",
          "resource.id": "bar",
        },
      };

      const formatted = esWrapper.formatESError(error);

      should(formatted).be.match({
        message: 'Document "mehry" not found in "nyc-open-data":"yellow-taxi".',
        id: "services.storage.not_found",
      });
    });

    it("should handle unknown DSL keyword", () => {
      const error = new Error("");
      error.meta = {
        body: {
          error: {
            reason: "[and] query malformed, no start_object after query name",
          },
        },
      };

      should(esWrapper.formatESError(error)).be.match({
        id: "services.storage.unknown_query_keyword",
      });

      error.meta = {
        body: { error: { reason: "no [query] registered for [equals]" } },
      };

      should(esWrapper.formatESError(error)).be.match({
        id: "services.storage.unknown_query_keyword",
      });
    });

    describe("logging in production", () => {
      let nodeEnv;

      beforeEach(() => {
        nodeEnv = global.NODE_ENV;
        global.NODE_ENV = "production";
      });

      afterEach(() => {
        global.NODE_ENV = nodeEnv;
      });

      it("should emit the source error for easier support & debugging", () => {
        kuzzle.emit.resetHistory();

        const error = new Error("test");
        error.meta = {
          statusCode: 420,
          meta: {
            request: {
              oh: "noes",
            },
          },
        };

        esWrapper.formatESError(error);

        should(kuzzle.emit).be.calledWith("services:storage:error", {
          message: `Elasticsearch Client error: ${error.message}`,
          meta: error.meta,
          stack: error.stack,
        });
      });

      it("should be able to log errors without meta", () => {
        kuzzle.emit.resetHistory();

        const error = new Error("test");

        esWrapper.formatESError(error);

        should(kuzzle.emit).be.calledWith("services:storage:error", {
          message: `Elasticsearch Client error: ${error.message}`,
          meta: null,
          stack: error.stack,
        });
      });
    });
  });
});<|MERGE_RESOLUTION|>--- conflicted
+++ resolved
@@ -8,11 +8,8 @@
 
 const ESWrapper = require("../../../lib/service/storage/esWrapper");
 
-<<<<<<< HEAD
 describe('Test: Elasticsearch Wrapper', () => {
-=======
-describe("Test: ElasticSearch Wrapper", () => {
->>>>>>> e9e8f585
+
   let kuzzle;
   const client = new ESClientMock();
   const esWrapper = new ESWrapper(client);
