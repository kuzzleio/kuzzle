--- conflicted
+++ resolved
@@ -348,11 +348,8 @@
       should(kuzzle.internalIndex.refreshCollection).be.calledWith('users');
       should(kuzzle.ask).calledWith('core:storage:public:mappings:import', toImport.mappings,
         {
-<<<<<<< HEAD
-=======
           indexCacheOnly: false,
           propagate: false,
->>>>>>> d62132d5
           refresh: true,
         });
       should(kuzzle.ask).calledWith('core:security:load',
