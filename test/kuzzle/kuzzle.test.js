'use strict';

const sinon = require('sinon');
const should = require('should');
const mockrequire = require('mock-require');
const rewire = require('rewire');

<<<<<<< HEAD
const Kuzzle = rewire('../../lib/kuzzle/kuzzle');
=======
>>>>>>> 9cf758bb
const KuzzleMock = require('../mocks/kuzzle.mock');
const Plugin = require('../../lib/core/plugin/plugin');

describe('/lib/kuzzle/kuzzle.js', () => {
  let kuzzle;
<<<<<<< HEAD
  let application;
=======
  let Kuzzle;
  let coreModuleStub;
>>>>>>> 9cf758bb

  const mockedProperties = [
    'entryPoint',
    'funnel',
    'router',
    'notifier',
    'gc',
    'pluginsManager',
    'adminController',
    'services',
    'statistics',
    'validation',
    'emit',
    'vault',
    'log',
    'internalIndex',
    'cacheEngine',
    'storageEngine',
    'dumpGenerator',
    'shutdown',
    'pipe',
    'ask',
    'tokenManager',
  ];

  function _mockKuzzle (KuzzleConstructor) {
    const mock = new KuzzleMock();
    const k = new KuzzleConstructor();

    mockedProperties.forEach(p => {
      k[p] = mock[p];
    });

    return k;
  }

  beforeEach(() => {
<<<<<<< HEAD
    Kuzzle.__set__('console', { log: () => {} });
=======
    coreModuleStub = {
      init: sinon.stub().resolves(),
    };

    mockrequire('../../lib/core', coreModuleStub);
    mockrequire.reRequire('../../lib/kuzzle/kuzzle');
    Kuzzle = rewire('../../lib/kuzzle/kuzzle');
>>>>>>> 9cf758bb

    kuzzle = _mockKuzzle(Kuzzle);
    application = new Plugin(
      kuzzle,
      { init: sinon.stub() },
      { name: 'application', application: true });
  });

  afterEach(() => {
    mockrequire.stopAll();
    Kuzzle.__set__('console', console);
  });

  it('should build a kuzzle server object with emit and listen event', done => {
    kuzzle.on('event', done);
    kuzzle.emit('event');
  });

  describe('#start', () => {
    it('should init the components in proper order', async () => {
      const params = {
        mappings: {},
        fixtures: {},
        securities: {}
      };

      should(kuzzle.started).be.false();

      await kuzzle.start(application, params);

      sinon.assert.callOrder(
        kuzzle.pipe, // kuzzle:state:start
        kuzzle.cacheEngine.init,
        kuzzle.storageEngine.init,
        kuzzle.internalIndex.init,
        kuzzle.validation.init,
        kuzzle.funnel.init,
        kuzzle.statistics.init,
        kuzzle.validation.curateSpecification,
        kuzzle.storageEngine.public.loadMappings,
        kuzzle.storageEngine.public.loadFixtures,
<<<<<<< HEAD
        kuzzle.repositories.loadSecurities,
        kuzzle.repositories.role.sanityCheck,
        kuzzle.pluginsManager.init,
        kuzzle.entryPoint.init,
        kuzzle.router.init,
        kuzzle.pipe, // kuzzle:start
=======
        kuzzle.entryPoint.init,
        kuzzle.pluginsManager.init,
        kuzzle.pluginsManager.run,
        kuzzle.log.info, // core components loaded
        kuzzle.log.info, // load default rights
        kuzzle.ask.withArgs('core:security:load', sinon.match.object),
        kuzzle.log.info, // default rights loaded
        kuzzle.router.init,
        kuzzle.statistics.init,
        kuzzle.validation.curateSpecification,
        kuzzle.ask.withArgs('core:security:verify'),
        kuzzle.pipe.withArgs('kuzzle:start'),
>>>>>>> 9cf758bb
        kuzzle.pipe, // kuzzle:state:live
        kuzzle.entryPoint.startListening,
        kuzzle.pipe, // kuzzle:state:ready
        kuzzle.emit.withArgs('core:kuzzleStart', sinon.match.any)
      );

      should(kuzzle.started).be.true();
    });

    // @deprecated
    it('should instantiate Koncorde with PCRE support if asked to', async () => {
      const Koncorde = sinon.stub();
      const stubbedKuzzle = Kuzzle.__with__({
        Koncorde,
        vault: { load: () => {} }
      });

      await stubbedKuzzle(async () => {
        await _mockKuzzle(Kuzzle).start();

        const kuzzleWithPCRE = _mockKuzzle(Kuzzle);

        kuzzleWithPCRE.config =
          JSON.parse(JSON.stringify(kuzzleWithPCRE.config));

        kuzzleWithPCRE.config.realtime.pcreSupport = true;

        await kuzzleWithPCRE.start();
      });

      should(Koncorde.firstCall).calledWithMatch({ regExpEngine: 're2'});
      should(Koncorde.secondCall).calledWithMatch({ regExpEngine: 'js'});
    });

    it('should start all services and register errors handlers if enabled on kuzzle.start', () => {
      let
        processExitSpy = sinon.spy(),
        processOnSpy = sinon.spy(),
        processRemoveAllListenersSpy = sinon.spy();

      return Kuzzle.__with__({
        process: {
          ...process,
          env: {},
          exit: processExitSpy,
          on: processOnSpy,
          emit: sinon.stub(),
          removeAllListeners: processRemoveAllListenersSpy
        }
      })(() => {
        kuzzle = _mockKuzzle(Kuzzle);
        return kuzzle.start();
      })
        .then(() => {
          should(processRemoveAllListenersSpy.getCall(0).args[0]).be.exactly('unhandledRejection');
          should(processOnSpy.getCall(0).args[0]).be.exactly('unhandledRejection');

          should(processRemoveAllListenersSpy.getCall(1).args[0]).be.exactly('uncaughtException');
          should(processOnSpy.getCall(1).args[0]).be.exactly('uncaughtException');

          should(processRemoveAllListenersSpy.getCall(2).args[0]).be.exactly('SIGQUIT');
          should(processOnSpy.getCall(2).args[0]).be.exactly('SIGQUIT');

          should(processRemoveAllListenersSpy.getCall(3).args[0]).be.exactly('SIGABRT');
          should(processOnSpy.getCall(3).args[0]).be.exactly('SIGABRT');

          should(processRemoveAllListenersSpy.getCall(4).args[0]).be.exactly('SIGTRAP');
          should(processOnSpy.getCall(4).args[0]).be.exactly('SIGTRAP');

          should(processRemoveAllListenersSpy.getCall(5).args[0]).be.exactly('SIGINT');
          should(processOnSpy.getCall(5).args[0]).be.exactly('SIGINT');

          should(processRemoveAllListenersSpy.getCall(6).args[0]).be.exactly('SIGTERM');
          should(processOnSpy.getCall(6).args[0]).be.exactly('SIGTERM');
        });
    });
  });
<<<<<<< HEAD
=======

  describe('#adminExists', () => {
    it('should resolves to true if an admin exists', async () => {
      kuzzle.internalIndex.count.resolves(42);

      const exists = await kuzzle.adminExists();

      should(exists).be.true();
      should(kuzzle.internalIndex.count).be.calledWithMatch(
        'users',
        { query: { terms: { profileIds: ['admin'] } } });
    });
  });

  describe('#dump', () => {
    it('should calls dumpGenerator.dump', async () => {
      await kuzzle.dump();

      should(kuzzle.dumpGenerator.dump).be.calledOnce();
    });
  });
>>>>>>> 9cf758bb
});<|MERGE_RESOLUTION|>--- conflicted
+++ resolved
@@ -5,21 +5,14 @@
 const mockrequire = require('mock-require');
 const rewire = require('rewire');
 
-<<<<<<< HEAD
-const Kuzzle = rewire('../../lib/kuzzle/kuzzle');
-=======
->>>>>>> 9cf758bb
 const KuzzleMock = require('../mocks/kuzzle.mock');
 const Plugin = require('../../lib/core/plugin/plugin');
 
 describe('/lib/kuzzle/kuzzle.js', () => {
   let kuzzle;
-<<<<<<< HEAD
+  let Kuzzle;
   let application;
-=======
-  let Kuzzle;
   let coreModuleStub;
->>>>>>> 9cf758bb
 
   const mockedProperties = [
     'entryPoint',
@@ -57,9 +50,6 @@
   }
 
   beforeEach(() => {
-<<<<<<< HEAD
-    Kuzzle.__set__('console', { log: () => {} });
-=======
     coreModuleStub = {
       init: sinon.stub().resolves(),
     };
@@ -67,7 +57,7 @@
     mockrequire('../../lib/core', coreModuleStub);
     mockrequire.reRequire('../../lib/kuzzle/kuzzle');
     Kuzzle = rewire('../../lib/kuzzle/kuzzle');
->>>>>>> 9cf758bb
+    Kuzzle.__set__('console', { log: () => {} });
 
     kuzzle = _mockKuzzle(Kuzzle);
     application = new Plugin(
@@ -104,35 +94,21 @@
         kuzzle.storageEngine.init,
         kuzzle.internalIndex.init,
         kuzzle.validation.init,
+        kuzzle.tokenManager.init,
         kuzzle.funnel.init,
         kuzzle.statistics.init,
         kuzzle.validation.curateSpecification,
         kuzzle.storageEngine.public.loadMappings,
         kuzzle.storageEngine.public.loadFixtures,
-<<<<<<< HEAD
-        kuzzle.repositories.loadSecurities,
-        kuzzle.repositories.role.sanityCheck,
+        kuzzle.ask.withArgs('core:security:load', sinon.match.object),
+        kuzzle.ask.withArgs('core:security:verify'),
         kuzzle.pluginsManager.init,
         kuzzle.entryPoint.init,
         kuzzle.router.init,
-        kuzzle.pipe, // kuzzle:start
-=======
-        kuzzle.entryPoint.init,
-        kuzzle.pluginsManager.init,
-        kuzzle.pluginsManager.run,
-        kuzzle.log.info, // core components loaded
-        kuzzle.log.info, // load default rights
-        kuzzle.ask.withArgs('core:security:load', sinon.match.object),
-        kuzzle.log.info, // default rights loaded
-        kuzzle.router.init,
-        kuzzle.statistics.init,
-        kuzzle.validation.curateSpecification,
-        kuzzle.ask.withArgs('core:security:verify'),
         kuzzle.pipe.withArgs('kuzzle:start'),
->>>>>>> 9cf758bb
-        kuzzle.pipe, // kuzzle:state:live
+        kuzzle.pipe.withArgs('kuzzle:state:live'),
         kuzzle.entryPoint.startListening,
-        kuzzle.pipe, // kuzzle:state:ready
+        kuzzle.pipe.withArgs('kuzzle:state:ready'),
         kuzzle.emit.withArgs('core:kuzzleStart', sinon.match.any)
       );
 
@@ -207,21 +183,6 @@
         });
     });
   });
-<<<<<<< HEAD
-=======
-
-  describe('#adminExists', () => {
-    it('should resolves to true if an admin exists', async () => {
-      kuzzle.internalIndex.count.resolves(42);
-
-      const exists = await kuzzle.adminExists();
-
-      should(exists).be.true();
-      should(kuzzle.internalIndex.count).be.calledWithMatch(
-        'users',
-        { query: { terms: { profileIds: ['admin'] } } });
-    });
-  });
 
   describe('#dump', () => {
     it('should calls dumpGenerator.dump', async () => {
@@ -230,5 +191,4 @@
       should(kuzzle.dumpGenerator.dump).be.calledOnce();
     });
   });
->>>>>>> 9cf758bb
 });