--- conflicted
+++ resolved
@@ -15,15 +15,10 @@
     this.get = sinon.stub().resolves();
     this.index = sinon.stub().resolves();
     this.info = sinon.stub().resolves({
-<<<<<<< HEAD
-      version: {
-        number: '7.0.0'
-=======
       body: {
         version: {
           number: '7.0.0'
         }
->>>>>>> 3fc96d7e
       }
     });
     this.mget = sinon.stub().resolves();
