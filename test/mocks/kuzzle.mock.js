'use strict';

const
  _ = require('lodash'),
  sinon = require('sinon'),
  Kuzzle = require('../../lib/kuzzle'),
  Bluebird = require('bluebird'),
  config = require('../../lib/config'),
  IndexStorageMock = require('./indexStorage.mock'),
  ClientAdapterMock = require('./clientAdapter.mock'),
  foo = { foo: 'bar' };

let _instance;

class KuzzleMock extends Kuzzle {
  constructor () {
    super();

    _instance = this;

    // we need a deep copy here
    this.config = _.merge({}, config);

    // emit + pipe mocks
    sinon.stub(this, 'pipe').callsFake((...args) => {
      if (typeof args[args.length - 1] !== 'function') {
        return Bluebird.resolve(...args.slice(1));
      }

      const cb = args.pop();
      cb(null, ...args.slice(1));
    });

    sinon.spy(this, 'emit');

    this.log = {
      error: sinon.stub(),
      warn: sinon.stub(),
      info: sinon.stub(),
      silly: sinon.stub(),
      debug: sinon.stub(),
      verbose: sinon.stub()
    };

    this.koncorde = {
      test: sinon.stub().returns([]),
      register: sinon.stub().resolves(),
      remove: sinon.stub().resolves(),
      normalize: sinon.stub().resolves({id: 'foobar'}),
      store: sinon.stub().returns({id: 'foobar'}),
      getCollections: sinon.stub().returns([]),
      getIndexes: sinon.stub().returns([]),
      getFilterIds: sinon.stub().returns([])
    };


    this.entryPoints = {
      dispatch: sinon.spy(),
      entryPoints: [
        {
          dispatch: sinon.spy(),
          init: sinon.stub().resolves(),
          joinChannel: sinon.spy(),
          leaveChannel: sinon.spy(),
          send: sinon.spy()
        },
        {
          dispatch: sinon.spy(),
          init: sinon.stub().resolves(),
          joinChannel: sinon.spy(),
          leaveChannel: sinon.spy(),
          send: sinon.spy()
        }
      ],
      init: sinon.spy(),
      joinChannel: sinon.spy(),
      leaveChannel: sinon.spy()
    };

    this.funnel = {
      controllers: new Map(),
      init: sinon.spy(),
      loadPluginControllers: sinon.spy(),
      getRequestSlot: sinon.stub().returns(true),
      handleErrorDump: sinon.spy(),
      execute: sinon.stub(),
      mExecute: sinon.stub(),
      processRequest: sinon.stub().resolves(),
      checkRights: sinon.stub(),
      getEventName: sinon.spy(),
      executePluginRequest: sinon.stub().resolves(),
      isNativeController : sinon.stub()
    };

    this.gc = {
      init: sinon.spy(),
      run: sinon.spy()
    };


    this.hooks = {
      init: sinon.spy()
    };

    this.hotelClerk = {
      rooms: new Map(),
      customers: new Map(),
      getRealtimeCollections: sinon.stub(),
      removeCustomerFromAllRooms: sinon.stub(),
      addSubscription: sinon.stub().resolves(foo),
      join: sinon.stub().resolves(foo),
      removeSubscription: sinon.stub().resolves(foo),
      countSubscription: sinon.stub().resolves(foo),
      listSubscriptions: sinon.stub().resolves(foo),
    };

    this.janitor = {
      dump: sinon.stub().resolves(),
      shutdown: sinon.stub(),
      loadMappings: sinon.stub().resolves(),
      loadFixtures: sinon.stub().resolves(),
      loadSecurities: sinon.stub().resolves()
    };

    this.storageEngine = {
      init: sinon.stub().resolves(),
      indexCache: {
        add: sinon.stub().resolves(),
        remove: sinon.stub().resolves(),
        exists: sinon.stub().resolves(),
      },
      public: new ClientAdapterMock(),
      internal: new ClientAdapterMock(),
      config: this.config.services.storageEngine
    };

    this.cacheEngine = {
      init: sinon.stub().resolves(),
      internal: {
        get: sinon.stub().resolves(),
        del: sinon.stub().resolves(),
        exists: sinon.stub().resolves(),
        expire: sinon.stub().resolves(),
        flushdb: sinon.stub().resolves(),
        info: sinon.stub().resolves(),
        mget: sinon.stub().resolves(),
        persist: sinon.stub().resolves(),
        pexpire: sinon.stub().resolves(),
        psetex: sinon.stub().resolves(),
        searchKeys: sinon.stub().resolves(),
        set: sinon.stub().resolves(),
        setex: sinon.stub().resolves(),
        setnx: sinon.stub().resolves(),
      },
      public: {
        flushdb: sinon.stub().resolves(),
        info: sinon.stub().resolves()
      }
    };

    this.internalIndex = new IndexStorageMock(
      'kuzzle',
      this.storageEngine.internal);

    this.internalIndex._bootstrap = {
      startOrWait: sinon.stub().resolves(),
      createInitialSecurities: sinon.stub().resolves()
    };

    this.once = sinon.stub();

    this.notifier = {
      init: sinon.spy(),
      notifyUser: sinon.stub().resolves(),
      notifyServer: sinon.stub().resolves(),
      notifyDocument: sinon.stub().resolves(),
      notifyDocumentCreate: sinon.stub().resolves(),
      notifyDocumentMDelete: sinon.stub().resolves(),
      notifyDocumentReplace: sinon.stub().resolves(),
      notifyDocumentUpdate: sinon.stub().resolves(),
      publish: sinon.stub().resolves(foo),
      notifyDocumentMCreate: sinon.stub().resolves(),
      notifyDocumentMChanges: sinon.stub().resolves()
    };

    this.passport = {
      use: sinon.stub(),
      unuse: sinon.stub(),
      authenticate: sinon.stub().resolves({}),
      injectAuthenticateOptions: sinon.stub()
    };

    this.pluginsManager = {
      controllers: new Map(),
      init: sinon.stub().resolves(),
      plugins: {},
      run: sinon.stub().resolves(),
      getPluginsDescription: sinon.stub().returns({}),
      pipe: sinon.stub().callsFake((...args) => Bluebird.resolve(args[1])),
      listStrategies: sinon.stub().returns([]),
      getRoutes: sinon.stub().returns([]),
      getControllers: sinon.stub().returns(new Map()),
      isPluginController: sinon.stub(),
      getStrategyFields: sinon.stub().resolves(),
      getStrategyMethod: sinon.stub().returns(sinon.stub()),
      hasStrategyMethod: sinon.stub().returns(false),
      strategies: {},
      registerStrategy: sinon.stub(),
      unregisterStrategy: sinon.stub()
    };

    this.repositories = {
      init: sinon.stub().resolves(),
      profile: {
        fromDTO: sinon.stub().resolves(),
        initialize: sinon.stub().resolves(),
        load: sinon.stub().resolves(),
        loadMultiFromDatabase: sinon.stub().resolves(),
        loadProfiles: sinon.stub().resolves(),
        searchProfiles: sinon.stub().resolves(),
        search: sinon.stub().resolves(),
        scroll: sinon.stub().resolves(),
        validateAndSaveProfile: sinon.stub(),
        delete: sinon.stub(),
        getProfileFromRequest: sinon.stub(),
        truncate: sinon.stub().resolves()
      },
      role: {
        delete: sinon.stub().resolves(),
        fromDTO: sinon.stub().resolves(),
        getRoleFromRequest: sinon.stub().callsFake((...args) => Bluebird.resolve(args[0])),
        load: sinon.stub().resolves(),
        loadMultiFromDatabase: sinon.stub().resolves(),
        loadRoles: sinon.stub().resolves(),
        searchRole: sinon.stub().resolves(),
        search: sinon.stub().resolves(),
        scroll: sinon.stub().resolves(),
        validateAndSaveRole: sinon.stub().callsFake((...args) => Bluebird.resolve(args[0])),
        truncate: sinon.stub().resolves(),
<<<<<<< HEAD
        checkAllRolePluginsRights: sinon.stub().resolves()
=======
        checkAllRolePluginsRights: sinon.stub()
>>>>>>> 1ecf7a47
      },
      user: {
        anonymous: sinon.stub().resolves({
          _id: '-1',
          name: 'Anonymous',
          profileIds: ['anonymous']
        }),
        delete: sinon.stub().usingPromise(Bluebird).resolves(),
        fromDTO: sinon.stub().resolves(),
        load: sinon.stub().resolves(foo),
        ObjectConstructor: sinon.stub().returns({}),
        hydrate: sinon.stub().resolves(),
        persist: sinon.stub().resolves({}),
        search: sinon.stub().resolves(),
        scroll: sinon.stub().resolves(),
        toDTO: sinon.stub(),
        truncate: sinon.stub().resolves()
      },
      token: {
        anonymous: sinon.stub().returns({_id: 'anonymous'}),
        verifyToken: sinon.stub().resolves(),
        generateToken: sinon.stub().resolves({}),
        expire: sinon.stub().resolves(),
        deleteByUserId: sinon.stub().resolves(),
        truncate: sinon.stub().resolves(),
        persistToCache: sinon.stub().resolves(),
        persistForUser: sinon.stub().resolves(),
        loadForUser: sinon.stub().resolves()
      }
    };

    this.rootPath = '/kuzzle';

    this.router = {
      connections: new Map(),
      execute: sinon.stub().resolves(foo),
      isConnectionAlive: sinon.stub().returns(true),
      init: sinon.spy(),
      newConnection: sinon.stub().resolves(foo),
      removeConnection: sinon.spy(),
      http: {
        route: sinon.stub()
      }
    };

    this.start = sinon.stub().resolves();

    this.statistics = {
      completedRequest: sinon.spy(),
      newConnection: sinon.stub(),
      failedRequest: sinon.spy(),
      getAllStats: sinon.stub().resolves(foo),
      getLastStats: sinon.stub().resolves(foo),
      getStats: sinon.stub().resolves(foo),
      init: sinon.spy(),
      dropConnection: sinon.stub(),
      startRequest: sinon.spy()
    };

    this.tokenManager = {
      expire: sinon.stub(),
      getConnectedUserToken: sinon.stub(),
      link: sinon.stub(),
      refresh: sinon.stub(),
      unlink: sinon.stub()
    };

    this.validation = {
      addType: sinon.spy(),
      curateSpecification: sinon.stub().resolves(),
      init: sinon.spy(),
      validateFormat: sinon.stub().resolves({isValid: false}),
      validate: sinon.stub().callsFake((...args) => Bluebird.resolve(args[0]))
    };

    this.vault = {
      init: sinon.stub(),
      prepareCrypto: sinon.stub(),
      secrets: {
        aws: {
          secretKeyId: 'the cake is a lie'
        },
        kuzzleApi: 'the spoon does not exist'
      }
    };

    this.adminExists = sinon.stub().resolves();

    {
      const
        mockProto = Object.getPrototypeOf(this),
        kuzzleProto = Object.getPrototypeOf(mockProto);

      for (let name of Object.getOwnPropertyNames(kuzzleProto)) {
        if (['constructor', 'adminExists'].includes(name)) {
          continue;
        }

        if (!Object.prototype.hasOwnProperty.call(this, name)) {
          this[name] = function() {
            throw new Error(`Kuzzle original property ${name} is not mocked`);
          };
        }
      }
    }
  }

  static hash (input) {
    return Kuzzle.hash(input);
  }

  static instance () {
    return _instance;
  }
}

module.exports = KuzzleMock;<|MERGE_RESOLUTION|>--- conflicted
+++ resolved
@@ -237,11 +237,7 @@
         scroll: sinon.stub().resolves(),
         validateAndSaveRole: sinon.stub().callsFake((...args) => Bluebird.resolve(args[0])),
         truncate: sinon.stub().resolves(),
-<<<<<<< HEAD
-        checkAllRolePluginsRights: sinon.stub().resolves()
-=======
         checkAllRolePluginsRights: sinon.stub()
->>>>>>> 1ecf7a47
       },
       user: {
         anonymous: sinon.stub().resolves({
