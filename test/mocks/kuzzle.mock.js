--- conflicted
+++ resolved
@@ -125,15 +125,9 @@
       'kuzzle',
       this.services.internalStorage);
 
-<<<<<<< HEAD
     this.internalIndex._bootstrap = {
       startOrWait: this.sandbox.stub().resolves(),
       createInitialSecurities: this.sandbox.stub().resolves()
-=======
-    this.internalIndex._boostrap = {
-      startOrWait: sinon.stub().resolves(),
-      createInitialSecurities: sinon.stub().resolves()
->>>>>>> 7d6aab32
     };
 
     this.once = this.sandbox.stub();
@@ -253,11 +247,7 @@
         exists: this.sandbox.stub().resolves(),
         expire: this.sandbox.stub().resolves(),
         flushdb: this.sandbox.stub().resolves(),
-<<<<<<< HEAD
-        getInfos: this.sandbox.stub().resolves(),
-=======
         infos: this.sandbox.stub().resolves(),
->>>>>>> 7d6aab32
         mget: this.sandbox.stub().resolves(),
         persist: this.sandbox.stub().resolves(),
         pexpire: this.sandbox.stub().resolves(),
@@ -269,11 +259,7 @@
       },
       publicCache: {
         flushdb: this.sandbox.stub().resolves(),
-<<<<<<< HEAD
-        getInfos: this.sandbox.stub().resolves()
-=======
         infos: this.sandbox.stub().resolves()
->>>>>>> 7d6aab32
       },
       internalStorage: getESMock(this, 'internal'),
       publicStorage: getESMock(this, 'public'),
@@ -355,11 +341,7 @@
     indexPrefix: scope === 'public'
       ? '&'
       : '%',
-<<<<<<< HEAD
-    getInfos: kuzzleMock.sandbox.stub().resolves(),
-=======
     infos: kuzzleMock.sandbox.stub().resolves(),
->>>>>>> 7d6aab32
     scroll: kuzzleMock.sandbox.stub().resolves(),
     search: kuzzleMock.sandbox.stub().resolves(),
     get: kuzzleMock.sandbox.stub().resolves(),
@@ -379,11 +361,7 @@
     listCollections: kuzzleMock.sandbox.stub().resolves(),
     listIndexes: kuzzleMock.sandbox.stub().resolves(),
     listAliases: kuzzleMock.sandbox.stub().resolves(),
-<<<<<<< HEAD
     deleteIndexes: kuzzleMock.sandbox.stub().resolvesArg(0),
-=======
-    deleteIndexes: kuzzleMock.sandbox.stub().resolves(),
->>>>>>> 7d6aab32
     deleteIndex: kuzzleMock.sandbox.stub().resolves(),
     refreshCollection: kuzzleMock.sandbox.stub().resolves(),
     exists: kuzzleMock.sandbox.stub().resolves(),
