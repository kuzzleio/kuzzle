'use strict';

const _ = require('lodash');
const sinon = require('sinon');
const Kuzzle = require('../../lib/kuzzle');
const Bluebird = require('bluebird');
const config = require('../../lib/config');
const IndexStorageMock = require('./indexStorage.mock');
const ClientAdapterMock = require('./clientAdapter.mock');
const foo = { foo: 'bar' };

let _instance;

class KuzzleMock extends Kuzzle {
  constructor () {
    super();

    _instance = this;

    // we need a deep copy here
    this.config = _.merge({}, config);

    // ========== EVENTS ==========

    // emit + pipe mocks
    sinon.stub(this, 'pipe').callsFake((...args) => {
      if (typeof args[args.length - 1] !== 'function') {
        return Bluebird.resolve(...args.slice(1));
      }

      const cb = args.pop();
      cb(null, ...args.slice(1));
    });

    sinon.stub(this, 'ask').resolves();
    sinon.stub(this, 'once');
    sinon.spy(this, 'emit');
    sinon.spy(this, 'registerPluginHook');
    sinon.spy(this, 'registerPluginPipe');

    sinon.spy(this, 'onAsk');
    sinon.spy(this, 'on');
    // ============================


    this.log = {
      error: sinon.stub(),
      warn: sinon.stub(),
      info: sinon.stub(),
      silly: sinon.stub(),
      debug: sinon.stub(),
      verbose: sinon.stub()
    };

    this.koncorde = {
      test: sinon.stub().returns([]),
      register: sinon.stub().resolves(),
      remove: sinon.stub().resolves(),
      normalize: sinon.stub().resolves({id: 'foobar'}),
      store: sinon.stub().returns({id: 'foobar'}),
      getCollections: sinon.stub().returns([]),
      getIndexes: sinon.stub().returns([]),
      getFilterIds: sinon.stub().returns([])
    };

    this.entryPoint = {
      dispatch: sinon.spy(),
      init: sinon.stub(),
      startListening: sinon.spy(),
      joinChannel: sinon.spy(),
      leaveChannel: sinon.spy()
    };

    this.funnel = {
      controllers: new Map(),
      init: sinon.spy(),
      loadPluginControllers: sinon.spy(),
      getRequestSlot: sinon.stub().returns(true),
      handleErrorDump: sinon.spy(),
      execute: sinon.stub(),
      mExecute: sinon.stub(),
      processRequest: sinon.stub().resolves(),
      checkRights: sinon.stub(),
      getEventName: sinon.spy(),
      executePluginRequest: sinon.stub().resolves(),
      isNativeController : sinon.stub()
    };

    this.hotelClerk = {
      rooms: new Map(),
      customers: new Map(),
      getRealtimeCollections: sinon.stub(),
      removeCustomerFromAllRooms: sinon.stub(),
      addSubscription: sinon.stub().resolves(foo),
      join: sinon.stub().resolves(foo),
      removeSubscription: sinon.stub().resolves(foo),
      countSubscription: sinon.stub().resolves(foo),
      listSubscriptions: sinon.stub().resolves(foo),
    };

    this.dumpGenerator = {
      dump: sinon.stub().resolves()
    };

    this.shutdown = sinon.stub();

    this.storageEngine = {
      init: sinon.stub().resolves(),
      indexCache: {
        add: sinon.stub().resolves(),
        remove: sinon.stub().resolves(),
        exists: sinon.stub().resolves(),
        listIndexes: sinon.stub().resolves(),
        listCollections: sinon.stub().resolves()
      },
      public: new ClientAdapterMock(),
      internal: new ClientAdapterMock(),
      config: this.config.services.storageEngine
    };

    this.cacheEngine = {
      init: sinon.stub().resolves(),
      internal: {
        get: sinon.stub().resolves(),
        del: sinon.stub().resolves(),
        exists: sinon.stub().resolves(),
        expire: sinon.stub().resolves(),
        flushdb: sinon.stub().resolves(),
        info: sinon.stub().resolves(),
        keys: sinon.stub().resolves(),
        mget: sinon.stub().resolves(),
        persist: sinon.stub().resolves(),
        pexpire: sinon.stub().resolves(),
        psetex: sinon.stub().resolves(),
        searchKeys: sinon.stub().resolves(),
        set: sinon.stub().resolves(),
        setex: sinon.stub().resolves(),
        setnx: sinon.stub().resolves(),
      },
      public: {
        flushdb: sinon.stub().resolves(),
        info: sinon.stub().resolves()
      }
    };

    this.internalIndex = new IndexStorageMock(
      'kuzzle',
      this.storageEngine.internal);

    this.internalIndex._bootstrap = {
      startOrWait: sinon.stub().resolves(),
      createInitialSecurities: sinon.stub().resolves()
    };

    this.notifier = {
      init: sinon.spy(),
      notifyUser: sinon.stub().resolves(),
      notifyServer: sinon.stub().resolves(),
      notifyDocument: sinon.stub().resolves(),
      notifyDocumentCreate: sinon.stub().resolves(),
      notifyDocumentMDelete: sinon.stub().resolves(),
      notifyDocumentReplace: sinon.stub().resolves(),
      notifyDocumentUpdate: sinon.stub().resolves(),
      publish: sinon.stub().resolves(foo),
      notifyDocumentMCreate: sinon.stub().resolves(),
      notifyDocumentMChanges: sinon.stub().resolves()
    };

    this.passport = {
      use: sinon.stub(),
      unuse: sinon.stub(),
      authenticate: sinon.stub().resolves({}),
      injectAuthenticateOptions: sinon.stub()
    };

    this.pluginsManager = {
      controllers: new Map(),
      init: sinon.stub().resolves(),
      plugins: {},
      run: sinon.stub().resolves(),
      getPluginsDescription: sinon.stub().returns({}),
      listStrategies: sinon.stub().returns([]),
      getActions: sinon.stub(),
      getControllerNames: sinon.stub(),
      isController: sinon.stub(),
      isAction: sinon.stub(),
      exists: sinon.stub(),
      getStrategyFields: sinon.stub().resolves(),
      getStrategyMethod: sinon.stub().returns(sinon.stub()),
      hasStrategyMethod: sinon.stub().returns(false),
      strategies: {},
      registerStrategy: sinon.stub(),
      unregisterStrategy: sinon.stub()
    };

    this.rootPath = '/kuzzle';

    this.router = {
      connections: new Map(),
      execute: sinon.stub().resolves(foo),
      isConnectionAlive: sinon.stub().returns(true),
      init: sinon.spy(),
      newConnection: sinon.stub().resolves(foo),
      removeConnection: sinon.spy(),
      http: {
        route: sinon.stub()
      }
    };

    this.start = sinon.stub().resolves();

    this.statistics = {
      completedRequest: sinon.spy(),
      newConnection: sinon.stub(),
      failedRequest: sinon.spy(),
      getAllStats: sinon.stub().resolves(foo),
      getLastStats: sinon.stub().resolves(foo),
      getStats: sinon.stub().resolves(foo),
      init: sinon.spy(),
      dropConnection: sinon.stub(),
      startRequest: sinon.spy()
    };

    this.tokenManager = {
      init: sinon.stub().resolves(),
      expire: sinon.stub(),
      getConnectedUserToken: sinon.stub(),
      link: sinon.stub(),
      refresh: sinon.stub(),
      unlink: sinon.stub()
    };

    this.validation = {
      addType: sinon.spy(),
      curateSpecification: sinon.stub().resolves(),
      init: sinon.spy(),
      validateFormat: sinon.stub().resolves({isValid: false}),
      validate: sinon.stub().callsFake((...args) => Bluebird.resolve(args[0]))
    };

    this.vault = {
      init: sinon.stub(),
      prepareCrypto: sinon.stub(),
      secrets: {
        aws: {
          secretKeyId: 'the cake is a lie'
        },
        kuzzleApi: 'the spoon does not exist'
      }
    };

    this.adminExists = sinon.stub().resolves();

<<<<<<< HEAD
    this.dump = sinon.stub().resolves();
=======
    this.asyncStore = {
      run: sinon.stub().yields(),
      set: sinon.stub()
    };
>>>>>>> eeee47da

    {
      const mockProto = Object.getPrototypeOf(this);
      const kuzzleProto = Object.getPrototypeOf(mockProto);

      for (const name of Object.getOwnPropertyNames(kuzzleProto)) {
        if (['constructor', 'adminExists'].includes(name)) {
          continue;
        }

        if (!Object.prototype.hasOwnProperty.call(this, name)) {
          this[name] = function() {
            throw new Error(`Kuzzle original property ${name} is not mocked`);
          };
        }
      }
    }
  }

  static hash (input) {
    return Kuzzle.hash(input);
  }

  static instance () {
    return _instance;
  }
}

module.exports = KuzzleMock;<|MERGE_RESOLUTION|>--- conflicted
+++ resolved
@@ -251,14 +251,12 @@
 
     this.adminExists = sinon.stub().resolves();
 
-<<<<<<< HEAD
     this.dump = sinon.stub().resolves();
-=======
+
     this.asyncStore = {
       run: sinon.stub().yields(),
       set: sinon.stub()
     };
->>>>>>> eeee47da
 
     {
       const mockProto = Object.getPrototypeOf(this);
