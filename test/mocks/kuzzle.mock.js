'use strict';

const sinon = require('sinon');
const Bluebird = require('bluebird');

const Kuzzle = require('../../lib/kuzzle/kuzzle');
const KuzzleEventEmitter = require('../../lib/kuzzle/event/kuzzleEventEmitter');
const configLoader = require('../../lib/config');

const foo = { foo: 'bar' };

class KuzzleMock extends KuzzleEventEmitter {
  constructor () {
    const config = configLoader.load();

    super(
      config.plugins.common.maxConcurrentPipes,
      config.plugins.common.pipesBufferSize);

    Reflect.defineProperty(global, 'kuzzle', {
      value: this,
      writable: true,
    });
<<<<<<< HEAD
=======

    this.id = 'nasty-author-4242';
>>>>>>> d7efe4b1

    // we need a deep copy here
    this.config = JSON.parse(JSON.stringify(config));

    // ========== EVENTS ==========

    // emit + pipe mocks
    sinon.stub(this, 'pipe').callsFake((...args) => {
      if (typeof args[args.length - 1] !== 'function') {
        return Bluebird.resolve(...args.slice(1));
      }

      const cb = args.pop();
      cb(null, ...args.slice(1));
    });

    sinon.stub(this, 'ask').resolves();
    sinon.stub(this, 'once');
    sinon.spy(this, 'emit');
    sinon.spy(this, 'registerPluginHook');
    sinon.spy(this, 'registerPluginPipe');

    sinon.spy(this, 'onAsk');
    sinon.spy(this, 'on');

    // ============================

    this.log = {
      error: sinon.stub(),
      warn: sinon.stub(),
      info: sinon.stub(),
      silly: sinon.stub(),
      debug: sinon.stub(),
      verbose: sinon.stub()
    };

    this.koncorde = {
      test: sinon.stub().returns([]),
      register: sinon.stub().resolves(),
      remove: sinon.stub().resolves(),
      normalize: sinon.stub().resolves({id: 'foobar'}),
      store: sinon.stub().returns({id: 'foobar'}),
      getCollections: sinon.stub().returns([]),
      getIndexes: sinon.stub().returns([]),
      getFilterIds: sinon.stub().returns([]),
      validate: sinon.stub().resolves(),
    };

    this.entryPoint = {
      dispatch: sinon.spy(),
      init: sinon.stub(),
      startListening: sinon.spy(),
      joinChannel: sinon.spy(),
      leaveChannel: sinon.spy()
    };

    this.funnel = {
      controllers: new Map(),
      init: sinon.spy(),
      loadPluginControllers: sinon.spy(),
      getRequestSlot: sinon.stub().returns(true),
      handleErrorDump: sinon.spy(),
      execute: sinon.stub(),
      mExecute: sinon.stub(),
      processRequest: sinon.stub().resolves(),
      checkRights: sinon.stub(),
      getEventName: sinon.spy(),
      executePluginRequest: sinon.stub().resolves(),
      isNativeController : sinon.stub()
    };

    this.dumpGenerator = {
      dump: sinon.stub().resolves()
    };

    this.shutdown = sinon.stub();

    const InternalIndexHandlerMock = require('./internalIndexHandler.mock');
    this.internalIndex = new InternalIndexHandlerMock();

    this.passport = {
      use: sinon.stub(),
      unuse: sinon.stub(),
      authenticate: sinon.stub().resolves({}),
      injectAuthenticateOptions: sinon.stub()
    };

    this.pluginsManager = {
      controllers: new Map(),
      init: sinon.stub().resolves(),
      plugins: [],
      run: sinon.stub().resolves(),
      getPluginsDescription: sinon.stub().returns({}),
      listStrategies: sinon.stub().returns([]),
      getActions: sinon.stub(),
      getControllerNames: sinon.stub(),
      isController: sinon.stub(),
      isAction: sinon.stub(),
      exists: sinon.stub(),
      getStrategyFields: sinon.stub().resolves(),
      getStrategyMethod: sinon.stub().returns(sinon.stub()),
      hasStrategyMethod: sinon.stub().returns(false),
      strategies: {},
      registerStrategy: sinon.stub(),
      unregisterStrategy: sinon.stub(),
      application: {
        info: sinon.stub()
      },
      routes: []
    };

    this.rootPath = '/kuzzle';

    this.router = {
      connections: new Map(),
      execute: sinon.stub().resolves(foo),
      isConnectionAlive: sinon.stub().returns(true),
      init: sinon.spy(),
      newConnection: sinon.stub().resolves(foo),
      removeConnection: sinon.spy(),
      http: {
        route: sinon.stub()
      }
    };

    this.start = sinon.stub().resolves();

    this.statistics = {
      completedRequest: sinon.spy(),
      newConnection: sinon.stub(),
      failedRequest: sinon.spy(),
      getAllStats: sinon.stub().resolves(foo),
      getLastStats: sinon.stub().resolves(foo),
      getStats: sinon.stub().resolves(foo),
      init: sinon.spy(),
      dropConnection: sinon.stub(),
      startRequest: sinon.spy()
    };

    this.tokenManager = {
      init: sinon.stub().resolves(),
      expire: sinon.stub(),
      getConnectedUserToken: sinon.stub(),
      link: sinon.stub(),
      refresh: sinon.stub(),
      unlink: sinon.stub()
    };

    this.validation = {
      addType: sinon.spy(),
      curateSpecification: sinon.stub().resolves(),
      init: sinon.spy(),
      validateFormat: sinon.stub().resolves({isValid: false}),
      validate: sinon.stub().callsFake((...args) => Bluebird.resolve(args[0]))
    };

    this.vault = {
      init: sinon.stub(),
      prepareCrypto: sinon.stub(),
      secrets: {
        aws: {
          secretKeyId: 'the cake is a lie'
        },
        kuzzleApi: 'the spoon does not exist'
      }
    };

    this.adminExists = sinon.stub().resolves();

    this.dump = sinon.stub().resolves();

    this.asyncStore = {
      run: sinon.stub().yields(),
      set: sinon.stub(),
      exists: sinon.stub(),
      has: sinon.stub(),
      get: sinon.stub(),
    };

    this.start = sinon.stub().resolves();
    this.hash = sinon.stub().callsFake(obj => JSON.stringify(obj));
    this.running = sinon.stub().returns(false);
  }
}

KuzzleMock.states = Kuzzle.states;

module.exports = KuzzleMock;<|MERGE_RESOLUTION|>--- conflicted
+++ resolved
@@ -21,11 +21,8 @@
       value: this,
       writable: true,
     });
-<<<<<<< HEAD
-=======
 
     this.id = 'nasty-author-4242';
->>>>>>> d7efe4b1
 
     // we need a deep copy here
     this.config = JSON.parse(JSON.stringify(config));
