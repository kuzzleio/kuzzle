--- conflicted
+++ resolved
@@ -109,22 +109,13 @@
 
     this.indexCache = {
       indexes: {},
-<<<<<<< HEAD
+      defaultMappings: {},
       add: this.sandbox.stub(),
       exists: this.sandbox.stub(),
       init: this.sandbox.stub().resolves(),
       initInternal: this.sandbox.stub().resolves(),
       remove: this.sandbox.stub(),
       reset: this.sandbox.stub()
-=======
-      defaultMappings: {},
-      add: sinon.stub(),
-      exists: sinon.stub(),
-      init: sinon.stub().resolves(),
-      initInternal: sinon.stub().resolves(),
-      remove: sinon.stub(),
-      reset: sinon.stub()
->>>>>>> 2c843752
     };
 
     this.internalEngine = {
@@ -138,7 +129,6 @@
         createPluginsCollection: this.sandbox.stub().resolves(),
         delete: this.sandbox.stub().resolves()
       },
-<<<<<<< HEAD
       create: this.sandbox.stub().resolves(),
       createInternalIndex: this.sandbox.stub().resolves(),
       createOrReplace: this.sandbox.stub().resolves(),
@@ -147,6 +137,8 @@
       exists: this.sandbox.stub().resolves(),
       expire: this.sandbox.stub().resolves(),
       get: this.sandbox.stub().resolves(foo),
+      getFieldMapping: this.sandbox.stub().resolves(),
+      getMapping: this.sandbox.stub().resolves(),
       mget: this.sandbox.stub().resolves({hits: [foo]}),
       index: 'internalIndex',
       init: this.sandbox.stub().resolves(),
@@ -158,32 +150,7 @@
       scroll: this.sandbox.stub().resolves(),
       search: this.sandbox.stub().resolves(),
       update: this.sandbox.stub().resolves(),
-      updateMapping: this.sandbox.stub().resolves(foo),
-      getMapping: this.sandbox.stub()
-=======
-      create: sinon.stub().resolves(),
-      createInternalIndex: sinon.stub().resolves(),
-      createOrReplace: sinon.stub().resolves(),
-      delete: sinon.stub().resolves(),
-      deleteIndex: sinon.stub().resolves(),
-      exists: sinon.stub().resolves(),
-      expire: sinon.stub().resolves(),
-      get: sinon.stub().resolves(foo),
-      getFieldMapping: sinon.stub().resolves(),
-      getMapping: sinon.stub().resolves(),
-      mget: sinon.stub().resolves({hits: [foo]}),
-      index: 'internalIndex',
-      init: sinon.stub().resolves(),
-      listCollections: sinon.stub(),
-      listIndexes: sinon.stub(),
-      persist: sinon.stub().resolves(),
-      refresh: sinon.stub().resolves(),
-      replace: sinon.stub().resolves(),
-      scroll: sinon.stub().resolves(),
-      search: sinon.stub().resolves(),
-      update: sinon.stub().resolves(),
-      updateMapping: sinon.stub().resolves(foo)
->>>>>>> 2c843752
+      updateMapping: this.sandbox.stub().resolves(foo)
     };
 
     this.once = this.sandbox.stub();
