'use strict';

const should = require('should');
const sinon = require('sinon');

const { Request } = require('../../../../index');
const KuzzleMock = require('../../../mocks/kuzzle.mock');

const HotelClerk = require('../../../../lib/core/realtime/hotelClerk');
const Notifier = require('../../../../lib/core/realtime/notifier');
const {
  DocumentNotification,
  UserNotification,
} = require('../../../../lib/core/realtime/notification');

describe('notify methods', () => {
  let kuzzle;
  let request;
  let notifier;
  let hotelClerk;

  beforeEach(() => {
    kuzzle = new KuzzleMock();

    hotelClerk = new HotelClerk();
    sinon.stub(hotelClerk, 'removeUser');

    notifier = new Notifier({ hotelClerk });

    request = new Request({
      volatile: {foo: 'bar'},
      index: 'index',
      collection: 'collection',
      controller: 'controller',
      action: 'action'
    }, {protocol: 'protocol'});

    hotelClerk.rooms.set('matchingSome', {
      channels: {
        matching_all: {state: 'all', scope: 'all', users: 'all', cluster: true },
        matching_in: {state: 'all', scope: 'in', users: 'none', cluster: true },
        matching_out: {state: 'all', scope: 'out', users: 'none', cluster: true },
        matching_none: {state: 'none', scope: 'none', users: 'none', cluster: true },
        matching_userIn: {state: 'none', scope: 'none', users: 'in', cluster: true },
        matching_userOut: {state: 'none', scope: 'none', users: 'out', cluster: true }
      }
    });

    hotelClerk.rooms.set('nonMatching', {
      channels: {
        foobar: { cluster: true }
      }
    });

    hotelClerk.rooms.set('cluster', {
      channels: {
        clusterOn: {state: 'all', scope: 'all', users: 'all', cluster: true },
        clusterOff: {state: 'all', scope: 'all', users: 'all', cluster: false },
      }
    });

    hotelClerk.rooms.set('alwaysMatching', {
      channels: {
        always: {state: 'all', scope: 'all', cluster: true }
      }
    });

    return notifier.init();
  });

  describe('#notifyDocument', () => {
    it('should do nothing if there is no room to notify', async () => {
      sinon.stub(notifier, '_notifyDocument');

      await notifier.notifyDocument([], request, 'out', 'action', {});

      should(notifier._notifyDocument).not.called();
      should(kuzzle.emit).not.called();
    });

    it('should emit the cluster sync event', async () => {
      notifier._notifyDocument = sinon.stub();
      const content = {some: 'content'};
      const rooms = [
        'matchingSome',
        'nonMatching',
        'alwaysMatching',
        'IAMERROR',
        'cluster'
      ];

      await notifier.notifyDocument(
        rooms,
        request,
        'out',
        'update',
        content);

      const expectedNotification = new DocumentNotification(
        request,
        'out',
        'update',
        content);

      should(notifier._notifyDocument).be.calledWith(
        rooms,
        expectedNotification,
        { fromCluster: false });

      should(kuzzle.emit.callCount).be.eql(1);
      should(kuzzle.emit.getCall(0).args).match([
        'core:notify:document',
        {
          notification: expectedNotification,
          rooms,
        }
      ]);
    });
  });

  describe('#_notifyDocument', () => {
    describe('call from the core', () => {
      it('should do nothing if the provided rooms list is empty', async () => {
        await notifier._notifyDocument(
          [],
          request,
          'scope',
          'update',
          { some: 'content'},
          { fromCluster: false });

        should(kuzzle.entryPoint.dispatch).not.be.called();
        should(kuzzle.emit).not.be.called();
      });

      it('should notify the right channels', async () => {
        sinon.spy(notifier, '_notifyDocument');
        const content = {some: 'content'};
        const documentNotification = new DocumentNotification(
          request,
          'out',
          'update',
          content);

        await notifier._notifyDocument(
          ['matchingSome', 'nonMatching', 'alwaysMatching', 'IAMERROR', 'cluster'],
          documentNotification,
          { fromCluster: false });

        const dispatch = kuzzle.entryPoint.dispatch;

        should(dispatch).calledOnce();
        should(dispatch.firstCall.args[0]).be.eql('broadcast');

        should(dispatch.firstCall.args[1].channels).eql(
          ['matching_all', 'matching_out', 'always', 'clusterOn', 'clusterOff']);

        should(dispatch.firstCall.args[1].payload).be.instanceof(
          DocumentNotification);

        const notification = dispatch.firstCall.args[1].payload;

        should(notification).match({
          status: 200,
          type: 'document',
          requestId: request.id,
          timestamp: request.timestamp,
          volatile: request.input.volatile,
          index: request.input.args.index,
          collection: request.input.args.collection,
          controller: request.input.controller,
          event: 'write',
          action: 'update',
          protocol: request.context.protocol,
          node: kuzzle.id,
          scope: 'out',
          result: content,
        });

        should(kuzzle.pipe.callCount).be.eql(2);

        should(kuzzle.pipe.getCall(0).args).match(
          ['notify:document', notification]);

        should(kuzzle.pipe.getCall(1).args).match(
          ['notify:dispatch', notification]);
      });

      it('should not notify if no channel match the provided scope argument', async () => {
        const content = {some: 'content'};

        await notifier.notifyDocument(
          ['nonMatching', 'IAMERROR'],
          request,
          'not a scope',
          'create',
          content,
          { fromCluster: false });

        should(kuzzle.entryPoint.dispatch).not.be.called();
      });
    });

    describe('call from the cluster', () => {
      it('should notify every channels', async () => {
        const content = {some: 'content'};
        const documentNotification = new DocumentNotification(
          request,
          'out',
          'create',
          content);

        await notifier._notifyDocument(
          ['matchingSome', 'nonMatching', 'alwaysMatching', 'IAMERROR', 'cluster'],
          documentNotification);

        const dispatch = kuzzle.entryPoint.dispatch;
        should(dispatch.firstCall.args[1].channels).eql(
          ['matching_all', 'matching_out', 'always', 'clusterOn']);
      });
    });
  });

  describe('#notifyUser', () => {
    it('should ignore non-existing rooms', () => {
      return notifier.notifyUser('IAMERROR', request, 'all', {})
        .then(() => {
          should(kuzzle.entryPoint.dispatch).not.be.called();
        });
    });

    it('should not notify if no channel match the provided arguments', () => {
      return notifier.notifyUser('nonMatching', request, 'all', {})
        .then(() => {
          should(kuzzle.entryPoint.dispatch).not.be.called();
        });
    });

    it('should notify the right channels', async () => {
      const content = {some: 'content'};

<<<<<<< HEAD
      await notifier.notifyUser('matchingSome', request, 'out' , content);

      const dispatch = kuzzle.entryPoint.dispatch;

      should(dispatch).calledOnce();
      should(dispatch.firstCall.args[0]).be.eql('broadcast');

      should(dispatch.firstCall.args[1].channels).match([
        'matching_all',
        'matching_userOut',
      ]);

      should(dispatch.firstCall.args[1].payload)
        .be.instanceof(UserNotification);

      const notification = dispatch.firstCall.args[1].payload;

      should(notification).match({
        status: 200,
        type: 'user',
        timestamp: request.timestamp,
        volatile: request.input.volatile,
        index: request.input.resource.index,
        collection: request.input.resource.collection,
        controller: request.input.controller,
        action: request.input.action,
        protocol: request.context.protocol,
        node: kuzzle.id,
        user: 'out',
        result: content
      });

      should(kuzzle.emit.callCount).be.eql(1);
      should(kuzzle.emit.getCall(0).args).match([
        'core:notify:user',
        {
          notification,
          room: 'matchingSome',
        }
      ]);
      should(kuzzle.pipe.callCount).be.eql(2);

      should(kuzzle.pipe.getCall(0).args).match(
        ['notify:user', notification]);

      should(kuzzle.pipe.getCall(1).args).match(
        ['notify:dispatch', notification]);
=======
      return notifier.notifyUser('matchingSome', request, 'out' , content)
        .then(() => {
          const dispatch = kuzzle.entryPoint.dispatch;

          should(dispatch).calledOnce();

          should(dispatch.firstCall.args[0]).be.eql('broadcast');

          should(dispatch.firstCall.args[1].channels)
            .match(['matching_all', 'matching_userOut']);

          should(dispatch.firstCall.args[1].payload)
            .be.instanceof(UserNotification);

          const notification = dispatch.firstCall.args[1].payload;

          should(notification).match({
            status: 200,
            type: 'user',
            timestamp: request.timestamp,
            volatile: request.input.volatile,
            index: request.input.args.index,
            collection: request.input.args.collection,
            controller: request.input.controller,
            action: request.input.action,
            protocol: request.context.protocol,
            node: kuzzle.id,
            user: 'out',
            result: content
          });

          should(kuzzle.emit.callCount).be.eql(1);
          should(kuzzle.emit.getCall(0).args).match([
            'core:notify:user',
            {
              room: 'matchingSome',
              scope: 'out',
              content,
              request: request.serialize()
            }
          ]);
          should(kuzzle.pipe.callCount).be.eql(2);

          should(kuzzle.pipe.getCall(0).args).match(
            ['notify:user', notification]);

          should(kuzzle.pipe.getCall(1).args).match(
            ['notify:dispatch', notification]);
        });
>>>>>>> 685f826f
    });
  });

  describe('#notifyTokenExpired', () => {
    it('should register a "tokenExpired" event', async () => {
      sinon.stub(notifier, 'notifyTokenExpired');

      kuzzle.ask.restore();
      await kuzzle.ask('core:realtime:tokenExpired:notify', 'connectionId');

      should(notifier.notifyTokenExpired).calledWith('connectionId');
    });

    it('should ignore non-existing rooms', async () => {
      hotelClerk.customers.clear();

      await notifier.notifyTokenExpired('foobar');

      should(kuzzle.entryPoint.dispatch).not.be.called();
      should(kuzzle.pipe).not.be.called();
      should(hotelClerk.removeUser).not.called();
    });

    it('should notify subscribed channels', async () => {
      hotelClerk.customers.set('foobar', new Map([
        ['nonMatching', null],
        ['alwaysMatching', null],
      ]));

      await notifier.notifyTokenExpired('foobar');

      const dispatch = kuzzle.entryPoint.dispatch;
      should(dispatch).calledOnce();

      should(dispatch.firstCall.args[0]).be.eql('notify');

      should(dispatch.firstCall.args[1].connectionId).be.eql('foobar');

      should(dispatch.firstCall.args[1].channels).match(
        ['foobar', 'always']);

      const notification = dispatch.firstCall.args[1].payload;

      should(notification).match({
        status: 200,
        type: 'TokenExpired',
        message: 'Authentication Token Expired',
        info: 'This is an automated server notification',
      });

      should(kuzzle.pipe.callCount).be.eql(2);
      should(kuzzle.pipe)
        .be.calledWith('notify:server', notification)
        .be.calledWith('notify:dispatch', notification);
    });
  });
});<|MERGE_RESOLUTION|>--- conflicted
+++ resolved
@@ -239,7 +239,6 @@
     it('should notify the right channels', async () => {
       const content = {some: 'content'};
 
-<<<<<<< HEAD
       await notifier.notifyUser('matchingSome', request, 'out' , content);
 
       const dispatch = kuzzle.entryPoint.dispatch;
@@ -287,57 +286,6 @@
 
       should(kuzzle.pipe.getCall(1).args).match(
         ['notify:dispatch', notification]);
-=======
-      return notifier.notifyUser('matchingSome', request, 'out' , content)
-        .then(() => {
-          const dispatch = kuzzle.entryPoint.dispatch;
-
-          should(dispatch).calledOnce();
-
-          should(dispatch.firstCall.args[0]).be.eql('broadcast');
-
-          should(dispatch.firstCall.args[1].channels)
-            .match(['matching_all', 'matching_userOut']);
-
-          should(dispatch.firstCall.args[1].payload)
-            .be.instanceof(UserNotification);
-
-          const notification = dispatch.firstCall.args[1].payload;
-
-          should(notification).match({
-            status: 200,
-            type: 'user',
-            timestamp: request.timestamp,
-            volatile: request.input.volatile,
-            index: request.input.args.index,
-            collection: request.input.args.collection,
-            controller: request.input.controller,
-            action: request.input.action,
-            protocol: request.context.protocol,
-            node: kuzzle.id,
-            user: 'out',
-            result: content
-          });
-
-          should(kuzzle.emit.callCount).be.eql(1);
-          should(kuzzle.emit.getCall(0).args).match([
-            'core:notify:user',
-            {
-              room: 'matchingSome',
-              scope: 'out',
-              content,
-              request: request.serialize()
-            }
-          ]);
-          should(kuzzle.pipe.callCount).be.eql(2);
-
-          should(kuzzle.pipe.getCall(0).args).match(
-            ['notify:user', notification]);
-
-          should(kuzzle.pipe.getCall(1).args).match(
-            ['notify:dispatch', notification]);
-        });
->>>>>>> 685f826f
     });
   });
 
