'use strict';

const should = require('should');
const { Request } = require('kuzzle-common-objects');

const Router = require('../../../../lib/core/network/router');
const { HttpMessage } = require('../../../../lib/core/network/protocols/http');
const KuzzleMock = require('../../../mocks/kuzzle.mock');

describe('Test: router.httpRequest', () => {
  let kuzzle;
  let httpRequest;
  let routeController;

  beforeEach(async () => {
    kuzzle = new KuzzleMock();

<<<<<<< HEAD
    kuzzle.ask
      .withArgs('core:plugin:routes:get')
      .resolves([
        {verb: 'get', url: 'foo/bar/baz', controller: 'foo', action: 'bar'}
      ]);
=======
    kuzzle.pluginsManager.routes = [
      {verb: 'get', path: 'foo/bar/baz', controller: 'foo', action: 'bar'}
    ];
>>>>>>> 83b673d1

    kuzzle.funnel.execute.callsFake((request, callback) => {
      request.setResult({}, {status: 1234});
      callback(null, request);
    });

    kuzzle.config.http.accessControlAllowOrigin = 'foobar';

    routeController = new Router(kuzzle);
    await routeController.init();

    httpRequest = new HttpMessage(
      {id: 'requestId'},
      {url: '', method: '', headers: {}});
  });

  it('should register GET routes from the config/httpRoutes file', done => {
    httpRequest.url = '/ms/_getrange/someId?start=start&end=end';
    httpRequest.method = 'GET';

    routeController.http.route(httpRequest, request => {
      try {
        should(request.input.controller).be.eql('ms');
        should(request.input.action).be.eql('getrange');
        should(request.response.requestId).be.eql(httpRequest.requestId);
        should(request.response.headers['content-type'])
          .be.eql('application/json');
        should(request.response.headers['Access-Control-Allow-Origin'])
          .be.eql('foobar');
        should(request.response.status).be.eql(1234);
        should(kuzzle.pipe).be.calledOnce();
        should(kuzzle.pipe.firstCall.args[0]).be.eql('http:get');
        should(kuzzle.pipe.firstCall.args[1]).be.instanceOf(Request);
        done();
      }
      catch (e) {
        done(e);
      }
    });
  });

  it('should register POST routes from the config/httpRoutes file', (done) => {
    httpRequest.url = '/my-index/my-collection/_count';
    httpRequest.method = 'POST';
    httpRequest.addChunk('{"filter": "foobar"}');

    routeController.http.route(httpRequest, request => {
      try {
        should(request.input.controller).be.eql('document');
        should(request.input.action).be.eql('count');
        should(request.response.requestId).be.eql(httpRequest.requestId);
        should(request.response.headers['content-type'])
          .be.eql('application/json');
        should(request.response.status).be.eql(1234);
        should(kuzzle.pipe).be.calledOnce();
        should(kuzzle.pipe.firstCall.args[0]).be.eql('http:post');
        should(kuzzle.pipe.firstCall.args[1]).be.instanceOf(Request);
        done();
      }
      catch (e) {
        done(e);
      }
    });
  });

  it('should register PUT routes from the config/httpRoutes file', done => {
    httpRequest.url = '/_updateSelf';
    httpRequest.method = 'PUT';
    httpRequest.addChunk('{"foo": "bar"}');

    routeController.http.route(httpRequest, request => {
      try {
        should(request.input.controller).be.eql('auth');
        should(request.input.action).be.eql('updateSelf');
        should(request.response.requestId).be.eql(httpRequest.requestId);
        should(request.response.headers['content-type']).be.eql('application/json');
        should(request.response.status).be.eql(1234);
        should(kuzzle.pipe).be.calledOnce();
        should(kuzzle.pipe.firstCall.args[0]).be.eql('http:put');
        should(kuzzle.pipe.firstCall.args[1]).be.instanceOf(Request);
        done();
      }
      catch (e) {
        done(e);
      }
    });
  });

  it('should register DELETE routes from the config/httpRoutes file', done => {
    httpRequest.url = '/foobar';
    httpRequest.method = 'DELETE';

    routeController.http.route(httpRequest, request => {
      try {
        should(request.input.controller).be.eql('index');
        should(request.input.action).be.eql('delete');
        should(request.response.requestId).be.eql(httpRequest.requestId);
        should(request.response.headers['content-type']).be.eql('application/json');
        should(request.response.status).be.eql(1234);
        should(kuzzle.pipe).be.calledOnce();
        should(kuzzle.pipe.firstCall.args[0]).be.eql('http:delete');
        should(kuzzle.pipe.firstCall.args[1]).be.instanceOf(Request);
        done();
      }
      catch (e) {
        done(e);
      }
    });
  });

  it('should register the base route /_serverInfo', (done) => {
    httpRequest.url = '/_serverInfo';
    httpRequest.method = 'GET';

    routeController.http.route(httpRequest, request => {
      try {
        should(request.input.controller).be.eql('server');
        should(request.input.action).be.eql('info');
        should(request.response.requestId).be.eql(httpRequest.requestId);
        should(request.response.headers['content-type']).be.eql('application/json');
        should(request.response.status).be.eql(1234);
        done();
      }
      catch (e) {
        done(e);
      }
    });
  });

  it('should register plugins HTTP routes', (done) => {
    httpRequest.url = '/foo/bar/baz';
    httpRequest.method = 'GET';

    routeController.http.route(httpRequest, request => {
      try {
        should(request.input.controller).be.eql('foo');
        should(request.input.action).be.eql('bar');
        should(request.response.requestId).be.eql(httpRequest.requestId);
        should(request.response.headers['content-type']).be.eql('application/json');
        should(request.response.status).be.eql(1234);
        done();
      }
      catch (e) {
        done(e);
      }
    });
  });

  it('should return a 404 if the requested route does not exist', (done) => {
    httpRequest.url = '/a/b/c/d';
    httpRequest.method = 'GET';

    routeController.http.route(httpRequest, result => {
      try {
        should(result.response.requestId).be.eql(httpRequest.requestId);
        should(result.response.headers['content-type']).be.eql('application/json');
        should(result.response.status).be.eql(404);
        should(result.response.error.message).be.eql('API URL not found: /a/b/c/d.');
        done();
      }
      catch (e) {
        done(e);
      }
    });
  });
});<|MERGE_RESOLUTION|>--- conflicted
+++ resolved
@@ -15,17 +15,11 @@
   beforeEach(async () => {
     kuzzle = new KuzzleMock();
 
-<<<<<<< HEAD
     kuzzle.ask
       .withArgs('core:plugin:routes:get')
       .resolves([
-        {verb: 'get', url: 'foo/bar/baz', controller: 'foo', action: 'bar'}
+        {verb: 'get', path: 'foo/bar/baz', controller: 'foo', action: 'bar'}
       ]);
-=======
-    kuzzle.pluginsManager.routes = [
-      {verb: 'get', path: 'foo/bar/baz', controller: 'foo', action: 'bar'}
-    ];
->>>>>>> 83b673d1
 
     kuzzle.funnel.execute.callsFake((request, callback) => {
       request.setResult({}, {status: 1234});
