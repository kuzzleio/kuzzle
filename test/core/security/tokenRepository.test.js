--- conflicted
+++ resolved
@@ -530,11 +530,6 @@
 
       kuzzle.ask.withArgs('core:cache:internal:get').onThirdCall().resolves(
         JSON.stringify({ userId: 'foo', _id: `${Token.APIKEY_PREFIX}baz`, expiresAt: 3, jwt: `${Token.APIKEY_PREFIX}baz` }));
-<<<<<<< HEAD
-      
-=======
-
->>>>>>> de208d4f
       await tokenRepository.deleteByKuid('foo', { keepApiKeys: true });
 
       should(kuzzle.ask)
