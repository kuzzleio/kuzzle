'use strict';

const should = require('should');
const sinon = require('sinon');
const {
<<<<<<< HEAD
  errors: {
    InternalError: KuzzleInternalError,
    NotFoundError,
  }
=======
  InternalError: KuzzleInternalError,
  NotFoundError
>>>>>>> 150d11f8
} = require('kuzzle-common-objects');

const KuzzleMock = require('../../mocks/kuzzle.mock');

const Repository = require('../../../lib/core/shared/repository');
const cacheDbEnum = require('../../../lib/core/cache/cacheDbEnum');

describe('Test: repositories/repository', () => {
  let kuzzle;
  let repository;
  let ObjectConstructor;
  const dbPojo = {_id: 'someId', _source: {some: 'source'}, found: true};
  const cachePojo = {_id: 'someId', some: 'source'};

  before(() => {
    ObjectConstructor = function () {};
  });

  beforeEach(() => {
    kuzzle = new KuzzleMock();

    repository = new Repository(kuzzle);
    repository.index = '%test';
    repository.collection = 'objects';
    repository.init({
      cache: cacheDbEnum.INTERNAL,
      indexStorage: kuzzle.internalIndex,
    });
    repository.ObjectConstructor = ObjectConstructor;
  });

  describe('#loadOneFromDatabase', () => {
    it('should reject for an non existing id', () => {
      repository.indexStorage.get.rejects(new NotFoundError('Not found'));

      return should(repository.loadOneFromDatabase(-9999))
        .rejectedWith(NotFoundError, { id: 'services.storage.not_found' });
    });

    it('should reject the promise in case of error', () => {
      repository.indexStorage.get.rejects(new KuzzleInternalError('error'));

      return should(repository.loadOneFromDatabase('error'))
        .rejectedWith(KuzzleInternalError, { message: 'error' });
    });

    it('should return a valid ObjectConstructor instance if found', () => {
      repository.indexStorage.get.resolves(dbPojo);
      return repository.loadOneFromDatabase('persisted')
        .then(result => {
          should(result).be.instanceOf(ObjectConstructor);
          should(result._id).be.exactly('someId');
          should(result.some).be.exactly('source');
        });
    });
  });

  describe('#loadMultiFromDatabase', () => {
    it('should return an empty array for an non existing id', () => {
      repository.indexStorage.mGet.resolves({items: []});
      return repository.loadMultiFromDatabase([-999, -998, -997])
        .then(results => should(results).be.an.Array().and.have.length(0));
    });

    it('should return a list of plain object', () => {
      repository.indexStorage.mGet.resolves({items: [dbPojo, dbPojo]});

      return repository.loadMultiFromDatabase(['persisted', 'persisted'])
        .then(results => {
          should(results).be.an.Array().and.not.be.empty();

          results.forEach(result => {
            should(result).be.instanceOf(ObjectConstructor);
            should(result._id).be.exactly('someId');
            should(result.some).be.exactly('source');
          });
        });
    });

    it('should handle list of objects as an argument', () => {
      repository.indexStorage.mGet.resolves({items: [dbPojo, dbPojo]});

      return repository.loadMultiFromDatabase([{_id:'persisted'}, {_id:'persisted'}])
        .then(results => {
          should(results).be.an.Array().and.not.be.empty();

          results.forEach(result => {
            should(result).be.instanceOf(ObjectConstructor);
            should(result._id).be.exactly('someId');
            should(result.some).be.exactly('source');
          });
        });
    });

    it('should respond with an empty array if no result found', () => {
      repository.indexStorage.mGet.resolves({ items: [] });

      return repository.loadMultiFromDatabase([{_id:'null'}])
        .then(results => {
          should(results).be.an.Array().and.be.empty();
        });
    });
  });

  describe('#loadFromCache', () => {
    it('should return null for an non-existing id', async () => {
      kuzzle.ask.withArgs('core:cache:internal:get').resolves(null);

      should(await repository.loadFromCache(-999)).be.null();
    });

    it('should reject in case of error', () => {
      kuzzle.ask
        .withArgs('core:cache:internal:get')
        .rejects(new KuzzleInternalError('error'));

      return should(repository.loadFromCache('error')).
        rejectedWith(KuzzleInternalError, {
          id: 'services.cache.read_failed',
        });
    });

    it('should reject the promise when loading an incorrect object', () => {
      kuzzle.ask
        .withArgs('core:cache:internal:get')
        .resolves('bad type');

      return should(repository.loadFromCache('string'))
        .rejectedWith(KuzzleInternalError, {
          id: 'services.cache.read_failed',
        });
    });

    it('should return a valid ObjectConstructor instance if found', async () => {
      kuzzle.ask
        .withArgs('core:cache:internal:get')
        .resolves(JSON.stringify(cachePojo));

      const result = await repository.loadFromCache('persisted');

      should(result).be.instanceOf(ObjectConstructor);
      should(result._id).be.exactly('someId');
      should(result.some).be.exactly('source');
    });
  });

  describe('#load', () => {
    beforeEach(() => {
      kuzzle.ask.withArgs('core:cache:internal:get').resolves(null);
    });

    it('should reject for a non-existing id', () => {
      repository.indexStorage.get.rejects(new NotFoundError('Not found'));

      return should(repository.load(-9999)).rejectedWith(NotFoundError, {
        id: 'services.storage.not_found',
      });
    });

    it('should reject the promise in case of error', () => {
      repository.indexStorage.get.rejects(new KuzzleInternalError('test'));

      return should(repository.load('error'))
        .rejectedWith(KuzzleInternalError, { message: 'test' });
    });

    it('should reject the promise when loading an incorrect object', () => {
      kuzzle.ask.withArgs('core:cache:internal:get').resolves('bad type');

      return should(repository.load('string'))
        .rejectedWith(KuzzleInternalError, {
          id: 'services.cache.read_failed'
        });
    });

    it('should return a valid ObjectConstructor instance if found', () => {
      repository.indexStorage.get.resolves(dbPojo);

      return repository.load('persisted')
        .then(result => {
          should(result).be.an.instanceOf(ObjectConstructor);
          should(result._id).be.exactly('someId');
          should(result.some).be.exactly('source');
        });
    });

    it('should return a valid ObjectConstructor instance if found only in cache', async () => {
      kuzzle.ask
        .withArgs('core:cache:internal:get')
        .resolves(JSON.stringify(cachePojo));

      const result = await repository.load('cached');

      should(result).be.an.instanceOf(ObjectConstructor);
      should(result._id).be.exactly('someId');
      should(result.some).be.exactly('source');
    });

    it('should return a valid ObjectConstructor instance if found only in indexStorage', () => {
      repository.indexStorage.get.resolves(dbPojo);

      return repository.load('uncached')
        .then(result => {
          should(result).be.an.instanceOf(ObjectConstructor);
          should(result._id).be.exactly('someId');
          should(result.some).be.exactly('source');
        });
    });

    it('should get content only from indexStorage if no cache DB is set', async () => {
      sinon.stub(repository, 'loadFromCache');
      repository.cacheDb = cacheDbEnum.NONE;
      repository.indexStorage.get.resolves(dbPojo);

      const result = await repository.load('no-cache');

      should(result).be.an.instanceOf(ObjectConstructor);
      should(result._id).be.exactly('someId');
      should(result.some).be.exactly('source');
      should(repository.loadFromCache).not.called();
    });

    it('should get content only from the cache if indexStorage is null', async () => {
      repository.indexStorage = null;

      should(await repository.load('uncached')).be.null();
    });
  });

  describe('#persistToDatabase', () => {
    it('should call the createOrReplace method of internal Engine', () => {
      const object = {_id: 'someId', some: 'source'};

      return repository.persistToDatabase(object)
        .then(() => {
          should(repository.indexStorage.createOrReplace)
            .calledOnce()
            .calledWith(repository.collection, 'someId', repository.serializeToDatabase(object));
        });
    });
  });

  describe('#deleteFromDatabase', () => {
    it('should call a database deletion properly', () => {
      return repository.deleteFromDatabase('someId')
        .then(() => {
          should(repository.indexStorage.delete)
            .calledOnce()
            .calledWith(repository.collection, 'someId');
        });
    });
  });

  describe('#deleteFromCache', () => {
    it('should call a cache deletion properly', async () => {
      repository.cacheDb = cacheDbEnum.INTERNAL;

      await repository.deleteFromCache('someId');

      should(kuzzle.ask).calledWith(
        'core:cache:internal:del',
        repository.getCacheKey('someId'));

      repository.cacheDb = cacheDbEnum.PUBLIC;

      await repository.deleteFromCache('someId');

      should(kuzzle.ask).calledWith(
        'core:cache:public:del',
        repository.getCacheKey('someId'));
    });
  });

  describe('#delete', () => {
    it('should delete an object from both cache and database when pertinent', async () => {
      const someObject = { _id: 'someId' };

      await repository.delete(someObject);

      should(kuzzle.ask).calledWith(
        'core:cache:internal:del',
        repository.getCacheKey('someId'));

      should(repository.indexStorage.delete)
        .calledOnce()
        .calledWith(repository.collection, 'someId');
    });
  });

  describe('#persistToCache', () => {
    it('should set the object if the ttl is false', async () => {
      await repository.persistToCache(cachePojo, {ttl: false, key: 'someKey'});

      should(kuzzle.ask).calledWith(
        'core:cache:internal:store',
        'someKey',
        JSON.stringify(cachePojo));
    });

    it('should set the object with a ttl by default', async () => {
      await repository.persistToCache(cachePojo, {ttl: 500, key: 'someKey'});

      should(kuzzle.ask).calledWith(
        'core:cache:internal:store',
        'someKey',
        JSON.stringify(cachePojo),
        500);
    });
  });

  describe('#refreshCacheTTL', () => {
    it('should persist the object if the ttl is set to false', async () => {
      await repository.refreshCacheTTL(cachePojo, {ttl: false});

      should(kuzzle.ask)
        .calledWith(
          'core:cache:internal:persist',
          repository.getCacheKey(cachePojo._id, repository.collection));
    });

    it('should refresh the ttl with the provided TTL', async () => {
      await repository.refreshCacheTTL(cachePojo, {ttl: 500});

      should(kuzzle.ask).calledWith(
        'core:cache:internal:expire',
        repository.getCacheKey(cachePojo._id, repository.collection),
        500);
    });

    it('should use the provided object TTL if one has been defined', async () => {
      const pojo = Object.assign({}, cachePojo, {ttl: 1234});

      await repository.refreshCacheTTL(pojo);

      should(kuzzle.ask).calledWith(
        'core:cache:internal:expire',
        repository.getCacheKey(pojo._id, repository.collection),
        1234);
    });

    it('should use the provided ttl instead of the object-defined one', () => {
      const pojo = Object.assign({}, cachePojo, {ttl: 1234});

      repository.refreshCacheTTL(pojo, {ttl: 500});

      should(kuzzle.ask).calledWith(
        'core:cache:internal:expire',
        repository.getCacheKey(pojo._id, repository.collection),
        500);
    });
  });

  describe('#expireFromCache', () => {
    it('should expire the object', () => {
      repository.expireFromCache(cachePojo);

      should(kuzzle.ask).calledWith(
        'core:cache:internal:expire',
        repository.getCacheKey(cachePojo._id, repository.collection),
        -1);
    });
  });

  describe('#serializeToCache', () => {
    it('should return the same object', () => {
      const object = Object.assign(
        new ObjectConstructor(),
        cachePojo._source,
        {_id: cachePojo._id});
      const serialized = repository.serializeToCache(object);

      should(Object.keys(serialized).length).be.exactly(Object.keys(object).length);
      Object.keys(repository.serializeToCache(object)).forEach(key => {
        should(object[key]).be.exactly(serialized[key]);
      });
      should(typeof object).be.equal('object');
    });
  });

  describe('#serializeToDatabase', () => {
    it('should remove the _id', () => {
      should(repository.serializeToDatabase(cachePojo))
        .eql({
          some: 'source'
        });
    });
  });

  describe('#search', () => {
    it('should return a list from database', () => {
      repository.indexStorage.search.resolves({hits: [dbPojo], total: 1});

      return repository.search({query:'noquery'})
        .then(response => {
          should(response).be.an.Object();
          should(response.hits).be.an.Array();
          should(response.total).be.exactly(1);
          should(repository.indexStorage.search).be.calledWithMatch(repository.collection, {query:'noquery'}, {});
        });
    });

    it('should inject back the scroll id, if there is one', () => {
      repository.indexStorage.search.resolves({
        hits: [dbPojo],
        total: 1,
        scrollId: 'foobar'
      });

      return repository.search({query:'noquery'}, {from: 13, size: 42, scroll: '45s'})
        .then(response => {
          should(response).be.an.Object();
          should(response.hits).be.an.Array();
          should(response.total).be.exactly(1);
          should(response.scrollId).be.eql('foobar');
          should(repository.indexStorage.search).be.calledWithMatch(repository.collection, {query:'noquery'}, {from: 13, size: 42, scroll: '45s'});
        });
    });

    it('should return a list if no hits', () => {
      repository.indexStorage.search.resolves({hits: [], total: 0});

      return repository.search({})
        .then(response => {
          should(response).be.an.Object();
          should(response.hits).be.an.Array();
          should(response.hits).be.empty();
          should(response.total).be.exactly(0);
        });
    });

    it('should be rejected with an error if something goes wrong', () => {
      const error = new Error('Mocked error');
      repository.indexStorage.search.rejects(error);

      return should(repository.search({})).be.rejectedWith(error);
    });
  });

  describe('#scroll', () => {
    it('should return a list from database', () => {
      repository.indexStorage.scroll.resolves({
        hits: [dbPojo],
        total: 1
      });

      return repository.scroll('foo')
        .then(response => {
          should(response).be.an.Object();
          should(response.hits).be.an.Array();
          should(response.total).be.exactly(1);
          should(repository.indexStorage.scroll).be.calledWithMatch('foo', undefined);
        });
    });

    it('should inject back the scroll id', () => {
      repository.indexStorage.scroll.resolves({
        hits: [dbPojo],
        total: 1,
        scrollId: 'foobar'
      });

      return repository.scroll('foo', 'bar')
        .then(response => {
          should(response).be.an.Object();
          should(response.hits).be.an.Array();
          should(response.total).be.exactly(1);
          should(response.scrollId).be.eql('foobar');
          should(repository.indexStorage.scroll).be.calledWithMatch('foo', 'bar');
        });
    });

    it('should return a list if no hits', () => {
      repository.indexStorage.scroll.resolves({
        hits: [],
        total: 0,
        scrollId: 'foobar'
      });

      return repository.scroll({})
        .then(response => {
          should(response).be.an.Object();
          should(response.hits).be.an.Array().and.be.empty();
          should(response.total).be.exactly(0);
          should(response.scrollId).be.eql('foobar');
        });
    });

    it('should be rejected with an error if something goes wrong', () => {
      const error = new Error('Mocked error');
      repository.indexStorage.scroll.rejects(error);

      return should(repository.scroll('foo')).be.rejectedWith(error);
    });
  });

  describe('#truncate', () => {
    it('should scroll and delete all objects except protected ones', () => {
      repository.search = sinon.stub();
      repository.scroll = sinon.stub();
      repository.delete = sinon.stub();
      repository.load = sinon.stub();
      repository.collection = 'profiles';
      repository.search.resolves({total: 6, scrollId: 'foobarRole', hits: [
        {_id: 'admin' },
        {_id: 'role1' },
        {_id: 'role2' },
        {_id: 'role3' }
      ]});
      repository.scroll.onFirstCall().resolves({
        total: 1,
        scrollId: 'foobarRole2',
        hits: [{_id: 'role4'}]
      });
      repository.scroll.onSecondCall().resolves({
        total: 1,
        scrollId: 'foobarRole2',
        hits: [{_id: 'role5'}]
      });
      for (let i = 0; i < 6; i++) {
        repository.load.onCall(i).resolves({ _id: `role${i + 1}` });
      }

      return repository.truncate({ refresh: 'wait_for' })
        .then(result => {
          should(repository.search).be.calledOnce();
          should(repository.scroll).be.calledTwice();

          should(repository.scroll.getCall(0).args[0]).be.eql('foobarRole');
          should(repository.scroll.getCall(1).args[0]).be.eql('foobarRole2');

          should(repository.delete.callCount).be.eql(5);
          should(repository.delete.getCall(0).args[0]._id).be.eql('role1');
          should(repository.delete.getCall(0).args[1]).be.eql({ refresh: 'wait_for' });
          should(repository.delete.getCall(1).args[0]._id).be.eql('role2');
          should(repository.delete.getCall(2).args[0]._id).be.eql('role3');
          should(repository.delete.getCall(3).args[0]._id).be.eql('role4');
          should(repository.delete.getCall(4).args[0]._id).be.eql('role5');

          should(result).be.eql(5);
        });
    });

  });
});<|MERGE_RESOLUTION|>--- conflicted
+++ resolved
@@ -3,15 +3,8 @@
 const should = require('should');
 const sinon = require('sinon');
 const {
-<<<<<<< HEAD
-  errors: {
-    InternalError: KuzzleInternalError,
-    NotFoundError,
-  }
-=======
   InternalError: KuzzleInternalError,
-  NotFoundError
->>>>>>> 150d11f8
+  NotFoundError,
 } = require('kuzzle-common-objects');
 
 const KuzzleMock = require('../../mocks/kuzzle.mock');
