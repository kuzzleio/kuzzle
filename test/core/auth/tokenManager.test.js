--- conflicted
+++ resolved
@@ -215,13 +215,8 @@
       await tokenManager.expire(token);
       should(tokenManager.tokens.array).be.an.Array().and.be.empty();
       should(kuzzle.ask)
-<<<<<<< HEAD
-        .calledWith('core:realtime:user:remove', 'foo')
-        .and.calledWith('core:realtime:user:remove', 'bar');
-=======
         .calledWith('core:realtime:connection:remove', 'foo')
         .and.calledWith('core:realtime:connection:remove', 'bar');
->>>>>>> 5c2763aa
 
       should(tokenManager.tokensByConnection.size).equal(0);
     });
