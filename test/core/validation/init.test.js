--- conflicted
+++ resolved
@@ -1028,11 +1028,7 @@
       const registerStub = sinon.stub().returns({});
       const validateStub = sinon.stub();
       const index = 'anIndex';
-<<<<<<< HEAD
-      const collection= 'aCollection';
-=======
       const collection = 'aCollection';
->>>>>>> a22a0d58
       const filter = [{ some: 'filters' }];
       const dryRun = true;
       const expectedQuery = {
