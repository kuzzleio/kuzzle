'use strict';

const
  sinon = require('sinon'),
  should = require('should'),
  { Request,
    errors: {
      BadRequestError,
      PreconditionError
    }
  } = require('kuzzle-common-objects'),
  Role = require('../../../../lib/core/models/security/role'),
  KuzzleMock = require('../../../mocks/kuzzle.mock'),
  RoleRepository = require('../../../../lib/core/models/repositories/roleRepository');

describe('Test: repositories/roleRepository', () => {
  let
    kuzzle,
    roleRepository;

  beforeEach(() => {
    kuzzle = new KuzzleMock();
    roleRepository = new RoleRepository(kuzzle);

    return roleRepository.init();
  });

  describe('#loadRoles', () => {
    it('should return in memory roles', () => {
      const role = {foo: 'bar'};

      roleRepository.roles.set('foo', role);
      roleRepository.loadMultiFromDatabase = sinon.stub();

      return roleRepository.loadRoles(['foo'])
        .then(result => {
          should(result).be.eql([role]);
          should(roleRepository.loadMultiFromDatabase)
            .have.callCount(0);
        });
    });

    it('should load roles from memory & database', () => {
      const
        role1 = new Role(),
        role2 = new Role(),
        role3 = new Role(),
        role4 = new Role();

      role1._id = 'role1';
      role2._id = 'role2';
      role3._id = 'role3';
      role4._id = 'role4';

      roleRepository.roles.set('role3', role3);

      roleRepository.loadOneFromDatabase = sinon.stub();
      roleRepository.loadOneFromDatabase.withArgs('role1').resolves(role1);
      roleRepository.loadOneFromDatabase.withArgs('role2').resolves(role2);
      roleRepository.loadOneFromDatabase.withArgs('role4').resolves(role4);

      return roleRepository.loadRoles(['role1', 'role2', 'role3', 'role4'])
        .then(result => {
          should(result)
            .be.an.Array()
            .match([role1, role2, role3, role4])
            .have.length(4);
          should(roleRepository.loadOneFromDatabase).calledWith('role1');
          should(roleRepository.loadOneFromDatabase).calledWith('role2');
          should(roleRepository.loadOneFromDatabase).neverCalledWith('role3');
          should(roleRepository.loadOneFromDatabase).calledWith('role4');
        });
    });

  });

  describe('#loadRole', () => {
    it('should return a bad request error when no _id is provided', () => {
      return should(roleRepository.load({})).rejectedWith(BadRequestError);
    });

    it('should load the role directly from memory if it\'s in memory', () => {
      const role = {foo: 'bar'};

      roleRepository.roles.set('foo', role);

      return roleRepository.load('foo')
        .then(result => {
          should(result)
            .be.exactly(role);
        });
    });

    it('should load the role directly from DB if it\'s not in memory', () => {
      const role = {_id: 'foobar'};

      roleRepository.loadOneFromDatabase = sinon.stub().resolves(role);

      return roleRepository.load('foo')
        .then(result => {
          should(result).be.exactly(role);
          should(roleRepository.roles).have.key('foobar', role);
        });
    });
  });

  describe('#searchRole', () => {
    it('should filter the role list with the given controllers', () => {
      const roles = {
        default: {
          _id: 'default',
          controllers: {
            '*': {
              actions: {
                '*': true
              }
            }
          }
        },
        foo: {
          _id: 'foo',
          controllers: {
            foo: {
              actions: {
                '*': true
              }
            }
          }
        },
        bar: {
          _id: 'bar',
          controllers: {
            bar: {
              actions: {
                '*': true
              }
            }
          }
        },
        foobar: {
          _id: 'foobar',
          controllers: {
            foo: {
              actions: {
                '*': true
              }
            },
            bar: {
              actions: {
                '*': true
              }
            }
          }
        }
      };

      roleRepository.search = sinon.stub().resolves({
        total: 4,
        hits: [
          roles.default,
          roles.foo,
          roles.bar,
          roles.foobar
        ]
      });

      return roleRepository.searchRole(['foo'])
        .then(result => {
          should(result.total).be.exactly(3);
          should(result.hits.length).be.exactly(3);
          should(result.hits).match([roles.default, roles.foo, roles.foobar]);
          return roleRepository.searchRole(['bar']);
        })
        .then(result => {
          should(result.total).be.exactly(3);
          should(result.hits.length).be.exactly(3);
          should(result.hits).match([roles.default, roles.bar, roles.foobar]);
          return roleRepository.searchRole(['foo', 'bar']);
        })
        .then(result => {
          should(result.total).be.exactly(4);
          should(result.hits.length).be.exactly(4);
          should(result.hits).match([roles.default, roles.foo, roles.bar, roles.foobar]);
          return roleRepository.searchRole(['baz']);
        })
        .then(result => {
          should(result.total).be.exactly(1);
          should(result.hits.length).be.exactly(1);
          should(result.hits).match([roles.default]);
          return roleRepository.searchRole(['foo'], 1);
        })
        .then(result => {
          should(result.total).be.exactly(3);
          should(result.hits.length).be.exactly(2);
          should(result.hits).match([roles.foo, roles.foobar]);
          should(result.hits).not.match([roles.default]);
          return roleRepository.searchRole(['foo'], 0, 2);
        })
        .then(result => {
          should(result.total).be.exactly(3);
          should(result.hits.length).be.exactly(2);
          should(result.hits).match([roles.default, roles.foo]);
          should(result.hits).not.match([roles.foobar]);
          return roleRepository.searchRole(['foo', 'bar'], 1, 2);
        })
        .then(result => {
          should(result.total).be.exactly(4);
          should(result.hits.length).be.exactly(2);
          should(result.hits).match([roles.foo, roles.bar]);
          should(result.hits).not.match([roles.default]);
          should(result.hits).not.match([roles.foobar]);
        });
    });
  });

  describe('#delete', () => {
    it('should reject and not trigger any event if trying to delete a reserved role', done => {
      let role = new Role();
      role._id = 'admin';

      roleRepository.delete(role)
        .then(() => {
          done(new Error('The promise is not rejected'));
        })
        .catch(e => {
          should(e).be.an.instanceOf(BadRequestError);
          should(e.id).eql('security.role.cannot_delete');
          should(kuzzle.emit).not.be.called();
          done();
        })
        .catch(e => {
          done(e);
        });
    });

    it('should reject and not trigger any event if a profile uses the role about to be deleted', done => {
      kuzzle.repositories.profile.searchProfiles.resolves({
        total: 1,
        hits: [
          'test'
        ]
      });

      roleRepository.delete({_id: 'test'})
        .then(() => {
          done(new Error('The promise is not rejected'));
        })
        .catch(e => {
          should(e).be.an.instanceOf(PreconditionError);
          should(e.id).eql('security.role.in_use');
          should(kuzzle.emit).not.be.called();
          done();
        })
        .catch(e => {
          done(e);
        });
    });

    it('should call deleteFromDatabase, remove the role from memory and trigger a "core:roleRepository:delete" event', () => {
      const role = new Role();
      role._id = 'foo';

      kuzzle.repositories.profile.searchProfiles.resolves({total: 0});
      roleRepository.deleteFromDatabase = sinon.stub().resolves(null);
      roleRepository.roles.set('foo', true);

      return roleRepository.delete(role)
        .then(() => {
          should(roleRepository.deleteFromDatabase)
            .be.calledOnce()
            .be.calledWith('foo');
          should(roleRepository.roles).not.have.key('foo');
          should(kuzzle.emit)
            .be.calledOnce()
            .be.calledWith('core:roleRepository:delete', {_id: 'foo'});
        });
    });
  });

  describe('#serializeToDatabase', () => {
    it('should return a plain flat object', () => {
      let
        result,
        controllers = {
          controller: {
            actions: {
              action: true
            }
          }
        },
        role = new Role();

      role._id = 'test';
      role.controllers = controllers;

      result = roleRepository.serializeToDatabase(role);


      should(result).not.be.an.instanceOf(Role);
      should(result).be.an.Object();
      should(result.controllers).be.an.Object();
      should(result.controllers).match(controllers);
      should(result).not.have.property('_id');
      should(result).not.have.property('restrictedTo');
    });
  });

  describe('#getRoleFromRequest', () => {
    it('should build a valid role object', () => {
      const
        controllers = {
          controller: {
            actions: {
              action: true
            }
          }
        },
        request = new Request({
          collection: 'collection',
          controller: 'controller',
          action: 'action',
          _id: 'roleId',
          body: {
            controllers: controllers
          }
        });

      return roleRepository.getRoleFromRequest(request)
        .then(role => {
          should(role._id).be.exactly('roleId');
          should(role.controllers).be.eql(controllers);
        });

    });
  });

  describe('#validateAndSaveRole', () => {
    it('should throw if we update the anonymous with a role it cannot log with - case 1', async () => {
      const
        bad1 = {
          controller: {
            actions: {
              action: true
            }
          }
        },
        role = new Role();

      role._id = 'anonymous';
      role.controllers = bad1;

      try {
        await roleRepository.validateAndSaveRole(role);
      }
      catch (e) {
        should(e).be.instanceOf(BadRequestError);
      }
    });

    it('should throw if we update the anonymous with a role it cannot log with - case 2', async () => {
      const
        bad = {
          '*': {
            actions: {
              '*': false
            }
          }
        },
        role = new Role();

      role._id = 'anonymous';
      role.controllers = bad;

      try {
        await roleRepository.validateAndSaveRole(role);
      }
      catch (e) {
        should(e).be.instanceOf(BadRequestError);
      }
    });

    it('should throw if we update the anonymous with a role it cannot log with - case 3', async () => {
      const
        bad = {
          auth: {
            actions: {
              login: false
            }
          }
        },
        role = new Role();

      role._id = 'anonymous';
      role.controllers = bad;

      try {
        await roleRepository.validateAndSaveRole(role);
      } catch (e) {
        should(e).be.instanceOf(BadRequestError);
      }
    });

    it('should allow updating the anonymous as long as it can log in', () => {
      const
        rights = {
          '*': {
            actions: {
              login: true
            }
          }
        },
        role = new Role();

      role._id = 'anonymous';
      role.controllers = rights;
      roleRepository.loadOneFromDatabase = sinon.stub().resolves(role);
      roleRepository.checkRoleNativeRights = sinon.stub().resolves();
      roleRepository.checkRolePluginsRights = sinon.stub().resolves();
      return roleRepository.validateAndSaveRole(role)
        .then(response => {
          should(response._id).be.eql('anonymous');
        });
    });

    it('should persist the role to the database and trigger a "core:roleRepository:save" event when ok', () => {
      const
        controllers = {
          controller: {
            actions: {
              action: true
            }
          }
        },
        role = new Role();

      role._id = 'test';
      role.controllers = controllers;
      roleRepository.checkRoleNativeRights = sinon.stub().resolves();
      roleRepository.checkRolePluginsRights = sinon.stub().resolves();
      roleRepository.indexStorage._storageEngine.get.resolves({});

      roleRepository.persistToDatabase = sinon.stub().resolves();
      roleRepository.loadOneFromDatabase = sinon.stub().resolves(role);
      return roleRepository.validateAndSaveRole(role)
        .then(() => {
          should(roleRepository.persistToDatabase)
            .be.calledOnce()
            .be.calledWith(role);
          should(kuzzle.emit)
            .be.calledOnce()
            .be.calledWith(
              'core:roleRepository:save',
              { _id: 'test', controllers: controllers });
        });
    });
  });
  describe('#checkRoleNativeRights', () => {
    const Funnel = require('../../../../lib/api/funnel');   
    
    it('should reject if a role contains invalid controller.', done => {
      const
        controllers = {
          iDontExist: {
            actions: {
              create: true
            }
          }
        },
        role = new Role();
      kuzzle.funnel = new Funnel(kuzzle);
      kuzzle.funnel.init();
      role._id = 'test';
      role.controllers = controllers;
      try {
        roleRepository.checkRoleNativeRights(role);
<<<<<<< HEAD
      } catch (e) {
=======
      }
      catch (e) {
>>>>>>> 1ecf7a47
        done();
      } 
    });
    
    it('should reject if a role contains invalid action.', done => {
      const controllers = {
          '*': {
            actions: {
              iDontExist: true
            }
          }
        },
        role = new Role();
      kuzzle.funnel = new Funnel(kuzzle);
      kuzzle.funnel.init();
      role._id = 'test';
      role.controllers = controllers;
      try {
        roleRepository.checkRoleNativeRights(role);
<<<<<<< HEAD
      } catch (e) {
=======
      }
      catch (e) {
>>>>>>> 1ecf7a47
        done();
      }
    });
    
    it('should not throw when a role contains valid controller and action.', () => {
      const
        controllers = {
          document: {
            actions: {
              create: true
            }
          }
        },
        role = new Role();
      kuzzle.funnel = new Funnel(kuzzle);
      kuzzle.funnel.init();

      role._id = 'test';
      role.controllers = controllers;
      return should(roleRepository.checkRoleNativeRights(role))
        .not.throw();
    });
  });
  
  describe('#checkRolePluginsRights', () => {
    const plugin_test = {
      object: {
        routes: [{
          verb: 'bar', action: 'publicMethod', controller: 'foobar', url: '/foobar'
        }],
        controllers: {
          foobar: { publicMethod: 'function' }
        }
      }
    };

    it('should warn if we force a role having a plugin which does not exist.', () => {
      kuzzle.pluginsManager.plugins = { plugin_test };
      const
        controllers = {
          'invalid_plugin/foobar': {
            actions: {
              publicMethod: true
            }
          }
        },
        role = new Role();
      role._id = 'test';
      role.controllers = controllers;
<<<<<<< HEAD
      roleRepository.checkRolePluginsRights(role, true);
      should(kuzzle.log.warn).be.calledWith('[!WARNING!] Trying to set role "test" with plugin "invalid_plugin" which doesn\'t exist or is not enabled.');
=======
      roleRepository.checkRolePluginsRights(role, {force: true});
      should(kuzzle.log.warn).be.calledWith('[!WARNING!] The role "test" gives access to the non-existing plugin "invalid_plugin".');
>>>>>>> 1ecf7a47
    });
    
    it('should throw if we try to write a role with a plugin which does not exist.', done => {
      kuzzle.pluginsManager.plugins = { plugin_test };
      const
        controllers = {
          'invalid_plugin/foobar': {
            actions: {
              publicMethod: true
            }
          }
        },
        role = new Role();
      role._id = 'test';
      role.controllers = controllers;
      try {
        roleRepository.checkRolePluginsRights(role);
<<<<<<< HEAD
      } catch (e) {
        should(e).be.instanceOf(BadRequestError, {
          message: 'Trying to set role test with an unavailable plugin invalid_plugin.'
=======
      }
      catch (e) {
        should(e).be.instanceOf(BadRequestError, {
          id: 'Trying to set role test with an unavailable plugin invalid_plugin.'
>>>>>>> 1ecf7a47
        });
        done();
      }
    });

    it('should warn if we force a role having an invalid plugin controller.', () => {
      kuzzle.pluginsManager.plugins = { plugin_test };
      const
        controllers = {
          'plugin_test/invalid_controller': {
            actions: {
              publicMethod: true
            }
          }
        },
        role = new Role();
      role._id = 'test';
      role.controllers = controllers;
<<<<<<< HEAD
      roleRepository.checkRolePluginsRights(role, true);
      should(kuzzle.log.warn).be.calledWith('[!WARNING!] Trying to set role "test" with a non-existing controller "invalid_controller" in the plugin "plugin_test".');
=======
      roleRepository.checkRolePluginsRights(role, {force: true});
      should(kuzzle.log.warn).be.calledWith('[!WARNING!] The role "test" gives access to the non-existing controller "invalid_controller" in the plugin "plugin_test".');
>>>>>>> 1ecf7a47
    });
    
    it('should throw if we try to write a role with an invalid plugin controller.', done => {
      kuzzle.pluginsManager.plugins = { plugin_test };
      const
        controllers = {
          'plugin_test/invalid_controller': {
            actions: {
              publicMethod: true
            }
          }
        },
        role = new Role();
      role._id = 'test';
      role.controllers = controllers;
<<<<<<< HEAD
      roleRepository.checkRolePluginsRights(role, true);
      try {
        roleRepository.checkRolePluginsRights(role);
      } catch (e) {
=======
      roleRepository.checkRolePluginsRights(role, {force: true});
      try {
        roleRepository.checkRolePluginsRights(role);
      }
      catch (e) {
>>>>>>> 1ecf7a47
        should(e).be.instanceOf(BadRequestError, { message: 'Trying to set role test with a non-existing controller \'invalid_controller\' in plugin \'plugin_test\'.' });
        done();
      }
    });

    it('should warn if we force a role having an invalid plugin action.', () => {
      kuzzle.pluginsManager.plugins = { plugin_test };
<<<<<<< HEAD
=======
      kuzzle.pluginsManager.getRoutes = sinon.stub().returns([
        {
          verb: 'bar',
          action: 'publicMethod',
          controller: 'plugin_test/foobar',
          url: '/foobar'
        }
      ]);   
>>>>>>> 1ecf7a47
      const controllers = {
          'plugin_test/foobar': {
            actions: {
              iDontExist: true
            }
          }
        },
        role = new Role();
      role._id = 'test';
      role.controllers = controllers; 
<<<<<<< HEAD
      roleRepository.checkRolePluginsRights(role, true);
      should(kuzzle.log.warn).be.calledWith('[!WARNING!] Trying to set role "test" with a non-existing action "iDontExist" for the controller "foobar" in the plugin "plugin_test".');
=======
      roleRepository.checkRolePluginsRights(role, {force: true});
      should(kuzzle.log.warn).be.calledWith('[!WARNING!] The role "test" gives access to the non-existing action "iDontExist" for the controller "foobar" in the plugin "plugin_test".');
>>>>>>> 1ecf7a47
    });
    
    it('should throw if we try to write a role with an invalid plugin action.', done => {
      kuzzle.pluginsManager.plugins = { plugin_test };
      const controllers = {
          'plugin_test/foobar': {
            actions: {
              iDontExist: true
            }
          }
        },
        role = new Role();
      role._id = 'test';
      role.controllers = controllers;
      try {
        roleRepository.checkRolePluginsRights(role);
<<<<<<< HEAD
      } catch (e) {
=======
      }
      catch (e) {
>>>>>>> 1ecf7a47
        should(e).be.instanceOf(BadRequestError, {
          message:
            'Trying to set role %s with a non-existing action \'iDontExist\' in controller \'invalid_controller\' for plugin \'plugin_test\'.'
        });
        done();
      }
    });

    it('should not warn nor throw when a role contains valid controller and action.', () => {
      kuzzle.pluginsManager.plugins = { plugin_test };
<<<<<<< HEAD
=======
      kuzzle.pluginsManager.getRoutes = sinon.stub().returns([
        {
          verb: 'bar',
          action: 'publicMethod',
          controller: 'plugin_test/foobar',
          url: '/foobar'
        }
      ]);
>>>>>>> 1ecf7a47
      const
        controllers = {
          'plugin_test/foobar': {
            actions: {
              publicMethod: true
            }
          }
        },
        role = new Role();
      role._id = 'test';
      role.controllers = controllers;
      should(roleRepository.checkRolePluginsRights(role)).not.throw();
      should(kuzzle.log.warn).be.not.called();
    });
  });
});<|MERGE_RESOLUTION|>--- conflicted
+++ resolved
@@ -473,12 +473,8 @@
       role.controllers = controllers;
       try {
         roleRepository.checkRoleNativeRights(role);
-<<<<<<< HEAD
-      } catch (e) {
-=======
       }
       catch (e) {
->>>>>>> 1ecf7a47
         done();
       } 
     });
@@ -498,12 +494,8 @@
       role.controllers = controllers;
       try {
         roleRepository.checkRoleNativeRights(role);
-<<<<<<< HEAD
-      } catch (e) {
-=======
       }
       catch (e) {
->>>>>>> 1ecf7a47
         done();
       }
     });
@@ -553,13 +545,8 @@
         role = new Role();
       role._id = 'test';
       role.controllers = controllers;
-<<<<<<< HEAD
-      roleRepository.checkRolePluginsRights(role, true);
-      should(kuzzle.log.warn).be.calledWith('[!WARNING!] Trying to set role "test" with plugin "invalid_plugin" which doesn\'t exist or is not enabled.');
-=======
       roleRepository.checkRolePluginsRights(role, {force: true});
       should(kuzzle.log.warn).be.calledWith('[!WARNING!] The role "test" gives access to the non-existing plugin "invalid_plugin".');
->>>>>>> 1ecf7a47
     });
     
     it('should throw if we try to write a role with a plugin which does not exist.', done => {
@@ -577,16 +564,10 @@
       role.controllers = controllers;
       try {
         roleRepository.checkRolePluginsRights(role);
-<<<<<<< HEAD
-      } catch (e) {
-        should(e).be.instanceOf(BadRequestError, {
-          message: 'Trying to set role test with an unavailable plugin invalid_plugin.'
-=======
       }
       catch (e) {
         should(e).be.instanceOf(BadRequestError, {
           id: 'Trying to set role test with an unavailable plugin invalid_plugin.'
->>>>>>> 1ecf7a47
         });
         done();
       }
@@ -605,13 +586,8 @@
         role = new Role();
       role._id = 'test';
       role.controllers = controllers;
-<<<<<<< HEAD
-      roleRepository.checkRolePluginsRights(role, true);
-      should(kuzzle.log.warn).be.calledWith('[!WARNING!] Trying to set role "test" with a non-existing controller "invalid_controller" in the plugin "plugin_test".');
-=======
       roleRepository.checkRolePluginsRights(role, {force: true});
       should(kuzzle.log.warn).be.calledWith('[!WARNING!] The role "test" gives access to the non-existing controller "invalid_controller" in the plugin "plugin_test".');
->>>>>>> 1ecf7a47
     });
     
     it('should throw if we try to write a role with an invalid plugin controller.', done => {
@@ -627,18 +603,11 @@
         role = new Role();
       role._id = 'test';
       role.controllers = controllers;
-<<<<<<< HEAD
-      roleRepository.checkRolePluginsRights(role, true);
+      roleRepository.checkRolePluginsRights(role, {force: true});
       try {
         roleRepository.checkRolePluginsRights(role);
-      } catch (e) {
-=======
-      roleRepository.checkRolePluginsRights(role, {force: true});
-      try {
-        roleRepository.checkRolePluginsRights(role);
       }
       catch (e) {
->>>>>>> 1ecf7a47
         should(e).be.instanceOf(BadRequestError, { message: 'Trying to set role test with a non-existing controller \'invalid_controller\' in plugin \'plugin_test\'.' });
         done();
       }
@@ -646,8 +615,6 @@
 
     it('should warn if we force a role having an invalid plugin action.', () => {
       kuzzle.pluginsManager.plugins = { plugin_test };
-<<<<<<< HEAD
-=======
       kuzzle.pluginsManager.getRoutes = sinon.stub().returns([
         {
           verb: 'bar',
@@ -656,7 +623,6 @@
           url: '/foobar'
         }
       ]);   
->>>>>>> 1ecf7a47
       const controllers = {
           'plugin_test/foobar': {
             actions: {
@@ -667,13 +633,8 @@
         role = new Role();
       role._id = 'test';
       role.controllers = controllers; 
-<<<<<<< HEAD
-      roleRepository.checkRolePluginsRights(role, true);
-      should(kuzzle.log.warn).be.calledWith('[!WARNING!] Trying to set role "test" with a non-existing action "iDontExist" for the controller "foobar" in the plugin "plugin_test".');
-=======
       roleRepository.checkRolePluginsRights(role, {force: true});
       should(kuzzle.log.warn).be.calledWith('[!WARNING!] The role "test" gives access to the non-existing action "iDontExist" for the controller "foobar" in the plugin "plugin_test".');
->>>>>>> 1ecf7a47
     });
     
     it('should throw if we try to write a role with an invalid plugin action.', done => {
@@ -690,12 +651,8 @@
       role.controllers = controllers;
       try {
         roleRepository.checkRolePluginsRights(role);
-<<<<<<< HEAD
-      } catch (e) {
-=======
       }
       catch (e) {
->>>>>>> 1ecf7a47
         should(e).be.instanceOf(BadRequestError, {
           message:
             'Trying to set role %s with a non-existing action \'iDontExist\' in controller \'invalid_controller\' for plugin \'plugin_test\'.'
@@ -706,8 +663,6 @@
 
     it('should not warn nor throw when a role contains valid controller and action.', () => {
       kuzzle.pluginsManager.plugins = { plugin_test };
-<<<<<<< HEAD
-=======
       kuzzle.pluginsManager.getRoutes = sinon.stub().returns([
         {
           verb: 'bar',
@@ -716,7 +671,6 @@
           url: '/foobar'
         }
       ]);
->>>>>>> 1ecf7a47
       const
         controllers = {
           'plugin_test/foobar': {
