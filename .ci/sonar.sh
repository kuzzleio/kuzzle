#!/bin/bash

set -e

PACKAGE_VERSION=$(cat package.json | grep version | head -1 | awk -F: '{ print $2 }' | sed 's/[\",]//g' | tr -d '[[:space:]]')

echo "=== Running sonar scanner"

# Unset travis pre-set parameters, which are more harmful than anything
unset SONARQUBE_SCANNER_PARAMS
unset SONARQUBE_SKIPPED

<<<<<<< HEAD
sonar-scanner \
  -Dsonar.host.url=https://sonarqube.kaliop.net \
  -Dsonar.projectKey=kuzzle:server \
  -Dsonar.sources=lib \
  -Dsonar.analysis.mode=preview \
  -Dsonar.projectVersion="$PACKAGE_VERSION" \
  -Dsonar.login="$SONAR_TOKEN" \
  -Dsonar.language=js \
  -Dsonar.github.pullRequest="$TRAVIS_PULL_REQUEST" \
  -Dsonar.github.oauth="$SONAR_GITHUB_TOKEN" \
  -Dsonar.github.repository="$TRAVIS_REPO_SLUG"
=======
if [ "$TRAVIS_PULL_REQUEST" != "false" ]; then
	sonar-scanner \
		-Dsonar.host.url=https://sonarqube.kaliop.net \
		-Dsonar.projectKey=kuzzle:server \
		-Dsonar.sources=lib \
		-Dsonar.analysis.mode=preview \
		-Dsonar.projectVersion="$PACKAGE_VERSION" \
		-Dsonar.login="$SONAR_TOKEN" \
		-Dsonar.language=js \
		-Dsonar.github.pullRequest="$TRAVIS_PULL_REQUEST" \
		-Dsonar.github.oauth="$SONAR_GITHUB_TOKEN" \
		-Dsonar.github.repository="$TRAVIS_REPO_SLUG"
else
	sonar-scanner \
		-Dsonar.host.url=https://sonarqube.kaliop.net \
		-Dsonar.projectKey=kuzzle:server \
		-Dsonar.sources=lib \
		-Dsonar.analysis.mode=preview \
		-Dsonar.projectVersion="$PACKAGE_VERSION" \
		-Dsonar.login="$SONAR_TOKEN" \
		-Dsonar.language=js \
		-Dsonar.github.oauth="$SONAR_GITHUB_TOKEN" \
		-Dsonar.github.repository="$TRAVIS_REPO_SLUG"
fi

>>>>>>> a9705cd9
<|MERGE_RESOLUTION|>--- conflicted
+++ resolved
@@ -10,19 +10,6 @@
 unset SONARQUBE_SCANNER_PARAMS
 unset SONARQUBE_SKIPPED
 
-<<<<<<< HEAD
-sonar-scanner \
-  -Dsonar.host.url=https://sonarqube.kaliop.net \
-  -Dsonar.projectKey=kuzzle:server \
-  -Dsonar.sources=lib \
-  -Dsonar.analysis.mode=preview \
-  -Dsonar.projectVersion="$PACKAGE_VERSION" \
-  -Dsonar.login="$SONAR_TOKEN" \
-  -Dsonar.language=js \
-  -Dsonar.github.pullRequest="$TRAVIS_PULL_REQUEST" \
-  -Dsonar.github.oauth="$SONAR_GITHUB_TOKEN" \
-  -Dsonar.github.repository="$TRAVIS_REPO_SLUG"
-=======
 if [ "$TRAVIS_PULL_REQUEST" != "false" ]; then
 	sonar-scanner \
 		-Dsonar.host.url=https://sonarqube.kaliop.net \
@@ -48,4 +35,3 @@
 		-Dsonar.github.repository="$TRAVIS_REPO_SLUG"
 fi
 
->>>>>>> a9705cd9
