{
  // -------------------------------------------------------------------------
  // Kuzzle configuration sample file
  //
  // You can copy this file to a valid rc file location to customize Kuzzle
  // configuration (see https://github.com/dominictarr/rc)
  // -------------------------------------------------------------------------

  // The HTTP section lets you configure how Kuzzle should handle HTTP requests
  "http": {
    // * accessControlAllowOrigin:
    //    sets the default Access-Control-Allow-Origin HTTP
    //    header used to send responses to the client
    // * accessControlAllowMethods:
    //    sets the default Access-Control-Allow-Method header
    // * accessControlAllowHeaders:
    //    sets the default Access-Control-Allow-Headers
    // (see https://developer.mozilla.org/en-US/docs/Web/HTTP/Access_control_CORS)
    "accessControlAllowOrigin": "*",
    "accessControlAllowMethods": "GET,POST,PUT,DELETE,OPTIONS,HEAD",
    "accessControlAllowHeaders": "Content-Type, Access-Control-Allow-Headers, Authorization, X-Requested-With, Content-Encoding, Content-Length, X-Kuzzle-Volatile"
  },

  // Kuzzle configured limits
  "limits": {
    // * concurrentRequests:
    //      Number of requests Kuzzle processes simultaneously.
    //      Requests received above this limit are buffered until a slot is freed
    //      This value should be kept low to avoid overloading Kuzzle's event loop.
    // * documentsFetchCount:
    //      Maximum number of documents that can be fetched by a single API
    //      request. The minimum value to this limit is 1.
    //      This limits is applied to any route returning multiple documents,
    //      such as document:mGet or document:search
    //      You may have to configure ElasticSearch as well if you need
    //      to set this value higher than 10000
    // * documentsWriteCount:
    //      Maximum number of documents that can be written by a single API
    //      request. The minimum value to this limit is 1.
    //      There is no higher limit to this value, but you may
    //      also have to change the value of the "maxRequestSize" parameter
    //      (in the "server" section) to make Kuzzle accept larger requests.
    // * requestsBufferSize:
    //      Maximum number of requests that can be buffered.
    //      Requests received above this limit are discarded with a 503 error
    // * requestsBufferWarningThreshold:
    //      Number of buffered requests after
    //      which Kuzzle will throw 'core:overload' events
    //      (see https://docs.kuzzle.io/plugins/1/events/core-overload/)
    // * subscriptionConditionsCount
    //      Maximum number of conditions a subscription filter can contain
    //      NB: A condition is either a "simple" operator (anything but "and",
    //          "or" and "bool"), or a boolean condition that contains only
    //          simple operators.
    // * subscriptionMinterms
    //      Maximum number of minterms (AND) clauses after the filters are
    //      transformed in their Canonical Disjunctive Normal Form (CDNF).
    //      Set to 0 for no limit.
    // * subscriptionRooms
    //      Maximum number of different subscription rooms
    //      (i.e. different index+collection+filters subscription
    //      configurations)
    //      Depends primarily on available memory.
    //      If set to 0, an unlimited number of rooms can be created
    // * subscriptionDocumentTTL
    //      Maximum time (in seconds) a document will be kept in cache for
    //      real-time subscriptions.
    //      This cache is used to notify subscriber when a document enters or
    //      leaves a scope after an update.
    //      By default, subscriptions will be kept 72 hours.
    //      /!\ Please note that keeping subscriptions over a long period of
    //      /!\ time may result in memory overuse.
    //      If set to 0, the subscription will be kept in cache forever.
    //      /!\ Setting the property to 0 will lead to a memory leak if
    //      /!\ documents enter a real-time subscription scope and never exit
    //      /!\ that scope.
    "concurrentRequests": 50,
    "documentsFetchCount": 10000,
    "documentsWriteCount": 200,
    "requestsBufferSize": 50000,
    "requestsBufferWarningThreshold": 5000,
    "subscriptionConditionsCount": 16,
    "subscriptionMinterms": 0,
    "subscriptionRooms": 1000000,
    "subscriptionDocumentTTL": 259200 // 72 * 60 * 60
  },

  // The plugins section lets you define plugins behaviors
  // (see https://docs.kuzzle.io/guide/1/essentials/plugins/)
  "plugins": {
    // [Common]
    //   * bootstrapLockTimeout
    //        Maximum amount of time (in milliseconds)
    //        to wait for a concurrent plugin bootstrap
    //   * pipeWarnTime:
    //        Warning time threshold (in milliseconds)
    //        on a pipe plugin action
    //   * pipeTimeout:
    //        Maximum execution time (in milliseconds)
    //        of a pipe plugin action
    //   * initTimeout:
    //        Maximum execution time (in milliseconds)
    //        of a plugin initialization
    "common": {
      "bootstrapLockTimeout": 5000,
      "pipeWarnTime": 40,
      "pipeTimeout": 250,
      "initTimeout": 2000
    }

    // Custom plugin configurations must be described here.
    // Example:
    //
    // "plugin-name": {
    //   "<configuration property name>": "<value>"
    // }
  },

  // The repositories are used internally by Kuzzle to store its data (users,
  // permissions, configuration etc.)
  "repositories": {
    // [Common]
    //   * cacheTTL:
    //      Time to live (in seconds) of cached objects.
    //      Decreasing this value will lower Redis memory and
    //      disk consumption, at the cost of increasing
    //      queries rate to the database and response times
    "common": {
      "cacheTTL": 1440
    }
  },

  // The security section contains the configuration for Kuzzle permissions
  // mechanism
  "security": {
    // [restrictedProfileIds]
    // The profileIds applied to a user created with the API route
    // users/_createRestricted
    "restrictedProfileIds": ["default"],
    // [jwt]
    // configuration for the npm package jsonwebtoken
    // (see https://github.com/auth0/node-jsonwebtoken)
    //
    //   * algorithm:
    //      hash/encryption method used to sign the token
    //   * expiresIn:
    //      Token default expiration time
    //      (interpreted by https://www.npmjs.com/package/ms)
    //   * gracePeriod:
    //      Duration in ms during which a renewed jwt is still
    //      considered valid
    //   * maxTTL:
    //      Maximum duration in milliseconds a token can be requested
    //      to be valid.
    //      If set to -1 (default), no maximum duration is set.
    //   * secret:
    //      String or buffer data containing either the secret for HMAC
    //      algorithms, or the PEM encoded private key for RSA and ECDSA.
    //      If left to null (default), Kuzzle will autogenerate a random
    //      seed (can only be used with HMAC algorithms).
    "jwt": {
      "algorithm": "HS256",
      "expiresIn": "1h",
      "gracePeriod": 1000,
      "maxTTL": -1,
      "secret": null
    },
    // [default]
    // The default role defines permissions for all users,
    // until an administrator configures the backend rights
    // By default, all users are granted all permissions
    "default": {
      "role": {
        "controllers": {
          "*": {
            "actions": {
              "*": true
            }
          }
        }
      }
    },
    // [standard]
    // Permissions used when creating an administrator user, either using the
    // CLI or the Back Office.
    //
    // By default, the admin user is granted all permissions.
    // Anonymous and non-administrator users have their rights restricted
    "standard": {
      "roles": {
        "admin": {
          "controllers": {
            "*": {
              "actions": {
                "*": true
              }
            }
          }
        },
        "default": {
          "controllers": {
            "auth": {
              "actions": {
                "checkToken": true,
                "getCurrentUser": true,
                "getMyRights": true,
                "logout": true,
                "updateSelf": true
              }
            },
            "server": {
              "actions": {
                "info": true
              }
            }
          }
        },
        "anonymous": {
          "controllers": {
            "auth": {
              "actions": {
                "checkToken": true,
                "getCurrentUser": true,
                "getMyRights": true,
                "login": true
              }
            },
            "server": {
              "actions": {
                "info": true
              }
            }
          }
        }
      },
      "profiles": {
        "admin": {
          "policies": [ {"roleId": "admin"} ]
        },
        "default": {
          "policies": [ {"roleId": "default"} ]
        },
        "anonymous": {
          "policies": [ {"roleId": "anonymous"} ]
        }
      }
    }
  },

  // Kuzzle server is the entry point for incoming requests
  "server": {
    // [logs] (embedded only)
    // Configuration section for Kuzzle access logs
    //   * transports:
    //       An array of Winston transports configurations to output access
    //       logs. Possible transport types are: console, file, elasticsearch
    //       and syslog.
    //       Please refer to https://github.com/winstonjs/winston/blob/master/docs/transports.md
    //       for more information on transports configuration.
    //   * accessLogFormat:
    //       Access log format.
    //       Currently supported are "combined" (=Apache combined logs format)
    //       and "logstash".
    //       "logstash" will output the whole request input to JSON, ready to
    //       be consumed by logstash agent.
    //   * accessLogIpOffset:
    //       The offset to use as the client ip, from the FORWARDED-FOR chain,
    //       beginning from the right (0 = the ip address of the last
    //       client|proxy which connected to Kuzzle
    "logs": {
      "transports": [
        {
          "transport": "console",
          "level": "info",
          "stderrLevels": [],
          "silent": true
        }
      ],
      "accessLogFormat": "combined",
      "accessLogIpOffset": 0
    },
    // (embedded only)
    //   * maxRequestSize:
    //     The maximum size of an incoming request. Units can be expressed in
    //     bytes ("b" or none), kilobytes ("kb"), megabytes ("mb"), gigabytes
    //     ("gb") or terabytes ("tb")
    //   * port:
    //     The port on which Kuzzle should bind to
    //
    "maxRequestSize": "1mb",
    "port": 7512,
    // [protocols] (embedded only)
    // protocols accepted by Kuzzle.
    // protocols can be extended using plugins and configured in this section.
    "protocols": {
      "http": {
        // * enabled:
        //    Set to "false" to disable HTTP support
        // * maxFormFileSize:
        //    Maximum size of requests sent via http forms
        // * maxEncodingLayers:
        //    Maximum number of encoding layers that can be applied
        //    to an http message, using the Content-Encoding header.
        //    This parameter is meant to prevent abuses by setting an
        //    abnormally large number of encodings, forcing Kuzzle to
        //    allocate as many decoders to handle the incoming request.
        // * allowCompression:
        //    Enable support for compressed requests, using the
        //    Content-Encoding header
        //    Currently supported compression algorithms:
        //      gzip, deflate, identity
        //    Note: "identity" is always an accepted value, even if
        //    compression support is disabled
        "enabled": true,
        "maxFormFileSize": "1mb",
        "maxEncodingLayers": 3,
        "allowCompression": true
      },
      "mqtt": {
        // * enabled:
        //    Set to true to enable MQTT support
        // * allowPubSub
        //    Allow MQTT pub/sub capabilities or restrict to Kuzzle requests
        //    only
        // * developmentMode
        //    Switches responseTopic back to a regular public topic
        // * disconnectDelay
        //    Delay in ms to apply between a disconnection notification is
        //    received and the connection is actually removed
        // * requestTopic
        //    Name of the topic listened by the plugin for requests
        // * responseTopic
        //    Name of the topic clients should listen to get requests result
        // * server
        //    Constructor options passed to underlying mqtt server.
        //    See mosca documentation for further reference.
        "enabled": false,
        "allowPubSub": false,
        "developmentMode": false,
        "disconnectDelay": 250,
        "requestTopic": "Kuzzle/request",
        "responseTopic": "Kuzzle/response",
        "server": {
          "port": 1883
        }
      },
      "socketio": {
        "enabled": true,
        // value of Access-Control-Allow-Origin header to answer the upgrade
        // request
        "origins": "*:*"
      },
      "websocket": {
        // * enabled:
        //    Set to true to enable WebSocket support
        // * idleTimeout:
        //    The maximum time (in milliseconds) without sending or receiving a
        //    message from a client. Once reached, the client's socket is
        //    forcibly closed.
        //    Contrary to heartbeats (see below), this is a passive check,
        //    forcing all clients to actively send either PINGs or messages to
        //    maintain their connection active.
        //    Set the value to 0 to disable this feature (should only be
        //    activated if heartbeat is disabled)
        // * heartbeat:
        //    The time, in milliseconds, between the server's PING requests to
        //    clients, to make sure they are still active.
        //    Setting this value to 0 disables PING requests from the server
        //    (it will still respond with a PONG to PING requests from clients).
        //    If heartbeat is deactivated, then setting a non-zero value to
        //    idleTimeout is strongly recommended to detect and remove
        //    dead sockets.
        "enabled": true,
        "idleTimeout": 0,
        "heartbeat": 60000
      }
    }
  },

  // Services are the external components Kuzzle relies on.
  "services": {
    // [common]
    //   * defaultInitTimeout:
    //       Time in ms after which a service is considered
    //       failing if it has not init.
    //   * retryInterval:
    //       Default interval in ms between Kuzzle tries to init
    //       the service again on first failure.
    "common": {
      "defaultInitTimeout": 10000,
      "retryInterval": 1000
    },

    // [internalCache]
    // The cache service relies on Redis sample settings for Redis service
    // (see also https://github.com/luin/ioredis)
    //
    // 1. using a single Redis database:
    //   node:
    //     * host:
    //         The host on which Redis can be reached.
    //         Can take an IP address, an URI or a hostname
    //     * port:
    //         The port on which Redis is running its database:
    //     * (optional) database:
    //         ID of the redis database (default: 0)
    "internalCache": {
      "backend": "redis",
      "node": {
        "host": "localhost",
        "port": 6379
      }
    },
    // [internalEngine]
    // The database layer used internally by Kuzzle
    //   * bootstrapLockTimeout:
    //       Maximum amount of time (in milliseconds)
    //       to wait for a concurrent database bootstrap
    "internalEngine": {
      "bootstrapLockTimeout": 5000
    },
    // 2. using a master/slaves Redis instance with Redis sentinels
    //    (cf. http://redis.io/topics/sentinel):
    //   * node:
    //     * sentinels:
    //         array of sentinels instances:
    //           * host:
    //               Host name/address of the sentinel server
    //               Can be an IP address, an URI or a hostname
    //           * port:
    //               Network port opened by Redis on the sentinel server
    //     * name:
    //         Group of Redis instances composed of a master and one
    //         or more slaves
    //     * (optional) database:
    //         ID of the redis database (default: 0)
    //"internalCache": {
    //  "backend": "redis",
    //  "node": {
    //    "sentinels": [
    //      {"host": "sentinel-host-1", "port": 26379},
    //      {"host": "sentinel-host-2", "port": 26379},
    //      {"host": "sentinel-host-3", "port": 26379}
    //    ],
    //    "name": "kuzzle"
    //  }
    //},
    // 3. using a redis cluster (cf. http://redis.io/topics/cluster-spec):
    //   * nodes: array of master nodes of the cluster
    //     * host:
    //         Host name/address of a redis cluster node
    //         Can be an IP address, an URI or a hostname
    //     * port:
    //        Network port opened by the redis cluster node
    //"internalCache": {
    //  "backend": "redis",
    //  "nodes": [
    //    {"host": "redis-1", "port": 6379},
    //    {"host": "redis-2", "port": 6379},
    //    {"host": "redis-3", "port": 6379}
    //  ]
    //},

    // [memoryStorage]
    // The Redis memoryStorage Engine
    // (see "internalCache" above for sample settings)
    // By default, the memoryStorage engine uses the same Redis server
    // as internalCache, on database ID "5"
    "memoryStorage": {
      "backend": "redis",
      "database": 5,
      "node": {
        "host": "localhost",
        "port": 6379
      }
    },

    // [garbageCollector]
    // The document garbage collector service: permanently delete
    // documents in the trashcan area
    //
    //   * cleanInterval:
    //      Delay between each garbage collection, in milliseconds
    //    * maxDelete:
    //      Maximum number of documents to delete **per data collection**
    "garbageCollector": {
      "cleanInterval": 86400000,
      "maxDelete": 1000
    },
    // [db]
    // The default database layer is Elasticsearch and it is
    // currently the only database layer we support.
    //   * client:
    //       Elasticsearch constructor options. Use this field to specify your
    //       Elasticsearch config options, this object is passed through to the
    //       Elasticsearch constructor and can contain all options/keys outlined
    //       here:
    //       https://www.elastic.co/guide/en/elasticsearch/client/javascript-api/current/client-configuration.html
    //   * commonMapping.dynamic:
    //       Default policy against new fields that are not referenced in the
    //       collection mapping.
    //       The value of this configuration will change Elasticsearch behavior
    //       on fields that are not declared in the collection mapping.
    //         - "true": Stores document and update the collection mapping with
    //           infered type
    //         - "false": Stores document and does not update the collection
    //           mapping (field are not indexed)
    //         - "strict": Rejects document
    //       See https://www.elastic.co/guide/en/elasticsearch/reference/5.6/dynamic-mapping.html
    "db": {
      "backend": "elasticsearch",
      "aliases": ["storageEngine"],
      "client": {
        "node": "http://localhost:9200"
      },
      // default mapping applied to all collections
      "commonMapping": {
        "dynamic": "true",
        "properties": {
          "_kuzzle_info": {
            "properties": {
              "author":     { "type": "keyword" },
              "createdAt":  { "type": "date" },
              "updatedAt":  { "type": "date" },
              "updater":    { "type": "keyword" }
            }
          }
        }
      },
      // Internal index default name and collections
      "internalIndex": {
        "name": "kuzzle",
        "collections": {
          "users": {
            "properties": {
              "profileIds": { "type": "keyword" }
            }
          },
          "profiles": {
            "properties": {
              "policies": {
                "properties":  {
                  "roleId": { "type": "keyword" }
                }
              }
            }
<<<<<<< HEAD
          }
        },
        "roles": {
          "properties": {
            "controllers": {
              "dynamic": "false",
              "properties": {}
            }
          }
        },
        "plugins": {
          "properties": {
            "dynamic": "false",
            "properties": {}
          }
        },
        "validations": {
          "properties": {
            "index": { "type": "keyword" },
            "collection": { "type": "keyword" },
            "validations": {
=======
          },
          "roles": {
            "properties": {
              "controllers": {
                "dynamic": "false",
                "properties": {}
              }
            }
          },
          "plugins": {
            "properties": {
              "dynamic": "false",
              "properties": {}
            }
          },
          "validations": {
            "properties": {
              "index": { "type": "keyword" },
              "collection": { "type": "keyword" },
              "validations": {
                "dynamic": "false",
                "properties": {}
              }
            }
          },
          "config": {
            "properties": {
>>>>>>> 3fc96d7e
              "dynamic": "false",
              "properties": {}
            }
          }
<<<<<<< HEAD
        },
        "config": {
          "properties": {
            "dynamic": "false",
            "properties": {}
          }
=======
>>>>>>> 3fc96d7e
        }
      },
      "defaults": {
        // Number of retries to attempt on an update conflict
        // before throwing an error
        "onUpdateConflictRetries": 0,
        // Time to live of a paginated search
        "scrollTTL": "15s"
      },
      "dynamic": "true"
    }
  },

  // Configuration of the Kuzzle's internal statistics module
  //   * ttl:
  //      Time to live (in seconds) of a statistics frame
  //   * statsInterval:
  //      Time (in seconds) between statistics snapshots
  "stats": {
    "ttl": 3600,
    "statsInterval": 10
  },

  // [validation]
  // Defines the specifications used to validate data.
  // Please refer to the guide for more information.
  // (https://docs.kuzzle.io/guide/1/datavalidation)
  //
  // /!\ No syntax check will be performed here /!\
  "validation": {
  },

  // [dump]
  // Kuzzle provides diagnostic tools, enabling analysis, support
  // and debugging on unexpected events (errors, crashes)
  // DO NOT disable this feature if you bought enterprise support
  //  * enabled:
  //      Enable/disable information dump on crash or on errors
  //      (see below)
  //  * history:
  //      * coredump:
  //          Maximum number of core dumps to keep.
  //          Core dumps weight usually between 1 and 2GB,
  //          so make sure you have enough space to store
  //          the provided number of coredumps.
  //      * reports:
  //          Maximum number of reports directories
  //  * path:
  //      Directory path where the dumps are stored
  //  * gcore:
  //      Location of the "gcore" binary
  //  * dateFormat:
  //      Format used to generate dump names
  //      (see http://momentjs.com for formats)
  //  * handledErrors:
  //      Creates a dump whenever an error belonging to the
  //      provided list is generated
  //       * enabled:
  //          Enable/disable dumps on generated errors.
  //          If disabled, dumps will only occur on crashes.
  //       * whitelist:
  //          List of error types triggering a dump
  "dump": {
    "enabled": true,
    "history": {
      "coredump": 3,
      "reports": 10
    },
    "path": "./dump/",
    "gcore": "/usr/bin/gcore",
    "dateFormat": "YYYYMMDD-HHmm",
    "handledErrors": {
      "enabled": true,
      "whitelist": [
        "Error",
        "RangeError",
        "TypeError",
        "KuzzleError",
        "InternalError"
      ]
    }
  }
}<|MERGE_RESOLUTION|>--- conflicted
+++ resolved
@@ -544,29 +544,6 @@
                 }
               }
             }
-<<<<<<< HEAD
-          }
-        },
-        "roles": {
-          "properties": {
-            "controllers": {
-              "dynamic": "false",
-              "properties": {}
-            }
-          }
-        },
-        "plugins": {
-          "properties": {
-            "dynamic": "false",
-            "properties": {}
-          }
-        },
-        "validations": {
-          "properties": {
-            "index": { "type": "keyword" },
-            "collection": { "type": "keyword" },
-            "validations": {
-=======
           },
           "roles": {
             "properties": {
@@ -594,20 +571,10 @@
           },
           "config": {
             "properties": {
->>>>>>> 3fc96d7e
               "dynamic": "false",
               "properties": {}
             }
           }
-<<<<<<< HEAD
-        },
-        "config": {
-          "properties": {
-            "dynamic": "false",
-            "properties": {}
-          }
-=======
->>>>>>> 3fc96d7e
         }
       },
       "defaults": {
