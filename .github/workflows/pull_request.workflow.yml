--- conflicted
+++ resolved
@@ -63,10 +63,10 @@
           test-set: test:functional:${{ matrix.test_set }}
           node-version: ${{ matrix.node-version }}
 
-  error-codes-check:
-    name: Documentation - Error codes check
+  functional-tests-cluster:
+    name: Functional Tests - Cluster - Node.js v${{ matrix.node-version }}
+    needs: [unit-tests]
     runs-on: ubuntu-18.04
-<<<<<<< HEAD
     strategy:
       matrix:
         node-version: ['14.15.4', '12.16.3', '12.20.0']
@@ -91,18 +91,23 @@
         with:
           test-set: test:functional:legacy:cluster
           node-version: ${{ matrix.node-version }}
-=======
+
+  error-codes-check:
+    name: Documentation - Error codes check
+    runs-on: ubuntu-18.04
     steps:
       - uses: actions/checkout@v2
       - run: npm install
       - name: Test error codes
         run: ./.ci/scripts/check-error-codes-documentation.sh
->>>>>>> fd1f1c59
 
   cluster-monkey-tests:
     name: Cluster Monkey Tests
     needs: [functional-tests-legacy, functional-tests]
     runs-on: ubuntu-18.04
+    strategy:
+      matrix:
+        node-version: ['14.15.4', '12.16.3', '12.20.0']
     steps:
       - uses: actions/checkout@v2
       - name: Cloning Monkey Tester
@@ -112,7 +117,7 @@
           path: 'kuzzle-monkey-tests'
       - uses: actions/setup-node@v1
         with:
-          node-version: 12
+          node-version: ${{ matrix.node-version }}
       - uses: ./.github/actions/monkey-tests
         with:
-          node-version: 12.20.0+          node-version: ${{ matrix.node-version }}