--- conflicted
+++ resolved
@@ -20,11 +20,7 @@
     steps:
       - id: set-matrix
         run: |
-<<<<<<< HEAD
-          echo "::set-output name=matrix::{\"node-version\": [\"$NODE_LTS_MAINTENANCE_VERSION\", \"$NODE_LTS_ACTIVE_VERSION\", \"$NODE_LTS_CURRENT_VERSION\"]}"
-=======
-          echo "matrix={\"node-version\": [\"$NODE_LTS_MAINTENANCE_VERSION\", \"$NODE_LTS_ACTIVE_VERSION\"]}" >> $GITHUB_OUTPUT
->>>>>>> 6280d4e2
+          echo "matrix={\"node-version\": [\"$NODE_LTS_MAINTENANCE_VERSION\", \"$NODE_LTS_ACTIVE_VERSION\", \"$NODE_LTS_CURRENT_VERSION\"]}" >> $GITHUB_OUTPUT
     outputs:
       matrix: ${{ steps.set-matrix.outputs.matrix }}
       node_lts_maintenance_version: ${{ env.NODE_LTS_MAINTENANCE_VERSION }}
