--- conflicted
+++ resolved
@@ -70,12 +70,9 @@
     name: Cluster Monkey Tests
     needs: [functional-tests-legacy, functional-tests]
     runs-on: ubuntu-18.04
-<<<<<<< HEAD
     strategy:
       matrix:
         node-version: ['14.15.4', '12.16.3', '12.20.0']
-=======
->>>>>>> fd1f1c59
     steps:
       - uses: actions/checkout@v2
       - name: Cloning Monkey Tester
@@ -85,16 +82,10 @@
           path: 'kuzzle-monkey-tests'
       - uses: actions/setup-node@v1
         with:
-<<<<<<< HEAD
           node-version: ${{ matrix.node-version }}
-      - name: Cluster legacy tests
-        uses: ./.github/actions/functional-tests
-=======
-          node-version: 12
       - uses: ./.github/actions/monkey-tests
->>>>>>> fd1f1c59
         with:
-          node-version: 12.20.0
+          node-version: ${{ matrix.node-version }}
 
   error-codes-check:
     name: Documentation - Error codes check
