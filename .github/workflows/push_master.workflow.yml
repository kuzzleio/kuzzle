--- conflicted
+++ resolved
@@ -205,15 +205,9 @@
       - uses: actions/checkout@v2
       - uses: actions/setup-node@v1
         with:
-<<<<<<< HEAD
           node-version: "14.x"
           registry-url: "https://registry.npmjs.org"
       - run: npm install
-=======
-          node-version: '12.x'
-          registry-url: 'https://registry.npmjs.org'
-      - run: npm install --production
->>>>>>> f5a20a06
       - run: npm publish
         env:
           NODE_AUTH_TOKEN: ${{ secrets.NPM_TOKEN }}