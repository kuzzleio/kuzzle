--- conflicted
+++ resolved
@@ -1,5 +1,4 @@
 Feature: Kuzzle functional tests
-<<<<<<< HEAD
 
   Scenario: Dump index from CLI
     Given a collection "nyc-open-data":"yellow-taxi" with "5" documents
@@ -10,1838 +9,6 @@
     Then I should have a file "./index-dump/nyc-open-data--green-taxi--dump.json"
     Then I remove the directory "./index-dump"
 
-#   @http
-#   Scenario: Send a request compressed with gzip
-#     Given a request compressed with "gzip"
-#     When I write the document
-#     Then I should receive a document id
-#     Then I'm able to get the document
-
-#   @http
-#   Scenario: Send a request compressed with deflate
-#     Given a request compressed with "deflate"
-#     When I write the document
-#     Then I should receive a document id
-#     Then I'm able to get the document
-
-#   @http
-#   Scenario: Send a request compressed with multiple algorithms
-#     Given a request compressed with "deflate, gzip, identity"
-#     When I write the document
-#     Then I should receive a document id
-#     Then I'm able to get the document
-
-#   @http
-#   Scenario: Receive a request compressed with gzip
-#     Given an expected response compressed with "gzip"
-#     When I write the document
-#     Then I should receive a document id
-#     Then I'm able to get the document
-
-#   @http
-#   Scenario: Receive a request compressed with deflate
-#     Given an expected response compressed with "deflate"
-#     When I write the document
-#     Then I should receive a document id
-#     Then I'm able to get the document
-
-#   Scenario: Check server Health
-#     When I check server health
-
-#   Scenario: Get server information
-#     When I get server informations
-
-#   Scenario: Get server configuration
-#     When I get server configuration
-
-#   @validation
-#   Scenario: Publish a realtime message
-#     When I publish a message
-#     Then I should receive a request id
-#     Then I'm not able to get the document
-
-#   Scenario: Create a new document and get it
-#     When I write the document
-#     Then I should receive a document id
-#     Then I'm able to get the document
-#     And I'm not able to get the document in index "kuzzle-test-index-alt"
-
-#   Scenario: Create or Replace a document (no notification)
-#     When I write the document "documentGrace"
-#     And I createOrReplace it
-#     Then I should have updated the document
-
-#   @realtime
-#   Scenario: Create or Replace a document
-#     Given A room subscription listening to "info.city" having value "NYC"
-#     When I write the document "documentGrace"
-#     And I createOrReplace it
-#     Then I should have updated the document
-#     And I should receive a document notification with field action equal to "replace"
-#     And The notification should have volatile
-
-#   Scenario: Replace a document
-#     When I write the document "documentGrace"
-#     Then I replace the document with "documentAda" document
-#     Then my document has the value "Ada" in field "firstName"
-
-#   Scenario: Update a document
-#     When I write the document
-#     Then I update the document with value "foo" in field "firstName"
-#     Then my document has the value "foo" in field "firstName"
-
-#   Scenario: Delete a document
-#     When I write the document
-#     Then I remove the document
-#     Then I'm not able to get the document
-
-#   Scenario: Search a document
-#     When I write the document "documentGrace"
-#     And I refresh the index
-#     Then I find a document with "grace" in field "firstName"
-#     And I don't find a document with "grace" in field "firstName" in index "kuzzle-test-index-alt"
-
-#   Scenario: Bulk import
-#     When I do a bulk import
-#     Then I can retrieve actions from bulk import
-
-#   Scenario: Can't do a bulk import on internal index
-#     When I can't do a bulk import from index "%kuzzle"
-
-#   Scenario: Global Bulk import
-#     When I do a global bulk import
-#     Then I can retrieve actions from bulk import
-
-#   Scenario: Truncate collection
-#     When I write the document
-#     Then I refresh the index
-#     Then I truncate the collection
-#     Then I'm not able to get the document
-
-#   Scenario: Count document
-#     When I write the document "documentGrace"
-#     When I write the document "documentAda"
-#     When I write the document "documentGrace"
-#     When I write the document "documentAda"
-#     Then I count 4 documents
-#     And I count 0 documents in index "kuzzle-test-index-alt"
-#     And I count 2 documents with "NYC" in field "info.city"
-#     Then I truncate the collection
-#     And I count 0 documents
-
-#   Scenario: delete multiple documents with no error
-#     When I write the document "documentGrace" with id "Grace"
-#     When I write the document "documentAda" with id "Ada"
-#     Then I count 2 documents
-#     Then I remove the documents '["Grace", "Ada"]'
-#     And I count 0 documents
-
-#   Scenario: delete multiple documents with partial errors
-#     When I write the document "documentGrace" with id "Grace"
-#     When I write the document "documentAda" with id "Ada"
-#     Then I count 2 documents
-#     Then I remove the documents '["Grace", "Ada", "Not exist"]' and get partial errors
-#     And I count 0 documents
-
-#   Scenario: create multiple documents
-#     When I create multiple documents '{"Ada": "documentAda", "Grace": "documentGrace"}'
-#     Then I count 2 documents
-#     Then I truncate the collection
-#     And I count 0 documents
-
-#   Scenario: replace multiple documents
-#     When I create multiple documents '{"Ada": "documentAda", "Grace": "documentGrace"}'
-#     Then I count 2 documents
-#     Then I replace multiple documents '{"Ada": "documentGrace", "Grace": "documentAda"}'
-#     Then I count 2 documents
-#     Then I truncate the collection
-#     And I count 0 documents
-
-#   Scenario: replace multiple documents with partial errors
-#     When I create multiple documents '{"Ada": "documentAda", "Grace": "documentGrace"}'
-#     Then I count 2 documents
-#     Then I replace multiple documents '{"Ada": "documentGrace", "Not Exist": "documentAda"}' and get partial errors
-#     Then I count 2 documents
-#     Then I truncate the collection
-#     And I count 0 documents
-
-#   Scenario: update multiple documents
-#     When I create multiple documents '{"Ada": "documentAda", "Grace": "documentGrace"}'
-#     Then I count 2 documents
-#     Then I update multiple documents '{"Ada": "documentGrace", "Grace": "documentAda"}'
-#     Then I count 2 documents
-#     Then I truncate the collection
-#     And I count 0 documents
-
-#   Scenario: create and replace multiple documents
-#     Then I count 0 documents
-#     When I createOrReplace multiple documents '{"Ada": "documentAda", "Grace": "documentGrace"}'
-#     Then I count 2 documents
-#     Then I createOrReplace multiple documents '{"Ada": "documentGrace", "Grace": "documentAda"}'
-#     Then I count 2 documents
-#     Then I truncate the collection
-#     And I count 0 documents
-
-#   Scenario: Checking that documents exist or not
-#     When I write the document with id "documentGrace"
-#     Then I check that the document "documentGrace" exists
-#     Then I remove the document
-#     Then I check that the document "documentGrace" doesn't exists
-
-#   Scenario: get multiple documents
-#     When I create multiple documents '{"Ada": "documentAda", "Grace": "documentGrace"}'
-#     Then I count 2 documents
-#     Then I get 2 documents '["Ada", "Grace"]'
-#     Then I truncate the collection
-#     And I count 0 documents
-
-#   Scenario: Search with scroll documents
-#     When I write the document "documentGrace"
-#     When I write the document "documentGrace"
-#     When I write the document "documentGrace"
-#     When I write the document "documentGrace"
-#     And I refresh the index
-#     Then I find a document with "Grace" in field "firstName" with scroll "5m"
-#     And I am able to scroll previous search
-
-#   Scenario: Change mapping
-#     When I write the document "documentGrace"
-#     Then I don't find a document with "Grace" in field "firstName"
-#     Then I change the mapping
-#     When I write the document "documentGrace"
-#     And I refresh the index
-#     Then I find a document with "Grace" in field "newFirstName"
-
-#   @realtime
-#   Scenario: Document creation notifications
-#     Given A room subscription listening to "info.city" having value "NYC"
-#     When I write the document "documentGrace"
-#     Then I should receive a document notification with field action equal to "create"
-#     And The notification should have a "_source" member
-#     And The notification should have volatile
-
-#   @security
-#   @realtime
-#   Scenario: Notification subscription on metadata
-#     Given I create a user "useradmin" with id "useradmin-id"
-#     When I log in as useradmin:testpwd expiring in 1h
-#     And A room subscription listening to "_kuzzle_info.author" having value "kuzzle-functional-tests-useradmin-id"
-#     When I write the document "documentGrace"
-#     Then I should receive a document notification with field action equal to "create"
-
-#   @realtime
-#   Scenario: Document creation notifications with not exists
-#     Given A room subscription listening field "toto" doesn't exists
-#     When I write the document "documentGrace"
-#     Then I should receive a document notification with field action equal to "create"
-#     And The notification should have a "_source" member
-#     And The notification should have volatile
-
-#   @realtime
-#   Scenario: Document delete notifications
-#     Given A room subscription listening to "info.city" having value "NYC"
-#     When I write the document "documentGrace"
-#     Then I remove the document
-#     Then I should receive a document notification with field action equal to "delete"
-#     And The notification should not have a "_source" member
-#     And The notification should have volatile
-
-#   @realtime
-#   Scenario: Document update: new document notification
-#     Given A room subscription listening to "info.hobby" having value "computer"
-#     When I write the document "documentAda"
-#     Then I update the document with value "Hopper" in field "lastName"
-#     Then I should receive a document notification with field action equal to "update"
-#     And The notification should have a "_source" member
-#     And The notification should have volatile
-
-#   @realtime
-#   Scenario: Document update: removed document notification
-#     Given A room subscription listening to "lastName" having value "Hopper"
-#     When I write the document "documentGrace"
-#     Then I update the document with value "Foo" in field "lastName"
-#     Then I should receive a document notification with field action equal to "update"
-#     And The notification should not have a "_source" member
-#     And The notification should have volatile
-
-#   @realtime
-#   Scenario: Document replace: new document notification
-#     Given A room subscription listening to "info.hobby" having value "computer"
-#     When I write the document "documentAda"
-#     Then I replace the document with "documentGrace" document
-#     Then I should receive a document notification with field action equal to "replace"
-#     And The notification should have a "_source" member
-#     And The notification should have volatile
-
-#   @realtime
-#   Scenario: Document replace: removed document notification
-#     Given A room subscription listening to "info.city" having value "NYC"
-#     When I write the document "documentGrace"
-#     Then I replace the document with "documentAda" document
-#     Then I should receive a document notification with field action equal to "replace"
-#     And The notification should not have a "_source" member
-#     And The notification should have volatile
-
-#   @realtime
-#   Scenario: Subscribe to a collection
-#     Given A room subscription listening to the whole collection
-#     When I write the document "documentGrace"
-#     Then I should receive a document notification with field action equal to "create"
-#     And The notification should have a "_source" member
-#     And The notification should have volatile
-
-#   @realtime
-#   Scenario: Delete a document with a query
-#     Given A room subscription listening to "info.city" having value "NYC"
-#     When I write the document "documentGrace"
-#     And I write the document "documentAda"
-#     And I refresh the index
-#     Then I remove documents with field "info.hobby" equals to value "computer"
-#     Then I should receive a document notification with field action equal to "delete"
-#     And The notification should not have a "_source" member
-#     And The notification should have volatile
-
-#   @realtime
-#   Scenario: Count how many subscription on a room
-#     Given A room subscription listening to "lastName" having value "Hopper" with socket "client1"
-#     Given A room subscription listening to "lastName" having value "Hopper" with socket "client2"
-#     Then I can count "2" subscription
-
-#   @realtime
-#   Scenario: Subscription notifications
-#     Given A room subscription listening to "lastName" having value "Hopper" with socket "client1"
-#     Given A room subscription listening to "lastName" having value "Hopper" with socket "client2"
-#     Then I should receive a user notification with field action equal to "subscribe"
-#     And The notification should have volatile
-#     Then I unsubscribe socket "client1"
-#     And I should receive a user notification with field action equal to "unsubscribe"
-#     And The notification should have volatile
-
-#   Scenario: Getting the last statistics frame
-#     When I get the last statistics frame
-#     Then I get at least 1 statistic frame
-
-#   Scenario: Getting the statistics frame from a date
-#     When I get the statistics frame from a date
-#     Then I get at least 1 statistic frame
-
-#   Scenario: Getting all statistics frame
-#     When I get server informations
-#     And I get all statistics frames
-#     Then I get at least 1 statistic frame
-
-#   Scenario: list known stored collections
-#     When I write the document "documentGrace"
-#     And I list "stored" data collections
-#     Then I can find a stored collection kuzzle-collection-test
-
-#   Scenario: Index and collection existence
-#     When I check if index "%kuzzle" exists
-#     Then The result should raise an error with message "Indexes starting with a "%" are reserved for internal use. Cannot process index %kuzzle."
-#     When I check if index "idontexist" exists
-#     Then The result should match the json false
-#     When I check if collection "users" exists on index "%kuzzle"
-#     Then The result should raise an error with message "Indexes starting with a "%" are reserved for internal use. Cannot process index %kuzzle."
-#     When I write the document "documentGrace"
-#     When I check if index "kuzzle-test-index" exists
-#     Then The result should match the json true
-#     When I check if collection "kuzzle-collection-test" exists on index "kuzzle-test-index"
-#     Then The result should match the json true
-
-#   @realtime
-#   Scenario: list known realtime collections
-#     Given A room subscription listening to "lastName" having value "Hopper"
-#     When I list "realtime" data collections
-#     Then I can find a realtime collection kuzzle-collection-test
-
-#   Scenario: get the Kuzzle timestamp
-#     When I get the server timestamp
-#     Then I can read the timestamp
-
-#   @realtime
-#   Scenario: get list of subscriptions
-#     Given A room subscription listening to "lastName" having value "Hopper"
-#     And I get the list subscriptions
-#     Then In my list there is a collection "kuzzle-collection-test" with 1 room and 1 subscriber
-
-#   @realtime
-#   Scenario: remove a specific room in subscriptions
-#     Given A room subscription listening to "lastName" having value "Hopper"
-#     Given A room subscription listening to "firstName" having value "Grace"
-#     And I get the list subscriptions
-#     Then In my list there is a collection "kuzzle-collection-test" with 2 room and 2 subscriber
-
-#   Scenario: create additional index
-#     When I create an index named "kuzzle-test-index-new"
-#     Then I'm able to find the index named "kuzzle-test-index-new" in index list
-#     Then I'm not able to find the index named "my-undefined-index" in index list
-#     Then I'm able to delete the index named "kuzzle-test-index-new"
-
-#   @security
-#   Scenario: login user
-#     Given I create a user "useradmin" with id "useradmin-id"
-#     When I log in as useradmin:testpwd expiring in 1h
-#     Then I write the document
-#     Then I check the JWT Token
-#     And The token is valid
-#     Then I logout
-#     Then I can't write the document
-#     Then I check the JWT Token
-#     And The token is invalid
-
-#   @security
-#   Scenario: refresh token
-#     Given I create a user "useradmin" with id "useradmin-id"
-#     When I log in as useradmin:testpwd expiring in 1h
-#     Then I write the document
-#     Then I check the JWT Token
-#     And The token is valid
-#     Then I refresh the JWT Token
-#     And I check the JWT Token
-#     And The token is valid
-#     Then I logout
-
-#   @security
-#   Scenario: user token deletion
-#     Given I create a user "useradmin" with id "useradmin-id"
-#     When I log in as useradmin:testpwd expiring in 1h
-#     Then I write the document
-#     Then I check the JWT Token
-#     And The token is valid
-#     Then I delete the user "useradmin-id"
-#     Then I check the JWT Token
-#     And The token is invalid
-
-#   @security
-#   Scenario: create restricted user
-#     Then I create a restricted user "restricteduser1" with id "restricteduser1-id"
-
-#   @security
-#   Scenario: Role mapping
-#     Given I get the role mapping
-#     Then The mapping should contain "controllers" field of type "object"
-#     When I change the role mapping
-#     Then I get the role mapping
-#     Then The mapping should contain "foo" field of type "text"
-#     And The mapping should contain "bar" field of type "keyword"
-
-#   @security
-#   Scenario: Create/get/search/update/delete role
-#     When I create a new role "foo" with id "test"
-#     Then I'm able to find a role with id "test"
-#     And I update the role "test" with the test content "bar"
-#     Then I'm able to find a role with id "test" equivalent to role "bar"
-#     Then I'm able to find "3" role by searching controller "foo"
-#     And I'm able to find "4" role by searching controller "foo,bar"
-#     And I'm able to find "4" role by searching controller "bar"
-#     And I delete the role with id "test"
-#     Then I'm not able to find a role with id "test"
-#     Then I create a new role "foobar" with id "test"
-#     And I create a new role "foo" with id "test2"
-#     And I create a new role "foo" with id "test3"
-#     Then I'm able to do a multi get with "test,test2,test3" and get "3" roles
-#     Then I'm able to find "6" role by searching controller "foo"
-#     And I'm able to find "3" role by searching controller "foo" with maximum "3" results starting from "1"
-#     And I'm able to find "2" role by searching controller "foo" with maximum "10" results starting from "4"
-#     And I'm able to find "4" role by searching controller "bar"
-
-#   @security
-#   Scenario: create an invalid profile with unexisting role triggers an error
-#     Then I cannot create an invalid profile
-
-#   @security
-#   Scenario: get profile without id triggers an error
-#     Then I cannot get a profile without ID
-
-#   @security
-#   Scenario: creating a profile with an empty set of roles triggers an error
-#     Then I cannot create a profile with an empty set of roles
-
-#   @security
-#   Scenario: Profile mapping
-#     Given I get the profile mapping
-#     Then The mapping should contain a nested "policies" field with property "roleId" of type "keyword"
-#     When I change the profile mapping
-#     Then I get the profile mapping
-#     Then The mapping should contain "foo" field of type "text"
-#     And The mapping should contain "bar" field of type "keyword"
-
-#   @security
-#   Scenario: create, get and delete a profile
-#     Given I create a new role "role1" with id "role1"
-#     And I create a new role "role2" with id "role2"
-#     When I create a new profile "profile1" with id "my-new-profile"
-#     Then I'm able to find the profile with id "my-new-profile"
-#     Given I delete the profile with id "my-new-profile"
-#     Then I'm not able to find the profile with id "my-new-profile"
-
-#   @security
-#   Scenario: search and update profiles
-#     Given I create a new role "role1" with id "role1"
-#     And I create a new role "role2" with id "role2"
-#     And I create a new profile "profile1" with id "my-profile-1"
-#     And I create a new profile "profile3" with id "my-profile-2"
-#     Then I'm able to find "1" profiles containing the role with id "role1"
-#     Then I'm able to find "2" profiles
-#     Then I'm able to find "0" profiles containing the role with id "undefined-role"
-#     Then I'm able to do a multi get with "my-profile-1,my-profile-2" and get "2" profiles
-#     Given I update the profile with id "my-profile-2" by adding the role "role1"
-#     Then I'm able to find "2" profiles
-#     Then I'm able to find "2" profiles containing the role with id "role1"
-#     Given A scrolled search on profiles
-#     Then I am able to perform a scrollProfiles request
-#     Then I delete the profile "my-profile-1"
-#     Then I delete the profile "my-profile-2"
-
-#   @security
-#   Scenario: get profile rights
-#     Given I create a new role "role1" with id "role1"
-#     And I create a new role "role2" with id "role2"
-#     And I create a new profile "profile1" with id "profile1"
-#     And I create a new profile "profile2" with id "profile2"
-#     Then I'm able to find rights for profile "profile2"
-#     Then I'm able to find rights for profile "profile1"
-#     Then I'm not able to find rights for profile "fake-profile"
-
-#   @security
-#   Scenario: User mapping
-#     Given I get the user mapping
-#     Then The mapping should contain "profileIds" field of type "keyword"
-#     When I change the user mapping
-#     Then I get the user mapping
-#     Then The mapping should contain "foo" field of type "text"
-#     And The mapping should contain "bar" field of type "keyword"
-
-#   @security
-#   Scenario: user crudl
-#     When I create a new role "role1" with id "role1"
-#     And I create a new role "role2" with id "role2"
-#     And I create a new profile "profile2" with id "profile2"
-#     And I create a user "useradmin" with id "useradmin-id"
-#     And I create a user "user2" with id "user2-id"
-#     And I can't create a user "user2" with id "useradmin-id"
-#     Then I am able to get the user "useradmin-id" matching {"_id":"#prefix#useradmin-id","_source":{"profileIds":["admin"]}}
-#     Then I am able to get the user "user2-id" matching {"_id":"#prefix#user2-id","_source":{"profileIds":["#prefix#profile2"]}}
-#     Then I search for {"ids":{"type": "users", "values":["#prefix#useradmin-id", "#prefix#user2-id"]}} and find 2 users
-#     Given A scrolled search on users
-#     Then I am able to perform a scrollUsers request
-#     Then I delete the user "user2-id"
-#     Then I search for {"ids":{"type": "users", "values":["#prefix#useradmin-id"]}} and find 1 users matching {"_id":"#prefix#useradmin-id","_source":{"name":{"first":"David","last":"Bowie"}}}
-#     When I log in as useradmin:testpwd expiring in 1h
-#     Then I am getting the current user, which matches {"_id":"#prefix#useradmin-id","_source":{"profileIds":["admin"]},"strategies":["local"]}
-#     Then I log out
-#     Then I am getting the current user, which matches {"_id":"-1","_source":{"profileIds":["anonymous"]}}
-
-#   @security
-#   Scenario: user replace
-#     When I create a user "useradmin" with id "useradmin-id"
-#     Then I am able to get the user "useradmin-id" matching {"_id":"#prefix#useradmin-id","_source":{"profileIds":["admin"]}}
-#     Then I create a new role "role1" with id "role1"
-#     Then I create a new profile "profile1" with id "profile1"
-#     Then I create a user "user1" with id "user1-id"
-#     When I log in as useradmin:testpwd expiring in 1h
-#     Then I am getting the current user, which matches {"_id":"#prefix#useradmin-id","_source":{"profileIds":["admin"]}}
-#     Then I replace the user "user1-id" with data {"profileIds":["anonymous"],"foo":"bar"}
-#     Then I am able to get the user "user1-id" matching {"_id":"#prefix#user1-id","_source":{"profileIds":["anonymous"],"foo":"bar"}}
-#     Then I log out
-#     Then I am getting the current user, which matches {"_id":"-1","_source":{"profileIds":["anonymous"]}}
-
-#   @security
-#   Scenario: user updateSelf
-#     When I create a user "useradmin" with id "useradmin-id"
-#     Then I am able to get the user "useradmin-id" matching {"_id":"#prefix#useradmin-id","_source":{"profileIds":["admin"]}}
-#     When I log in as useradmin:testpwd expiring in 1h
-#     Then I am getting the current user, which matches {"_id":"#prefix#useradmin-id","_source":{"profileIds":["admin"]}}
-#     Then I update current user with data {"foo":"bar"}
-#     Then I am getting the current user, which matches {"_id":"#prefix#useradmin-id","_source":{"profileIds":["admin"],"foo":"bar"}}
-#     Then I log out
-#     Then I am getting the current user, which matches {"_id":"-1","_source":{"profileIds":["anonymous"]}}
-
-#   @security @realtime
-#   Scenario: token expiration
-#     Given I create a user "useradmin" with id "useradmin-id"
-#     When I log in as useradmin:testpwd expiring in 3s
-#     Then I use my JWT to subscribe to field "lastName" having value "Hopper"
-#     Then I wait 5s
-#     And I should receive a TokenExpired notification with field message equal to "Authentication Token Expired"
-
-#   @security
-#   Scenario: user permissions
-#     Given I create a new role "role1" with id "role1"
-#     And I create a new role "role2" with id "role2"
-#     And I create a new role "role3" with id "role3"
-#     And I create a new profile "profile1" with id "profile1"
-#     And I create a new profile "profile2" with id "profile2"
-#     And I create a new profile "profile3" with id "profile3"
-#     And I create a new profile "profile4" with id "profile4"
-#     And I create a new profile "profile5" with id "profile5"
-#     And I create a new profile "profile6" with id "profile6"
-#     And I create a user "user1" with id "user1-id"
-#     And I create a user "user2" with id "user2-id"
-#     And I create a user "user3" with id "user3-id"
-#     And I create a user "user4" with id "user4-id"
-#     And I create a user "user5" with id "user5-id"
-#     And I create a user "user6" with id "user6-id"
-#     When I log in as user1:testpwd1 expiring in 1h
-#     Then I'm allowed to create a document in index "kuzzle-test-index" and collection "kuzzle-collection-test"
-#     And I'm allowed to create a document in index "kuzzle-test-index" and collection "kuzzle-collection-test-alt"
-#     And I'm allowed to create a document in index "kuzzle-test-index-alt" and collection "kuzzle-collection-test"
-#     And I'm allowed to create a document in index "kuzzle-test-index-alt" and collection "kuzzle-collection-test-alt"
-#     And I'm allowed to search for documents in index "kuzzle-test-index" and collection "kuzzle-collection-test"
-#     And I'm allowed to search for documents in index "kuzzle-test-index" and collection "kuzzle-collection-test-alt"
-#     And I'm allowed to search for documents in index "kuzzle-test-index-alt" and collection "kuzzle-collection-test"
-#     And I'm allowed to search for documents in index "kuzzle-test-index-alt" and collection "kuzzle-collection-test-alt"
-#     And I'm allowed to count documents in index "kuzzle-test-index" and collection "kuzzle-collection-test"
-#     And I'm allowed to count documents in index "kuzzle-test-index" and collection "kuzzle-collection-test-alt"
-#     And I'm allowed to count documents in index "kuzzle-test-index-alt" and collection "kuzzle-collection-test"
-#     And I'm allowed to count documents in index "kuzzle-test-index-alt" and collection "kuzzle-collection-test-alt"
-#     Then I log out
-#     When I log in as user2:testpwd2 expiring in 1h
-#     Then I'm allowed to create a document in index "kuzzle-test-index" and collection "kuzzle-collection-test"
-#     And I'm allowed to create a document in index "kuzzle-test-index" and collection "kuzzle-collection-test-alt"
-#     And I'm allowed to search for documents in index "kuzzle-test-index" and collection "kuzzle-collection-test"
-#     And I'm allowed to search for documents in index "kuzzle-test-index" and collection "kuzzle-collection-test-alt"
-#     And I'm allowed to search for documents in index "kuzzle-test-index-alt" and collection "kuzzle-collection-test"
-#     And I'm allowed to search for documents in index "kuzzle-test-index-alt" and collection "kuzzle-collection-test-alt"
-#     And I'm allowed to count documents in index "kuzzle-test-index" and collection "kuzzle-collection-test"
-#     And I'm allowed to count documents in index "kuzzle-test-index" and collection "kuzzle-collection-test-alt"
-#     And I'm allowed to count documents in index "kuzzle-test-index-alt" and collection "kuzzle-collection-test"
-#     And I'm allowed to count documents in index "kuzzle-test-index-alt" and collection "kuzzle-collection-test-alt"
-#     Then I log out
-#     When I log in as user3:testpwd3 expiring in 1h
-#     Then I'm not allowed to create a document in index "kuzzle-test-index" and collection "kuzzle-collection-test"
-#     And I'm not allowed to create a document in index "kuzzle-test-index" and collection "kuzzle-collection-test-alt"
-#     And I'm not allowed to search for documents in index "kuzzle-test-index" and collection "kuzzle-collection-test"
-#     And I'm not allowed to search for documents in index "kuzzle-test-index" and collection "kuzzle-collection-test-alt"
-#     And I'm allowed to search for documents in index "kuzzle-test-index-alt" and collection "kuzzle-collection-test"
-#     And I'm not allowed to search for documents in index "kuzzle-test-index-alt" and collection "kuzzle-collection-test-alt"
-#     And I'm not allowed to count documents in index "kuzzle-test-index" and collection "kuzzle-collection-test"
-#     And I'm not allowed to count documents in index "kuzzle-test-index" and collection "kuzzle-collection-test-alt"
-#     And I'm allowed to count documents in index "kuzzle-test-index-alt" and collection "kuzzle-collection-test"
-#     And I'm not allowed to count documents in index "kuzzle-test-index-alt" and collection "kuzzle-collection-test-alt"
-#     Then I log out
-#     When I log in as user4:testpwd4 expiring in 1h
-#     Then I'm not allowed to create a document in index "kuzzle-test-index" and collection "kuzzle-collection-test"
-#     And I'm not allowed to create a document in index "kuzzle-test-index" and collection "kuzzle-collection-test-alt"
-#     And I'm not allowed to create a document in index "kuzzle-test-index-alt" and collection "kuzzle-collection-test"
-#     And I'm not allowed to create a document in index "kuzzle-test-index-alt" and collection "kuzzle-collection-test-alt"
-#     And I'm allowed to search for documents in index "kuzzle-test-index" and collection "kuzzle-collection-test"
-#     And I'm allowed to search for documents in index "kuzzle-test-index" and collection "kuzzle-collection-test-alt"
-#     And I'm allowed to search for documents in index "kuzzle-test-index-alt" and collection "kuzzle-collection-test"
-#     And I'm allowed to search for documents in index "kuzzle-test-index-alt" and collection "kuzzle-collection-test-alt"
-#     And I'm not allowed to count documents in index "kuzzle-test-index" and collection "kuzzle-collection-test"
-#     And I'm not allowed to count documents in index "kuzzle-test-index" and collection "kuzzle-collection-test-alt"
-#     And I'm not allowed to count documents in index "kuzzle-test-index-alt" and collection "kuzzle-collection-test"
-#     And I'm not allowed to count documents in index "kuzzle-test-index-alt" and collection "kuzzle-collection-test-alt"
-#     Then I log out
-#     When I log in as user5:testpwd5 expiring in 1h
-#     Then I'm not allowed to create a document in index "kuzzle-test-index" and collection "kuzzle-collection-test"
-#     And I'm not allowed to create a document in index "kuzzle-test-index" and collection "kuzzle-collection-test-alt"
-#     And I'm not allowed to create a document in index "kuzzle-test-index-alt" and collection "kuzzle-collection-test"
-#     And I'm not allowed to create a document in index "kuzzle-test-index-alt" and collection "kuzzle-collection-test-alt"
-#     And I'm allowed to search for documents in index "kuzzle-test-index" and collection "kuzzle-collection-test"
-#     And I'm allowed to search for documents in index "kuzzle-test-index" and collection "kuzzle-collection-test-alt"
-#     And I'm not allowed to search for documents in index "kuzzle-test-index-alt" and collection "kuzzle-collection-test"
-#     And I'm not allowed to search for documents in index "kuzzle-test-index-alt" and collection "kuzzle-collection-test-alt"
-#     And I'm not allowed to count documents in index "kuzzle-test-index" and collection "kuzzle-collection-test"
-#     And I'm not allowed to count documents in index "kuzzle-test-index" and collection "kuzzle-collection-test-alt"
-#     And I'm not allowed to count documents in index "kuzzle-test-index-alt" and collection "kuzzle-collection-test"
-#     And I'm not allowed to count documents in index "kuzzle-test-index-alt" and collection "kuzzle-collection-test-alt"
-#     Then I log out
-#     When I log in as user6:testpwd6 expiring in 1h
-#     Then I'm not allowed to create a document in index "kuzzle-test-index" and collection "kuzzle-collection-test"
-#     And I'm not allowed to create a document in index "kuzzle-test-index" and collection "kuzzle-collection-test-alt"
-#     And I'm not allowed to create a document in index "kuzzle-test-index-alt" and collection "kuzzle-collection-test"
-#     And I'm not allowed to create a document in index "kuzzle-test-index-alt" and collection "kuzzle-collection-test-alt"
-#     And I'm allowed to search for documents in index "kuzzle-test-index" and collection "kuzzle-collection-test"
-#     And I'm not allowed to search for documents in index "kuzzle-test-index" and collection "kuzzle-collection-test-alt"
-#     And I'm not allowed to search for documents in index "kuzzle-test-index-alt" and collection "kuzzle-collection-test"
-#     And I'm not allowed to search for documents in index "kuzzle-test-index-alt" and collection "kuzzle-collection-test-alt"
-#     And I'm not allowed to count documents in index "kuzzle-test-index" and collection "kuzzle-collection-test"
-#     And I'm not allowed to count documents in index "kuzzle-test-index" and collection "kuzzle-collection-test-alt"
-#     And I'm not allowed to count documents in index "kuzzle-test-index-alt" and collection "kuzzle-collection-test"
-#     And I'm not allowed to count documents in index "kuzzle-test-index-alt" and collection "kuzzle-collection-test-alt"
-#     Then I log out
-
-#   @security
-#   Scenario: get user rights
-#     Given I create a new role "role1" with id "role1"
-#     And I create a new role "role2" with id "role2"
-#     And I create a new profile "profile2" with id "profile2"
-#     And I create a user "user2" with id "user2-id"
-#     Then I'm able to find rights for user "user2-id"
-#     Then I'm not able to find rights for user "fakeuser-id"
-
-#   @security
-#   Scenario: get my rights
-#     Given I create a new role "role1" with id "role1"
-#     And I create a new role "role2" with id "role2"
-#     And I create a new profile "profile2" with id "profile2"
-#     And I create a user "user2" with id "user2-id"
-#     When I log in as user2:testpwd2 expiring in 1h
-#     Then I'm able to find my rights
-
-#   @security
-#   Scenario: user credentials crudl
-#     Given I create a user "nocredentialuser" with id "nocredentialuser-id"
-#     Then I validate local credentials of user nocredentialuser with id nocredentialuser-id
-#     Then I create local credentials of user nocredentialuser with id nocredentialuser-id
-#     Then I check if local credentials exist for user nocredentialuser with id nocredentialuser-id
-#     Then I get local credentials of user nocredentialuser with id nocredentialuser-id
-#     Then I get local credentials of user nocredentialuser by id nocredentialuser
-#     Then I log in as nocredentialuser:testpwd1 expiring in 1h
-#     Then I log out
-#     Then I update local credentials password to "testpwd2" for user with id nocredentialuser-id
-#     Then I can't log in as nocredentialuser:testpwd1 expiring in 1h
-#     Then I log in as nocredentialuser:testpwd2 expiring in 1h
-#     Then I log out
-#     Then I delete local credentials of user with id nocredentialuser-id
-#     Then I can't log in as nocredentialuser:testpwd2 expiring in 1h
-
-#   @security
-#   Scenario: current user credentials crudl
-#     Given I create a user "nocredentialuser" with id "nocredentialuser-id"
-#     Then I create local credentials of user nocredentialuser with id nocredentialuser-id
-#     Then I log in as nocredentialuser:testpwd1 expiring in 1h
-#     Then I validate my local credentials
-#     Then I delete my local credentials
-#     Then I check if i have no local credentials
-#     Then I create my local credentials
-#     Then I check if i have local credentials
-#     Then I get my local credentials
-#     Then I update my local credentials password to "testpwd2"
-#     Then I log out
-#     Then I can't log in as nocredentialuser:testpwd1 expiring in 1h
-#     Then I log in as nocredentialuser:testpwd2 expiring in 1h
-#     Then I delete my local credentials
-#     Then I log out
-#     Then I can't log in as nocredentialuser:testpwd2 expiring in 1h
-
-#   @redis
-#   Scenario: memory storage - scalars
-#     Given I call the setnx method of the memory storage with arguments
-#       """
-#       { "_id": "#prefix#mykey", "body": { "value": "999" }}
-#       """
-#     Then The ms result should match the json 1
-#     When I call the setnx method of the memory storage with arguments
-#       """
-#       { "_id": "#prefix#mykey", "body": { "value": "999" }}
-#       """
-#     Then The ms result should match the json 0
-#     When I scan the database using the scan method with arguments
-#       """
-#       { "args": { "match": "#prefix#*" } }
-#       """
-#     Then The ms result should match the json ["#prefix#mykey"]
-#     When I call the touch method of the memory storage with arguments
-#       """
-#       { "body": { "keys": ["#prefix#mykey"] } }
-#       """
-#     Then The ms result should match the json 1
-#     When I call the incrbyfloat method of the memory storage with arguments
-#       """
-#       { "_id": "#prefix#mykey", "body": { "value": -0.5 }}
-#       """
-#     Then The ms result should match the json "998.5"
-#     When I call the getset method of the memory storage with arguments
-#       """
-#       { "_id": "#prefix#mykey", "body": { "value": 2 }}
-#       """
-#     Then The ms result should match the json "998.5"
-#     When I call the get method of the memory storage with arguments
-#       """
-#       { "_id": "#prefix#mykey" }
-#       """
-#     Then The ms result should match the json "2"
-#     When I call the incr method of the memory storage with arguments
-#       """
-#       { "_id": "#prefix#mykey" }
-#       """
-#     Then The ms result should match the json 3
-#     When I call the decr method of the memory storage with arguments
-#       """
-#       { "_id": "#prefix#mykey" }
-#       """
-#     Then The ms result should match the json 2
-#     When I call the incrby method of the memory storage with arguments
-#       """
-#       { "_id": "#prefix#mykey", "body": { "value": 5 }}
-#       """
-#     Then The ms result should match the json 7
-#     When I call the decrby method of the memory storage with arguments
-#       """
-#       { "_id": "#prefix#mykey", "body": { "value": 3 }}
-#       """
-#     Then The ms result should match the json 4
-#     When I call the append method of the memory storage with arguments
-#       """
-#       { "_id": "#prefix#mykey", "body": { "value": "bar" }}
-#       """
-#     Then The ms result should match the json 4
-#     When I call the get method of the memory storage with arguments
-#       """
-#       { "_id": "#prefix#mykey" }
-#       """
-#     Then The ms result should match the json "4bar"
-#     When I call the getrange method of the memory storage with arguments
-#       """
-#       { "_id": "#prefix#mykey", "args": { "start": 1, "end": 2 }}
-#       """
-#     Then The ms result should match the json "ba"
-#     When I call the getbit method of the memory storage with arguments
-#       """
-#       { "_id": "#prefix#mykey", "args": { "offset": 3 } }
-#       """
-#     Then The ms result should match the json 1
-#     When I call the del method of the memory storage with arguments
-#       """
-#       { "body": { "keys": ["#prefix#mykey"] } }
-#       """
-#     Then The ms result should match the json 1
-#     When I call the get method of the memory storage with arguments
-#       """
-#       { "_id": "#prefix#mykey" }
-#       """
-#     Then The ms result should match the json null
-#     Given I call the set method of the memory storage with arguments
-#       """
-#       { "_id": "#prefix#x", "body": { "value": "foobar" }}
-#       """
-#     And I call the set method of the memory storage with arguments
-#       """
-#       { "_id": "#prefix#y", "body": { "value": "abcdef" }}
-#       """
-#     When I call the mget method of the memory storage with arguments
-#       """
-#       { "args": { "keys": ["#prefix#x", "#prefix#y", "nonexisting"]}}
-#       """
-#     Then The ms result should match the json ["foobar", "abcdef", null]
-#     When I call the bitop method of the memory storage with arguments
-#       """
-#       { "_id": "#prefix#dest", "body": { "operation": "AND", "keys": [ "#prefix#x", "#prefix#y" ] } }
-#       """
-#     And I call the get method of the memory storage with arguments
-#       """
-#       { "_id": "#prefix#dest" }
-#       """
-#     Then The ms result should match the json "`bc`ab"
-#     When I call the bitop method of the memory storage with arguments
-#       """
-#       { "_id": "#prefix#dest", "body": { "operation": "OR", "keys": [ "#prefix#x", "#prefix#y" ] } }
-#       """
-#     And I call the get method of the memory storage with arguments
-#       """
-#       { "_id": "#prefix#dest" }
-#       """
-#     Then The ms result should match the json "goofev"
-#     When I call the bitcount method of the memory storage with arguments
-#       """
-#       { "_id": "#prefix#x" }
-#       """
-#     Then The ms result should match the json 26
-#     When I call the bitcount method of the memory storage with arguments
-#       """
-#       { "_id": "#prefix#x", "args": {"start": 0, "end": 3} }
-#       """
-#     Then The ms result should match the json 19
-#     When I call the bitpos method of the memory storage with arguments
-#       """
-#       { "_id": "#prefix#x", "args": { "bit": 1 } }
-#       """
-#     Then The ms result should match the json 1
-#     Given I call the set method of the memory storage with arguments
-#       """
-#       { "_id": "#prefix#mykey", "body": { "value": 10 } }
-#       """
-#     When I call the exists method of the memory storage with arguments
-#       """
-#       { "args": {"keys": [ "#prefix#mykey", "i", "dont", "exist" ] } }
-#       """
-#     Then The ms result should match the json 1
-#     When I call the expire method of the memory storage with arguments
-#       """
-#       { "_id": "#prefix#mykey", "body": { "seconds": 1 } }
-#       """
-#     And I wait 1s
-#     And I call the get method of the memory storage with arguments
-#       """
-#       { "_id": "#prefix#mykey" }
-#       """
-#     Then The ms result should match the json null
-#     Given I call the mset method of the memory storage with arguments
-#       """
-#       { "body": {"entries": [{"key": "#prefix#foo", "value": "bar"}, {"key":"#prefix#k1", "value": "v1"}, {"key":"#prefix#k2", "value":"v2"}]}}
-#       """
-#     When I call the mget method of the memory storage with arguments
-#       """
-#       { "args": { "keys": [ "#prefix#foo", "#prefix#k2"] } }
-#       """
-#     Then The ms result should match the json ["bar", "v2"]
-#     When I call the msetnx method of the memory storage with arguments
-#       """
-#       { "body": { "entries": [{"key":"#prefix#k1", "value":"v1bis"}, {"key":"#prefix#foo", "value":"barbis"}] }}
-#       """
-#     Then The ms result should match the json 0
-#     Given I call the setex method of the memory storage with arguments
-#       """
-#       { "_id": "#prefix#foo", "body": { "seconds": 1, "value": "bar" }}
-#       """
-#     When I call the persist method of the memory storage with arguments
-#       """
-#       { "_id": "#prefix#foo" }
-#       """
-#     And I wait 1s
-#     And I call the get method of the memory storage with arguments
-#       """
-#       { "_id": "#prefix#foo" }
-#       """
-#     Then The ms result should match the json "bar"
-#     When I call the pexpire method of the memory storage with arguments
-#       """
-#       { "_id": "#prefix#foo", "body": { "milliseconds": 500 }}
-#       """
-#     And I wait 1s
-#     And I call the get method of the memory storage with arguments
-#       """
-#       { "_id": "#prefix#foo" }
-#       """
-#     Then The ms result should match the json null
-#     Given I call the psetex method of the memory storage with arguments
-#       """
-#       { "_id": "#prefix#foo", "body": { "milliseconds": 999, "value": "bar" }}
-#       """
-#     When I call the pttl method of the memory storage with arguments
-#       """
-#       { "_id": "#prefix#foo" }
-#       """
-#     Then The ms result should match the regex \d\d\d
-#     When I call the randomkey method of the memory storage with arguments
-#       """
-#       {}
-#       """
-#     Then The ms result should match the regex .+
-#     Given I call the set method of the memory storage with arguments
-#       """
-#       { "_id": "#prefix#foo", "body": {"value": "bar" }}
-#       """
-#     And I call the rename method of the memory storage with arguments
-#       """
-#       { "_id": "#prefix#foo", "body": { "newkey": "#prefix#bar" } }
-#       """
-#     When I call the get method of the memory storage with arguments
-#       """
-#       { "_id": "#prefix#bar" }
-#       """
-#     Then The ms result should match the json "bar"
-#     When I call the renamenx method of the memory storage with arguments
-#       """
-#       { "_id": "#prefix#bar", "body": { "newkey": "#prefix#x" } }
-#       """
-#     Then The ms result should match the json 0
-#     Given I call the set method of the memory storage with arguments
-#       """
-#       {
-#         "_id": "#prefix#mykey",
-#         "body": {"value": "Your base are belong to us"}
-#       }
-#       """
-#     When I call the strlen method of the memory storage with arguments
-#       """
-#       { "_id": "#prefix#mykey" }
-#       """
-#     Then The ms result should match the json 26
-#     Given I call the setex method of the memory storage with arguments
-#       """
-#       {
-#         "_id": "#prefix#mykey",
-#         "body": {
-#           "seconds": 99,
-#           "value": "test"
-#         }
-#       }
-#       """
-#     When I call the ttl method of the memory storage with arguments
-#       """
-#       { "_id": "#prefix#mykey" }
-#       """
-#     Then The ms result should match the regex ^9[5-9]$
-
-#   @redis
-#   Scenario: memory storage - lists
-#     Given I call the rpush method of the memory storage with arguments
-#       """
-#       { "_id": "#prefix#list", "body": { "values": [ 1, "abcd", 5 ] }}
-#       """
-#     Then The ms result should match the json 3
-#     When I call the lindex method of the memory storage with arguments
-#       """
-#       { "_id": "#prefix#list", "args": { "idx": 1 } }
-#       """
-#     Then The ms result should match the json "abcd"
-#     When I call the linsert method of the memory storage with arguments
-#       """
-#       { "_id": "#prefix#list", "body": { "position": "BEFORE", "pivot": 5, "value": "inserted" } }
-#       """
-#     Then The ms result should match the json 4
-#     When I call the lrange method of the memory storage with arguments
-#       """
-#        { "_id": "#prefix#list", "args": { "start": 2, "stop": 3  } }
-#       """
-#     And The ms result should match the json [ "inserted", "5" ]
-#     When I call the llen method of the memory storage with arguments
-#       """
-#       { "_id": "#prefix#list"}
-#       """
-#     Then The ms result should match the json 4
-#     When I call the lpop method of the memory storage with arguments
-#       """
-#       { "_id": "#prefix#list" }
-#       """
-#     Then The ms result should match the json "1"
-#     When I call the llen method of the memory storage with arguments
-#       """
-#       { "_id": "#prefix#list"}
-#       """
-#     Then The ms result should match the json 3
-#     When I call the rpushx method of the memory storage with arguments
-#       """
-#       { "_id": "#prefix#list", "body": { "value": "foobar" } }
-#       """
-#     Then The ms result should match the json 4
-#     When I call the rpushx method of the memory storage with arguments
-#       """
-#       { "_id": "nonexisting", "body": { "value": "foobar" } }
-#       """
-#     Then The ms result should match the json 0
-#     Given I call the lpush method of the memory storage with arguments
-#       """
-#       { "_id": "#prefix#list", "body": { "values": ["first"] }}
-#       """
-#     When I call the lindex method of the memory storage with arguments
-#       """
-#       { "_id": "#prefix#list", "args": { "idx": 0 } }
-#       """
-#     Then The ms result should match the json "first"
-#     When I call the lpushx method of the memory storage with arguments
-#       """
-#       { "_id": "idontexist", "body": { "value": "first" }}
-#       """
-#     Then The ms result should match the json 0
-#     Given I call the rpush method of the memory storage with arguments
-#       """
-#       { "_id": "#prefix#list", "body": { "values": [ "hello", "hello", "foo", "hello" ] }}
-#       """
-#     When I call the lrem method of the memory storage with arguments
-#       """
-#       {"_id": "#prefix#list", "body": { "count": -2, "value": "hello" }}
-#       """
-#     And I call the lrange method of the memory storage with arguments
-#       """
-#       { "_id": "#prefix#list", "args": { "start": 0, "stop": -1  } }
-#       """
-#     Then The ms result should match the json ["first", "abcd", "inserted", "5", "foobar", "hello", "foo"]
-#     Given I call the lset method of the memory storage with arguments
-#       """
-#       {"_id": "#prefix#list", "body": { "index": 1, "value": "replaced"}}
-#       """
-#     When I call the lindex method of the memory storage with arguments
-#       """
-#       {"_id": "#prefix#list", "args": {"idx": 1}}
-#       """
-#     Then The ms result should match the json "replaced"
-#     Given I call the ltrim method of the memory storage with arguments
-#       """
-#       {"_id": "#prefix#list", "body": { "start": 2, "stop": 3 }}
-#       """
-#     When I call the lrange method of the memory storage with arguments
-#       """
-#       { "_id": "#prefix#list", "args": { "start": 0, "stop": -1  } }
-#       """
-#     Then The ms result should match the json ["inserted", "5"]
-#     When I call the rpop method of the memory storage with arguments
-#       """
-#       { "_id": "#prefix#list" }
-#       """
-#     Then The ms result should match the json "5"
-#     When I call the rpoplpush method of the memory storage with arguments
-#       """
-#       { "body": { "source": "#prefix#list", "destination": "#prefix#list2" }}
-#       """
-#     Then The ms result should match the json "inserted"
-#     Given I call the del method of the memory storage with arguments
-#       """
-#       { "body": { "keys": ["#prefix#list"] } }
-#       """
-#     And I call the rpush method of the memory storage with arguments
-#       """
-#       { "_id": "#prefix#list", "body": { "values": [ 1, 2, 3 ] } }
-#       """
-#     And I call the mset method of the memory storage with arguments
-#       """
-#       {
-#         "body": {
-#           "entries": [
-#             {"key":"#prefix#o_1", "value":"object1"},
-#             {"key":"#prefix#o_2", "value":"object2"},
-#             {"key":"#prefix#o_3", "value":"object3"},
-#             {"key":"#prefix#w_1","value":2},
-#             {"key":"#prefix#w_2","value":3},
-#             {"key":"#prefix#w_3","value":1}
-#           ]
-#         }
-#       }
-#       """
-#     When I call the sort method of the memory storage with arguments
-#       """
-#       {
-#         "_id": "#prefix#list",
-#         "body": {
-#           "by": "#prefix#w_*",
-#           "get": ["#prefix#o_*"],
-#           "direction": "DESC"
-#         }
-#       }
-#       """
-#     Then The ms result should match the json ["object2", "object1", "object3"]
-#     When I call the type method of the memory storage with arguments
-#       """
-#       { "_id": "#prefix#list" }
-#       """
-#     Then The ms result should match the json "list"
-
-#   @redis
-#   Scenario: memory storage - hash
-#     Given I call the hset method of the memory storage with arguments
-#       """
-#       {"_id": "#prefix#hash", "body": { "field": "foo", "value": "bar" }}
-#       """
-#     And I call the hmset method of the memory storage with arguments
-#       """
-#       {
-#         "_id":"#prefix#hash",
-#         "body": {
-#           "entries": [
-#             {"field": "k1", "value": "v1"},
-#             {"field": "k2", "value": "v2"},
-#             {"field": "k3", "value": "v3"},
-#             {"field": "k4", "value": 10}
-#           ]
-#         }
-#       }
-#       """
-#     When I scan the database using the hscan method with arguments
-#       """
-#       { "_id": "#prefix#hash" }
-#       """
-#     Then The ms result should match the json ["foo", "bar", "k1", "v1", "k2", "v2", "k3", "v3", "k4", "10"]
-#     When I call the hexists method of the memory storage with arguments
-#       """
-#       {"_id": "#prefix#hash", "args": { "field": "k3" } }
-#       """
-#     Then The ms result should match the json 1
-#     When I call the hdel method of the memory storage with arguments
-#       """
-#       {"_id":"#prefix#hash", "body": { "fields": ["k3"] } }
-#       """
-#     Then The ms result should match the json 1
-#     When I call the hexists method of the memory storage with arguments
-#       """
-#       {"_id": "#prefix#hash", "args": { "field": "k3" } }
-#       """
-#     Then The ms result should match the json 0
-#     When I call the hget method of the memory storage with arguments
-#       """
-#       { "_id": "#prefix#hash", "args": { "field": "foo" }}
-#       """
-#     Then The ms result should match the json "bar"
-#     When I call the hgetall method of the memory storage with arguments
-#       """
-#       { "_id": "#prefix#hash" }
-#       """
-#     Then The ms result should match the json {"foo": "bar", "k1": "v1", "k2": "v2", "k4": "10"}
-#     When I call the hsetnx method of the memory storage with arguments
-#       """
-#       { "_id": "#prefix#hash", "body": { "field": "foo", "value": "bar2" }}
-#       """
-#     Then The ms result should match the json 0
-#    # redis 3.2+ only
-#    # When I call the hstrlen method of the memory storage with arguments
-#    #    """
-#    #    { "_id": "#prefix#hash", "body": { "field": "foo" }}
-#    #    """
-#    # Then The ms result should match the json 3
-#     When I call the hvals method of the memory storage with arguments
-#       """
-#       { "_id": "#prefix#hash" }
-#       """
-#     Then The ms result should match the json ["bar", "v1", "v2", "10"]
-#     When I call the hincrby method of the memory storage with arguments
-#       """
-#       { "_id": "#prefix#hash", "body": { "field": "k4", "value": 5 }}
-#       """
-#     Then The ms result should match the json 15
-#     When I call the hincrbyfloat method of the memory storage with arguments
-#       """
-#       { "_id": "#prefix#hash", "body": { "field": "k4", "value": 2.5 }}
-#       """
-#     Then The ms result should match the json "17.5"
-
-#   @redis
-#   Scenario: memory storage - sets
-#     Given I call the sadd method of the memory storage with arguments
-#       """
-#       { "_id": "#prefix#set", "body": { "members": ["foobar", "v1", 5, 10, 10] }}
-#       """
-#     Then The ms result should match the json 4
-#     When I scan the database using the sscan method with arguments
-#       """
-#       { "_id": "#prefix#set" }
-#       """
-#     Then The sorted ms result should match the json ["10","5","foobar","v1"]
-#     When I call the scard method of the memory storage with arguments
-#       """
-#       {"_id": "#prefix#set"}
-#       """
-#     Then The ms result should match the json 4
-#     When I call the sadd method of the memory storage with arguments
-#       """
-#       {"_id": "#prefix#set1", "body": { "members": [ "a", "b", "c" ]  }}
-#       """
-#     Given I call the sadd method of the memory storage with arguments
-#       """
-#       {"_id": "#prefix#set2", "body": { "members": [ "c", "d", "e" ]  }}
-#       """
-#     When I call the sdiff method of the memory storage with arguments
-#       """
-#       { "_id": "#prefix#set2", "args": { "keys": [ "#prefix#set1"] }}
-#       """
-#     Then The sorted ms result should match the json ["d", "e"]
-#     Given I call the sdiffstore method of the memory storage with arguments
-#       """
-#       { "_id": "#prefix#set2", "body": { "destination": "#prefix#set3" , "keys": [ "#prefix#set1"] }}
-#       """
-#     When I call the smembers method of the memory storage with arguments
-#       """
-#       { "_id": "#prefix#set3" }
-#       """
-#     Then The sorted ms result should match the json ["d", "e"]
-#     When I call the sinter method of the memory storage with arguments
-#       """
-#       { "args": { "keys": ["#prefix#set1", "#prefix#set2"] }}
-#       """
-#     Then The ms result should match the json ["c"]
-#     Given I call the sinterstore method of the memory storage with arguments
-#       """
-#       { "body": { "destination": "#prefix#set3", "keys": ["#prefix#set1", "#prefix#set2"] }}
-#       """
-#     When I call the smembers method of the memory storage with arguments
-#       """
-#       { "_id": "#prefix#set3" }
-#       """
-#     Then The ms result should match the json ["c"]
-#     When I call the sunion method of the memory storage with arguments
-#       """
-#       { "args": { "keys": ["#prefix#set1", "#prefix#set2"] }}
-#       """
-#     Then The sorted ms result should match the json ["a", "b", "c", "d", "e"]
-#     Given I call the sunionstore method of the memory storage with arguments
-#       """
-#       { "body": { "destination": "#prefix#set3", "keys": ["#prefix#set1", "#prefix#set2"] }}
-#       """
-#     When I call the smembers method of the memory storage with arguments
-#       """
-#       { "_id": "#prefix#set3" }
-#       """
-#     Then The sorted ms result should match the json ["a", "b", "c", "d", "e"]
-#     When I call the sismember method of the memory storage with arguments
-#       """
-#       {"_id": "#prefix#set", "args": { "member": 10 } }
-#       """
-#     Then The ms result should match the json 1
-#     Given I call the smove method of the memory storage with arguments
-#       """
-#       { "_id": "#prefix#set", "body": { "destination": "#prefix#set3", "member": 5 }}
-#       """
-#     When I call the smembers method of the memory storage with arguments
-#       """
-#       { "_id": "#prefix#set3" }
-#       """
-#     Then The sorted ms result should match the json ["5", "a", "b", "c", "d", "e"]
-#     When I call the sort method of the memory storage with arguments
-#       """
-#       {"_id": "#prefix#set1", "body": {"alpha": true}}
-#       """
-#     Then The ms result should match the json ["a", "b", "c"]
-#     Given I call the del method of the memory storage with arguments
-#       """
-#       { "body": { "keys": ["#prefix#set"] } }
-#       """
-#     And I call the sadd method of the memory storage with arguments
-#       """
-#       { "_id": "#prefix#set", "body": { "members": [99, 54, 23] } }
-#       """
-#     When I call the sort method of the memory storage with arguments
-#       """
-#       { "_id": "#prefix#set"}
-#       """
-#     Then The ms result should match the json ["23", "54", "99"]
-#     When I call the sort method of the memory storage with arguments
-#       """
-#       { "_id": "#prefix#set", "body": { "limit": [1, 2], "direction": "DESC" }}
-#       """
-#     Then The ms result should match the json ["54", "23"]
-#     When I call the srandmember method of the memory storage with arguments
-#       """
-#       { "_id": "#prefix#set" }
-#       """
-#     Then The ms result should match the regex ^(23|54|99)$
-#     When I call the spop method of the memory storage with arguments
-#       """
-#       { "_id": "#prefix#set" }
-#       """
-#     Then The ms result should match the regex ^(23|54|99)$
-#     Given I call the srem method of the memory storage with arguments
-#       """
-#       {
-#         "_id": "#prefix#set",
-#         "body": {
-#           "members": [ 54, 23, 99 ]
-#         }
-#       }
-#       """
-#     When I call the smembers method of the memory storage with arguments
-#       """
-#       { "_id": "#prefix#set" }
-#       """
-#     Then The ms result should match the json []
-
-#   @redis
-#   Scenario: memory storage - sorted sets
-#     Given I call the zadd method of the memory storage with arguments
-#       """
-#       {
-#         "_id": "#prefix#zset",
-#         "body": {
-#           "elements": [
-#             { "score": 1, "member": "one" },
-#             { "score": 1, "member": "uno" },
-#             { "score": 3, "member": "three" },
-#             { "score": 2, "member": "two" }
-#           ]
-#         }
-#       }
-#       """
-#     When I scan the database using the zscan method with arguments
-#       """
-#       { "_id": "#prefix#zset" }
-#       """
-#     Then The ms result should match the json ["one", "1", "uno", "1", "two", "2", "three", "3"]
-#     When I call the zrange method of the memory storage with arguments
-#       """
-#       {
-#         "_id": "#prefix#zset",
-#         "args": {
-#           "start": 0,
-#           "stop": -1,
-#           "options": ["withscores"]
-#         }
-#       }
-#       """
-#     Then The ms result should match the json ["one", "1", "uno", "1", "two", "2", "three", "3"]
-#     When I call the zcard method of the memory storage with arguments
-#       """
-#       { "_id": "#prefix#zset" }
-#       """
-#     Then The ms result should match the json 4
-#     When I call the zcount method of the memory storage with arguments
-#       """
-#       {
-#         "_id": "#prefix#zset",
-#         "args": {
-#           "min": "(1",
-#           "max": 3
-#         }
-#       }
-#       """
-#     Then The ms result should match the json 2
-#     When I call the zincrby method of the memory storage with arguments
-#       """
-#       {
-#         "_id": "#prefix#zset",
-#         "body": {
-#           "member": "two",
-#           "value": 2
-#         }
-#       }
-#       """
-#     And I call the zrange method of the memory storage with arguments
-#       """
-#       {
-#         "_id": "#prefix#zset",
-#         "args": {
-#           "start": 0,
-#           "stop": -1,
-#           "options": ["withscores"]
-#         }
-#       }
-#       """
-#     Then The ms result should match the json ["one", "1", "uno", "1", "three", "3", "two", "4"]
-#     Given I call the zadd method of the memory storage with arguments
-#       """
-#       {
-#         "_id": "#prefix#zset2",
-#         "body": {
-#           "elements": [
-#             { "score": 2, "member": "two" },
-#             { "score": 1, "member": "uno" }
-#           ]
-#         }
-#       }
-#       """
-#     And I call the zinterstore method of the memory storage with arguments
-#       """
-#       {
-#         "_id": "#prefix#zset3",
-#         "body": {
-#           "keys": [ "#prefix#zset", "#prefix#zset2" ],
-#           "weights": [ 2, 1 ],
-#           "aggregate": "max"
-#         }
-#       }
-#       """
-#     When I call the zrange method of the memory storage with arguments
-#       """
-#       {
-#         "_id": "#prefix#zset3",
-#         "args": {
-#           "start": 0,
-#           "stop": -1,
-#           "options": ["withscores"]
-#         }
-#       }
-#       """
-#     Then The ms result should match the json ["uno", "2", "two", "8"]
-#     Given I call the zunionstore method of the memory storage with arguments
-#       """
-#       {
-#         "_id": "#prefix#zset3",
-#         "body": {
-#           "_id": "#prefix#zset3",
-#           "keys": [ "#prefix#zset", "#prefix#zset2" ],
-#           "weights": [ 2, 1 ],
-#           "aggregate": "max"
-#         }
-#       }
-#       """
-#     When I call the zrange method of the memory storage with arguments
-#       """
-#       {
-#         "_id": "#prefix#zset3",
-#         "args": {
-#           "start": 0,
-#           "stop": -1,
-#           "options": ["withscores"]
-#         }
-#       }
-#       """
-#     Then The ms result should match the json ["one","2","uno","2","three","6","two","8"]
-#     Given I call the del method of the memory storage with arguments
-#       """
-#       { "body": { "keys": ["#prefix#zset"] } }
-#       """
-#     And I call the zadd method of the memory storage with arguments
-#       """
-#       {
-#         "_id": "#prefix#zset",
-#         "body": {
-#           "elements": [
-#             { "score": 0, "member": "zero" },
-#             { "score": 0, "member": "one" },
-#             { "score": 0, "member": "two" },
-#             { "score": 0, "member": "three" },
-#             { "score": 0, "member": "four" },
-#             { "score": 0, "member": "five" }
-#           ]
-#         }
-#       }
-#       """
-#     When I call the zrangebylex method of the memory storage with arguments
-#       """
-#       {
-#         "_id": "#prefix#zset",
-#         "args": {
-#           "min": "[o",
-#           "max": "(v"
-#         }
-#       }
-#       """
-#     Then The ms result should match the json ["one", "three", "two"]
-#     When I call the zrevrangebylex method of the memory storage with arguments
-#       """
-#       {
-#         "_id": "#prefix#zset",
-#         "args": {
-#           "min": "[o",
-#           "max": "(v"
-#         }
-#       }
-#       """
-#     Then The ms result should match the json ["two", "three", "one"]
-#     When I call the zremrangebylex method of the memory storage with arguments
-#       """
-#       {
-#         "_id": "#prefix#zset",
-#         "body": {
-#           "min": "[o",
-#           "max": "(v"
-#         }
-#       }
-#       """
-#     And I call the zrange method of the memory storage with arguments
-#       """
-#       {
-#         "_id": "#prefix#zset",
-#         "args": { "start": 0, "stop": -1 }
-#       }
-#       """
-#     Then The ms result should match the json ["five","four","zero"]
-#     When I call the zremrangebyrank method of the memory storage with arguments
-#       """
-#       {
-#         "_id": "#prefix#zset",
-#         "body": { "start": 1, "stop": 2 }
-#       }
-#       """
-#     Then The ms result should match the json 2
-#     When I call the zrange method of the memory storage with arguments
-#       """
-#       {
-#         "_id": "#prefix#zset",
-#         "args": { "start": 0, "stop": -1 }
-#       }
-#       """
-#     Then The ms result should match the json ["five"]
-#     Given I call the del method of the memory storage with arguments
-#       """
-#       { "body": { "keys": ["#prefix#zset"] } }
-#       """
-#     And I call the zadd method of the memory storage with arguments
-#       """
-#       {
-#         "_id": "#prefix#zset",
-#         "body": {
-#           "elements": [
-#             { "score": 0, "member": "zero" },
-#             { "score": 1, "member": "one" },
-#             { "score": 2, "member": "two" },
-#             { "score": 3, "member": "three" },
-#             { "score": 4, "member": "four" }
-#           ]
-#         }
-#       }
-#       """
-#     When I call the zrangebyscore method of the memory storage with arguments
-#       """
-#       {
-#         "_id": "#prefix#zset",
-#         "args": {
-#           "min": "(0",
-#           "max": "3",
-#           "limit": [1, 5],
-#           "options": ["withscores"]
-#         }
-#       }
-#       """
-#     Then The ms result should match the json ["two", "2", "three", "3"]
-#     When I call the zrevrangebyscore method of the memory storage with arguments
-#       """
-#       {
-#         "_id": "#prefix#zset",
-#         "args": {
-#           "min": "(0",
-#           "max": "3",
-#           "limit": [1, 5],
-#           "options": ["withscores"]
-#         }
-#       }
-#       """
-#     Then The ms result should match the json ["two", "2", "one", "1"]
-#     When I call the zscore method of the memory storage with arguments
-#       """
-#       { "_id": "#prefix#zset", "args": { "member": "two" } }
-#       """
-#     Then The ms result should match the json "2"
-#     When I call the zrem method of the memory storage with arguments
-#       """
-#       { "_id": "#prefix#zset", "body": { "members": ["two"] } }
-#       """
-#     And I call the zrange method of the memory storage with arguments
-#       """
-#       {
-#         "_id": "#prefix#zset",
-#         "args": { "start": 0, "stop": -1, "options": ["withscores"] }
-#       }
-#       """
-#     Then The ms result should match the json ["zero", "0", "one", "1", "three", "3", "four", "4"]
-#     Given I call the zadd method of the memory storage with arguments
-#       """
-#       { "_id": "#prefix#zset", "body": { "elements": [{"score": 2, "member": "two"}] } }
-#       """
-#     When I call the zremrangebyscore method of the memory storage with arguments
-#       """
-#       {
-#         "_id": "#prefix#zset",
-#         "body": {
-#           "min": "(1",
-#           "max": "3"
-#         }
-#       }
-#       """
-#     And I call the zrange method of the memory storage with arguments
-#       """
-#       {
-#         "_id": "#prefix#zset",
-#         "args": { "start": 0, "stop": -1, "options": ["withscores"] }
-#       }
-#       """
-#     Then The ms result should match the json ["zero", "0", "one", "1", "four", "4"]
-
-#   @redis
-#   Scenario: memory storage - hyperloglog
-
-#     Given I call the pfadd method of the memory storage with arguments
-#       """
-#       {
-#         "_id": "#prefix#hll",
-#         "body": {
-#           "elements": [ "a", "b", "c", "d", "e", "f", "g" ]
-#         }
-#       }
-#       """
-#     Then The ms result should match the json 1
-#     When I call the pfadd method of the memory storage with arguments
-#       """
-#       {
-#         "_id": "#prefix#hll",
-#         "body": {
-#           "elements": [ "a", "b", "f", "g" ]
-#         }
-#       }
-#       """
-#     Then The ms result should match the json 0
-#     When I call the pfcount method of the memory storage with arguments
-#       """
-#       { "args": { "keys": ["#prefix#hll"] } }
-#       """
-#     Then The ms result should match the json 7
-#     Given I call the pfadd method of the memory storage with arguments
-#       """
-#       {
-#         "_id": "#prefix#hll2",
-#         "body": {
-#           "elements": [
-#             "z", "y", "x", "w",
-#             "a", "b", "c"
-#           ]
-#         }
-#       }
-#       """
-#     When I call the pfcount method of the memory storage with arguments
-#       """
-#       { "args": { "keys": [ "#prefix#hll", "#prefix#hll2"] } }
-#       """
-#     Then The ms result should match the json 11
-#     When I call the pfmerge method of the memory storage with arguments
-#       """
-#       {
-#         "_id": "#prefix#hll3",
-#         "body": {
-#           "sources": [ "#prefix#hll", "#prefix#hll2" ]
-#         }
-#       }
-#       """
-#     And I call the pfcount method of the memory storage with arguments
-#       """
-#       { "args": { "keys": ["#prefix#hll3"] } }
-#       """
-#     Then The ms result should match the json 11
-
-#   @redis
-#   Scenario: memory storage - geospatial
-#     Given I call the geoadd method of the memory storage with arguments
-#       """
-#       {
-#         "_id": "#prefix#geo",
-#         "body": {
-#           "points": [
-#               {"lon": 13.361389, "lat": 38.115556, "name": "Palermo"},
-#               {"lon": 15.087269, "lat": 37.502669, "name": "Catania"}
-#           ]
-#         }
-#       }
-#       """
-#     Then The ms result should match the json 2
-#     When I call the geodist method of the memory storage with arguments
-#       """
-#       {
-#         "_id": "#prefix#geo",
-#         "args": { "member1": "Palermo", "member2": "Catania" }
-#       }
-#       """
-#     Then The ms result should match the json "166274.1516"
-#     When I call the geohash method of the memory storage with arguments
-#       """
-#       {
-#         "_id": "#prefix#geo",
-#         "args": { "members": ["Palermo", "Catania"] }
-#       }
-#       """
-#     Then The ms result should match the json ["sqc8b49rny0","sqdtr74hyu0"]
-#     When I call the geopos method of the memory storage with arguments
-#       """
-#       {
-#         "_id": "#prefix#geo",
-#         "args": { "members": ["Palermo", "Catania"] }
-#       }
-#       """
-#     Then The ms result should match the json [["13.36138933897018433","38.11555639549629859"],["15.08726745843887329","37.50266842333162032"]]
-#     When I call the georadius method of the memory storage with arguments
-#       """
-#       {
-#         "_id": "#prefix#geo",
-#         "args": { "lon": 15, "lat": 37, "distance": 100, "unit": "km" }
-#       }
-#       """
-#     Then The ms result should match the json ["Catania"]
-#     When I call the geoadd method of the memory storage with arguments
-#       """
-#       {
-#         "_id": "#prefix#geo",
-#         "body": {
-#           "points": [
-#               {"lon": 13.583333, "lat": 37.316667, "name": "Agrigento"}
-#           ]
-#         }
-#       }
-#       """
-#     When I call the georadiusbymember method of the memory storage with arguments
-#       """
-#       {
-#         "_id": "#prefix#geo",
-#         "args": { "member": "Agrigento", "distance": 100, "unit": "km" }
-#       }
-#       """
-#     Then The ms result should match the json ["Agrigento", "Palermo"]
-
-
-#   Scenario: autorefresh
-#     When I check the autoRefresh status
-#     Then The result should match the json false
-#     When I write the document "documentGrace"
-#     Then I don't find a document with "grace" in field "firstName"
-#     Given I refresh the index
-#     And I enable the autoRefresh
-#     And I truncate the collection
-#     When I write the document "documentGrace"
-#     Then I find a document with "grace" in field "firstName"
-#     When I check the autoRefresh status
-#     Then The result should match the json true
-#     Given I truncate the collection
-#     And I write the document "documentGrace"
-#     When I update the document with value "Josepha" in field "firstName"
-#     Then I find a document with "josepha" in field "firstName"
-
-#   @validation
-#   Scenario: Validation - getSpecification & updateSpecification
-#     When There is no specifications for index "kuzzle-test-index" and collection "kuzzle-collection-test"
-#     Then I put a not valid specification for index "kuzzle-test-index" and collection "kuzzle-collection-test"
-#     And There is an error message
-#     When There is no specifications for index "kuzzle-test-index" and collection "kuzzle-collection-test"
-#     Then I put a valid specification for index "kuzzle-test-index" and collection "kuzzle-collection-test"
-#     And There is no error message
-#     And There is a specification for index "kuzzle-test-index" and collection "kuzzle-collection-test"
-
-#   @validation
-#   Scenario: Validation - validateSpecification
-#     When I post a valid specification
-#     Then There is no error message
-#     When I post an invalid specification
-#     Then There is an error message in the response body
-
-#   @validation
-#   Scenario: Validation - validateDocument
-#     When I put a valid specification for index "kuzzle-test-index" and collection "kuzzle-collection-test"
-#     Then There is no error message
-#     When I post a valid document
-#     Then There is no error message
-#     When I post an invalid document
-#     Then There is an error message
-
-#   @validation
-#   Scenario: Validation - searchSpecifications
-#     Then I put a valid specification for index "kuzzle-test-index" and collection "kuzzle-collection-test"
-#     Then I find 1 specifications
-
-#   @validation
-#   Scenario: Validation - scrollSpecifications
-#     Then I put a valid specification for index "kuzzle-test-index" and collection "kuzzle-collection-test"
-#     Then I find 1 specifications with scroll "1m"
-#     Then I am able to perform a scrollSpecifications request
-
-#   @validation
-#   Scenario: Validation - validateDocument
-#     When I put a valid specification for index "kuzzle-test-index" and collection "kuzzle-collection-test"
-#     Then There is no error message
-#     When I post a valid document
-#     Then There is no error message
-#     When I post an invalid document
-#     Then There is an error message
-
-#   @validation
-#   Scenario: Validation - deleteSpecifications
-#     When I put a valid specification for index "kuzzle-test-index" and collection "kuzzle-collection-test"
-#     Then There is no error message
-#     When I delete the specifications for index "kuzzle-test-index" and collection "kuzzle-collection-test"
-#     Then There is no error message
-#     And There is no specifications for index "kuzzle-test-index" and collection "kuzzle-collection-test"
-#     When I delete the specifications again for index "kuzzle-test-index" and collection "kuzzle-collection-test"
-#     Then There is no error message
-
-#   Scenario: Get authentication strategies
-#     Then I get the registrated authentication strategies
-
-#   @firstAdmin
-#   Scenario: Create First Admin
-#     Given I create a new role "foo" with id "foo"
-#     And I update the default profile with id "admin" by adding the role "foo"
-#     And I update the default profile with id "default" by adding the role "foo"
-#     And I update the default profile with id "anonymous" by adding the role "foo"
-#     And I'm able to find the default profile with id "admin" with profile "adminfoo"
-#     Then I create the first admin with id "useradmin-id"
-#     And I log in as useradmin:testpwd expiring in 1h
-#     And I'm able to find the default profile with id "admin" with profile "adminfoo"
-#     And I'm able to find the default profile with id "default" with profile "defaultfoo"
-#     And I'm able to find the default profile with id "anonymous" with profile "anonymousfoo"
-#     Then I'm able to find a default role with id "admin" equivalent to role "admin"
-#     And I'm able to find a default role with id "default" equivalent to role "admin"
-#     And I'm able to find a default role with id "anonymous" equivalent to role "admin"
-
-#   @firstAdmin
-#   Scenario: Create First Admin and reset profiles and roles
-#     Given I create a new role "foo" with id "foo"
-#     And I update the default profile with id "admin" by adding the role "foo"
-#     And I update the default profile with id "default" by adding the role "foo"
-#     And I update the default profile with id "anonymous" by adding the role "foo"
-#     Then I create the first admin with id "useradmin-id" and reset profiles and roles
-#     And I log in as useradmin:testpwd expiring in 1h
-#     And I'm able to find the default profile with id "admin" with profile "admin"
-#     And I'm able to find the default profile with id "default" with profile "default"
-#     And I'm able to find the default profile with id "anonymous" with profile "anonymous"
-#     Then I'm able to find a default role with id "admin" equivalent to role "admin"
-#     And I'm able to find a default role with id "default" equivalent to role "default"
-#     And I'm able to find a default role with id "anonymous" equivalent to role "anonymous"
-=======
   Scenario: Bulk mWrite
     When I create a collection "kuzzle-test-index":"kuzzle-collection-test"
     When I use bulk:mWrite action with
@@ -3802,5 +1969,4 @@
     # the following tests assume the prefix #prefix# automatically
     Then I'm able to find a role with id "fakeRole"
     And I'm able to find the profile with id "fakeProfile"
-    And I am able to get the user "fakeUser"
->>>>>>> cd0b88b0
+    And I am able to get the user "fakeUser"