--- conflicted
+++ resolved
@@ -1,22 +1,20 @@
 Feature: Kuzzle functional tests
-<<<<<<< HEAD
-
-  Scenario: Dump index from CLI
+
+  Scenario: CLI: dump index
     Given a collection "nyc-open-data":"yellow-taxi" with "5" documents
     Given a collection "nyc-open-data":"green-taxi" with "3" documents
-    When I use the CLI action "indexDump nyc-open-data ./index-dump"
+    And I use the CLI action "indexDump nyc-open-data ./index-dump"
     Then I should have a directory "./index-dump"
     Then I should have a file "./index-dump/nyc-open-data--yellow-taxi--dump.json"
     Then I should have a file "./index-dump/nyc-open-data--green-taxi--dump.json"
     Then I remove the directory "./index-dump"
-=======
+
   Scenario: CLI: encrypt and decrypt secrets
     When I have a file "config/testsecrets.json" containing '{ "aws": { "key": "silmaril" }, "secret": "ring" }'
     And I use the CLI command 'encryptSecrets config/testsecrets.json --noint --vault-key azerty --outputFile config/testsecrets.enc.json'
     Then A file "config/testsecrets.enc.json" exists
     When I use the CLI command 'decryptSecrets config/testsecrets.enc.json --noint --vault-key azerty --outputFile config/testsecrets.json'
     Then A file "config/testsecrets.json" exists and contain '{ "aws": { "key": "silmaril" }, "secret": "ring" }'
->>>>>>> 14eb9f63
 
   Scenario: Bulk mWrite
     When I create a collection "kuzzle-test-index":"kuzzle-collection-test"
