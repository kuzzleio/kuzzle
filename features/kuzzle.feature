--- conflicted
+++ resolved
@@ -1,5 +1,4 @@
 Feature: Kuzzle functional tests
-<<<<<<< HEAD
   Scenario: Create a collection
     When I create a collection "kuzzle-test-index":"my-collection1"
     Then The mapping properties field of "kuzzle-test-index":"my-collection1" is "the default value"
@@ -22,8 +21,6 @@
     And I update the mapping of "kuzzle-test-index":"my-collection4" with "{ properties: { age: { type: 'integer' } } }"
     Then The mapping _meta field of "kuzzle-test-index":"my-collection4" is "{ _meta: { nepali: 'liia meh ry' } }"
 
-=======
->>>>>>> a95a8198
   @http
   Scenario: Send a request compressed with gzip
     Given a request compressed with "gzip"
