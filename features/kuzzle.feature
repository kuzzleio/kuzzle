Feature: Kuzzle functional tests

<<<<<<< HEAD
  Scenario: API method server:publicApi
    When I get public API
    Then I have the definition of kuzzle and plugins controllers
=======
  Scenario: CLI: dump and restore index
    And I create an index named "tolkien"
    When I create a collection "tolkien":"noldor" with "5" documents
    And I create a collection "tolkien":"angband" with "3" documents
    And I refresh the index "tolkien"
    And I use the CLI command 'indexDump tolkien ./index-dump'
    Then A file "index-dump/tolkien--noldor--data.jsonl" exists
    And A file "index-dump/tolkien--angband--data.jsonl" exists
    And a file "index-dump/tolkien--noldor--data.jsonl" contain 6 documents
    And a file "index-dump/tolkien--angband--data.jsonl" contain 4 documents
    When I'm able to delete the index named "tolkien"
    And I create an index named "tolkien"
    When I create a collection "tolkien":"noldor"
    And I create a collection "tolkien":"angband"
    And I use the CLI command 'indexRestore ./index-dump'
    And I refresh the index "tolkien"
    Then I count 5 documents in index "tolkien":"noldor"
    Then I count 3 documents in index "tolkien":"angband"
    Then I'm able to delete the index named "tolkien"
>>>>>>> 4076677f

  Scenario: CLI: encrypt and decrypt secrets
    When I have a file "config/testsecrets.json" containing '{ "aws": { "key": "silmaril" }, "secret": "ring" }'
    And I use the CLI command 'encryptSecrets config/testsecrets.json --noint --vault-key azerty --outputFile config/testsecrets.enc.json'
    Then A file "config/testsecrets.enc.json" exists
    When I use the CLI command 'decryptSecrets config/testsecrets.enc.json --noint --vault-key azerty --outputFile config/testsecrets.json'
    Then A file "config/testsecrets.json" exists and contain '{ "aws": { "key": "silmaril" }, "secret": "ring" }'

  Scenario: Bulk mWrite
    When I create a collection "kuzzle-test-index":"kuzzle-collection-test"
    When I use bulk:mWrite action with
    """
    {
      "documents": [
        { "body": { "name": "Maedhros" } },
        { "body": { "name": "Maglor" } },
        { "body": { "name": "Celegorm" } },
        { "body": { "name": "Caranthis" } },
        { "body": { "name": "Curufin" } },
        { "body": { "name": "Amrod" } },
        { "body": { "name": "Amras" } }
      ]
    }
    """
    Then I count 7 documents
    And The documents does not have kuzzle metadata

  Scenario: Bulk write
    When I create a collection "kuzzle-test-index":"kuzzle-collection-test"
    When I use bulk:write action with '{ "name": "Feanor", "_kuzzle_info": { "author": "Tolkien" } }'
    Then I count 1 documents
    And The documents have the following kuzzle metadata '{ "author": "Tolkien" }'

  Scenario: Bulk write with _id
    When I create a collection "kuzzle-test-index":"kuzzle-collection-test"
    When I use bulk:write action with id "wandered" and content '{ "name": "Feanor" }'
    Then I count 1 documents
    And I can found a document "wandered"

  Scenario: Create a collection
    When I create a collection "kuzzle-test-index":"my-collection1"
    Then The mapping properties field of "kuzzle-test-index":"my-collection1" is "the default value"
    Then The mapping dynamic field of "kuzzle-test-index":"my-collection1" is "the default value"

  Scenario: Update collection mapping: dynamic field
    When I create a collection "kuzzle-test-index":"my-collection2"
    And I update the mapping of "kuzzle-test-index":"my-collection2" with '{ "dynamic": "strict" }'
    Then The mapping dynamic field of "kuzzle-test-index":"my-collection2" is "strict"

  Scenario: Update collection mapping: properties field
    When I create a collection "kuzzle-test-index":"my-collection3"
    And I update the mapping of "kuzzle-test-index":"my-collection3" with '{ "properties": { "age": { "type": "integer" } } }'
    Then The mapping dynamic field of "kuzzle-test-index":"my-collection3" is "the default value"
    Then The mapping properties field of "kuzzle-test-index":"my-collection3" is '{ "age": { "type": "integer" } }'

  Scenario: Update collection mapping: _meta field
    When I create a collection "kuzzle-test-index":"my-collection4"
    And I update the mapping of "kuzzle-test-index":"my-collection4" with '{ "_meta": { "nepali": "liia meh ry" } }'
    And I update the mapping of "kuzzle-test-index":"my-collection4" with '{ "properties": { "age": { "type": "integer" } } }'
    Then The mapping _meta field of "kuzzle-test-index":"my-collection4" is '{ "_meta": { "nepali": "liia meh ry" } }'

  @http
  Scenario: Send a request compressed with gzip
    Given a request compressed with "gzip"
    When I write the document
    Then I should receive a document id
    Then I'm able to get the document

  @http
  Scenario: Send a request compressed with deflate
    Given a request compressed with "deflate"
    When I write the document
    Then I should receive a document id
    Then I'm able to get the document

  @http
  Scenario: Send a request compressed with multiple algorithms
    Given a request compressed with "deflate, gzip, identity"
    When I write the document
    Then I should receive a document id
    Then I'm able to get the document

  @http
  Scenario: Receive a request compressed with gzip
    Given an expected response compressed with "gzip"
    When I write the document
    Then I should receive a document id
    Then I'm able to get the document

  @http
  Scenario: Receive a request compressed with deflate
    Given an expected response compressed with "deflate"
    When I write the document
    Then I should receive a document id
    Then I'm able to get the document

  Scenario: Check server Health
    When I check server health

  Scenario: Get server information
    When I get server informations

  Scenario: Get server configuration
    When I get server configuration

  @validation
  Scenario: Publish a realtime message
    When I publish a message
    Then I should receive a request id
    Then I'm not able to get the document

  Scenario: Create a new document and get it
    When I write the document
    Then I should receive a document id
    Then I'm able to get the document
    And I'm not able to get the document in index "kuzzle-test-index-alt"

  Scenario: Create or Replace a document (no notification)
    When I write the document "documentGrace"
    And I createOrReplace it
    Then I should have updated the document

  @realtime
  Scenario: Create or Replace a document
    Given A room subscription listening to "info.city" having value "NYC"
    When I write the document "documentGrace"
    And I createOrReplace it
    Then I should have updated the document
    And I should receive a document notification with field action equal to "replace"
    And The notification should have volatile

  Scenario: Replace a document
    When I write the document "documentGrace"
    Then I replace the document with "documentAda" document
    Then my document has the value "Ada" in field "firstName"

  Scenario: Update a document
    When I write the document
    Then I update the document with value "foo" in field "firstName"
    Then my document has the value "foo" in field "firstName"

  Scenario: Delete a document
    When I write the document
    Then I remove the document
    Then I'm not able to get the document

  Scenario: Search a document
    When I write the document "documentGrace"
    And I refresh the index
    Then I find a document with "grace" in field "firstName"
    And I don't find a document with "grace" in field "firstName" in index "kuzzle-test-index-alt"

  Scenario: Bulk import
    When I do a bulk import
    Then I can retrieve actions from bulk import

  Scenario: Can't do a bulk import on internal index
    When I can't do a bulk import from index "%kuzzle"

  Scenario: Global Bulk import
    When I do a global bulk import
    Then I can retrieve actions from bulk import

  Scenario: Truncate collection
    When I write the document
    Then I refresh the index
    Then I truncate the collection
    Then I'm not able to get the document

  Scenario: Count document
    When I write the document "documentGrace"
    When I write the document "documentAda"
    When I write the document "documentGrace"
    When I write the document "documentAda"
    Then I count 4 documents
    And I count 0 documents in index "kuzzle-test-index-alt"
    And I count 2 documents with "NYC" in field "info.city"
    Then I truncate the collection
    And I count 0 documents

  Scenario: delete multiple documents with no error
    When I write the document "documentGrace" with id "Grace"
    When I write the document "documentAda" with id "Ada"
    Then I count 2 documents
    Then I remove the documents '["Grace", "Ada"]'
    And I count 0 documents

  Scenario: delete multiple documents with partial errors
    When I write the document "documentGrace" with id "Grace"
    When I write the document "documentAda" with id "Ada"
    Then I count 2 documents
    Then I remove the documents '["Grace", "Ada", "Not exist"]' and get partial errors
    And I count 0 documents

  Scenario: create multiple documents
    When I create multiple documents '{"Ada": "documentAda", "Grace": "documentGrace"}'
    Then I count 2 documents
    Then I truncate the collection
    And I count 0 documents

  Scenario: replace multiple documents
    When I create multiple documents '{"Ada": "documentAda", "Grace": "documentGrace"}'
    Then I count 2 documents
    Then I replace multiple documents '{"Ada": "documentGrace", "Grace": "documentAda"}'
    Then I count 2 documents
    Then I truncate the collection
    And I count 0 documents

  Scenario: replace multiple documents with partial errors
    When I create multiple documents '{"Ada": "documentAda", "Grace": "documentGrace"}'
    Then I count 2 documents
    Then I replace multiple documents '{"Ada": "documentGrace", "Not Exist": "documentAda"}' and get partial errors
    Then I count 2 documents
    Then I truncate the collection
    And I count 0 documents

  Scenario: update multiple documents
    When I create multiple documents '{"Ada": "documentAda", "Grace": "documentGrace"}'
    Then I count 2 documents
    Then I update multiple documents '{"Ada": "documentGrace", "Grace": "documentAda"}'
    Then I count 2 documents
    Then I truncate the collection
    And I count 0 documents

  Scenario: create and replace multiple documents
    Then I count 0 documents
    When I createOrReplace multiple documents '{"Ada": "documentAda", "Grace": "documentGrace"}'
    Then I count 2 documents
    Then I createOrReplace multiple documents '{"Ada": "documentGrace", "Grace": "documentAda"}'
    Then I count 2 documents
    Then I truncate the collection
    And I count 0 documents

  Scenario: Checking that documents exist or not
    When I write the document with id "documentGrace"
    Then I check that the document "documentGrace" exists
    Then I remove the document
    Then I check that the document "documentGrace" doesn't exists

  Scenario: get multiple documents
    When I create multiple documents '{"Ada": "documentAda", "Grace": "documentGrace"}'
    Then I count 2 documents
    Then I get 2 documents '["Ada", "Grace"]'
    Then I truncate the collection
    And I count 0 documents

  Scenario: Search with scroll documents
    When I write the document "documentGrace"
    When I write the document "documentGrace"
    When I write the document "documentGrace"
    When I write the document "documentGrace"
    And I refresh the index
    Then I find a document with "Grace" in field "firstName" with scroll "5m"
    And I am able to scroll previous search

  Scenario: Change mapping
    When I write the document "documentGrace"
    Then I don't find a document with "Grace" in field "firstName"
    Then I change the mapping
    When I write the document "documentGrace"
    And I refresh the index
    Then I find a document with "Grace" in field "newFirstName"

  @realtime
  Scenario: Document creation notifications
    Given A room subscription listening to "info.city" having value "NYC"
    When I write the document "documentGrace"
    Then I should receive a document notification with field action equal to "create"
    And The notification should have a "_source" member
    And The notification should have volatile

  @security
  @realtime
  Scenario: Notification subscription on metadata
    Given I create a user "useradmin" with id "useradmin-id"
    When I log in as useradmin:testpwd expiring in 1h
    And A room subscription listening to "_kuzzle_info.author" having value "kuzzle-functional-tests-useradmin-id"
    When I write the document "documentGrace"
    Then I should receive a document notification with field action equal to "create"

  @realtime
  Scenario: Document creation notifications with not exists
    Given A room subscription listening field "toto" doesn't exists
    When I write the document "documentGrace"
    Then I should receive a document notification with field action equal to "create"
    And The notification should have a "_source" member
    And The notification should have volatile

  @realtime
  Scenario: Document delete notifications
    Given A room subscription listening to "info.city" having value "NYC"
    When I write the document "documentGrace"
    Then I remove the document
    Then I should receive a document notification with field action equal to "delete"
    And The notification should not have a "_source" member
    And The notification should have volatile

  @realtime
  Scenario: Document update: new document notification
    Given A room subscription listening to "info.hobby" having value "computer"
    When I write the document "documentAda"
    Then I update the document with value "Hopper" in field "lastName"
    Then I should receive a document notification with field action equal to "update"
    And The notification should have a "_source" member
    And The notification should have volatile

  @realtime
  Scenario: Document update: removed document notification
    Given A room subscription listening to "lastName" having value "Hopper"
    When I write the document "documentGrace"
    Then I update the document with value "Foo" in field "lastName"
    Then I should receive a document notification with field action equal to "update"
    And The notification should not have a "_source" member
    And The notification should have volatile

  @realtime
  Scenario: Document replace: new document notification
    Given A room subscription listening to "info.hobby" having value "computer"
    When I write the document "documentAda"
    Then I replace the document with "documentGrace" document
    Then I should receive a document notification with field action equal to "replace"
    And The notification should have a "_source" member
    And The notification should have volatile

  @realtime
  Scenario: Document replace: removed document notification
    Given A room subscription listening to "info.city" having value "NYC"
    When I write the document "documentGrace"
    Then I replace the document with "documentAda" document
    Then I should receive a document notification with field action equal to "replace"
    And The notification should not have a "_source" member
    And The notification should have volatile

  @realtime
  Scenario: Subscribe to a collection
    Given A room subscription listening to the whole collection
    When I write the document "documentGrace"
    Then I should receive a document notification with field action equal to "create"
    And The notification should have a "_source" member
    And The notification should have volatile

  @realtime
  Scenario: Delete a document with a query
    Given A room subscription listening to "info.city" having value "NYC"
    When I write the document "documentGrace"
    And I write the document "documentAda"
    And I refresh the index
    Then I remove documents with field "info.hobby" equals to value "computer"
    Then I should receive a document notification with field action equal to "delete"
    And The notification should not have a "_source" member
    And The notification should have volatile

  @realtime
  Scenario: Count how many subscription on a room
    Given A room subscription listening to "lastName" having value "Hopper" with socket "client1"
    Given A room subscription listening to "lastName" having value "Hopper" with socket "client2"
    # a little time for cluster replication
    And I wait 0.1s
    Then I can count "2" subscription

  @realtime
  Scenario: Subscription notifications
    Given A room subscription listening to "lastName" having value "Hopper" with socket "client1"
    Given A room subscription listening to "lastName" having value "Hopper" with socket "client2"
    Then I should receive a user notification with field action equal to "subscribe"
    And The notification should have volatile
    Then I unsubscribe socket "client1"
    And I should receive a user notification with field action equal to "unsubscribe"
    And The notification should have volatile

  Scenario: Getting the last statistics frame
    When I get the last statistics frame
    Then I get at least 1 statistic frame

  Scenario: Getting the statistics frame from a date
    When I get the statistics frame from a date
    Then I get at least 1 statistic frame

  Scenario: Getting all statistics frame
    When I get server informations
    And I get all statistics frames
    Then I get at least 1 statistic frame

  Scenario: list known stored collections
    When I write the document "documentGrace"
    And I list "stored" data collections
    Then I can find a stored collection kuzzle-collection-test

  Scenario: Index and collection existence
    When I check if index "%kuzzle" exists
    Then The result should raise an error with message "Indexes starting with a "%" are reserved for internal use. Cannot process index %kuzzle."
    When I check if index "idontexist" exists
    Then The result should match the json false
    When I check if collection "users" exists on index "%kuzzle"
    Then The result should raise an error with message "Indexes starting with a "%" are reserved for internal use. Cannot process index %kuzzle."
    When I write the document "documentGrace"
    When I check if index "kuzzle-test-index" exists
    Then The result should match the json true
    When I check if collection "kuzzle-collection-test" exists on index "kuzzle-test-index"
    Then The result should match the json true

  @realtime
  Scenario: list known realtime collections
    Given A room subscription listening to "lastName" having value "Hopper"
    When I list "realtime" data collections
    Then I can find a realtime collection kuzzle-collection-test

  Scenario: get the Kuzzle timestamp
    When I get the server timestamp
    Then I can read the timestamp

  @realtime
  Scenario: get list of subscriptions
    Given A room subscription listening to "lastName" having value "Hopper"
    And I wait 0.1s
    And I get the list subscriptions
    Then In my list there is a collection "kuzzle-collection-test" with 1 room and 1 subscriber

  @realtime
  Scenario: remove a specific room in subscriptions
    Given A room subscription listening to "lastName" having value "Hopper"
    Given A room subscription listening to "firstName" having value "Grace"
    And I get the list subscriptions
    Then In my list there is a collection "kuzzle-collection-test" with 2 room and 2 subscriber

  Scenario: create additional index
    When I create an index named "kuzzle-test-index-new"
    Then I'm able to find the index named "kuzzle-test-index-new" in index list
    Then I'm not able to find the index named "my-undefined-index" in index list
    Then I'm able to delete the index named "kuzzle-test-index-new"

  @security
  Scenario: login user
    Given I create a user "useradmin" with id "useradmin-id"
    When I log in as useradmin:testpwd expiring in 1h
    Then I write the document
    Then I check the JWT Token
    And The token is valid
    Then I logout
    Then I can't write the document
    Then I check the JWT Token
    And The token is invalid

  @security
  Scenario: refresh token
    Given I create a user "useradmin" with id "useradmin-id"
    When I log in as useradmin:testpwd expiring in 1h
    Then I write the document
    Then I check the JWT Token
    And The token is valid
    Then I refresh the JWT Token
    And I check the JWT Token
    And The token is valid
    Then I logout

  @security
  Scenario: user token deletion
    Given I create a user "useradmin" with id "useradmin-id"
    When I log in as useradmin:testpwd expiring in 1h
    Then I write the document
    Then I check the JWT Token
    And The token is valid
    Then I delete the user "useradmin-id"
    Then I check the JWT Token
    And The token is invalid

  @security
  Scenario: create restricted user
    Then I create a restricted user "restricteduser1" with id "restricteduser1-id"

  @security
  Scenario: Role mapping
    Given I get the role mapping
    Then The mapping should contain "controllers" field of type "object"
    When I change the role mapping
    Then I get the role mapping
    Then The mapping should contain "foo" field of type "text"
    And The mapping should contain "bar" field of type "keyword"

  @security
  Scenario: Create/get/search/update/delete role
    When I create a new role "foo" with id "test"
    Then I'm able to find a role with id "test"
    And I update the role "test" with the test content "bar"
    Then I'm able to find a role with id "test" equivalent to role "bar"
    Then I'm able to find "3" role by searching controller "foo"
    And I'm able to find "4" role by searching controller "foo,bar"
    And I'm able to find "4" role by searching controller "bar"
    And I delete the role with id "test"
    Then I'm not able to find a role with id "test"
    Then I create a new role "foobar" with id "test"
    And I create a new role "foo" with id "test2"
    And I create a new role "foo" with id "test3"
    Then I'm able to do a multi get with "test,test2,test3" and get "3" roles
    Then I'm able to find "6" role by searching controller "foo"
    And I'm able to find "3" role by searching controller "foo" with maximum "3" results starting from "1"
    And I'm able to find "2" role by searching controller "foo" with maximum "10" results starting from "4"
    And I'm able to find "4" role by searching controller "bar"

  @security
  Scenario: create an invalid profile with unexisting role triggers an error
    Then I cannot create an invalid profile

  @security
  Scenario: get profile without id triggers an error
    Then I cannot get a profile without ID

  @security
  Scenario: creating a profile with an empty set of roles triggers an error
    Then I cannot create a profile with an empty set of roles

  @security
  Scenario: Profile mapping
    Given I get the profile mapping
    Then The mapping should contain a nested "policies" field with property "roleId" of type "keyword"
    When I change the profile mapping
    Then I get the profile mapping
    Then The mapping should contain "foo" field of type "text"
    And The mapping should contain "bar" field of type "keyword"

  @security
  Scenario: create, get and delete a profile
    Given I create a new role "role1" with id "role1"
    And I create a new role "role2" with id "role2"
    When I create a new profile "profile1" with id "my-new-profile"
    Then I'm able to find the profile with id "my-new-profile"
    Given I delete the profile with id "my-new-profile"
    Then I'm not able to find the profile with id "my-new-profile"

  @security
  Scenario: search and update profiles
    Given I create a new role "role1" with id "role1"
    And I create a new role "role2" with id "role2"
    And I create a new profile "profile1" with id "my-profile-1"
    And I create a new profile "profile3" with id "my-profile-2"
    Then I'm able to find "1" profiles containing the role with id "role1"
    Then I'm able to find "2" profiles
    Then I'm able to find "0" profiles containing the role with id "undefined-role"
    Then I'm able to do a multi get with "my-profile-1,my-profile-2" and get "2" profiles
    Given I update the profile with id "my-profile-2" by adding the role "role1"
    Then I'm able to find "2" profiles
    Then I'm able to find "2" profiles containing the role with id "role1"
    Given A scrolled search on profiles
    Then I am able to perform a scrollProfiles request
    Then I delete the profile "my-profile-1"
    Then I delete the profile "my-profile-2"

  @security
  Scenario: get profile rights
    Given I create a new role "role1" with id "role1"
    And I create a new role "role2" with id "role2"
    And I create a new profile "profile1" with id "profile1"
    And I create a new profile "profile2" with id "profile2"
    Then I'm able to find rights for profile "profile2"
    Then I'm able to find rights for profile "profile1"
    Then I'm not able to find rights for profile "fake-profile"

  @security
  Scenario: User mapping
    Given I get the user mapping
    Then The mapping should contain "profileIds" field of type "keyword"
    When I change the user mapping
    Then I get the user mapping
    Then The mapping should contain "foo" field of type "text"
    And The mapping should contain "bar" field of type "keyword"

  @security
  Scenario: user crudl
    When I create a new role "role1" with id "role1"
    And I create a new role "role2" with id "role2"
    And I create a new profile "profile2" with id "profile2"
    And I create a user "useradmin" with id "useradmin-id"
    And I create a user "user2" with id "user2-id"
    And I can't create a user "user2" with id "useradmin-id"
    Then I am able to get the user "useradmin-id" matching {"_id":"#prefix#useradmin-id","_source":{"profileIds":["admin"]}}
    Then I am able to get the user "user2-id" matching {"_id":"#prefix#user2-id","_source":{"profileIds":["#prefix#profile2"]}}
    Then I search for {"ids":{"type": "users", "values":["#prefix#useradmin-id", "#prefix#user2-id"]}} and find 2 users
    Given A scrolled search on users
    Then I am able to perform a scrollUsers request
    Then I delete the user "user2-id"
    Then I search for {"ids":{"type": "users", "values":["#prefix#useradmin-id"]}} and find 1 users matching {"_id":"#prefix#useradmin-id","_source":{"name":{"first":"David","last":"Bowie"}}}
    When I log in as useradmin:testpwd expiring in 1h
    Then I am getting the current user, which matches {"_id":"#prefix#useradmin-id","_source":{"profileIds":["admin"]},"strategies":["local"]}
    Then I log out
    Then I am getting the current user, which matches {"_id":"-1","_source":{"profileIds":["anonymous"]}}

  @security
  Scenario: user replace
    When I create a user "useradmin" with id "useradmin-id"
    Then I am able to get the user "useradmin-id" matching {"_id":"#prefix#useradmin-id","_source":{"profileIds":["admin"]}}
    Then I create a new role "role1" with id "role1"
    Then I create a new profile "profile1" with id "profile1"
    Then I create a user "user1" with id "user1-id"
    When I log in as useradmin:testpwd expiring in 1h
    Then I am getting the current user, which matches {"_id":"#prefix#useradmin-id","_source":{"profileIds":["admin"]}}
    Then I replace the user "user1-id" with data {"profileIds":["anonymous"],"foo":"bar"}
    Then I am able to get the user "user1-id" matching {"_id":"#prefix#user1-id","_source":{"profileIds":["anonymous"],"foo":"bar"}}
    Then I log out
    Then I am getting the current user, which matches {"_id":"-1","_source":{"profileIds":["anonymous"]}}

  @security
  Scenario: user updateSelf
    When I create a user "useradmin" with id "useradmin-id"
    Then I am able to get the user "useradmin-id" matching {"_id":"#prefix#useradmin-id","_source":{"profileIds":["admin"]}}
    When I log in as useradmin:testpwd expiring in 1h
    Then I am getting the current user, which matches {"_id":"#prefix#useradmin-id","_source":{"profileIds":["admin"]}}
    Then I update current user with data {"foo":"bar"}
    Then I am getting the current user, which matches {"_id":"#prefix#useradmin-id","_source":{"profileIds":["admin"],"foo":"bar"}}
    Then I log out
    Then I am getting the current user, which matches {"_id":"-1","_source":{"profileIds":["anonymous"]}}

  @security @realtime
  Scenario: token expiration
    Given I create a user "useradmin" with id "useradmin-id"
    When I log in as useradmin:testpwd expiring in 3s
    Then I use my JWT to subscribe to field "lastName" having value "Hopper"
    Then I wait 5s
    And I should receive a TokenExpired notification with field message equal to "Authentication Token Expired"

  @security
  Scenario: user permissions
    Given I create a new role "role1" with id "role1"
    And I create a new role "role2" with id "role2"
    And I create a new role "role3" with id "role3"
    And I create a new profile "profile1" with id "profile1"
    And I create a new profile "profile2" with id "profile2"
    And I create a new profile "profile3" with id "profile3"
    And I create a new profile "profile4" with id "profile4"
    And I create a new profile "profile5" with id "profile5"
    And I create a new profile "profile6" with id "profile6"
    And I create a user "user1" with id "user1-id"
    And I create a user "user2" with id "user2-id"
    And I create a user "user3" with id "user3-id"
    And I create a user "user4" with id "user4-id"
    And I create a user "user5" with id "user5-id"
    And I create a user "user6" with id "user6-id"
    When I log in as user1:testpwd1 expiring in 1h
    Then I'm allowed to create a document in index "kuzzle-test-index" and collection "kuzzle-collection-test"
    And I'm allowed to create a document in index "kuzzle-test-index" and collection "kuzzle-collection-test-alt"
    And I'm allowed to create a document in index "kuzzle-test-index-alt" and collection "kuzzle-collection-test"
    And I'm allowed to create a document in index "kuzzle-test-index-alt" and collection "kuzzle-collection-test-alt"
    And I'm allowed to search for documents in index "kuzzle-test-index" and collection "kuzzle-collection-test"
    And I'm allowed to search for documents in index "kuzzle-test-index" and collection "kuzzle-collection-test-alt"
    And I'm allowed to search for documents in index "kuzzle-test-index-alt" and collection "kuzzle-collection-test"
    And I'm allowed to search for documents in index "kuzzle-test-index-alt" and collection "kuzzle-collection-test-alt"
    And I'm allowed to count documents in index "kuzzle-test-index" and collection "kuzzle-collection-test"
    And I'm allowed to count documents in index "kuzzle-test-index" and collection "kuzzle-collection-test-alt"
    And I'm allowed to count documents in index "kuzzle-test-index-alt" and collection "kuzzle-collection-test"
    And I'm allowed to count documents in index "kuzzle-test-index-alt" and collection "kuzzle-collection-test-alt"
    Then I log out
    When I log in as user2:testpwd2 expiring in 1h
    Then I'm allowed to create a document in index "kuzzle-test-index" and collection "kuzzle-collection-test"
    And I'm allowed to create a document in index "kuzzle-test-index" and collection "kuzzle-collection-test-alt"
    And I'm allowed to search for documents in index "kuzzle-test-index" and collection "kuzzle-collection-test"
    And I'm allowed to search for documents in index "kuzzle-test-index" and collection "kuzzle-collection-test-alt"
    And I'm allowed to search for documents in index "kuzzle-test-index-alt" and collection "kuzzle-collection-test"
    And I'm allowed to search for documents in index "kuzzle-test-index-alt" and collection "kuzzle-collection-test-alt"
    And I'm allowed to count documents in index "kuzzle-test-index" and collection "kuzzle-collection-test"
    And I'm allowed to count documents in index "kuzzle-test-index" and collection "kuzzle-collection-test-alt"
    And I'm allowed to count documents in index "kuzzle-test-index-alt" and collection "kuzzle-collection-test"
    And I'm allowed to count documents in index "kuzzle-test-index-alt" and collection "kuzzle-collection-test-alt"
    Then I log out
    When I log in as user3:testpwd3 expiring in 1h
    Then I'm not allowed to create a document in index "kuzzle-test-index" and collection "kuzzle-collection-test"
    And I'm not allowed to create a document in index "kuzzle-test-index" and collection "kuzzle-collection-test-alt"
    And I'm not allowed to search for documents in index "kuzzle-test-index" and collection "kuzzle-collection-test"
    And I'm not allowed to search for documents in index "kuzzle-test-index" and collection "kuzzle-collection-test-alt"
    And I'm allowed to search for documents in index "kuzzle-test-index-alt" and collection "kuzzle-collection-test"
    And I'm not allowed to search for documents in index "kuzzle-test-index-alt" and collection "kuzzle-collection-test-alt"
    And I'm not allowed to count documents in index "kuzzle-test-index" and collection "kuzzle-collection-test"
    And I'm not allowed to count documents in index "kuzzle-test-index" and collection "kuzzle-collection-test-alt"
    And I'm allowed to count documents in index "kuzzle-test-index-alt" and collection "kuzzle-collection-test"
    And I'm not allowed to count documents in index "kuzzle-test-index-alt" and collection "kuzzle-collection-test-alt"
    Then I log out
    When I log in as user4:testpwd4 expiring in 1h
    Then I'm not allowed to create a document in index "kuzzle-test-index" and collection "kuzzle-collection-test"
    And I'm not allowed to create a document in index "kuzzle-test-index" and collection "kuzzle-collection-test-alt"
    And I'm not allowed to create a document in index "kuzzle-test-index-alt" and collection "kuzzle-collection-test"
    And I'm not allowed to create a document in index "kuzzle-test-index-alt" and collection "kuzzle-collection-test-alt"
    And I'm allowed to search for documents in index "kuzzle-test-index" and collection "kuzzle-collection-test"
    And I'm allowed to search for documents in index "kuzzle-test-index" and collection "kuzzle-collection-test-alt"
    And I'm allowed to search for documents in index "kuzzle-test-index-alt" and collection "kuzzle-collection-test"
    And I'm allowed to search for documents in index "kuzzle-test-index-alt" and collection "kuzzle-collection-test-alt"
    And I'm not allowed to count documents in index "kuzzle-test-index" and collection "kuzzle-collection-test"
    And I'm not allowed to count documents in index "kuzzle-test-index" and collection "kuzzle-collection-test-alt"
    And I'm not allowed to count documents in index "kuzzle-test-index-alt" and collection "kuzzle-collection-test"
    And I'm not allowed to count documents in index "kuzzle-test-index-alt" and collection "kuzzle-collection-test-alt"
    Then I log out
    When I log in as user5:testpwd5 expiring in 1h
    Then I'm not allowed to create a document in index "kuzzle-test-index" and collection "kuzzle-collection-test"
    And I'm not allowed to create a document in index "kuzzle-test-index" and collection "kuzzle-collection-test-alt"
    And I'm not allowed to create a document in index "kuzzle-test-index-alt" and collection "kuzzle-collection-test"
    And I'm not allowed to create a document in index "kuzzle-test-index-alt" and collection "kuzzle-collection-test-alt"
    And I'm allowed to search for documents in index "kuzzle-test-index" and collection "kuzzle-collection-test"
    And I'm allowed to search for documents in index "kuzzle-test-index" and collection "kuzzle-collection-test-alt"
    And I'm not allowed to search for documents in index "kuzzle-test-index-alt" and collection "kuzzle-collection-test"
    And I'm not allowed to search for documents in index "kuzzle-test-index-alt" and collection "kuzzle-collection-test-alt"
    And I'm not allowed to count documents in index "kuzzle-test-index" and collection "kuzzle-collection-test"
    And I'm not allowed to count documents in index "kuzzle-test-index" and collection "kuzzle-collection-test-alt"
    And I'm not allowed to count documents in index "kuzzle-test-index-alt" and collection "kuzzle-collection-test"
    And I'm not allowed to count documents in index "kuzzle-test-index-alt" and collection "kuzzle-collection-test-alt"
    Then I log out
    When I log in as user6:testpwd6 expiring in 1h
    Then I'm not allowed to create a document in index "kuzzle-test-index" and collection "kuzzle-collection-test"
    And I'm not allowed to create a document in index "kuzzle-test-index" and collection "kuzzle-collection-test-alt"
    And I'm not allowed to create a document in index "kuzzle-test-index-alt" and collection "kuzzle-collection-test"
    And I'm not allowed to create a document in index "kuzzle-test-index-alt" and collection "kuzzle-collection-test-alt"
    And I'm allowed to search for documents in index "kuzzle-test-index" and collection "kuzzle-collection-test"
    And I'm not allowed to search for documents in index "kuzzle-test-index" and collection "kuzzle-collection-test-alt"
    And I'm not allowed to search for documents in index "kuzzle-test-index-alt" and collection "kuzzle-collection-test"
    And I'm not allowed to search for documents in index "kuzzle-test-index-alt" and collection "kuzzle-collection-test-alt"
    And I'm not allowed to count documents in index "kuzzle-test-index" and collection "kuzzle-collection-test"
    And I'm not allowed to count documents in index "kuzzle-test-index" and collection "kuzzle-collection-test-alt"
    And I'm not allowed to count documents in index "kuzzle-test-index-alt" and collection "kuzzle-collection-test"
    And I'm not allowed to count documents in index "kuzzle-test-index-alt" and collection "kuzzle-collection-test-alt"
    Then I log out

  @security
  Scenario: get user rights
    Given I create a new role "role1" with id "role1"
    And I create a new role "role2" with id "role2"
    And I create a new profile "profile2" with id "profile2"
    And I create a user "user2" with id "user2-id"
    Then I'm able to find rights for user "user2-id"
    Then I'm not able to find rights for user "fakeuser-id"

  @security
  Scenario: get my rights
    Given I create a new role "role1" with id "role1"
    And I create a new role "role2" with id "role2"
    And I create a new profile "profile2" with id "profile2"
    And I create a user "user2" with id "user2-id"
    When I log in as user2:testpwd2 expiring in 1h
    Then I'm able to find my rights

  @security
  Scenario: user credentials crudl
    Given I create a user "nocredentialuser" with id "nocredentialuser-id"
    Then I validate local credentials of user nocredentialuser with id nocredentialuser-id
    Then I create local credentials of user nocredentialuser with id nocredentialuser-id
    Then I check if local credentials exist for user nocredentialuser with id nocredentialuser-id
    Then I get local credentials of user nocredentialuser with id nocredentialuser-id
    Then I get local credentials of user nocredentialuser by id nocredentialuser
    Then I log in as nocredentialuser:testpwd1 expiring in 1h
    Then I log out
    Then I update local credentials password to "testpwd2" for user with id nocredentialuser-id
    Then I can't log in as nocredentialuser:testpwd1 expiring in 1h
    Then I log in as nocredentialuser:testpwd2 expiring in 1h
    Then I log out
    Then I delete local credentials of user with id nocredentialuser-id
    Then I can't log in as nocredentialuser:testpwd2 expiring in 1h

  @security
  Scenario: current user credentials crudl
    Given I create a user "nocredentialuser" with id "nocredentialuser-id"
    Then I create local credentials of user nocredentialuser with id nocredentialuser-id
    Then I log in as nocredentialuser:testpwd1 expiring in 1h
    Then I validate my local credentials
    Then I delete my local credentials
    Then I check if i have no local credentials
    Then I create my local credentials
    Then I check if i have local credentials
    Then I get my local credentials
    Then I update my local credentials password to "testpwd2"
    Then I log out
    Then I can't log in as nocredentialuser:testpwd1 expiring in 1h
    Then I log in as nocredentialuser:testpwd2 expiring in 1h
    Then I delete my local credentials
    Then I log out
    Then I can't log in as nocredentialuser:testpwd2 expiring in 1h

  @redis
  Scenario: memory storage - scalars
    Given I call the setnx method of the memory storage with arguments
      """
      { "_id": "#prefix#mykey", "body": { "value": "999" }}
      """
    Then The ms result should match the json 1
    When I call the setnx method of the memory storage with arguments
      """
      { "_id": "#prefix#mykey", "body": { "value": "999" }}
      """
    Then The ms result should match the json 0
    When I scan the database using the scan method with arguments
      """
      { "args": { "match": "#prefix#*" } }
      """
    Then The ms result should match the json ["#prefix#mykey"]
    When I call the touch method of the memory storage with arguments
      """
      { "body": { "keys": ["#prefix#mykey"] } }
      """
    Then The ms result should match the json 1
    When I call the incrbyfloat method of the memory storage with arguments
      """
      { "_id": "#prefix#mykey", "body": { "value": -0.5 }}
      """
    Then The ms result should match the json "998.5"
    When I call the getset method of the memory storage with arguments
      """
      { "_id": "#prefix#mykey", "body": { "value": 2 }}
      """
    Then The ms result should match the json "998.5"
    When I call the get method of the memory storage with arguments
      """
      { "_id": "#prefix#mykey" }
      """
    Then The ms result should match the json "2"
    When I call the incr method of the memory storage with arguments
      """
      { "_id": "#prefix#mykey" }
      """
    Then The ms result should match the json 3
    When I call the decr method of the memory storage with arguments
      """
      { "_id": "#prefix#mykey" }
      """
    Then The ms result should match the json 2
    When I call the incrby method of the memory storage with arguments
      """
      { "_id": "#prefix#mykey", "body": { "value": 5 }}
      """
    Then The ms result should match the json 7
    When I call the decrby method of the memory storage with arguments
      """
      { "_id": "#prefix#mykey", "body": { "value": 3 }}
      """
    Then The ms result should match the json 4
    When I call the append method of the memory storage with arguments
      """
      { "_id": "#prefix#mykey", "body": { "value": "bar" }}
      """
    Then The ms result should match the json 4
    When I call the get method of the memory storage with arguments
      """
      { "_id": "#prefix#mykey" }
      """
    Then The ms result should match the json "4bar"
    When I call the getrange method of the memory storage with arguments
      """
      { "_id": "#prefix#mykey", "args": { "start": 1, "end": 2 }}
      """
    Then The ms result should match the json "ba"
    When I call the getbit method of the memory storage with arguments
      """
      { "_id": "#prefix#mykey", "args": { "offset": 3 } }
      """
    Then The ms result should match the json 1
    When I call the del method of the memory storage with arguments
      """
      { "body": { "keys": ["#prefix#mykey"] } }
      """
    Then The ms result should match the json 1
    When I call the get method of the memory storage with arguments
      """
      { "_id": "#prefix#mykey" }
      """
    Then The ms result should match the json null
    Given I call the set method of the memory storage with arguments
      """
      { "_id": "#prefix#x", "body": { "value": "foobar" }}
      """
    And I call the set method of the memory storage with arguments
      """
      { "_id": "#prefix#y", "body": { "value": "abcdef" }}
      """
    When I call the mget method of the memory storage with arguments
      """
      { "args": { "keys": ["#prefix#x", "#prefix#y", "nonexisting"]}}
      """
    Then The ms result should match the json ["foobar", "abcdef", null]
    When I call the bitop method of the memory storage with arguments
      """
      { "_id": "#prefix#dest", "body": { "operation": "AND", "keys": [ "#prefix#x", "#prefix#y" ] } }
      """
    And I call the get method of the memory storage with arguments
      """
      { "_id": "#prefix#dest" }
      """
    Then The ms result should match the json "`bc`ab"
    When I call the bitop method of the memory storage with arguments
      """
      { "_id": "#prefix#dest", "body": { "operation": "OR", "keys": [ "#prefix#x", "#prefix#y" ] } }
      """
    And I call the get method of the memory storage with arguments
      """
      { "_id": "#prefix#dest" }
      """
    Then The ms result should match the json "goofev"
    When I call the bitcount method of the memory storage with arguments
      """
      { "_id": "#prefix#x" }
      """
    Then The ms result should match the json 26
    When I call the bitcount method of the memory storage with arguments
      """
      { "_id": "#prefix#x", "args": {"start": 0, "end": 3} }
      """
    Then The ms result should match the json 19
    When I call the bitpos method of the memory storage with arguments
      """
      { "_id": "#prefix#x", "args": { "bit": 1 } }
      """
    Then The ms result should match the json 1
    Given I call the set method of the memory storage with arguments
      """
      { "_id": "#prefix#mykey", "body": { "value": 10 } }
      """
    When I call the exists method of the memory storage with arguments
      """
      { "args": {"keys": [ "#prefix#mykey", "i", "dont", "exist" ] } }
      """
    Then The ms result should match the json 1
    When I call the expire method of the memory storage with arguments
      """
      { "_id": "#prefix#mykey", "body": { "seconds": 1 } }
      """
    And I wait 1s
    And I call the get method of the memory storage with arguments
      """
      { "_id": "#prefix#mykey" }
      """
    Then The ms result should match the json null
    Given I call the mset method of the memory storage with arguments
      """
      { "body": {"entries": [{"key": "#prefix#foo", "value": "bar"}, {"key":"#prefix#k1", "value": "v1"}, {"key":"#prefix#k2", "value":"v2"}]}}
      """
    When I call the mget method of the memory storage with arguments
      """
      { "args": { "keys": [ "#prefix#foo", "#prefix#k2"] } }
      """
    Then The ms result should match the json ["bar", "v2"]
    When I call the msetnx method of the memory storage with arguments
      """
      { "body": { "entries": [{"key":"#prefix#k1", "value":"v1bis"}, {"key":"#prefix#foo", "value":"barbis"}] }}
      """
    Then The ms result should match the json 0
    Given I call the setex method of the memory storage with arguments
      """
      { "_id": "#prefix#foo", "body": { "seconds": 1, "value": "bar" }}
      """
    When I call the persist method of the memory storage with arguments
      """
      { "_id": "#prefix#foo" }
      """
    And I wait 1s
    And I call the get method of the memory storage with arguments
      """
      { "_id": "#prefix#foo" }
      """
    Then The ms result should match the json "bar"
    When I call the pexpire method of the memory storage with arguments
      """
      { "_id": "#prefix#foo", "body": { "milliseconds": 500 }}
      """
    And I wait 1s
    And I call the get method of the memory storage with arguments
      """
      { "_id": "#prefix#foo" }
      """
    Then The ms result should match the json null
    Given I call the psetex method of the memory storage with arguments
      """
      { "_id": "#prefix#foo", "body": { "milliseconds": 999, "value": "bar" }}
      """
    When I call the pttl method of the memory storage with arguments
      """
      { "_id": "#prefix#foo" }
      """
    Then The ms result should match the regex \d\d\d
    When I call the randomkey method of the memory storage with arguments
      """
      {}
      """
    Then The ms result should match the regex .+
    Given I call the set method of the memory storage with arguments
      """
      { "_id": "#prefix#foo", "body": {"value": "bar" }}
      """
    And I call the rename method of the memory storage with arguments
      """
      { "_id": "#prefix#foo", "body": { "newkey": "#prefix#bar" } }
      """
    When I call the get method of the memory storage with arguments
      """
      { "_id": "#prefix#bar" }
      """
    Then The ms result should match the json "bar"
    When I call the renamenx method of the memory storage with arguments
      """
      { "_id": "#prefix#bar", "body": { "newkey": "#prefix#x" } }
      """
    Then The ms result should match the json 0
    Given I call the set method of the memory storage with arguments
      """
      {
        "_id": "#prefix#mykey",
        "body": {"value": "Your base are belong to us"}
      }
      """
    When I call the strlen method of the memory storage with arguments
      """
      { "_id": "#prefix#mykey" }
      """
    Then The ms result should match the json 26
    Given I call the setex method of the memory storage with arguments
      """
      {
        "_id": "#prefix#mykey",
        "body": {
          "seconds": 99,
          "value": "test"
        }
      }
      """
    When I call the ttl method of the memory storage with arguments
      """
      { "_id": "#prefix#mykey" }
      """
    Then The ms result should match the regex ^9[5-9]$

  @redis
  Scenario: memory storage - lists
    Given I call the rpush method of the memory storage with arguments
      """
      { "_id": "#prefix#list", "body": { "values": [ 1, "abcd", 5 ] }}
      """
    Then The ms result should match the json 3
    When I call the lindex method of the memory storage with arguments
      """
      { "_id": "#prefix#list", "args": { "idx": 1 } }
      """
    Then The ms result should match the json "abcd"
    When I call the linsert method of the memory storage with arguments
      """
      { "_id": "#prefix#list", "body": { "position": "BEFORE", "pivot": 5, "value": "inserted" } }
      """
    Then The ms result should match the json 4
    When I call the lrange method of the memory storage with arguments
      """
       { "_id": "#prefix#list", "args": { "start": 2, "stop": 3  } }
      """
    And The ms result should match the json [ "inserted", "5" ]
    When I call the llen method of the memory storage with arguments
      """
      { "_id": "#prefix#list"}
      """
    Then The ms result should match the json 4
    When I call the lpop method of the memory storage with arguments
      """
      { "_id": "#prefix#list" }
      """
    Then The ms result should match the json "1"
    When I call the llen method of the memory storage with arguments
      """
      { "_id": "#prefix#list"}
      """
    Then The ms result should match the json 3
    When I call the rpushx method of the memory storage with arguments
      """
      { "_id": "#prefix#list", "body": { "value": "foobar" } }
      """
    Then The ms result should match the json 4
    When I call the rpushx method of the memory storage with arguments
      """
      { "_id": "nonexisting", "body": { "value": "foobar" } }
      """
    Then The ms result should match the json 0
    Given I call the lpush method of the memory storage with arguments
      """
      { "_id": "#prefix#list", "body": { "values": ["first"] }}
      """
    When I call the lindex method of the memory storage with arguments
      """
      { "_id": "#prefix#list", "args": { "idx": 0 } }
      """
    Then The ms result should match the json "first"
    When I call the lpushx method of the memory storage with arguments
      """
      { "_id": "idontexist", "body": { "value": "first" }}
      """
    Then The ms result should match the json 0
    Given I call the rpush method of the memory storage with arguments
      """
      { "_id": "#prefix#list", "body": { "values": [ "hello", "hello", "foo", "hello" ] }}
      """
    When I call the lrem method of the memory storage with arguments
      """
      {"_id": "#prefix#list", "body": { "count": -2, "value": "hello" }}
      """
    And I call the lrange method of the memory storage with arguments
      """
      { "_id": "#prefix#list", "args": { "start": 0, "stop": -1  } }
      """
    Then The ms result should match the json ["first", "abcd", "inserted", "5", "foobar", "hello", "foo"]
    Given I call the lset method of the memory storage with arguments
      """
      {"_id": "#prefix#list", "body": { "index": 1, "value": "replaced"}}
      """
    When I call the lindex method of the memory storage with arguments
      """
      {"_id": "#prefix#list", "args": {"idx": 1}}
      """
    Then The ms result should match the json "replaced"
    Given I call the ltrim method of the memory storage with arguments
      """
      {"_id": "#prefix#list", "body": { "start": 2, "stop": 3 }}
      """
    When I call the lrange method of the memory storage with arguments
      """
      { "_id": "#prefix#list", "args": { "start": 0, "stop": -1  } }
      """
    Then The ms result should match the json ["inserted", "5"]
    When I call the rpop method of the memory storage with arguments
      """
      { "_id": "#prefix#list" }
      """
    Then The ms result should match the json "5"
    When I call the rpoplpush method of the memory storage with arguments
      """
      { "body": { "source": "#prefix#list", "destination": "#prefix#list2" }}
      """
    Then The ms result should match the json "inserted"
    Given I call the del method of the memory storage with arguments
      """
      { "body": { "keys": ["#prefix#list"] } }
      """
    And I call the rpush method of the memory storage with arguments
      """
      { "_id": "#prefix#list", "body": { "values": [ 1, 2, 3 ] } }
      """
    And I call the mset method of the memory storage with arguments
      """
      {
        "body": {
          "entries": [
            {"key":"#prefix#o_1", "value":"object1"},
            {"key":"#prefix#o_2", "value":"object2"},
            {"key":"#prefix#o_3", "value":"object3"},
            {"key":"#prefix#w_1","value":2},
            {"key":"#prefix#w_2","value":3},
            {"key":"#prefix#w_3","value":1}
          ]
        }
      }
      """
    When I call the sort method of the memory storage with arguments
      """
      {
        "_id": "#prefix#list",
        "body": {
          "by": "#prefix#w_*",
          "get": ["#prefix#o_*"],
          "direction": "DESC"
        }
      }
      """
    Then The ms result should match the json ["object2", "object1", "object3"]
    When I call the type method of the memory storage with arguments
      """
      { "_id": "#prefix#list" }
      """
    Then The ms result should match the json "list"

  @redis
  Scenario: memory storage - hash
    Given I call the hset method of the memory storage with arguments
      """
      {"_id": "#prefix#hash", "body": { "field": "foo", "value": "bar" }}
      """
    And I call the hmset method of the memory storage with arguments
      """
      {
        "_id":"#prefix#hash",
        "body": {
          "entries": [
            {"field": "k1", "value": "v1"},
            {"field": "k2", "value": "v2"},
            {"field": "k3", "value": "v3"},
            {"field": "k4", "value": 10}
          ]
        }
      }
      """
    When I scan the database using the hscan method with arguments
      """
      { "_id": "#prefix#hash" }
      """
    Then The ms result should match the json ["foo", "bar", "k1", "v1", "k2", "v2", "k3", "v3", "k4", "10"]
    When I call the hexists method of the memory storage with arguments
      """
      {"_id": "#prefix#hash", "args": { "field": "k3" } }
      """
    Then The ms result should match the json 1
    When I call the hdel method of the memory storage with arguments
      """
      {"_id":"#prefix#hash", "body": { "fields": ["k3"] } }
      """
    Then The ms result should match the json 1
    When I call the hexists method of the memory storage with arguments
      """
      {"_id": "#prefix#hash", "args": { "field": "k3" } }
      """
    Then The ms result should match the json 0
    When I call the hget method of the memory storage with arguments
      """
      { "_id": "#prefix#hash", "args": { "field": "foo" }}
      """
    Then The ms result should match the json "bar"
    When I call the hgetall method of the memory storage with arguments
      """
      { "_id": "#prefix#hash" }
      """
    Then The ms result should match the json {"foo": "bar", "k1": "v1", "k2": "v2", "k4": "10"}
    When I call the hsetnx method of the memory storage with arguments
      """
      { "_id": "#prefix#hash", "body": { "field": "foo", "value": "bar2" }}
      """
    Then The ms result should match the json 0
   # redis 3.2+ only
   # When I call the hstrlen method of the memory storage with arguments
   #    """
   #    { "_id": "#prefix#hash", "body": { "field": "foo" }}
   #    """
   # Then The ms result should match the json 3
    When I call the hvals method of the memory storage with arguments
      """
      { "_id": "#prefix#hash" }
      """
    Then The ms result should match the json ["bar", "v1", "v2", "10"]
    When I call the hincrby method of the memory storage with arguments
      """
      { "_id": "#prefix#hash", "body": { "field": "k4", "value": 5 }}
      """
    Then The ms result should match the json 15
    When I call the hincrbyfloat method of the memory storage with arguments
      """
      { "_id": "#prefix#hash", "body": { "field": "k4", "value": 2.5 }}
      """
    Then The ms result should match the json "17.5"

  @redis
  Scenario: memory storage - sets
    Given I call the sadd method of the memory storage with arguments
      """
      { "_id": "#prefix#set", "body": { "members": ["foobar", "v1", 5, 10, 10] }}
      """
    Then The ms result should match the json 4
    When I scan the database using the sscan method with arguments
      """
      { "_id": "#prefix#set" }
      """
    Then The sorted ms result should match the json ["10","5","foobar","v1"]
    When I call the scard method of the memory storage with arguments
      """
      {"_id": "#prefix#set"}
      """
    Then The ms result should match the json 4
    When I call the sadd method of the memory storage with arguments
      """
      {"_id": "#prefix#set1", "body": { "members": [ "a", "b", "c" ]  }}
      """
    Given I call the sadd method of the memory storage with arguments
      """
      {"_id": "#prefix#set2", "body": { "members": [ "c", "d", "e" ]  }}
      """
    When I call the sdiff method of the memory storage with arguments
      """
      { "_id": "#prefix#set2", "args": { "keys": [ "#prefix#set1"] }}
      """
    Then The sorted ms result should match the json ["d", "e"]
    Given I call the sdiffstore method of the memory storage with arguments
      """
      { "_id": "#prefix#set2", "body": { "destination": "#prefix#set3" , "keys": [ "#prefix#set1"] }}
      """
    When I call the smembers method of the memory storage with arguments
      """
      { "_id": "#prefix#set3" }
      """
    Then The sorted ms result should match the json ["d", "e"]
    When I call the sinter method of the memory storage with arguments
      """
      { "args": { "keys": ["#prefix#set1", "#prefix#set2"] }}
      """
    Then The ms result should match the json ["c"]
    Given I call the sinterstore method of the memory storage with arguments
      """
      { "body": { "destination": "#prefix#set3", "keys": ["#prefix#set1", "#prefix#set2"] }}
      """
    When I call the smembers method of the memory storage with arguments
      """
      { "_id": "#prefix#set3" }
      """
    Then The ms result should match the json ["c"]
    When I call the sunion method of the memory storage with arguments
      """
      { "args": { "keys": ["#prefix#set1", "#prefix#set2"] }}
      """
    Then The sorted ms result should match the json ["a", "b", "c", "d", "e"]
    Given I call the sunionstore method of the memory storage with arguments
      """
      { "body": { "destination": "#prefix#set3", "keys": ["#prefix#set1", "#prefix#set2"] }}
      """
    When I call the smembers method of the memory storage with arguments
      """
      { "_id": "#prefix#set3" }
      """
    Then The sorted ms result should match the json ["a", "b", "c", "d", "e"]
    When I call the sismember method of the memory storage with arguments
      """
      {"_id": "#prefix#set", "args": { "member": 10 } }
      """
    Then The ms result should match the json 1
    Given I call the smove method of the memory storage with arguments
      """
      { "_id": "#prefix#set", "body": { "destination": "#prefix#set3", "member": 5 }}
      """
    When I call the smembers method of the memory storage with arguments
      """
      { "_id": "#prefix#set3" }
      """
    Then The sorted ms result should match the json ["5", "a", "b", "c", "d", "e"]
    When I call the sort method of the memory storage with arguments
      """
      {"_id": "#prefix#set1", "body": {"alpha": true}}
      """
    Then The ms result should match the json ["a", "b", "c"]
    Given I call the del method of the memory storage with arguments
      """
      { "body": { "keys": ["#prefix#set"] } }
      """
    And I call the sadd method of the memory storage with arguments
      """
      { "_id": "#prefix#set", "body": { "members": [99, 54, 23] } }
      """
    When I call the sort method of the memory storage with arguments
      """
      { "_id": "#prefix#set"}
      """
    Then The ms result should match the json ["23", "54", "99"]
    When I call the sort method of the memory storage with arguments
      """
      { "_id": "#prefix#set", "body": { "limit": [1, 2], "direction": "DESC" }}
      """
    Then The ms result should match the json ["54", "23"]
    When I call the srandmember method of the memory storage with arguments
      """
      { "_id": "#prefix#set" }
      """
    Then The ms result should match the regex ^(23|54|99)$
    When I call the spop method of the memory storage with arguments
      """
      { "_id": "#prefix#set" }
      """
    Then The ms result should match the regex ^(23|54|99)$
    Given I call the srem method of the memory storage with arguments
      """
      {
        "_id": "#prefix#set",
        "body": {
          "members": [ 54, 23, 99 ]
        }
      }
      """
    When I call the smembers method of the memory storage with arguments
      """
      { "_id": "#prefix#set" }
      """
    Then The ms result should match the json []

  @redis
  Scenario: memory storage - sorted sets
    Given I call the zadd method of the memory storage with arguments
      """
      {
        "_id": "#prefix#zset",
        "body": {
          "elements": [
            { "score": 1, "member": "one" },
            { "score": 1, "member": "uno" },
            { "score": 3, "member": "three" },
            { "score": 2, "member": "two" }
          ]
        }
      }
      """
    When I scan the database using the zscan method with arguments
      """
      { "_id": "#prefix#zset" }
      """
    Then The ms result should match the json ["one", "1", "uno", "1", "two", "2", "three", "3"]
    When I call the zrange method of the memory storage with arguments
      """
      {
        "_id": "#prefix#zset",
        "args": {
          "start": 0,
          "stop": -1,
          "options": ["withscores"]
        }
      }
      """
    Then The ms result should match the json ["one", "1", "uno", "1", "two", "2", "three", "3"]
    When I call the zcard method of the memory storage with arguments
      """
      { "_id": "#prefix#zset" }
      """
    Then The ms result should match the json 4
    When I call the zcount method of the memory storage with arguments
      """
      {
        "_id": "#prefix#zset",
        "args": {
          "min": "(1",
          "max": 3
        }
      }
      """
    Then The ms result should match the json 2
    When I call the zincrby method of the memory storage with arguments
      """
      {
        "_id": "#prefix#zset",
        "body": {
          "member": "two",
          "value": 2
        }
      }
      """
    And I call the zrange method of the memory storage with arguments
      """
      {
        "_id": "#prefix#zset",
        "args": {
          "start": 0,
          "stop": -1,
          "options": ["withscores"]
        }
      }
      """
    Then The ms result should match the json ["one", "1", "uno", "1", "three", "3", "two", "4"]
    Given I call the zadd method of the memory storage with arguments
      """
      {
        "_id": "#prefix#zset2",
        "body": {
          "elements": [
            { "score": 2, "member": "two" },
            { "score": 1, "member": "uno" }
          ]
        }
      }
      """
    And I call the zinterstore method of the memory storage with arguments
      """
      {
        "_id": "#prefix#zset3",
        "body": {
          "keys": [ "#prefix#zset", "#prefix#zset2" ],
          "weights": [ 2, 1 ],
          "aggregate": "max"
        }
      }
      """
    When I call the zrange method of the memory storage with arguments
      """
      {
        "_id": "#prefix#zset3",
        "args": {
          "start": 0,
          "stop": -1,
          "options": ["withscores"]
        }
      }
      """
    Then The ms result should match the json ["uno", "2", "two", "8"]
    Given I call the zunionstore method of the memory storage with arguments
      """
      {
        "_id": "#prefix#zset3",
        "body": {
          "_id": "#prefix#zset3",
          "keys": [ "#prefix#zset", "#prefix#zset2" ],
          "weights": [ 2, 1 ],
          "aggregate": "max"
        }
      }
      """
    When I call the zrange method of the memory storage with arguments
      """
      {
        "_id": "#prefix#zset3",
        "args": {
          "start": 0,
          "stop": -1,
          "options": ["withscores"]
        }
      }
      """
    Then The ms result should match the json ["one","2","uno","2","three","6","two","8"]
    Given I call the del method of the memory storage with arguments
      """
      { "body": { "keys": ["#prefix#zset"] } }
      """
    And I call the zadd method of the memory storage with arguments
      """
      {
        "_id": "#prefix#zset",
        "body": {
          "elements": [
            { "score": 0, "member": "zero" },
            { "score": 0, "member": "one" },
            { "score": 0, "member": "two" },
            { "score": 0, "member": "three" },
            { "score": 0, "member": "four" },
            { "score": 0, "member": "five" }
          ]
        }
      }
      """
    When I call the zrangebylex method of the memory storage with arguments
      """
      {
        "_id": "#prefix#zset",
        "args": {
          "min": "[o",
          "max": "(v"
        }
      }
      """
    Then The ms result should match the json ["one", "three", "two"]
    When I call the zrevrangebylex method of the memory storage with arguments
      """
      {
        "_id": "#prefix#zset",
        "args": {
          "min": "[o",
          "max": "(v"
        }
      }
      """
    Then The ms result should match the json ["two", "three", "one"]
    When I call the zremrangebylex method of the memory storage with arguments
      """
      {
        "_id": "#prefix#zset",
        "body": {
          "min": "[o",
          "max": "(v"
        }
      }
      """
    And I call the zrange method of the memory storage with arguments
      """
      {
        "_id": "#prefix#zset",
        "args": { "start": 0, "stop": -1 }
      }
      """
    Then The ms result should match the json ["five","four","zero"]
    When I call the zremrangebyrank method of the memory storage with arguments
      """
      {
        "_id": "#prefix#zset",
        "body": { "start": 1, "stop": 2 }
      }
      """
    Then The ms result should match the json 2
    When I call the zrange method of the memory storage with arguments
      """
      {
        "_id": "#prefix#zset",
        "args": { "start": 0, "stop": -1 }
      }
      """
    Then The ms result should match the json ["five"]
    Given I call the del method of the memory storage with arguments
      """
      { "body": { "keys": ["#prefix#zset"] } }
      """
    And I call the zadd method of the memory storage with arguments
      """
      {
        "_id": "#prefix#zset",
        "body": {
          "elements": [
            { "score": 0, "member": "zero" },
            { "score": 1, "member": "one" },
            { "score": 2, "member": "two" },
            { "score": 3, "member": "three" },
            { "score": 4, "member": "four" }
          ]
        }
      }
      """
    When I call the zrangebyscore method of the memory storage with arguments
      """
      {
        "_id": "#prefix#zset",
        "args": {
          "min": "(0",
          "max": "3",
          "limit": [1, 5],
          "options": ["withscores"]
        }
      }
      """
    Then The ms result should match the json ["two", "2", "three", "3"]
    When I call the zrevrangebyscore method of the memory storage with arguments
      """
      {
        "_id": "#prefix#zset",
        "args": {
          "min": "(0",
          "max": "3",
          "limit": [1, 5],
          "options": ["withscores"]
        }
      }
      """
    Then The ms result should match the json ["two", "2", "one", "1"]
    When I call the zscore method of the memory storage with arguments
      """
      { "_id": "#prefix#zset", "args": { "member": "two" } }
      """
    Then The ms result should match the json "2"
    When I call the zrem method of the memory storage with arguments
      """
      { "_id": "#prefix#zset", "body": { "members": ["two"] } }
      """
    And I call the zrange method of the memory storage with arguments
      """
      {
        "_id": "#prefix#zset",
        "args": { "start": 0, "stop": -1, "options": ["withscores"] }
      }
      """
    Then The ms result should match the json ["zero", "0", "one", "1", "three", "3", "four", "4"]
    Given I call the zadd method of the memory storage with arguments
      """
      { "_id": "#prefix#zset", "body": { "elements": [{"score": 2, "member": "two"}] } }
      """
    When I call the zremrangebyscore method of the memory storage with arguments
      """
      {
        "_id": "#prefix#zset",
        "body": {
          "min": "(1",
          "max": "3"
        }
      }
      """
    And I call the zrange method of the memory storage with arguments
      """
      {
        "_id": "#prefix#zset",
        "args": { "start": 0, "stop": -1, "options": ["withscores"] }
      }
      """
    Then The ms result should match the json ["zero", "0", "one", "1", "four", "4"]

  @redis
  Scenario: memory storage - hyperloglog

    Given I call the pfadd method of the memory storage with arguments
      """
      {
        "_id": "#prefix#hll",
        "body": {
          "elements": [ "a", "b", "c", "d", "e", "f", "g" ]
        }
      }
      """
    Then The ms result should match the json 1
    When I call the pfadd method of the memory storage with arguments
      """
      {
        "_id": "#prefix#hll",
        "body": {
          "elements": [ "a", "b", "f", "g" ]
        }
      }
      """
    Then The ms result should match the json 0
    When I call the pfcount method of the memory storage with arguments
      """
      { "args": { "keys": ["#prefix#hll"] } }
      """
    Then The ms result should match the json 7
    Given I call the pfadd method of the memory storage with arguments
      """
      {
        "_id": "#prefix#hll2",
        "body": {
          "elements": [
            "z", "y", "x", "w",
            "a", "b", "c"
          ]
        }
      }
      """
    When I call the pfcount method of the memory storage with arguments
      """
      { "args": { "keys": [ "#prefix#hll", "#prefix#hll2"] } }
      """
    Then The ms result should match the json 11
    When I call the pfmerge method of the memory storage with arguments
      """
      {
        "_id": "#prefix#hll3",
        "body": {
          "sources": [ "#prefix#hll", "#prefix#hll2" ]
        }
      }
      """
    And I call the pfcount method of the memory storage with arguments
      """
      { "args": { "keys": ["#prefix#hll3"] } }
      """
    Then The ms result should match the json 11

  @redis
  Scenario: memory storage - geospatial
    Given I call the geoadd method of the memory storage with arguments
      """
      {
        "_id": "#prefix#geo",
        "body": {
          "points": [
              {"lon": 13.361389, "lat": 38.115556, "name": "Palermo"},
              {"lon": 15.087269, "lat": 37.502669, "name": "Catania"}
          ]
        }
      }
      """
    Then The ms result should match the json 2
    When I call the geodist method of the memory storage with arguments
      """
      {
        "_id": "#prefix#geo",
        "args": { "member1": "Palermo", "member2": "Catania" }
      }
      """
    Then The ms result should match the json "166274.1516"
    When I call the geohash method of the memory storage with arguments
      """
      {
        "_id": "#prefix#geo",
        "args": { "members": ["Palermo", "Catania"] }
      }
      """
    Then The ms result should match the json ["sqc8b49rny0","sqdtr74hyu0"]
    When I call the geopos method of the memory storage with arguments
      """
      {
        "_id": "#prefix#geo",
        "args": { "members": ["Palermo", "Catania"] }
      }
      """
    Then The ms result should match the json [["13.36138933897018433","38.11555639549629859"],["15.08726745843887329","37.50266842333162032"]]
    When I call the georadius method of the memory storage with arguments
      """
      {
        "_id": "#prefix#geo",
        "args": { "lon": 15, "lat": 37, "distance": 100, "unit": "km" }
      }
      """
    Then The ms result should match the json ["Catania"]
    When I call the geoadd method of the memory storage with arguments
      """
      {
        "_id": "#prefix#geo",
        "body": {
          "points": [
              {"lon": 13.583333, "lat": 37.316667, "name": "Agrigento"}
          ]
        }
      }
      """
    When I call the georadiusbymember method of the memory storage with arguments
      """
      {
        "_id": "#prefix#geo",
        "args": { "member": "Agrigento", "distance": 100, "unit": "km" }
      }
      """
    Then The ms result should match the json ["Agrigento", "Palermo"]


  Scenario: autorefresh
    When I check the autoRefresh status
    Then The result should match the json false
    When I write the document "documentGrace"
    Then I don't find a document with "grace" in field "firstName"
    Given I refresh the index
    And I enable the autoRefresh
    And I truncate the collection
    When I write the document "documentGrace"
    Then I find a document with "grace" in field "firstName"
    When I check the autoRefresh status
    Then The result should match the json true
    Given I truncate the collection
    And I write the document "documentGrace"
    When I update the document with value "Josepha" in field "firstName"
    Then I find a document with "josepha" in field "firstName"

  @validation
  Scenario: Validation - getSpecification & updateSpecification
    When There is no specifications for index "kuzzle-test-index" and collection "kuzzle-collection-test"
    Then I put a not valid specification for index "kuzzle-test-index" and collection "kuzzle-collection-test"
    And There is an error message
    When There is no specifications for index "kuzzle-test-index" and collection "kuzzle-collection-test"
    Then I put a valid specification for index "kuzzle-test-index" and collection "kuzzle-collection-test"
    And There is no error message
    And There is a specification for index "kuzzle-test-index" and collection "kuzzle-collection-test"
    Then I put a not valid deprecated specification for index "kuzzle-test-index" and collection "kuzzle-collection-test"
    And There is an error message
    Then I put a valid deprecated specification for index "kuzzle-test-index" and collection "kuzzle-collection-test"
    And There is no error message


  @validation
  Scenario: Validation - validateSpecification
    When I post a valid specification
    Then There is no error message
    When I post an invalid specification
    Then There is an error message in the response body
    When I post a valid deprecated specification
    Then There is no error message
    When I post an invalid deprecated specification
    Then There is an error message in the response body

  @validation
  Scenario: Validation - validateDocument
    When I put a valid specification for index "kuzzle-test-index" and collection "kuzzle-collection-test"
    Then There is no error message
    When I post a valid document
    Then There is no error message
    When I post an invalid document
    Then There is an error message

  @validation
  Scenario: Validation - searchSpecifications
    Then I put a valid specification for index "kuzzle-test-index" and collection "kuzzle-collection-test"
    Then I find 1 specifications

  @validation
  Scenario: Validation - scrollSpecifications
    Then I put a valid specification for index "kuzzle-test-index" and collection "kuzzle-collection-test"
    Then I find 1 specifications with scroll "1m"
    Then I am able to perform a scrollSpecifications request

  @validation
  Scenario: Validation - validateDocument
    When I put a valid specification for index "kuzzle-test-index" and collection "kuzzle-collection-test"
    Then There is no error message
    When I post a valid document
    Then There is no error message
    When I post an invalid document
    Then There is an error message

  @validation
  Scenario: Validation - deleteSpecifications
    When I put a valid specification for index "kuzzle-test-index" and collection "kuzzle-collection-test"
    Then There is no error message
    When I delete the specifications for index "kuzzle-test-index" and collection "kuzzle-collection-test"
    Then There is no error message
    And There is no specifications for index "kuzzle-test-index" and collection "kuzzle-collection-test"
    When I delete the specifications again for index "kuzzle-test-index" and collection "kuzzle-collection-test"
    Then There is no error message

  Scenario: Get authentication strategies
    Then I get the registrated authentication strategies

  @firstAdmin
  Scenario: Create First Admin
    Given I create a new role "foo" with id "foo"
    And I update the default profile with id "admin" by adding the role "foo"
    And I update the default profile with id "default" by adding the role "foo"
    And I update the default profile with id "anonymous" by adding the role "foo"
    And I'm able to find the default profile with id "admin" with profile "adminfoo"
    Then I create the first admin with id "useradmin-id"
    And I log in as useradmin:testpwd expiring in 1h
    And I'm able to find the default profile with id "admin" with profile "adminfoo"
    And I'm able to find the default profile with id "default" with profile "defaultfoo"
    And I'm able to find the default profile with id "anonymous" with profile "anonymousfoo"
    Then I'm able to find a default role with id "admin" equivalent to role "admin"
    And I'm able to find a default role with id "default" equivalent to role "admin"
    And I'm able to find a default role with id "anonymous" equivalent to role "admin"

  @firstAdmin
  Scenario: Create First Admin and reset profiles and roles
    Given I create a new role "foo" with id "foo"
    And I update the default profile with id "admin" by adding the role "foo"
    And I update the default profile with id "default" by adding the role "foo"
    And I update the default profile with id "anonymous" by adding the role "foo"
    Then I create the first admin with id "useradmin-id" and reset profiles and roles
    And I log in as useradmin:testpwd expiring in 1h
    And I'm able to find the default profile with id "admin" with profile "admin"
    And I'm able to find the default profile with id "default" with profile "default"
    And I'm able to find the default profile with id "anonymous" with profile "anonymous"
    Then I'm able to find a default role with id "admin" equivalent to role "admin"
    And I'm able to find a default role with id "default" equivalent to role "default"
    And I'm able to find a default role with id "anonymous" equivalent to role "anonymous"

  Scenario: Load Mappings
    Given I load the mappings '{"kuzzle-test-index-new": {"kuzzle-collection-test": {}}}'
    When I check if index "kuzzle-test-index-new" exists
    Then The result should match the json true
    When I check if collection "kuzzle-collection-test" exists on index "kuzzle-test-index-new"
    Then The result should match the json true
    Then I'm able to delete the index named "kuzzle-test-index-new"

  Scenario: Load Fixtures
    When I load the fixtures
    """
    {
      "kuzzle-test-index": {
        "kuzzle-collection-test": [
          {"create": {"_id": "foo"}},
          {}
        ]
      },
      "kuzzle-test-index-alt": {
        "kuzzle-collection-test": [
          {"create": {"_id": "bar"}},
          {}
        ]
      }
    }
    """
    Then I find a document with "foo" in field "_id" in index "kuzzle-test-index"
    And I find a document with "bar" in field "_id" in index "kuzzle-test-index-alt"

  Scenario: Load Securities
    When I load the securities
    """
    {
      "roles": {
        "#prefix#fakeRole": {
          "controllers": {
            "*": {
              "actions": {
                "*" : true
              }
            }
          }
        }
      },
      "profiles": {
        "#prefix#fakeProfile": {
          "policies": [
            {"roleId": "#prefix#fakeRole"}
          ]
        }
      },
      "users": {
        "#prefix#fakeUser": {
          "content": {
            "profileIds": ["#prefix#fakeProfile"]
          }
        }
      }
    }
    """
    # the following tests assume the prefix #prefix# automatically
    Then I'm able to find a role with id "fakeRole"
    And I'm able to find the profile with id "fakeProfile"
    And I am able to get the user "fakeUser"<|MERGE_RESOLUTION|>--- conflicted
+++ resolved
@@ -1,10 +1,9 @@
 Feature: Kuzzle functional tests
 
-<<<<<<< HEAD
   Scenario: API method server:publicApi
     When I get public API
     Then I have the definition of kuzzle and plugins controllers
-=======
+
   Scenario: CLI: dump and restore index
     And I create an index named "tolkien"
     When I create a collection "tolkien":"noldor" with "5" documents
@@ -24,7 +23,6 @@
     Then I count 5 documents in index "tolkien":"noldor"
     Then I count 3 documents in index "tolkien":"angband"
     Then I'm able to delete the index named "tolkien"
->>>>>>> 4076677f
 
   Scenario: CLI: encrypt and decrypt secrets
     When I have a file "config/testsecrets.json" containing '{ "aws": { "key": "silmaril" }, "secret": "ring" }'
