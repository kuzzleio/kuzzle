--- conflicted
+++ resolved
@@ -6,21 +6,11 @@
 
 # profiles are defined in the cucumber.js file at the root of this project
 
-<<<<<<< HEAD
-for protocol in websocket http; do
-  # profiles are defined in the cucumber.js file at the root of this project
-  ./node_modules/.bin/cucumber-js \
-    --format progress-bar \
-    --profile "${protocol}" \
-    --world-parameters "{\"host\": \"${host}\", \"port\": \"${port}\"}"
-done
-=======
 # http
 ./node_modules/.bin/cucumber-js --format progress-bar --profile "http"
 
 # websocket
 ./node_modules/.bin/cucumber-js --format progress-bar --profile "websocket"
->>>>>>> 3b729348
 
 # mqtt
 ./node_modules/.bin/cucumber-js --format progress-bar --profile "mqtt"