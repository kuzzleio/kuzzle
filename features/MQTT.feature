Feature: Test MQTT API
  As a user
  I want to create/update/delete/search a document and test bulk import
  Using MQTT API

  @usingMQTT
  Scenario: Create a new document and get it
    When I write the document
    Then I should receive a document id
    Then I'm able to get the document

  @usingMQTT
  Scenario: Create or Update a document
    When I write the document
    And I createOrUpdate it
    Then I should have updated the document

  @usingMQTT
  Scenario: Update a document
    When I write the document
    Then I update the document with value "foo" in field "firstName"
    Then my document has the value "foo" in field "firstName"

  @usingMQTT
  Scenario: Delete a document
    When I write the document
    Then I remove the document
    Then I'm not able to get the document

  @usingMQTT
  Scenario: Search a document
    When I write the document "documentGrace"
    Then I find a document with "grace" in field "firstName"

  @usingMQTT
  Scenario: Bulk import
    When I do a bulk import
    Then I can retrieve actions from bulk import

  @usingMQTT
  Scenario: Global Bulk import
    When I do a global bulk import
    Then I can retrieve actions from bulk import

  @usingMQTT
  Scenario: Delete type
    When I write the document
    Then I remove the collection and schema
    Then I'm not able to get the document

  @usingMQTT
  Scenario: Count document
    When I write the document "documentGrace"
    When I write the document "documentAda"
    When I write the document "documentGrace"
    When I write the document "documentAda"
    Then I count 4 documents
    And I count 2 documents with "NYC" in field "city"

  @removeSchema @usingMQTT
  Scenario: Change mapping
    When I write the document "documentGrace"
    Then I don't find a document with "Grace" in field "firstName"
    Then I remove the collection and schema
    Then I wait 2s
    Then I change the schema
    When I write the document "documentGrace"
    Then I find a document with "Grace" in field "firstName"

  @usingMQTT @unsubscribe
  Scenario: Document creation notifications
    Given A room subscription listening to "lastName" having value "Hopper"
    When I write the document "documentGrace"
    Then I should receive a "create" notification
    And The notification should have a "_source" member

  @usingMQTT @unsubscribe
  Scenario: Document delete notifications
    Given A room subscription listening to "lastName" having value "Hopper"
    When I write the document "documentGrace"
    Then I remove the document
    Then I should receive a "delete" notification
    And The notification should not have a "_source" member

  @usingMQTT @unsubscribe
  Scenario: Document update: new document notification
    Given A room subscription listening to "lastName" having value "Hopper"
    When I write the document "documentAda"
    Then I update the document with value "Hopper" in field "lastName"
    Then I should receive a "update" notification
    And The notification should have a "_source" member

  @usingMQTT @unsubscribe
  Scenario: Document update: removed document notification
    Given A room subscription listening to "lastName" having value "Hopper"
    When I write the document "documentGrace"
    Then I update the document with value "Foo" in field "lastName"
    Then I should receive a "update" notification
    And The notification should not have a "_source" member

  @usingMQTT @unsubscribe
  Scenario: Document creation notifications with not exists
    Given A room subscription listening field "toto" doesn't exists
    When I write the document "documentGrace"
    Then I should receive a "create" notification
    And The notification should have a "_source" member

  @usingMQTT @unsubscribe
  Scenario: Subscribe to a collection
    Given A room subscription listening to the whole collection
    When I write the document "documentGrace"
    Then I should receive a "create" notification
    And The notification should have a "_source" member

  @usingMQTT @unsubscribe
  Scenario: Delete a document with a query
    Given A room subscription listening to "lastName" having value "Hopper"
    When I write the document "documentGrace"
    And I write the document "documentAda"
    And I wait 1s
    Then I remove documents with field "hobby" equals to value "computer"
    Then I should receive a "delete" notification
    And The notification should not have a "_source" member

  @usingMQTT @unsubscribe
  Scenario: Count how many subscription on a room
    Given A room subscription listening to "lastName" having value "Hopper"
    Given A room subscription listening to "lastName" having value "Hopper"
    Then I can count "2" subscription

  @usingMQTT @unsubscribe
  Scenario: Subscription notifications
    Given A room subscription listening to "lastName" having value "Hopper"
    Given A room subscription listening to "lastName" having value "Hopper"
    Then I should receive a "on" notification
    Then I unsubscribe
    And I should receive a "off" notification

  @usingMQTT
<<<<<<< HEAD
  Scenario: Getting the last statistics frame
    When I get the last statistics frame
    Then I get at least 1 statistic frame

  @usingMQTT
  Scenario: Getting all statistics frame
    When I get all statistics frames
    Then I get at least 1 statistic frame
=======
  Scenario: list known collections
    When I write the document "documentGrace"
    And I list data collections
    Then I can find a collection "kuzzle-collection-test"
>>>>>>> 1e4e67fc
<|MERGE_RESOLUTION|>--- conflicted
+++ resolved
@@ -137,7 +137,6 @@
     And I should receive a "off" notification
 
   @usingMQTT
-<<<<<<< HEAD
   Scenario: Getting the last statistics frame
     When I get the last statistics frame
     Then I get at least 1 statistic frame
@@ -146,9 +145,9 @@
   Scenario: Getting all statistics frame
     When I get all statistics frames
     Then I get at least 1 statistic frame
-=======
+
+  @usingMQTT
   Scenario: list known collections
     When I write the document "documentGrace"
     And I list data collections
-    Then I can find a collection "kuzzle-collection-test"
->>>>>>> 1e4e67fc
+    Then I can find a collection "kuzzle-collection-test"