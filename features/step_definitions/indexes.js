const
  {
    When,
    Then
  } = require('cucumber'),
  async = require('async'),
  Bluebird = require('bluebird');

When(/^I create an index named "([^"]*)"$/, function (index, callback) {
  this.api.createIndex(index)
    .then(body => {
      if (body.error) {
        callback(new Error(body.error.message));
        return false;
      }

      if (!body.result) {
        callback(new Error('No result provided'));
        return false;
      }

      this.result = body.result;
      callback();
    })
    .catch(error => callback(error));
});

Then(/^I'm ?(not)* able to find the index named "([^"]*)" in index list$/, function (not, index, callback) {
  var main = function (callbackAsync) {
    this.api.listIndexes()
      .then(body => {
        if (body.error && !not) {
          if (body.error.message) {
            callbackAsync(body.error.message);
            return false;
          }

          callbackAsync(body.error);
          return false;
        }

        if (!body.result || !body.result.indexes) {
          if (not) {
            callbackAsync();
            return true;
          }

          callbackAsync('No result provided');
          return false;
        }

        if (body.result.indexes.indexOf(index) !== -1) {
          if (not) {
            callbackAsync('Index ' + index + ' exists');
            return false;
          }

          callbackAsync();
          return true;
        }


        if (not) {
          callbackAsync();
          return true;
        }

        callbackAsync('Index ' + index + ' is missing');
      })
      .catch(function (error) {
        if (not) {
          callbackAsync();
          return false;
        }

        callbackAsync(error);
        return true;
      });
  };


  async.retry({times: 20, interval: 20}, main.bind(this), function (err) {
    if (err) {
      if (err.message) {
        err = err.message;
      }
      callback(new Error(err));
      return false;
    }
    callback();
  });
});

Then(/^I'm able to delete the index named "([^"]*)"$/, function (index, callback) {
  this.api.deleteIndex(index)
    .then(body => {
      if (body.error) {
        if (body.error.message) {
          callback(body.error.message);
          return false;
        }

        callback(body.error);
        return false;
      }

      callback();
    })
    .catch(error => callback(error));
});

<<<<<<< HEAD
Then(/^I refresh the index( "(.*?)")?$/, function (index, callback) {
=======
Then(/^I refresh the index(?: "(.*?)")?$/, function (index, callback) {
>>>>>>> cff27901
  var
    idx = index ? index : this.fakeIndex;

  this.api.refreshIndex(idx)
    .then(body => {
      if (body.error) {
        if (body.error.message) {
          callback(body.error.message);
          return false;
        }

        callback(body.error);
        return false;
      }

      callback();
    })
    .catch(error => callback(error));
});

When(/^I (enable|disable) the autoRefresh(?: on the index "(.*?)")?$/, function (enable, index) {
  var
    idx = index ? index : this.fakeIndex,
    autoRefresh = (enable === 'enable');

  return this.api.setAutoRefresh(idx, autoRefresh)
    .then(body => {
      if (body.error) {
        return Bluebird.reject(new Error(body.error.message));
      }

      this.result = body;

      return body;
    });
});

Then(/^I check the autoRefresh status(?: on the index "(.*?)")?$/, function (index) {
  var
    idx = index ? index : this.fakeIndex;

  return this.api.getAutoRefresh(idx)
    .then(body => {
      if (body.error) {
        return Bluebird.reject(body.error);
      }

      this.result = body;

      return body;
    });
});<|MERGE_RESOLUTION|>--- conflicted
+++ resolved
@@ -109,11 +109,7 @@
     .catch(error => callback(error));
 });
 
-<<<<<<< HEAD
-Then(/^I refresh the index( "(.*?)")?$/, function (index, callback) {
-=======
 Then(/^I refresh the index(?: "(.*?)")?$/, function (index, callback) {
->>>>>>> cff27901
   var
     idx = index ? index : this.fakeIndex;
 
