--- conflicted
+++ resolved
@@ -60,11 +60,7 @@
                   return callbackAsync();
                 }
 
-<<<<<<< HEAD
                 return callbackAsync(`Could not find role ${id}`);
-=======
-                return callbackAsync('The role hasn\'t right for index index');
->>>>>>> 43af30cd
               }
             }
 
