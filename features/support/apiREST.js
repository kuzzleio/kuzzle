var
  config = require('./config')(),
  rp = require('request-promise');

module.exports = {

  world: null,

  init: function (world) {
    this.world = world;
  },

  disconnect: function () {
  },

  pathApi: function (path) {
    return config.url + '/api/' + path;
  },

  callApi: function (options) {
    return rp(options);
  },

  get: function (id) {
    var options = {
      url: this.pathApi(this.world.fakeCollection + '/' + id),
      method: 'GET',
      json: true
    };

    return this.callApi(options);
  },

  search: function (filters) {
    var options = {
      url: this.pathApi(this.world.fakeCollection + '/_search'),
      method: 'POST',
      json: filters
    };

    return this.callApi(options);
  },

  count: function (filters) {
    var options = {
      url: this.pathApi(this.world.fakeCollection + '/_count'),
      method: 'POST',
      json: filters
    };

    return this.callApi(options);
  },

  create: function (body) {
    var options = {
      url: this.pathApi(this.world.fakeCollection),
      method: 'POST',
      json: body
    };

    return this.callApi(options);
  },

  createOrUpdate: function (body) {
    var options = {
      url: this.pathApi(this.world.fakeCollection + '/' + body._id),
      method: 'PUT',
      json: body
    };

    return this.callApi(options);
  },

  update: function (id, body) {
    var options = {
      url: this.pathApi(this.world.fakeCollection + '/' + id + '/_update'),
      method: 'PUT',
      json: body
    };

    return this.callApi(options);
  },

  deleteById: function (id) {
    var options = {
      url: this.pathApi(this.world.fakeCollection + '/' + id),
      method: 'DELETE',
      json: true
    };

    return this.callApi(options);
  },

  deleteByQuery: function (filters) {
    var options = {
      url: this.pathApi(this.world.fakeCollection + '/_query'),
      method: 'DELETE',
      json: filters
    };

    return this.callApi(options);
  },

  deleteCollection: function () {
    var options = {
      url: this.pathApi(this.world.fakeCollection),
      method: 'DELETE',
      json: true
    };

    return this.callApi(options);
  },

  bulkImport: function (bulk) {
    var options = {
      url: this.pathApi(this.world.fakeCollection + '/_bulk'),
      method: 'POST',
      json: bulk
    };

    return this.callApi(options);
  },

  globalBulkImport: function (bulk) {
    var options = {
      url: this.pathApi('/_bulk'),
      method: 'POST',
      json: bulk
    };

    return this.callApi(options);
  },

  putMapping: function () {
    var options = {
      url: this.pathApi(this.world.fakeCollection + '/_mapping'),
      method: 'PUT',
      json: this.world.schema
    };

    return this.callApi(options);
  },

<<<<<<< HEAD
  getStats: function () {
    var options = {
      url: this.pathApi('/_getStats'),
      method: 'GET',
      json: {}
    };

    return this.callApi(options);
  },

  getAllStats: function () {
    var options = {
      url: this.pathApi('/_getAllStats'),
      method: 'GET',
      json: {}
=======
  listCollections: function () {
    var options = {
      url: this.pathApi('_listCollections'),
      method: 'GET',
      json: true
>>>>>>> 1e4e67fc
    };

    return this.callApi(options);
  }
};<|MERGE_RESOLUTION|>--- conflicted
+++ resolved
@@ -141,7 +141,6 @@
     return this.callApi(options);
   },
 
-<<<<<<< HEAD
   getStats: function () {
     var options = {
       url: this.pathApi('/_getStats'),
@@ -157,13 +156,16 @@
       url: this.pathApi('/_getAllStats'),
       method: 'GET',
       json: {}
-=======
+    };
+
+    return this.callApi(options);
+  },
+
   listCollections: function () {
     var options = {
       url: this.pathApi('_listCollections'),
       method: 'GET',
       json: true
->>>>>>> 1e4e67fc
     };
 
     return this.callApi(options);
