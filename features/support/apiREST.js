var
  _ = require('lodash'),
  config = require('./config'),
  rp = require('request-promise'),
  routes = require('../../lib/config/httpRoutes');

var ApiREST = function () {
  this.world = null;

  this.baseUri = `${config.scheme}://${config.host}:${config.ports.rest}`;
};

ApiREST.prototype.init = function (world) {
  this.world = world;
};

ApiREST.prototype.getRequest = function (index, collection, controller, action, args) {
  var
    url = '',
    queryString = [],
    verb = 'GET',
    result;

  if (!args) {
    args = {};
  }
  if (!args.body) {
    args.body = {};
  }

  routes.some(route => {
    var
      hits = [];

    if (route.controller === controller && route.action === action) {
      verb = route.verb.toUpperCase();

      url = route.url.replace(/(:[^/]+)/g, function (match) {
        hits.push(match.substring(1));

<<<<<<< HEAD
        if (match === ':_id') {
=======
        if (match === ':index') {
          return index;
        }
        if (match === ':collection') {
          return collection;
        }

        if (match === ':id') {
>>>>>>> cc1cf3f0
          if (args._id) {
            return args._id;
          }
          if (args.body._id) {
            return args.body._id;
          }
        }

        if (args.body[match.substring(1)] !== undefined) {
          return args.body[match.substring(1)];
        }

        return '';
      });

      // add extra aguments in the query string
      if (verb === 'GET') {
        _.difference(Object.keys(args.body), hits).forEach(key => {
          var value = args.body[key];

          if (_.isArray(value)) {
            queryString = queryString.concat(value.map(v => key + '=' + encodeURIComponent(v)));
          }
          else {
            queryString.push(key + '=' + encodeURIComponent(args.body[key]));
          }
        });

        if (queryString.length) {
          url += '?' + queryString.join('&');
        }
      }

      url = url
        .replace(/\/\//g, '/')
        .replace(/\/$/, '');

      return true;
    }

    return false;
  });

  result = {
    url: this.apiPath(url),
    method: verb
  };

  if (verb !== 'GET') {
    result.body = { body: args.body };
  }

  return result;
};

ApiREST.prototype.disconnect = function () {};

ApiREST.prototype.apiPath = function (path) {
  return encodeURI(this.baseUri + '/api/1.0/' + path);
};

ApiREST.prototype.apiBasePath = function (path) {
  return encodeURI(this.baseUri + '/api/' + path);
};

ApiREST.prototype.callApi = function (options) {
  if (this.world.currentUser && this.world.currentUser.token) {
    if (!options.headers) {
      options.headers = {};
    }
    options.headers = _.extend(options.headers, {authorization: 'Bearer ' + this.world.currentUser.token});
  }
  options.json = true;
  options.forever = true;

  return rp(options);
};

ApiREST.prototype.get = function (id, index) {
  var options = {
    url: this.apiPath(((typeof index !== 'string') ? this.world.fakeIndex : index) + '/' + this.world.fakeCollection + '/' + id),
    method: 'GET'
  };

  return this.callApi(options);
};

ApiREST.prototype.search = function (query, index, collection) {
  var options = {
    url: this.apiPath(((typeof index !== 'string') ? this.world.fakeIndex : index) + '/' +
                        ((typeof collection !== 'string') ? this.world.fakeCollection : collection) + '/_search'),
    method: 'POST',
    body: query
  };

  return this.callApi(options);
};

ApiREST.prototype.scroll = function (scrollId) {
  var options = {
    url: this.apiPath('_scroll/'.concat(scrollId)),
    method: 'POST'
  };

  return this.callApi(options);
};

ApiREST.prototype.count = function (query, index, collection) {
  var options = {
    url: this.apiPath(((typeof index !== 'string') ? this.world.fakeIndex : index) + '/' +
                        ((typeof collection !== 'string') ? this.world.fakeCollection : collection) + '/_count'),
    method: 'POST',
    body: query
  };

  return this.callApi(options);
};

ApiREST.prototype.create = function (body, index, collection, jwtToken) {
  var options = {
    url: this.apiPath(
      ((typeof index !== 'string') ? this.world.fakeIndex : index) +
      '/' +
      ((typeof collection !== 'string') ? this.world.fakeCollection : collection) +
      '/_create'
    ),
    method: 'POST',
    body
  };

  if (jwtToken) {
    options.headers = {
      authorization: 'Bearer ' + jwtToken
    };
  }

  return this.callApi(options);
};

ApiREST.prototype.publish = function (body, index) {
  var options = {
    url: this.apiPath(((typeof index !== 'string') ? this.world.fakeIndex : index) + '/' + this.world.fakeCollection),
    method: 'POST',
    body
  };

  return this.callApi(options);
};

ApiREST.prototype.createOrReplace = function (body, index, collection) {
  var options = {
    url: this.apiPath(((typeof index !== 'string') ? this.world.fakeIndex : index) + '/' + ((typeof collection !== 'string') ? this.world.fakeCollection : collection) + '/' + body._id),
    method: 'PUT',
    body
  };

  return this.callApi(options);
};

ApiREST.prototype.replace = function (body, index, collection) {
  var options = {
    url: this.apiPath(((typeof index !== 'string') ? this.world.fakeIndex : index) + '/' + ((typeof collection !== 'string') ? this.world.fakeCollection : collection) + '/' + body._id + '/_replace'),
    method: 'PUT',
    body
  };

  return this.callApi(options);
};

ApiREST.prototype.update = function (id, body, index) {
  var options = {
    url: this.apiPath(((typeof index !== 'string') ? this.world.fakeIndex : index) + '/' + this.world.fakeCollection + '/' + id + '/_update'),
    method: 'PUT',
    body
  };

  return this.callApi(options);
};

ApiREST.prototype.deleteById = function (id, index) {
  var options = {
    url: this.apiPath(((typeof index !== 'string') ? this.world.fakeIndex : index) + '/' + this.world.fakeCollection + '/' + id),
    method: 'DELETE'
  };

  return this.callApi(options);
};

ApiREST.prototype.deleteByQuery = function (query, index, collection) {
  var options = {
    url: this.apiPath(((typeof index !== 'string') ? this.world.fakeIndex : index) + '/' + (collection || this.world.fakeCollection) + '/_query'),
    method: 'DELETE',
    body: query
  };

  return this.callApi(options);
};

ApiREST.prototype.bulkImport = function (bulk, index) {
  var options = {
    url: this.apiPath(((typeof index !== 'string') ? this.world.fakeIndex : index) + '/' + this.world.fakeCollection + '/_bulk'),
    method: 'POST',
    body: {bulkData: bulk}
  };

  return this.callApi(options);
};

ApiREST.prototype.globalBulkImport = function (bulk) {
  var options = {
    url: this.apiPath('_bulk'),
    method: 'POST',
    body: {bulkData: bulk}
  };

  return this.callApi(options);
};

ApiREST.prototype.updateMapping = function (index) {
  var options = {
    url: this.apiPath(((typeof index !== 'string') ? this.world.fakeIndex : index) + '/' + this.world.fakeCollection + '/_mapping'),
    method: 'PUT',
    body: this.world.schema
  };

  return this.callApi(options);
};

ApiREST.prototype.getStats = function (dates) {
  var options = {
    url: this.apiPath('_getStats'),
    method: 'POST',
    body: dates
  };

  return this.callApi(options);
};

ApiREST.prototype.getLastStats = function () {
  var options = {
    url: this.apiPath('_getLastStats'),
    method: 'GET'
  };

  return this.callApi(options);
};

ApiREST.prototype.getAllStats = function () {
  var options = {
    url: this.apiPath('_getAllStats'),
    method: 'GET'
  };

  return this.callApi(options);
};

ApiREST.prototype.listCollections = function (index, type) {
  var options;

  index = index || this.world.fakeIndex;

  options = {
    url: this.apiPath(index + '/_listCollections'),
    method: 'GET'
  };

  if (type) {
    options.url += '/' + type;
  }

  return this.callApi(options);
};

ApiREST.prototype.now = function () {
  var options = {
    url: this.apiPath('_now'),
    method: 'GET'
  };

  return this.callApi(options);
};

ApiREST.prototype.truncateCollection = function (index, collection) {
  var options = {
    url: this.apiPath(((typeof index !== 'string') ? this.world.fakeIndex : index) + '/' + (collection || this.world.fakeCollection) + '/_truncate'),
    method: 'DELETE'
  };

  return this.callApi(options);
};

ApiREST.prototype.listIndexes = function () {
  var options = {
    url: this.apiPath('_listIndexes'),
    method: 'GET'
  };

  return this.callApi(options);
};

ApiREST.prototype.deleteIndexes = function () {
  var options = {
    url: this.apiPath('_deleteIndexes'),
    method: 'DELETE'
  };

  return this.callApi(options);
};

ApiREST.prototype.createIndex = function (index) {
  var options = {
    url: this.apiPath(index),
    method: 'PUT'
  };

  return this.callApi(options);
};

ApiREST.prototype.deleteIndex = function (index) {
  var options = {
    url: this.apiPath(index),
    method: 'DELETE'
  };

  return this.callApi(options);
};

ApiREST.prototype.getServerInfo = function () {
  var options = {
    url: this.apiBasePath('_serverInfo'),
    method: 'GET'
  };

  return this.callApi(options)
    .then(res => {
      return res;
    });
};

ApiREST.prototype.login = function (strategy, credentials) {
  var options = {
    url: this.apiPath('_login'),
    method: 'POST',
    body: {
      strategy: strategy,
      username: credentials.username,
      password: credentials.password
    }
  };

  return this.callApi(options);
};

ApiREST.prototype.logout = function (jwtToken) {
  var options = {
    url: this.apiPath('_logout'),
    method: 'GET',
    headers: {
      authorization: 'Bearer ' + jwtToken
    }
  };

  return this.callApi(options);
};

ApiREST.prototype.createOrReplaceRole = function (id, body) {
  var options = {
    url: this.apiPath('roles/' + id),
    method: 'PUT',
    body
  };

  return this.callApi(options);
};

ApiREST.prototype.getRole = function (id) {
  var options = {
    url: this.apiPath('roles/' + id),
    method: 'GET'
  };

  return this.callApi(options);
};

ApiREST.prototype.mGetRoles = function (body) {
  var options = {
    url: this.apiPath('roles/_mget'),
    method: 'POST',
    body
  };

  return this.callApi(options);
};

ApiREST.prototype.searchRoles = function (body) {
  var options = {
    url: this.apiPath('roles/_search'),
    method: 'POST',
    body
  };

  return this.callApi(options);
};

ApiREST.prototype.deleteRole = function (id) {
  var options = {
    url: this.apiPath('roles/' + id),
    method: 'DELETE'
  };

  return this.callApi(options);
};

ApiREST.prototype.createOrReplaceProfile = function (id, body) {
  var options = {
    url: this.apiPath('profiles/' + id),
    method: 'PUT',
    body
  };

  return this.callApi(options);
};

ApiREST.prototype.getProfile = function (id) {
  var options = {
    url: this.apiPath('profiles/' + id),
    method: 'GET'
  };

  return this.callApi(options);
};

ApiREST.prototype.getProfileRights = function (id) {
  var options = {
    url: this.apiPath('profiles/' + id + '/_rights'),
    method: 'GET'
  };

  return this.callApi(options);
};

ApiREST.prototype.mGetProfiles = function (body) {
  var options = {
    url: this.apiPath('profiles/_mget'),
    method: 'POST',
    body
  };

  return this.callApi(options);
};

ApiREST.prototype.searchProfiles = function (body) {
  var options = {
    url: this.apiPath('profiles/_search'),
    method: 'POST',
    body
  };

  return this.callApi(options);
};

ApiREST.prototype.deleteProfile = function (id) {
  var options = {
    url: this.apiPath('profiles/' + id),
    method: 'DELETE'
  };

  return this.callApi(options);
};

ApiREST.prototype.searchValidations = function (body) {
  var options = {
    url: this.apiPath('validations/_search'),
    method: 'POST',
    body
  };

  return this.callApi(options);
};

ApiREST.prototype.getUser = function (id) {
  var options = {
    url: this.apiPath('users/' + id),
    method: 'GET'
  };

  return this.callApi(options);
};

ApiREST.prototype.getUserRights = function (id) {
  var options = {
    url: this.apiPath('users/' + id + '/_rights'),
    method: 'GET'
  };

  return this.callApi(options);
};

ApiREST.prototype.getCurrentUser = function () {
  return this.callApi({
    url: this.apiPath('users/_me'),
    method: 'GET'
  });
};

ApiREST.prototype.getMyRights = function () {
  var options = {
    url: this.apiPath('users/_me/_rights'),
    method: 'GET'
  };

  return this.callApi(options);
};

ApiREST.prototype.searchUsers = function (body) {
  return this.callApi({
    url: this.apiPath('users/_search'),
    method: 'POST',
    body: { query: body }
  });
};

ApiREST.prototype.deleteUser = function (id) {
  return this.callApi({
    url: this.apiPath('users/' + id),
    method: 'DELETE'
  });
};

ApiREST.prototype.createOrReplaceUser = function (body, id) {
  return this.callApi({
    url: this.apiPath('users/' + id),
    method: 'PUT',
    body
  });
};

ApiREST.prototype.createUser = function (body, id) {
  var options = {
    url: this.apiPath('users/_create'),
    method: 'POST',
    body
  };

  if (id !== undefined) {
    if (body.body) {
      options.body.body._id = id;
    }
    else {
      options.body = {
        _id: id,
        body: body
      };
    }
  }

  return this.callApi(options);
};

ApiREST.prototype.createRestrictedUser = function (body, id) {
  var options = {
    url: this.apiPath('users/_createRestricted'),
    method: 'POST',
    body
  };

  if (id !== undefined) {
    if (body.body) {
      options.body.body._id = id;
    }
    else {
      options.body = {
        _id: id,
        body: body
      };
    }
  }

  return this.callApi(options);
};

ApiREST.prototype.updateSelf = function (body) {
  var options = {
    url: this.apiPath('_updateSelf'),
    method: 'PUT',
    body
  };

  return this.callApi(options);
};

ApiREST.prototype.checkToken = function (token) {
  return this.callApi({
    url: this.apiPath('_checkToken'),
    method: 'POST',
    body: {token}
  });
};

ApiREST.prototype.refreshIndex = function (index) {
  return this.callApi({
    url: this.apiPath(index + '/_refresh'),
    method: 'POST'
  });
};

ApiREST.prototype.callMemoryStorage = function (command, args) {
  return this.callApi(this.getRequest(null, null, 'ms', command, args));
};

ApiREST.prototype.getAutoRefresh = function (index) {
  return this.callApi(this.getRequest(index, null, 'admin', 'getAutoRefresh'));
};

ApiREST.prototype.setAutoRefresh = function (index, autoRefresh) {
  return this.callApi(this.getRequest(index, null, 'admin', 'setAutoRefresh', { body: {autoRefresh: autoRefresh }}));
};

ApiREST.prototype.indexExists = function (index) {
  return this.callApi(this.getRequest(index, null, 'read', 'indexExists'));
};

ApiREST.prototype.collectionExists = function (index, collection) {
  return this.callApi(this.getRequest(index, collection, 'read', 'collectionExists'));
};

ApiREST.prototype.getSpecifications = function (index, collection) {
  var options = {
    url: this.apiPath(index + '/' + collection + '/_specifications'),
    method: 'GET'
  };

  return this.callApi(options);
};

ApiREST.prototype.updateSpecifications = function (specifications) {
  var options = {
    url: this.apiPath('_specifications'),
    method: 'PUT',
    body: specifications
  };

  return this.callApi(options);
};

ApiREST.prototype.validateSpecifications = function (specifications) {
  var options = {
    url: this.apiPath('_validateSpecifications'),
    method: 'POST',
    body: specifications
  };

  return this.callApi(options);
};

ApiREST.prototype.validateDocument = function (index, collection, document) {
  var options = {
    url: this.apiPath(index + '/' + collection + '/_validate'),
    method: 'POST',
    body: document
  };

  return this.callApi(options);
};

ApiREST.prototype.postDocument = function (index, collection, document) {
  var options = {
    url: this.apiPath(index + '/' + collection + '/_create'),
    method: 'PUT',
    body: document
  };

  return this.callApi(options);
};

ApiREST.prototype.deleteSpecifications = function (index, collection) {
  var options = {
    url: this.apiPath(index + '/' + collection + '/_specifications'),
    method: 'DELETE'
  };

  return this.callApi(options);
};

module.exports = ApiREST;<|MERGE_RESOLUTION|>--- conflicted
+++ resolved
@@ -38,9 +38,6 @@
       url = route.url.replace(/(:[^/]+)/g, function (match) {
         hits.push(match.substring(1));
 
-<<<<<<< HEAD
-        if (match === ':_id') {
-=======
         if (match === ':index') {
           return index;
         }
@@ -48,8 +45,7 @@
           return collection;
         }
 
-        if (match === ':id') {
->>>>>>> cc1cf3f0
+        if (match === ':_id') {
           if (args._id) {
             return args._id;
           }
@@ -63,7 +59,7 @@
         }
 
         return '';
-      });
+      }).substring(1);
 
       // add extra aguments in the query string
       if (verb === 'GET') {
