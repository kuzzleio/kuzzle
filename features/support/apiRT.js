--- conflicted
+++ resolved
@@ -609,13 +609,8 @@
   return this.send(msg);
 };
 
-<<<<<<< HEAD
 ApiRT.prototype.searchRoles = function (body, args) {
-  var
-=======
-ApiRT.prototype.searchRoles = function (body) {
-  const
->>>>>>> 7dad5899
+  const
     msg = {
       controller: 'security',
       action: 'searchRoles',
