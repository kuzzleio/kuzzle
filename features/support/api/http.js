const
  _ = require('lodash'),
  rp = require('request-promise'),
  routes = require('../../../lib/config/httpRoutes'),
  zlib = require('zlib');

function checkAlgorithm(algorithm) {
  const
    supported = ['identity', 'gzip', 'deflate'],
    list = algorithm.split(',').map(a => a.trim().toLowerCase());

  for(const l of list) {
    if (!supported.some(a => a === l)) {
      throw new Error(`Unsupported compression algorithm: ${l}`);
    }
  }
}

class HttpApi {
  constructor (world) {
    this.world = world;

    this.baseUri = `http://${world.config.host}:${world.config.port}`;

    this.util = {
      getIndex: index => typeof index !== 'string' ? this.world.fakeIndex : index,
      getCollection: collection => typeof collection !== 'string' ? this.world.fakeCollection : collection
    };

    this.isRealtimeCapable = false;

    this.encoding = 'identity';
    this.expectedEncoding = 'identity';
  }

  _getRequest (index, collection, controller, action, args) {
    let
      url = '',
      queryString = [],
      verb = 'GET',
      result;

    if (!args) {
      args = {};
    }
    if (!args.body) {
      if (args.args) {
        args.body = args.args;
      }
      else {
        args.body = {};
      }
    }

    routes.some(route => {
      const hits = [];

      // Try / Catch mechanism avoids to match routes that have not all
      // the mandatory arguments for the route
      try {
        if (route.controller === controller && route.action === action) {
          verb = route.verb.toUpperCase();

          url = route.url.replace(/(:[^/]+)/g, function (match) {
            hits.push(match.substring(1));

            if (match === ':index') {
              if (!index) {
                throw new Error('No index provided');
              }
              return index;
            }
            if (match === ':collection') {
              if (!collection) {
                throw new Error('No collection provided');
              }
              return collection;
            }

            if (match === ':_id') {
              if (args._id) {
                return args._id;
              }
              if (args.body._id) {
                return args.body._id;
              }
              throw new Error('No _id provided');
            }

            if (args.body[match.substring(1)] !== undefined) {
              return args.body[match.substring(1)];
            }

            return '';
          }).substring(1);

          // add extra aguments in the query string
          if (verb === 'GET') {
            _.difference(Object.keys(args.body), hits).forEach(key => {
              const value = args.body[key];

              if (value !== undefined) {
                if (Array.isArray(value)) {
                  queryString.push(...value.map(v => `${key}=${v}`));
                }
                else {
                  queryString.push(`${key}=${value}`);
                }
              }
            });

            if (queryString.length) {
              url += '?' + queryString.join('&');
            }
          }

          url = url
            .replace(/\/\//g, '/')
            .replace(/\/$/, '');

          return true;
        }
      }
      catch (error) {
        return false;
      }

      return false;
    });

    result = {
      url: this.apiPath(url),
      method: verb
    };

    if (verb !== 'GET') {
      result.body = args.body;
    }

    return result;
  }

  apiBasePath (path) {
    return encodeURI(this.baseUri + '/' + path);
  }

  apiPath (path) {
    return encodeURI(this.baseUri + '/' + path);
  }

  bulkImport (bulk, index) {
    const options = {
      url: this.apiPath(this.util.getIndex(index) + '/' + this.world.fakeCollection + '/_bulk'),
      method: 'POST',
      body: {bulkData: bulk}
    };

    return this.callApi(options);
  }

  /**
   * @param options
   * @return {Promise.<IncomingMessage>}
   */
  callApi (options) {
    if (!options.headers) {
      options.headers = {};
    }

    if (this.world.currentUser && this.world.currentUser.token) {
      options.headers = _.extend(options.headers, {authorization: 'Bearer ' + this.world.currentUser.token});
    }

    if (options.body && this.encoding !== 'identity') {
      options.body = JSON.stringify(options.body);
      options.headers['content-encoding'] = this.encoding;

      const algorithms = this.encoding.split(',').map(a => a.trim().toLowerCase());

      for(const algorithm of algorithms) {
        if (algorithm === 'gzip') {
          options.body = zlib.gzipSync(options.body);
        } else if (algorithm === 'deflate') {
          options.body = zlib.deflateSync(options.body);
        }
      }
    } else {
      options.json = true;
    }

    if (this.expectedEncoding !== 'identity') {
      options.headers['accept-encoding'] = this.expectedEncoding;

      // despite the name, that options asks "request" to handle
      // both gzip or deflate compressed responses
      options.gzip = true;
    }

    options.forever = true;

    return rp(options)
      .then(response => {
        // we need to manually parse the stringified json if
        // we sent a compressed buffer through the request module
        if (options.body && this.encoding !== 'identity') {
          return JSON.parse(response);
        }

        return response;
      });
  }

  callMemoryStorage (command, args) {
    return this.callApi(this._getRequest(null, null, 'ms', command, args));
  }

  checkToken (token) {
    let _token = null;
    const request = {
      url: this.apiPath('_checkToken'),
      method: 'POST',
      body: {token}
    };

    if (this.world.currentUser && this.world.currentUser.token) {
      _token = this.world.currentUser.token;
      this.world.currentUser.token = null;
    }

    return this.callApi(request)
      .then(response => {
        if (_token !== null) {
          this.world.currentUser.token = _token;
        }

        return response;
      })
      .catch(error => {
        if (_token !== null) {
          this.world.currentUser.token = _token;
        }

        return Promise.reject(error);
      });
  }

  collectionExists (index, collection) {
    return this.callApi(this._getRequest(index, collection, 'collection', 'exists'));
  }

  count (query, index, collection) {
    const options = {
      url: this.apiPath(this.util.getIndex(index) + '/' + this.util.getCollection(collection) + '/_count'),
      method: 'POST',
      body: query
    };

    return this.callApi(options);
  }

  create (body, index, collection, jwtToken, id) {
    const
      url = id
        ? this.apiPath(this.util.getIndex(index) + '/' + this.util.getCollection(collection) + '/' + id + '/_create')
        : this.apiPath(this.util.getIndex(index) + '/' + this.util.getCollection(collection) + '/_create'),
      options = {
        url: url,
        method: 'POST',
        body
      };

    if (jwtToken) {
      options.headers = {
        authorization: 'Bearer ' + jwtToken
      };
    }

    return this.callApi(options);
  }

  createCollection (index, collection) {
    const options = {
      url: this.apiPath(`${index}/${collection}`),
      method: 'PUT'
    };

    return this.callApi(options);
  }

  createCredentials (strategy, userId, body) {
    const options = {
      url : this.apiPath('credentials/' + strategy + '/' + userId + '/_create'),
      method: 'POST',
      body
    };

    return this.callApi(options);
  }

  createFirstAdmin (body, id, reset) {
    const options = {
      url: this.apiPath('/_createFirstAdmin'),
      method: 'POST',
      body
    };

    if (id !== undefined) {
      options.url = this.apiPath('/' + id + '/_createFirstAdmin');
    }

    if (reset) {
      options.url += '?reset=1';
    }

    return this.callApi(options);
  }

  createIndex (index) {
    const options = {
      url: this.apiPath(index + '/_create'),
      method: 'POST'
    };

    return this.callApi(options);
  }

  createMyCredentials (strategy, body) {
    const options = {
      url : this.apiPath('credentials/' + strategy + '/_me/_create'),
      method: 'POST',
      body
    };

    return this.callApi(options);
  }

  createOrReplace (body, index, collection) {
    const options = {
      url: this.apiPath(this.util.getIndex(index) + '/' + this.util.getCollection(collection) + '/' + body._id),
      method: 'PUT',
      body
    };

    delete body._id;

    return this.callApi(options);
  }

  createOrReplaceProfile (id, body) {
    const options = {
      url: this.apiPath('profiles/' + id),
      method: 'PUT',
      body
    };

    return this.callApi(options);
  }

  createOrReplaceRole (id, body) {
    const options = {
      url: this.apiPath('roles/' + id),
      method: 'PUT',
      body
    };

    return this.callApi(options);
  }

  createRestrictedUser (body, id) {
    const options = {
      url: this.apiPath('users/' + id + '/_createRestricted'),
      method: 'POST',
      body
    };

    return this.callApi(options);
  }

  createUser (body, id) {
    const options = {
      url: this.apiPath('users/' + id + '/_create'),
      method: 'POST',
      body
    };

    return this.callApi(options);
  }

  credentialsExist (strategy) {
    const options = {
      url : this.apiPath('credentials/' + strategy + '/_me/_exists'),
      method: 'GET'
    };

    return this.callApi(options);
  }

  deleteById (id, index) {
    const options = {
      url: this.apiPath(this.util.getIndex(index) + '/' + this.world.fakeCollection + '/' + id),
      method: 'DELETE'
    };

    return this.callApi(options);
  }

  deleteByQuery (query, index, collection) {
    const options = {
      url: this.apiPath(this.util.getIndex(index) + '/' + this.util.getCollection(collection) + '/_query'),
      method: 'DELETE',
      body: query
    };

    return this.callApi(options);
  }

  deleteCredentials (strategy, userId) {
    const options = {
      url : this.apiPath('credentials/' + strategy + '/' + userId),
      method: 'DELETE'
    };

    return this.callApi(options);
  }

  deleteIndex (index) {
    const options = {
      url: this.apiPath(index),
      method: 'DELETE'
    };

    return this.callApi(options);
  }

  deleteIndexes () {
    const options = {
      url: this.apiPath('_mdelete'),
      method: 'DELETE'
    };

    return this.callApi(options);
  }

  deleteMyCredentials (strategy) {
    const options = {
      url : this.apiPath('credentials/' + strategy + '/_me'),
      method: 'DELETE'
    };

    return this.callApi(options);
  }

  deleteProfile (id, waitFor = false) {
    return this.callApi({
      url: this.apiPath('profiles/' + id + (waitFor ? '?refresh=wait_for' : '')),
      method: 'DELETE'
    });
  }

  deleteProfiles (ids, waitFor = false) {
    return this.callApi({
      url: this.apiPath('profiles/_mDelete' + (waitFor ? '?refresh=wait_for' : '')),
      method: 'POST',
      body: {
        ids
      }
    });
  }

  deleteRole (id, waitFor = false) {
    return this.callApi({
      url: this.apiPath('roles/' + id + (waitFor ? '?refresh=wait_for' : '')),
      method: 'DELETE'
    });
  }

  deleteRoles (ids, waitFor = false) {
    return this.callApi({
      url: this.apiPath('roles/_mDelete' + (waitFor ? '?refresh=wait_for' : '')),
      method: 'POST',
      body: {
        ids
      }
    });
  }

  deleteSpecifications (index, collection) {
    const options = {
      url: this.apiPath(index + '/' + collection + '/_specifications'),
      method: 'DELETE'
    };

    return this.callApi(options);
  }

  deleteUser (id, waitFor = false) {
    return this.callApi({
      url: this.apiPath('users/' + id + (waitFor ? '?refresh=wait_for' : '')),
      method: 'DELETE'
    });
  }

  deleteUsers (ids, waitFor = false) {
    return this.callApi({
      url: this.apiPath('users/_mDelete' + (waitFor ? '?refresh=wait_for' : '')),
      method: 'POST',
      body: {
        ids
      }
    });
  }

  disconnect () {}

  exists (id, index) {
    const options = {
      url: this.apiPath(this.util.getIndex(index) + '/' + this.world.fakeCollection + '/' + id + '/_exists'),
      method: 'GET'
    };

    return this.callApi(options);
  }

  get (id, index) {
    const options = {
      url: this.apiPath(this.util.getIndex(index) + '/' + this.world.fakeCollection + '/' + id),
      method: 'GET'
    };

    return this.callApi(options);
  }

  getAllStats () {
    const options = {
      url: this.apiPath('_getAllStats'),
      method: 'GET'
    };

    return this.callApi(options);
  }

  getAuthenticationStrategies () {
    const options = {
      url: this.apiPath('strategies'),
      method: 'GET'
    };

    return this.callApi(options);
  }

  getAutoRefresh (index) {
    return this.callApi(this._getRequest(index, null, 'index', 'getAutoRefresh'));
  }

  getCredentials (strategy, userId) {
    const options = {
      url : this.apiPath('credentials/' + strategy + '/' + userId),
      method: 'GET'
    };

    return this.callApi(options);
  }

  getCredentialsById (strategy, userId) {
    const options = {
      url : this.apiPath('credentials/' + strategy + '/' + userId + '/_byId'),
      method: 'GET'
    };

    return this.callApi(options);
  }

  getCurrentUser () {
    return this.callApi({
      url: this.apiPath('users/_me'),
      method: 'GET'
    });
  }

  getLastStats () {
    const options = {
      url: this.apiPath('_getLastStats'),
      method: 'GET'
    };

    return this.callApi(options);
  }

  getMyCredentials (strategy) {
    const options = {
      url : this.apiPath('credentials/' + strategy + '/_me'),
      method: 'GET'
    };

    return this.callApi(options);
  }

  getMyRights () {
    const options = {
      url: this.apiPath('users/_me/_rights'),
      method: 'GET'
    };

    return this.callApi(options);
  }

  getProfile (id) {
    const options = {
      url: this.apiPath('profiles/' + id),
      method: 'GET'
    };

    return this.callApi(options);
  }

  getProfileMapping () {
    const options = {
      url: this.apiPath('/profiles/_mapping'),
      method: 'GET'
    };

    return this.callApi(options);
  }

  getProfileRights (id) {
    const options = {
      url: this.apiPath('profiles/' + id + '/_rights'),
      method: 'GET'
    };

    return this.callApi(options);
  }

  getRole (id) {
    const options = {
      url: this.apiPath('roles/' + id),
      method: 'GET'
    };

    return this.callApi(options);
  }

  getRoleMapping () {
    const options = {
      url: this.apiPath('/roles/_mapping'),
      method: 'GET'
    };

    return this.callApi(options);
  }

  getServerConfig () {
    const options = {
      url: this.apiBasePath('_getConfig'),
      method: 'GET'
    };

    return this.callApi(options);
  }

  getServerInfo () {
    const options = {
      url: this.apiBasePath('_serverInfo'),
      method: 'GET'
    };

    return this.callApi(options);
  }

  getSpecifications (index, collection) {
    const options = {
      url: this.apiPath(index + '/' + collection + '/_specifications'),
      method: 'GET'
    };

    return this.callApi(options);
  }

  getStats (dates) {
    return this.callApi(this._getRequest(null, null, 'server', 'getStats', {body: dates}));
  }

  getUser (id) {
    const options = {
      url: this.apiPath('users/' + id),
      method: 'GET'
    };

    return this.callApi(options);
  }

  getUserMapping () {
    const options = {
      url: this.apiPath('/users/_mapping'),
      method: 'GET'
    };

    return this.callApi(options);
  }

  getUserRights (id) {
    const options = {
      url: this.apiPath('users/' + id + '/_rights'),
      method: 'GET'
    };

    return this.callApi(options);
  }

  globalBulkImport (bulk) {
    const options = {
      url: this.apiPath('_bulk'),
      method: 'POST',
      body: {bulkData: bulk}
    };

    return this.callApi(options);
  }

  hasCredentials (strategy, userId) {
    const options = {
      url : this.apiPath('credentials/' + strategy + '/' + userId + '/_exists'),
      method: 'GET'
    };

    return this.callApi(options);
  }

  healthCheck () {
    const options = {
      url: this.apiPath('_healthCheck'),
      method: 'GET'
    };

    return this.callApi(options);
  }

  indexExists (index) {
    return this.callApi(this._getRequest(index, null, 'index', 'exists'));
  }

  listCollections (index = this.world.fakeIndex, type) {
    const options = {
      url: this.apiPath(index + '/_list'),
      method: 'GET'
    };

    if (type) {
      options.url += '/' + type;
    }

    return this.callApi(options);
  }

  listIndexes () {
    const options = {
      url: this.apiPath('_list'),
      method: 'GET'
    };

    return this.callApi(options);
  }

  login (strategy, credentials) {
    const options = {
      url: this.apiPath(`_login/${strategy}`),
      method: 'POST',
      body: {
        username: credentials.username,
        password: credentials.password
      }
    };

    return this.callApi(options);
  }

  logout (jwtToken) {
    const options = {
      url: this.apiPath('_logout'),
      method: 'POST',
      headers: {
        authorization: 'Bearer ' + jwtToken
      }
    };

    return this.callApi(options);
  }

  mCreate (body, index, collection, jwtToken) {
    const options = {
      url: this.apiPath(this.util.getIndex(index) + '/' + this.util.getCollection(collection) + '/_mCreate'),
      method: 'POST',
      body
    };

    if (jwtToken) {
      options.headers = {
        authorization: 'Bearer ' + jwtToken
      };
    }

    return this.callApi(options);
  }

  mCreateOrReplace (body, index, collection) {
    const options = {
      url: this.apiPath(this.util.getIndex(index) + '/' + this.util.getCollection(collection) + '/_mCreateOrReplace'),
      method: 'PUT',
      body
    };

    return this.callApi(options);
  }

  mDelete (body, index, collection) {
    const options = {
      url: this.apiPath(this.util.getIndex(index) + '/' + this.util.getCollection(collection) + '/_mDelete'),
      method: 'DELETE',
      body
    };

    return this.callApi(options);
  }

  mGet (body, index, collection) {
    const options = {
      url: this.apiPath(this.util.getIndex(index) + '/' + this.util.getCollection(collection) + '/_mGet'),
      method: 'POST',
      body
    };

    return this.callApi(options);
  }

  mGetProfiles (body) {
    const options = {
      url: this.apiPath('profiles/_mGet'),
      method: 'POST',
      body
    };

    return this.callApi(options);
  }

  mGetRoles (body) {
    const options = {
      url: this.apiPath('roles/_mGet'),
      method: 'POST',
      body
    };

    return this.callApi(options);
  }

  mReplace (body, index, collection) {
    const options = {
      url: this.apiPath(this.util.getIndex(index) + '/' + this.util.getCollection(collection) + '/_mReplace'),
      method: 'PUT',
      body
    };

    return this.callApi(options);
  }

  mUpdate (body, index, collection) {
    const options = {
      url: this.apiPath(this.util.getIndex(index) + '/' + this.util.getCollection(collection) + '/_mUpdate'),
      method: 'PUT',
      body
    };

    return this.callApi(options);
  }

  now () {
    const options = {
      url: this.apiPath('_now'),
      method: 'GET'
    };

    return this.callApi(options);
  }

  postDocument (index, collection, document) {
    const options = {
      url: this.apiPath(index + '/' + collection + '/_create'),
      method: 'POST',
      body: document
    };

    return this.callApi(options);
  }

  publish (body, index) {
    const options = {
      url: this.apiPath(this.util.getIndex(index) + '/' + this.world.fakeCollection + '/_publish'),
      method: 'POST',
      body
    };

    return this.callApi(options);
  }

  refreshIndex (index) {
    return this.callApi({
      url: this.apiPath(index + '/_refresh'),
      method: 'POST'
    });
  }

  refreshInternalIndex () {
    return this.callApi({
      url: this.apiPath('_refreshInternal'),
      method: 'POST'
    });
  }

  replace (body, index, collection) {
    const options = {
      url: this.apiPath(this.util.getIndex(index) + '/' + this.util.getCollection(collection) + '/' + body._id + '/_replace'),
      method: 'PUT',
      body
    };

    delete body._id;

    return this.callApi(options);
  }

  replaceUser (id, body) {
    return this.callApi({
      url: this.apiPath('users/' + id + '/_replace'),
      method: 'PUT',
      body
    });
  }

  scroll (scrollId, scroll) {
    const options = {
      url: this.apiPath(`_scroll/${scrollId}`),
      method: 'GET'
    };

    if (scroll) {
      options.url += '?scroll=' + scroll;
    }

    return this.callApi(options);
  }

  scrollProfiles (scrollId) {
    const options = {
      url: this.apiPath('profiles/_scroll/' + scrollId),
      method: 'GET'
    };

    return this.callApi(options);
  }

  scrollSpecifications (scrollId) {
    const options = {
      url: this.apiPath('validations/_scroll/' + scrollId),
      method: 'GET'
    };

    return this.callApi(options);
  }

  scrollUsers (scrollId) {
    const options = {
      url: this.apiPath('users/_scroll/' + scrollId),
      method: 'GET'
    };

    return this.callApi(options);
  }

  search (query, index, collection, args) {
    const
      options = {
        url: this.apiPath(this.util.getIndex(index) + '/' + this.util.getCollection(collection) + '/_search'),
        method: 'POST',
        body: query
      };

    if (args) {
      let qs = [];
      options.url += '?';

      if (args.scroll) {
        qs.push('scroll=' + args.scroll);
      }
      if (args.from) {
        qs.push('from=' + args.from);
      }
      if (args.size) {
        qs.push('size=' + args.size);
      }

      options.url+= qs.join('&');
    }

    return this.callApi(options);
  }

  searchProfiles (query, args) {
    const options = {
      url: this.apiPath('profiles/_search'),
      method: 'POST',
      body: {
        query
      }
    };

    if (args) {
      let first = true;
      Object.keys(args).forEach(arg => {
        options.url += (first ? '?' : '&') + `${arg}=${args[arg]}`;
        first = false;
      });
    }

    return this.callApi(options);
  }

  searchRoles (body, args) {
    const options = {
      url: this.apiPath('roles/_search'),
      method: 'POST',
      body
    };

    if (args) {
      let qs = [];
      options.url += '?';

      if (args.from) {
        qs.push('from=' + args.from);
      }
      if (args.size) {
        qs.push('size=' + args.size);
      }

      options.url+= qs.join('&');
    }

    return this.callApi(options);
  }

  searchSpecifications (body, args) {
    const options = {
      url: this.apiPath('validations/_search'),
      method: 'POST',
      body
    };

    if (args) {
      let first = true;
      Object.keys(args).forEach(arg => {
        options.url += (first ? '?' : '&') + `${arg}=${args[arg]}`;
        first = false;
      });
    }

    return this.callApi(options);
  }

  searchUsers (query, args) {
    const options = {
      url: this.apiPath('users/_search'),
      method: 'POST',
      body: {
        query
      }
    };

    if (args) {
      let first = true;
      Object.keys(args).forEach(arg => {
        options.url += (first ? '?' : '&') + `${arg}=${args[arg]}`;
        first = false;
      });
    }

    return this.callApi(options);
  }

  setAutoRefresh (index, autoRefresh) {
    return this.callApi(this._getRequest(index, null, 'index', 'setAutoRefresh', {body: {autoRefresh}}));
  }

  truncateCollection (index, collection) {
    const options = {
      url: this.apiPath(this.util.getIndex(index) + '/' + this.util.getCollection(collection) + '/_truncate'),
      method: 'DELETE'
    };

    return this.callApi(options);
  }

  update (id, body, index, collection = this.world.fakeCollection) {
    const options = {
      url: this.apiPath(this.util.getIndex(index) + '/' + collection + '/' + id + '/_update'),
      method: 'PUT',
      body
    };

    delete body._id;

    return this.callApi(options);
  }

  updateCredentials (strategy, userId, body) {
    const options = {
      url : this.apiPath('credentials/' + strategy + '/' + userId + '/_update'),
      method: 'PUT',
      body
    };

    return this.callApi(options);
  }

  updateProfileMapping () {
    const options = {
      url: this.apiPath('/profiles/_mapping'),
      method: 'PUT',
      body: this.world.securitymapping
    };

    return this.callApi(options);
  }

  updateMapping (index) {
    const options = {
      url: this.apiPath(this.util.getIndex(index) + '/' + this.world.fakeCollection + '/_mapping'),
      method: 'PUT',
      body: this.world.mapping
    };

    return this.callApi(options);
  }

  updateMyCredentials (strategy, body) {
    const options = {
      url : this.apiPath('credentials/' + strategy + '/_me/_update'),
      method: 'PUT',
      body
    };

    return this.callApi(options);
  }

  updateRoleMapping () {
    const options = {
      url: this.apiPath('/roles/_mapping'),
      method: 'PUT',
      body: this.world.securitymapping
    };

    return this.callApi(options);
  }

  updateSelf (body) {
    const options = {
      url: this.apiPath('_updateSelf'),
      method: 'PUT',
      body
    };

    return this.callApi(options);
  }

  updateSpecifications (specifications) {
    const options = {
      url: this.apiPath('_specifications'),
      method: 'PUT',
      body: specifications
    };

    return this.callApi(options);
  }

  updateUserMapping () {
    const options = {
      url: this.apiPath('/users/_mapping'),
      method: 'PUT',
      body: this.world.securitymapping
    };

    return this.callApi(options);
  }

  validateCredentials (strategy, userId, body) {
    const options = {
      url : this.apiPath('credentials/' + strategy + '/' + userId + '/_validate'),
      method: 'POST',
      body
    };

    return this.callApi(options);
  }

  validateDocument (index, collection, document) {
    const options = {
      url: this.apiPath(index + '/' + collection + '/_validate'),
      method: 'POST',
      body: document
    };

    return this.callApi(options);
  }

  validateMyCredentials (strategy, body) {
    const options = {
      url : this.apiPath('credentials/' + strategy + '/_me/_validate'),
      method: 'POST',
      body
    };

    return this.callApi(options);
  }

  validateSpecifications (specifications) {
    const options = {
      url: this.apiPath('_validateSpecifications'),
      method: 'POST',
      body: specifications
    };

    return this.callApi(options);
  }

<<<<<<< HEAD
  resetCache (database) {
    const options = {
      url: this.apiPath(`admin/_resetCache/${database}`),
      method: 'POST'
    };

    return this.callApi(options);
  }

  resetKuzzleData () {
    const options = {
      url: this.apiPath('admin/_resetKuzzleData'),
      method: 'POST'
    };

    return this.callApi(options);
  }

  resetSecurity () {
    const options = {
      url: this.apiPath('admin/_resetSecurity'),
      method: 'POST',
      body: {
        refresh: 'wait_for'
      }
    };

    return this.callApi(options);
  }

  resetDatabase () {
    const options = {
      url: this.apiPath('admin/_resetDatabase'),
      method: 'POST'
    };

    return this.callApi(options);
=======
  encode(algorithm) {
    checkAlgorithm(algorithm);
    this.encoding = algorithm;
  }

  decode(algorithm) {
    checkAlgorithm(algorithm);
    this.expectedEncoding = algorithm;
>>>>>>> c8b450ce
  }
}

module.exports = HttpApi;<|MERGE_RESOLUTION|>--- conflicted
+++ resolved
@@ -1230,7 +1230,6 @@
     return this.callApi(options);
   }
 
-<<<<<<< HEAD
   resetCache (database) {
     const options = {
       url: this.apiPath(`admin/_resetCache/${database}`),
@@ -1268,7 +1267,8 @@
     };
 
     return this.callApi(options);
-=======
+  }
+
   encode(algorithm) {
     checkAlgorithm(algorithm);
     this.encoding = algorithm;
@@ -1277,7 +1277,6 @@
   decode(algorithm) {
     checkAlgorithm(algorithm);
     this.expectedEncoding = algorithm;
->>>>>>> c8b450ce
   }
 }
 
