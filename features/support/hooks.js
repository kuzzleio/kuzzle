var
  _ = require('lodash'),
  async = require('async'),
  q = require('q');

var myHooks = function () {
  this.BeforeFeature((event, callback) => {
    var
      api = restApi(),
      fixtures = require('../fixtures/functionalTestsFixtures.json'),
      promises = [];

    Object.keys(fixtures).forEach(index => {
      promises.push((function () {
        var deferred = q.defer();

        api.deleteIndex(index)
          .then(response => {
            deferred.resolve(response);
          })
          .catch(() => {
            // ignoring errors
            // console.log('Error deleting index ' + index + '. Ignoring...');
            deferred.resolve({});
          });

        return deferred.promise;
      }));

      Object.keys(fixtures[index]).forEach(collection => {
        promises.push(() => {
          return api.bulkImport(fixtures[index][collection], index, collection);
        });
      });

      promises.push(() => {
        return api.refreshIndex(index);
      });
    });

    promises.reduce(q.when, q())
      .then(() => {
        callback();
      });
  });

  this.AfterFeature((event, callback) => {
    var
      api = restApi(),
      promises = [];

    // give a little time to run the After hook before proceeding
    setTimeout(() => {
      [api.world.fakeIndex, api.world.fakeAltIndex, api.world.fakeNewIndex].forEach(index => {
        promises.push(api.deleteIndex(index));
        promises.push(api.setAutoRefresh(index, false));
      });

      q.all(promises)
        .then(() => {
          callback();
        })
        .catch(error => { callback(new Error(error)); });
    }, 0);

  });

  /**
   *  API LOADING AND RELEASING
   *  Until cucumber.js supports BeforeAll and AfterAll tags, we have to open/close connections
   *  on each test case.
   *
   *  We could also load all the tested API at the beginning of each test case, using reentrant init() functions,
   *  and close them all at the very end using the AfterFeatures event.
   *  This method involves a cucumber.js hack, where we save a 'world' reference at the end of each test case so that
   *  we can use it when the AfterFeatures event is emitted.
   *
   *  Problem is, there is no guarantee that the world we saved still exists when this event is sent. In fact, the
   *  Cucumber.js documentation states that it should be destroyed at this point of time.
   *
   *  And we don't want to deal with destroyed worlds, this is all too messy. And dangerous.
   */
  this.Before({tags: ['@usingREST']}, function (scenario, callback) {
    this.api = setAPI(this, 'REST');
    callback();
  });

  this.Before({tags: ['@usingWebsocket']}, function (scenario, callback) {
    this.api = setAPI(this, 'Websocket');
    callback();
  });

  this.Before({tags: ['@usingMQTT']}, function (scenario, callback) {
    this.api = setAPI(this, 'MQTT');
    callback();
  });

  this.Before({tags: ['@usingAMQP']}, function (scenario, callback) {
    this.api = setAPI(this, 'AMQP');
    callback();
  });

  this.Before({tags: ['@usingSTOMP']}, function (scenario, callback) {
    this.api = setAPI(this, 'STOMP');
    callback();
  });

<<<<<<< HEAD
  this.After('@unsubscribe', function (scenario, callback) {
=======
  this.After(function (scenario, callback) {
    this.api.truncateCollection()
      .then(() => {
        this.api.refreshIndex(this.fakeIndex);
        this.api.disconnect();
        callback();
      })
      .catch(e => { callback(); });
  });

  this.After({tags: ['@unsubscribe']}, function (scenario, callback) {
>>>>>>> fc6a3538
    async.each(Object.keys(this.api.subscribedRooms), (socketName, callbackSocketName) => {
      async.each(Object.keys(this.api.subscribedRooms[socketName]), (room, callbackRoom) => {
        this.api.unsubscribe(room, socketName)
          .then(() => callbackRoom())
          .catch(error => callbackRoom(error));
      }, error => {
        this.api.subscribedRooms[socketName] = {};

        callbackSocketName(error);
      });
    }, error => callback(error));
  });

  this.Before({tags: ['@cleanSecurity']}, function (scenario, callback) {
    cleanSecurity.call(this, callback);
  });

  this.After({tags: ['@cleanSecurity']}, function (scenario, callback) {
    cleanSecurity.call(this, callback);
  });

  this.Before({tags: ['@cleanRedis']}, function (scenario, callback) {
    cleanRedis.call(this, callback);
  });

  this.After({tags: ['@cleanRedis']}, function (scenario, callback) {
    cleanRedis.call(this, callback);
  });
};

module.exports = myHooks;

function setAPI (world, apiName) {
  var
    Api = require('./api' + apiName),
    api = new Api();

  api.init(world);

  return api;
}

function restApi () {
  var
    W = require('./world'),
    world = new (new W()).World();

  return setAPI(world, 'REST');

}

function cleanSecurity (callback) {
  if (this.currentUser) {
    delete this.currentUser;
  }

  this.api.listIndexes()
    .then(response => {
      if (response.result.indexes.indexOf('%kuzzle') === -1) {
        return q.reject(new ReferenceError('%kuzzle index not found'));
      }
    })
    .then(() => {
      return this.api.deleteByQuery(
        { filter: { regexp: { _uid: 'users.' + this.idPrefix + '.*' } } },
        '%kuzzle',
        'users'
      );
    })
    .then(() => {
      return this.api.deleteByQuery(
        { filter: { regexp: { _uid: 'profiles.' + this.idPrefix + '.*' } } },
        '%kuzzle',
        'profiles'
      );
    })
    .then(() => {
      return this.api.deleteByQuery(
        {filter: { regexp: { _uid: 'roles.' + this.idPrefix + '.*' } } },
        '%kuzzle',
        'roles'
      );
    })
    .then(() => {
      callback();
    })
    .catch(error => {
      if (error instanceof ReferenceError && error.message === '%kuzzle index not found') {
        // The %kuzzle index is not created yet. Is not a problem if the tests are run for the first time.
        callback();
      }
      callback(error);
    });
}

function cleanRedis(callback) {
  this.api.callMemoryStorage('keys', { body: { pattern: this.idPrefix + '*' } })
    .then(response => {
      if (_.isArray(response.result) && response.result.length) {
        return this.api.callMemoryStorage('del', { body: { keys: response.result } });
      }

      return;
    })
    .then(() => {
      callback();
    })
    .catch(error => callback(error));

}<|MERGE_RESOLUTION|>--- conflicted
+++ resolved
@@ -105,9 +105,6 @@
     callback();
   });
 
-<<<<<<< HEAD
-  this.After('@unsubscribe', function (scenario, callback) {
-=======
   this.After(function (scenario, callback) {
     this.api.truncateCollection()
       .then(() => {
@@ -119,7 +116,6 @@
   });
 
   this.After({tags: ['@unsubscribe']}, function (scenario, callback) {
->>>>>>> fc6a3538
     async.each(Object.keys(this.api.subscribedRooms), (socketName, callbackSocketName) => {
       async.each(Object.keys(this.api.subscribedRooms[socketName]), (room, callbackRoom) => {
         this.api.unsubscribe(room, socketName)
