# Node
node_modules
npm-debug.log*
.node_history
.reify-cache

# Exclude coverage report
coverage
.nyc_output

# Plugin config folder
config/plugins/
dump

# IDE
.idea

# Docker
docker-compose-custom.yml

# vagrant
/.vagrant

# Other
.DS_STORE
*#
*~
.*.swp
.tags

# Kuzzle
.kuzzlerc
/*.log

#swagger
kuzzle-swagger.*

#sonarqube
.sonar
.scannerwork
.sonarlint
/sonarlint.json

#plugins
plugins/available/*
!plugins/available/kuzzle-plugin-auth-passport-local
!plugins/available/kuzzle-plugin-logger

plugins/enabled/*
!plugins/enabled/kuzzle-plugin-auth-passport-local
!plugins/enabled/kuzzle-plugin-logger

#secrets files
config/secrets.json
config/testsecrets.json
config/testsecrets.enc.json

#tests files
index-dump/*

#Node.js 6 compat
bin/commands/node6/*

<<<<<<< HEAD
# Documentation framework
=======
# Doc framework
>>>>>>> 50b856d1
doc/framework<|MERGE_RESOLUTION|>--- conflicted
+++ resolved
@@ -61,9 +61,5 @@
 #Node.js 6 compat
 bin/commands/node6/*
 
-<<<<<<< HEAD
-# Documentation framework
-=======
 # Doc framework
->>>>>>> 50b856d1
 doc/framework