--- conflicted
+++ resolved
@@ -284,7 +284,6 @@
       internalMappings: {
         users: {
           properties: {
-<<<<<<< HEAD
             profileIds: { type: 'keyword' }
           }
         },
@@ -297,33 +296,6 @@
             }
           }
         },
-=======
-            active:     { type: 'boolean' },
-            author:     { type: 'keyword' },
-            createdAt:  { type: 'date' },
-            updatedAt:  { type: 'date' },
-            updater:    { type: 'keyword' },
-            deletedAt:  { type: 'date' }
-          }
-        }
-      },
-      internalIndex: 'kuzzle',
-      internalMappings: {
-        users: {
-          properties: {
-            profileIds: { type: 'keyword' }
-          }
-        },
-        profiles: {
-          properties: {
-            policies: {
-              properties:  {
-                roleId: { type: 'keyword' }
-              }
-            }
-          }
-        },
->>>>>>> 26aba44f
         roles: {
           dynamic: 'false',
           properties: {}
@@ -350,13 +322,7 @@
       defaults: {
         onUpdateConflictRetries: 0,
         scrollTTL: '15s'
-<<<<<<< HEAD
-      }
-=======
-      },
-      // TODO put dynamic inside commonMapping
-      dynamic: 'true'
->>>>>>> 26aba44f
+      }
     },
     garbageCollector: {
       cleanInterval: 86400000,
