/*
 * Kuzzle, a backend software, self-hostable and ready to use
 * to power modern apps
 *
 * Copyright 2015-2020 Kuzzle
 * mailto: support AT kuzzle.io
 * website: http://kuzzle.io
 *
 * Licensed under the Apache License, Version 2.0 (the "License");
 * you may not use this file except in compliance with the License.
 * You may obtain a copy of the License at
 *
 * https://www.apache.org/licenses/LICENSE-2.0
 *
 * Unless required by applicable law or agreed to in writing, software
 * distributed under the License is distributed on an "AS IS" BASIS,
 * WITHOUT WARRANTIES OR CONDITIONS OF ANY KIND, either express or implied.
 * See the License for the specific language governing permissions and
 * limitations under the License.
 */

'use strict';

const KuzzleEventEmitter = require('./event/kuzzleEventEmitter');
const path = require('path');
const { murmurHash128: murmur } = require('murmurhash-native');
const stringify = require('json-stable-stringify');
const Koncorde = require('koncorde');

const config = require('../config');
const EntryPoint = require('../core/network/entryPoint');
const Funnel = require('../api/funnel');
const HotelClerk = require('../core/realtime/hotelClerk');
const Notifier = require('../core/realtime/notifier');
const PassportWrapper = require('../core/auth/passportWrapper');
const PluginsManager = require('../core/plugin/manager');
const Router = require('../core/network/router');
const Statistics = require('../core/statistics');
const TokenManager = require('../core/auth/tokenManager');
const Validation = require('../core/validation');
const InternalIndexBootstrap = require('../core/storage/bootstrap/internalIndexBootstrap');
const IndexStorage = require('../core/storage/indexStorage');
const CacheEngine = require('../core/cache/cacheEngine');
const StorageEngine = require('../core/storage/storageEngine');
const Logger = require('./log');
const signal = require('./signal');
const vault = require('./vault');
const shutdown = require('./shutdown');
const DumpGenerator = require('./dumpGenerator');
<<<<<<< HEAD
=======
const AsyncStore = require('../util/asyncStore');
>>>>>>> 54c83672
const coreModules = require('../core');

/**
 * @class Kuzzle
 * @extends EventEmitter
 */
class Kuzzle extends KuzzleEventEmitter {
  constructor() {
    super(
      config.plugins.common.maxConcurrentPipes,
      config.plugins.common.pipesBufferSize);

    this.started = false;
    this.config = config;
    this.log = new Logger(this);

    this.rootPath = path.resolve(path.join(__dirname, '../..'));

    this.cacheEngine = new CacheEngine(this);

    this.storageEngine = new StorageEngine(this);

    // Restricted storage engine for kuzzle internal index ('%kuzzle')
    this.internalIndex = new IndexStorage(
      this.storageEngine.config.internalIndex.name,
      this.storageEngine.internal);
    // Attach bootstraper to internal index engine
    this.internalIndex.bootstrap = new InternalIndexBootstrap(
      this,
      this.internalIndex);

    this.pluginsManager = new PluginsManager(this);

    this.tokenManager = new TokenManager(this);

    this.passport = new PassportWrapper();

    // The funnel dispatches messages to API controllers
    this.funnel = new Funnel(this);

    // The router listens to client requests and pass them to the funnel
    this.router = new Router(this);

    // Room subscriptions core components
    this.hotelClerk = new HotelClerk(this);

    // Notifications core component
    this.notifier = new Notifier(this);

    // Statistics core component
    this.statistics = new Statistics(this);

    // Network entry point
    this.entryPoint = new EntryPoint(this);

    // Validation core component
    this.validation = new Validation(this);

    // Dump generator
    this.dumpGenerator = new DumpGenerator(this);

    // Vault component (will be initialized after bootstrap)
    this.vault = null;

    // AsyncLocalStorage wrapper
    this.asyncStore = new AsyncStore();
  }

  /**
   * Initializes all the needed components of a Kuzzle Server instance.
   *
   * By default, this script runs a standalone Kuzzle Server instance:
   *   - Internal services
   *   - Controllers
   *
   * @this {Kuzzle}
   */
  async start (params = {}) {
    signal.register(this);

    try {
      await this.pipe('kuzzle:state:start');

      // Koncorde realtime engine
      this.koncorde = new Koncorde({
        maxMinTerms: this.config.limits.subscriptionMinterms,
        regExpEngine: this.config.realtime.pcreSupport ? 'js' : 're2',
        seed: this.config.internal.hash.seed
      });

      await this.cacheEngine.init();
      this.log.info('[✔] Cache engine initialized');

      await this.storageEngine.init();
      await this.internalIndex.init();
      await this.log.info('[✔] Storage engine initialized');

      this.vault = vault.load(params.vaultKey, params.secretsFile);

      await this.validation.init();

      await coreModules.init(this);

      await this.tokenManager.init();
      await this.funnel.init();
      await this.storageEngine.public.loadMappings(params.mappings);
      await this.storageEngine.public.loadFixtures(params.fixtures);

      await this.entryPoint.init();

      await this.pluginsManager.init(params.additionalPlugins);
      await this.pluginsManager.run();
      this.log.info('[✔] Core components loaded');

      if (params.securities) {
        this.log.info('[ℹ] Loading default rights... This can take some time.');
        await this.ask('core:security:load', params.securities);
      }

      this.log.info('[✔] Default rights loaded');
      this.router.init();
      this.statistics.init();

      await this.validation.curateSpecification();

      await this.ask('core:security:verify');

      // @deprecated
      await this.pipe('kuzzle:start');

      await this.pipe('kuzzle:state:live');

      await this.entryPoint.startListening();

      await this.pipe('kuzzle:state:ready');

      // @deprecated
      this.emit('core:kuzzleStart', 'Kuzzle is ready to accept requests');

      this.started = true;
    }
    catch(error) {
      this.log.error(error);

      throw error;
    }
  }

  async adminExists () {
    const count = await this.internalIndex.count('users', {
      query: {
        terms: {
          profileIds: ['admin']
        }
      }
    });

    return count > 0;
  }

  shutdown () {
    shutdown(this);
  }

  dump (suffix) {
    return this.dumpGenerator.dump(suffix);
  }

  static hash (input) {
    let inString;

    switch (typeof input) {
      case 'string':
      case 'number':
      case 'boolean':
        inString = input;
        break;
      default:
        inString = stringify(input);
    }

    return murmur(Buffer.from(inString), 'hex', config.internal.hash.seed);
  }
}

module.exports = Kuzzle;<|MERGE_RESOLUTION|>--- conflicted
+++ resolved
@@ -47,10 +47,7 @@
 const vault = require('./vault');
 const shutdown = require('./shutdown');
 const DumpGenerator = require('./dumpGenerator');
-<<<<<<< HEAD
-=======
 const AsyncStore = require('../util/asyncStore');
->>>>>>> 54c83672
 const coreModules = require('../core');
 
 /**
