--- conflicted
+++ resolved
@@ -130,9 +130,7 @@
     signal.register(this);
 
     try {
-<<<<<<< HEAD
       console.log(`[ℹ] Starting Kuzzle ${this.version} ...`);
-=======
       await this.pipe('kuzzle:state:start');
 
       // Koncorde realtime engine
@@ -141,56 +139,46 @@
         regExpEngine: this.config.realtime.pcreSupport ? 'js' : 're2',
         seed: this.config.internal.hash.seed
       });
->>>>>>> 5cabdc04
 
       await this.cacheEngine.init();
       console.log('[✔] Cache engine initialized');
 
       await this.storageEngine.init();
       await this.internalIndex.init();
-      await console.log('[✔] Storage engine initialized');
+      console.log('[✔] Storage engine initialized');
 
       this.vault = vault.load(options.vaultKey, options.secretsFile);
 
       await this.validation.init();
+
       await this.repositories.init();
+
       await this.funnel.init();
-<<<<<<< HEAD
+
+      this.statistics.init();
+
+      await this.validation.curateSpecification();
+
       await this.storageEngine.public.loadMappings(options.mappings);
+
       await this.storageEngine.public.loadFixtures(options.fixtures);
 
-      console.log('[✔] Core components loaded');
+      if (options.securities) {
+        console.log('[ℹ] Loading default rights... This can take some time.');
+        await this.repositories.loadSecurities(options.securities);
+        console.log('[✔] Default rights loaded');
+      }
+
+      await this.repositories.role.sanityCheck();
 
       this.pluginsManager.application = application;
       await this.pluginsManager.init(options.plugins);
       console.log(`[✔] Successfully loaded ${this.pluginsManager.plugins.length} plugins: ${this.pluginsManager.plugins.map(p => p.name).join(', ')}`);
 
-      if (options.securities) {
-        console.log('[ℹ] Loading default rights... This can take some time.');
-        await this.repositories.loadSecurities(options.securities);
-=======
-      await this.storageEngine.public.loadMappings(params.mappings);
-      await this.storageEngine.public.loadFixtures(params.fixtures);
-
       await this.entryPoint.init();
-
-      await this.pluginsManager.init(params.additionalPlugins);
-      await this.pluginsManager.run();
+      this.router.init();
+
       this.log.info('[✔] Core components loaded');
-
-      if (params.securities) {
-        this.log.info('[ℹ] Loading default rights... This can take some time.');
-        await this.repositories.loadSecurities(params.securities);
->>>>>>> 5cabdc04
-      }
-
-      console.log('[✔] Default rights loaded');
-      this.router.init();
-      this.statistics.init();
-
-      await this.validation.curateSpecification();
-
-      await this.repositories.role.sanityCheck();
 
       // @deprecated
       await this.pipe('kuzzle:start');
