--- conflicted
+++ resolved
@@ -27,15 +27,11 @@
 const _ = require("lodash");
 const { Vault } = require("kuzzle-vault");
 
-<<<<<<< HEAD
 // The Vault package remove the variable from env after reading it and we have
 // to instantiate the Vault two times with Kaaf (one before init and one after)
 let ENV_VAULT_KEY;
 
 function load (vaultKey, secretsFile) {
-=======
-function load(vaultKey, secretsFile) {
->>>>>>> 18fd4e18
   // Using KaaF kuzzle is an npm package and is located under node_modules folder
   // We need to get back to root folder of the project to get the secret file
   const defaultEncryptedSecretsFile = __dirname.endsWith(
@@ -50,14 +46,9 @@
     defaultEncryptedSecretsFile;
 
   let key = vaultKey;
-<<<<<<< HEAD
   if (_.isEmpty(vaultKey) && (! _.isEmpty(process.env.KUZZLE_VAULT_KEY) || ! _.isEmpty(ENV_VAULT_KEY))) {
     // Keep the vault key value when reading it from the env
     key = ENV_VAULT_KEY = process.env.KUZZLE_VAULT_KEY || ENV_VAULT_KEY;
-=======
-  if (_.isEmpty(vaultKey) && !_.isEmpty(process.env.KUZZLE_VAULT_KEY)) {
-    key = process.env.KUZZLE_VAULT_KEY;
->>>>>>> 18fd4e18
   }
 
   const fileExists = fs.existsSync(encryptedSecretsFile);
