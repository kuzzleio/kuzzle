/*
 * Kuzzle, a backend software, self-hostable and ready to use
 * to power modern apps
 *
 * Copyright 2015-2020 Kuzzle
 * mailto: support AT kuzzle.io
 * website: http://kuzzle.io
 *
 * Licensed under the Apache License, Version 2.0 (the "License");
 * you may not use this file except in compliance with the License.
 * You may obtain a copy of the License at
 *
 * https://www.apache.org/licenses/LICENSE-2.0
 *
 * Unless required by applicable law or agreed to in writing, software
 * distributed under the License is distributed on an "AS IS" BASIS,
 * WITHOUT WARRANTIES OR CONDITIONS OF ANY KIND, either express or implied.
 * See the License for the specific language governing permissions and
 * limitations under the License.
 */

import path from 'path';

import { murmurHash128 as murmur } from 'murmurhash-native';
import stringify from 'json-stable-stringify';
import { Koncorde } from 'koncorde';
import Bluebird from 'bluebird';
import segfaultHandler from 'node-segfault-handler';
import _ from 'lodash';

import kuzzleStateEnum from './kuzzleStateEnum';
import KuzzleEventEmitter from './event/kuzzleEventEmitter';
import EntryPoint from '../core/network/entryPoint';
import Funnel from '../api/funnel';
import PassportWrapper from '../core/auth/passportWrapper';
import PluginsManager from '../core/plugin/pluginsManager';
import Router from '../core/network/router';
import Statistics from '../core/statistics';
import { TokenManager } from '../core/auth/tokenManager';
import Validation from '../core/validation';
import Logger from './log';
import vault from './vault';
import DumpGenerator from './dumpGenerator';
import AsyncStore from '../util/asyncStore';
import { Mutex } from '../util/mutex';
import kerror from '../kerror';
import InternalIndexHandler from './internalIndexHandler';
import CacheEngine from '../core/cache/cacheEngine';
import StorageEngine from '../core/storage/storageEngine';
import SecurityModule from '../core/security';
import RealtimeModule from '../core/realtime';
import Cluster from '../cluster';
import { InstallationConfig, ImportConfig, SupportConfig, StartOptions } from './../types/Kuzzle';
import { version } from '../../package.json';
import { KuzzleConfiguration } from '../types/config/KuzzleConfiguration';
import { generateRandomName } from '../util/name-generator';

const BACKEND_IMPORT_KEY = 'backend:init:import';

let _kuzzle = null;

Reflect.defineProperty(global, 'kuzzle', {
  configurable: true,
  enumerable: false,
  get () {
    if (_kuzzle === null) {
      throw new Error('Kuzzle instance not found. Did you try to use a live-only feature before starting your application?');
    }

    return _kuzzle;
  },
  set (value) {
    if (_kuzzle !== null) {
      throw new Error('Cannot build a Kuzzle instance: another one already exists');
    }

    _kuzzle = value;
  },
});

/**
 * @class Kuzzle
 * @extends EventEmitter
 */

type ImportStatus = {
  locked?: boolean,
  initialized?: boolean,
  firstCall?: boolean,
}
class Kuzzle extends KuzzleEventEmitter {
  private config: KuzzleConfiguration;
  private _state: kuzzleStateEnum = kuzzleStateEnum.STARTING;
  private log: Logger;
  private rootPath: string;
  /**
   * Internal index bootstrapper and accessor
   */
  private internalIndex: InternalIndexHandler;

  private pluginsManager: PluginsManager;
  private tokenManager: TokenManager;
  private passport: PassportWrapper;

  /**
   * The funnel dispatches messages to API controllers
   */
  private funnel: Funnel;

  /**
   * The router listens to client requests and pass them to the funnel
   */
  private router: Router;

  /**
   * Statistics core component
   */
  private statistics: Statistics;

  /**
   * Network entry point
   */
  private entryPoint: EntryPoint;

  /**
   * Validation core component
   */
  private validation: Validation;

  /**
   * Dump generator
   */
  private dumpGenerator: DumpGenerator;

  /**
   * Vault component (will be initialized after bootstrap)
   */
  private vault: vault;

  /**
   * AsyncLocalStorage wrapper
   */
  private asyncStore: AsyncStore;

  /**
   * Kuzzle version
   */
  private version: string;

  /**
   * List of differents imports types and their associated method
   */
  private importTypes: {
    [key: string]: (
      config: {
        toImport: ImportConfig,
        toSupport: SupportConfig
      },
      status: ImportStatus
    ) => Promise<void>;
  };

  private koncorde : Koncorde;
  private id : string;
  private secret : string;

  constructor (config: KuzzleConfiguration) {
    super(
      config.plugins.common.maxConcurrentPipes,
      config.plugins.common.pipesBufferSize);

    global.kuzzle = this;

    this._state = kuzzleStateEnum.STARTING;

    this.config = config;

    this.log = new Logger();

    this.rootPath = path.resolve(path.join(__dirname, '../..'));

    this.internalIndex = new InternalIndexHandler();
    this.pluginsManager = new PluginsManager();
    this.tokenManager = new TokenManager();
    this.passport = new PassportWrapper();
    this.funnel = new Funnel();
    this.router = new Router();
    this.statistics = new Statistics();
    this.entryPoint = new EntryPoint();
    this.validation = new Validation();
    this.dumpGenerator = new DumpGenerator();
    this.vault = null;
    this.asyncStore = new AsyncStore();
    this.version = version;

    this.importTypes = {
      fixtures: this.importFixtures.bind(this),
      mappings: this.importMappings.bind(this),
      permissions: this.importPermissions.bind(this),
      userMappings: this.importUserMappings.bind(this),
    };
  }

  /**
   * Initializes all the needed components of Kuzzle.
   *
   * @param {Application} - Application instance
   * @param {Object} - Additional options (import, installations, plugins, secretsFile, support, vaultKey)
   *
   * @this {Kuzzle}
   */
  async start (application: any, options: StartOptions = { import: {} }) {
    this.registerSignalHandlers();

    try {
      this.log.info(`[ℹ] Starting Kuzzle ${this.version} ...`);
      await this.pipe('kuzzle:state:start');

      // Koncorde realtime engine
      this.koncorde = new Koncorde({
        maxConditions: this.config.limits.subscriptionConditionsCount,
        regExpEngine: this.config.realtime.pcreSupport ? 'js' : 're2',
        seed: this.config.internal.hash.seed
      });

      await (new CacheEngine()).init();
      await (new StorageEngine()).init();
      await (new RealtimeModule()).init();
      await this.internalIndex.init();

      await (new SecurityModule()).init();

      // This will init the cluster module if enabled
      this.id = await this.generateId();

      // Secret used to generate JWTs
      this.secret = await this.internalIndex.getSecret();

      this.vault = vault.load(options.vaultKey, options.secretsFile);

      await this.validation.init();

      await this.tokenManager.init();

      await this.funnel.init();

      this.statistics.init();

      await this.validation.curateSpecification();

      // must be initialized before plugins to allow API requests from plugins
      // before opening connections to external users
      await this.entryPoint.init();

      this.pluginsManager.application = application;
      await this.pluginsManager.init(options.plugins);
      this.log.info(`[✔] Successfully loaded ${this.pluginsManager.loadedPlugins.length} plugins: ${this.pluginsManager.loadedPlugins.join(', ')}`);

      // Authentification plugins must be loaded before users import to avoid
      // credentials related error which would prevent Kuzzle from starting
      await this.import(options.import, options.support);

      await this.ask('core:security:verify');

      this.router.init();

      this.log.info('[✔] Core components loaded');

      await this.install(options.installations);

      this.log.info(`[✔] Start "${this.pluginsManager.application.name}" application`);

      // @deprecated
      await this.pipe('kuzzle:start');

      await this.pipe('kuzzle:state:live');

      await this.entryPoint.startListening();

      await this.pipe('kuzzle:state:ready');

      this.log.info(`[✔] Kuzzle ${this.version} is ready (node name: ${this.id})`);

      // @deprecated
      this.emit('core:kuzzleStart', 'Kuzzle is ready to accept requests');

      this._state = kuzzleStateEnum.RUNNING;
    }
    catch (error) {
      this.log.error(`[X] Cannot start Kuzzle ${this.version}: ${error.message}`);

      throw error;
    }
  }

  /**
   * Generates the node ID.
   *
   * This will init the cluster if it's enabled.
   */
  private async initKuzzleNode (): Promise<string> {
    let id;

    if (this.config.cluster.enabled) {
      id = await (new Cluster()).init();

      this.log.info('[✔] Cluster initialized');
    }
    else {
      id = generateRandomName('knode');
      this.log.info('[X] Cluster disabled: single node mode.');
    }

    return id;
  }

  /**
   * Gracefully exits after processing remaining requests
   *
   * @returns {Promise}
   */
  async shutdown (): Promise<void> {
    this._state = kuzzleStateEnum.SHUTTING_DOWN;

    this.log.info('Initiating shutdown...');

    // Ask the network layer to stop accepting new request
    this.entryPoint.dispatch('shutdown');

    await this.pipe('kuzzle:shutdown');

    // @deprecated
    this.emit('core:shutdown');

    while (this.funnel.remainingRequests !== 0) {
      this.log.info(`[shutdown] Waiting: ${this.funnel.remainingRequests} remaining requests`);
      await Bluebird.delay(1000);
    }

    this.log.info('Halted.');

    process.exit(0);
  }

  /**
   * Execute multiple handlers only once on any given environment
   *
   * @param {Array<{ id: string, handler: () => void, description?: string }>} installations - Array of unique methods to execute
   *
   * @returns {Promise<void>}
   */
  async install (installations: InstallationConfig[]): Promise<void> {
    if (! installations || ! installations.length) {
      return;
    }

    const mutex = new Mutex('backend:installations');
    await mutex.lock();

    try {
      for (const installation of installations) {
        const isAlreadyInstalled = await this.ask(
          'core:storage:private:document:exist',
          'kuzzle',
          'installations',
          installation.id );

        if (! isAlreadyInstalled) {
          try {
            await installation.handler();
          }
          catch (error) {
            throw kerror.get(
              'plugin',
              'runtime',
              'unexpected_installation_error',
              installation.id, error);
          }

          await this.ask(
            'core:storage:private:document:create',
            'kuzzle',
            'installations',
            {
              description: installation.description,
              handler: installation.handler.toString(),
              installedAt: Date.now() },
            { id: installation.id });

          this.log.info(`[✔] Install code "${installation.id}" successfully executed`);
        }
      }
    }
    finally {
      await mutex.unlock();
    }
  }

  // For testing purpose
  async ask (...args: any[]) {
    return super.ask(...args);
  }

  // For testing purpose
  async emit (...args: any[]) {
    return super.emit(...args);
  }

  // For testing purpose
  async pipe (...args: any[]) {
    return super.pipe(...args);
  }

  private async importUserMappings (
    config: {
      toImport: ImportConfig,
      toSupport: SupportConfig
    },
    status: ImportStatus
  ): Promise<void> {
    if (! status.firstCall) {
      return;
    }

    const toImport = config.toImport;

    if (! _.isEmpty(toImport.userMappings)) {
      await this.internalIndex.updateMapping('users', toImport.userMappings);
      await this.internalIndex.refreshCollection('users');
      this.log.info('[✔] User mappings import successful');
    }
  }

  private async importMappings (
    config: {
      toImport: ImportConfig,
      toSupport: SupportConfig
    },
    status: ImportStatus
  ): Promise<void> {
    const toImport = config.toImport;
    const toSupport = config.toSupport;

    if (! _.isEmpty(toSupport.mappings) && ! _.isEmpty(toImport.mappings)) {
      throw kerror.get(
        'plugin',
        'runtime',
        'incompatible',
        '_support.mappings',
        'import.mappings');
    }
    else if (! _.isEmpty(toSupport.mappings)) {
      await this.ask(
        'core:storage:public:mappings:import',
        toSupport.mappings,
        {
          /**
           * If it's the first time the mapping are loaded and another node is already importing the mapping into the database
           * we just want to load the mapping in our own index cache and not in the database.
           */
          indexCacheOnly: status.initialized || ! status.locked,
          propagate: false, // Each node needs to do the import themselves
          rawMappings: true,
          refresh: true,
        });
      this.log.info('[✔] Mappings import successful');
    }
    else if (! _.isEmpty(toImport.mappings)) {
      await this.ask('core:storage:public:mappings:import',
        toImport.mappings,
        {
          /**
           * If it's the first time the mapping are loaded and another node is already importing the mapping into the database
           * we just want to load the mapping in our own index cache and not in the database.
           */
          indexCacheOnly: status.initialized || ! status.locked,
          propagate: false, // Each node needs to do the import themselves
          refresh: true,

        });
      this.log.info('[✔] Mappings import successful');
    }
  }

  private async importFixtures (
    config: {
      toImport: ImportConfig,
      toSupport: SupportConfig
    },
    status: ImportStatus
  ): Promise<void> {
    if (! status.firstCall) {
      return;
    }

    const toSupport = config.toSupport;

    if (! _.isEmpty(toSupport.fixtures)) {
      await this.ask('core:storage:public:document:import', toSupport.fixtures);
      this.log.info('[✔] Fixtures import successful');
    }
  }

  private async importPermissions (
    config: {
      toImport: ImportConfig,
      toSupport: SupportConfig
    },
    status: ImportStatus
  ): Promise<void> {
    if (! status.firstCall) {
      return;
    }

    const toImport = config.toImport;
    const toSupport = config.toSupport;

    const isPermissionsToImport = ! (
      _.isEmpty(toImport.profiles)
      && _.isEmpty(toImport.roles)
      && _.isEmpty(toImport.users)
    );
    const isPermissionsToSupport = toSupport.securities
      && ! (
        _.isEmpty(toSupport.securities.profiles)
        && _.isEmpty(toSupport.securities.roles)
        && _.isEmpty(toSupport.securities.users)
      );
    if (isPermissionsToSupport && isPermissionsToImport) {
      throw kerror.get(
        'plugin',
        'runtime',
        'incompatible',
        '_support.securities',
        'import profiles roles or users');
    }
    else if (isPermissionsToSupport) {
      await this.ask('core:security:load', toSupport.securities,
        {
          force: true,
          refresh: 'wait_for'
        });
      this.log.info('[✔] Securities import successful');
    }
    else if (isPermissionsToImport) {
      await this.ask('core:security:load',
        {
          profiles: toImport.profiles,
          roles: toImport.roles,
          users: toImport.users,
        },
        {
          onExistingUsers: toImport.onExistingUsers,
          onExistingUsersWarning: true,
          refresh: 'wait_for',
        });
      this.log.info('[✔] Permissions import successful');
    }
  }
  /**
   * Check if every import has been done, if one of them is not finished yet, wait for it
   */
  private async _waitForImportToFinish () {
    const importTypes = Object.keys(this.importTypes);

    while (importTypes.length) {
      // If the import is done, we pop it from the queue to check the next one
      if (await this.ask('core:cache:internal:get', `${BACKEND_IMPORT_KEY}:${importTypes[0]}`)) {
        importTypes.shift();
        continue;
      }

      await Bluebird.delay(1000);
    }
  }

  /**
   * Load into the app several imports
   *
   * @param {Object} toImport - Contains `mappings`, `onExistingUsers`, `profiles`, `roles`, `userMappings`, `users`
   * @param {Object} toSupport - Contains `fixtures`, `mappings`, `securities` (`profiles`, `roles`, `users`)
   *
   * @returns {Promise<void>}
   */
  async loadInitialState (toImport: ImportConfig = {}, toSupport: SupportConfig = {}): Promise<void> {
    if ( _.isEmpty(toImport.mappings)
      && _.isEmpty(toImport.profiles)
      && _.isEmpty(toImport.roles)
      && _.isEmpty(toImport.userMappings)
      && _.isEmpty(toImport.users)
      && _.isEmpty(toSupport.fixtures)
      && _.isEmpty(toSupport.mappings)
      && _.isEmpty(toSupport.securities)
    ) {
      return;
    }

    const lockedMutex = [];

    try {
      for (const [type, importMethod] of Object.entries(this.importTypes)) {
        const mutex = new Mutex(`backend:import:${type}`, { timeout: 0 });
        const initialized = await this.ask('core:cache:internal:get', `${BACKEND_IMPORT_KEY}:${type}`) === '1';
        const locked = await mutex.lock();

        await importMethod(
          { toImport, toSupport },
          {
            firstCall: ! initialized && locked,
            initialized,
            locked,
          }
        );

        if (! initialized && locked) {
          lockedMutex.push(mutex);
          await this.ask('core:cache:internal:store', `${BACKEND_IMPORT_KEY}:${type}`, 1, { ttl: 5 * 60 * 1000 });
        }
      }

<<<<<<< HEAD
      this.log.info('[✔] Waiting for imports to be finished');
=======
>>>>>>> 7fb5e127
      await this._waitForImportToFinish();

      this.log.info('[✔] Import successful');
    }
    finally {
      await Promise.all(lockedMutex.map(mutex => mutex.unlock()));
    }
  }

  dump (suffix) {
    return this.dumpGenerator.dump(suffix);
  }

  hash (input: any) {
    let inString;

    switch (typeof input) {
      case 'string':
      case 'number':
      case 'boolean':
        inString = input;
        break;
      default:
        inString = stringify(input);
    }

    return murmur(Buffer.from(inString), 'hex', this.config.internal.hash.seed as number);
  }

  get state () {
    return this._state;
  }

  set state (value) {
    this._state = value;
    this.emit('kuzzle:state:change', value);
  }

  /**
   * Register handlers and do a kuzzle dump for:
   * - system signals
   * - unhandled-rejection
   * - uncaught-exception
   */
  registerSignalHandlers () {
    process.removeAllListeners('unhandledRejection');
    process.on('unhandledRejection', (reason, promise) => {
      if (reason !== undefined) {
        if (reason instanceof Error) {
          this.log.error(`ERROR: unhandledRejection: ${reason.message}. Reason: ${reason.stack}`);
        }
        else {
          this.log.error(`ERROR: unhandledRejection: ${reason}`);
        }
      }
      else {
        this.log.error(`ERROR: unhandledRejection: ${promise}`);
      }

      // Crashing on an unhandled rejection is a good idea during development
      // as it helps spotting code errors. And according to the warning messages,
      // this is what Node.js will do automatically in future versions anyway.
      if (global.NODE_ENV === 'development') {
        this.log.error('Kuzzle caught an unhandled rejected promise and will shutdown.');
        this.log.error('This behavior is only triggered if global.NODE_ENV is set to "development"');

        throw reason;
      }
    });

    process.removeAllListeners('uncaughtException');
    process.on('uncaughtException', err => {
      this.log.error(`ERROR: uncaughtException: ${err.message}\n${err.stack}`);
      this.dumpAndExit('uncaught-exception');
    });

    // abnormal termination signals => generate a core dump
    for (const signal of ['SIGQUIT', 'SIGABRT']) {
      process.removeAllListeners(signal);
      process.on(signal, () => {
        this.log.error(`ERROR: Caught signal: ${signal}`);
        this.dumpAndExit('signal-'.concat(signal.toLowerCase()));
      });
    }

    // signal SIGTRAP is used to generate a kuzzle dump without stopping it
    process.removeAllListeners('SIGTRAP');
    process.on('SIGTRAP', () => {
      this.log.error('Caught signal SIGTRAP => generating a core dump');
      this.dump('signal-sigtrap');
    });

    // gracefully exits on normal termination
    for (const signal of ['SIGINT', 'SIGTERM']) {
      process.removeAllListeners(signal);
      process.on(signal, () => {
        this.log.info(`Caught signal ${signal} => gracefully exit`);
        this.shutdown();
      });
    }

    segfaultHandler.registerHandler();
  }

  async dumpAndExit (suffix) {
    if (this.config.dump.enabled) {
      try {
        await this.dump(suffix);
      }
      catch (error) {
        // this catch is just there to prevent unhandled rejections, there is
        // nothing to do with that error
      }
    }

    await this.shutdown();
  }
}

module.exports = Kuzzle;<|MERGE_RESOLUTION|>--- conflicted
+++ resolved
@@ -618,10 +618,6 @@
         }
       }
 
-<<<<<<< HEAD
-      this.log.info('[✔] Waiting for imports to be finished');
-=======
->>>>>>> 7fb5e127
       await this._waitForImportToFinish();
 
       this.log.info('[✔] Import successful');
