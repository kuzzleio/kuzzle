/*
 * Kuzzle, a backend software, self-hostable and ready to use
 * to power modern apps
 *
 * Copyright 2015-2020 Kuzzle
 * mailto: support AT kuzzle.io
 * website: http://kuzzle.io
 *
 * Licensed under the Apache License, Version 2.0 (the "License");
 * you may not use this file except in compliance with the License.
 * You may obtain a copy of the License at
 *
 * https://www.apache.org/licenses/LICENSE-2.0
 *
 * Unless required by applicable law or agreed to in writing, software
 * distributed under the License is distributed on an "AS IS" BASIS,
 * WITHOUT WARRANTIES OR CONDITIONS OF ANY KIND, either express or implied.
 * See the License for the specific language governing permissions and
 * limitations under the License.
 */

'use strict';

module.exports = {
  list: {
<<<<<<< HEAD
    'write': ['create', 'createOrReplace', 'mCreate', 'mCreateOrReplace', 'mReplace', 'replace'],
    'update': ['update', 'mUpdate', 'updateByQuery'],
=======
>>>>>>> 2fd59c18
    'delete': ['delete', 'deleteByQuery', 'mDelete'],
    'get': ['get', 'mGet', 'search'],
    'update': ['update', 'mUpdate'],
    'write': ['create', 'createOrReplace', 'mCreate', 'mCreateOrReplace', 'mReplace', 'replace']
  },
  namespace: 'generic:document',
  notBefore: ['search', 'deleteByQuery']
};<|MERGE_RESOLUTION|>--- conflicted
+++ resolved
@@ -23,14 +23,9 @@
 
 module.exports = {
   list: {
-<<<<<<< HEAD
-    'write': ['create', 'createOrReplace', 'mCreate', 'mCreateOrReplace', 'mReplace', 'replace'],
-    'update': ['update', 'mUpdate', 'updateByQuery'],
-=======
->>>>>>> 2fd59c18
     'delete': ['delete', 'deleteByQuery', 'mDelete'],
     'get': ['get', 'mGet', 'search'],
-    'update': ['update', 'mUpdate'],
+    'update': ['update', 'mUpdate', 'updateByQuery'],
     'write': ['create', 'createOrReplace', 'mCreate', 'mCreateOrReplace', 'mReplace', 'replace']
   },
   namespace: 'generic:document',
