/*
 * Kuzzle, a backend software, self-hostable and ready to use
 * to power modern apps
 *
 * Copyright 2015-2018 Kuzzle
 * mailto: support AT kuzzle.io
 * website: http://kuzzle.io
 *
 * Licensed under the Apache License, Version 2.0 (the "License");
 * you may not use this file except in compliance with the License.
 * You may obtain a copy of the License at
 *
 * https://www.apache.org/licenses/LICENSE-2.0
 *
 * Unless required by applicable law or agreed to in writing, software
 * distributed under the License is distributed on an "AS IS" BASIS,
 * WITHOUT WARRANTIES OR CONDITIONS OF ANY KIND, either express or implied.
 * See the License for the specific language governing permissions and
 * limitations under the License.
 */

'use strict';

const
  rc = require('rc'),
  packageJson = require('../../package.json'),
<<<<<<< HEAD
  {
    errors: {
      InternalError: KuzzleInternalError
    }
  } = require('kuzzle-common-objects');
=======
  errorsManager = require('../util/errors').wrap('core', 'configuration');
>>>>>>> 7d6adf55

/**
 * Loads, interprets and checks configuration files
 * @return {object}
 */
function loadConfig () {
  const config = unstringify(rc('kuzzle', require('../../default.config')));

  checkLimitsConfig(config);

  config.internal = {
    hash: {
      seed: Buffer.from('^m&mOISKBvb1xpl1mRsrylaQXpjb&IJX')
    }
  };

  // Injects the current Kuzzle version
  config.version = packageJson.version;

  return config;
}

/**
 * RC params can be overriden using environment variables,
 * in which case all values are passed as strings.
 *
 * When dealing with configuration, we can safely assume the expected
 * correct type
 *
 * @param {object} cfg - configuration loaded using RC
 * @return {object} correctly typed configuration
 */
function unstringify (cfg) {
  Object.keys(cfg)
    .filter(k => !/version$/i.test(k) && (typeof cfg[k] === 'string' || cfg[k] instanceof Object))
    .forEach(k => {
      if (typeof cfg[k] === 'string') {
        if (cfg[k] === 'true') {
          cfg[k] = true;
        }
        else if (cfg[k] === 'false') {
          cfg[k] = false;
        }
        else if (/^(-|\+)?([0-9]+)$/.test(cfg[k])) {
          cfg[k] = Number.parseInt(cfg[k]);
        }
        else if (/^(-|\+)?([0-9]+(\.[0-9]+)?)$/.test(cfg[k])) {
          cfg[k] = parseFloat(cfg[k]);
        }
      }
      else {
        cfg[k] = unstringify(cfg[k]);
      }
    });

  return cfg;
}

/**
 * Checks the "limits" section of the provided configuration object.
 * Throw warnings if invalid configuration are detected and auto-correct
 * them if necessary
 *
 * @param {object} cfg
 */
function checkLimitsConfig (cfg) {
  const limits = [
    'concurrentRequests',
    'documentsFetchCount',
    'documentsWriteCount',
    'requestsBufferSize',
    'requestsBufferWarningThreshold',
    'subscriptionConditionsCount',
    'subscriptionMinterms',
    'subscriptionRooms',
    'subscriptionDocumentTTL'
  ];
  const canBeZero = [
    'subscriptionMinterms',
    'subscriptionRooms',
    'subscriptionDocumentTTL'
  ];

  if (cfg.limits && (typeof cfg.limits !== 'object' || Array.isArray(cfg.limits))) {
<<<<<<< HEAD
    throw new KuzzleInternalError('Invalid config.limits configuration format: please check your Kuzzle configuration files');
  }

  for (const opt of limits) {
    if (typeof cfg.limits[opt] !== 'number' || cfg.limits[opt] < 0 || (cfg.limits[opt] === 0 && !canBeZero.includes(opt))) {
      throw new KuzzleInternalError(`Invalid configuration: value set for "${opt}" limit is outside the allowed range`);
=======
    errorsManager.throw('invalid_type', 'limits', 'object');
  }

  for (const opt of limits) {
    if (typeof cfg.limits[opt] !== 'number') {
      errorsManager.throw('invalid_type', `limits.${opt}`, 'number');
    }

    if ( cfg.limits[opt] < 0
      || cfg.limits[opt] === 0 && !canBeZero.includes(opt)
    ) {
      const allowed = `>= ${canBeZero.includes(opt) ? '0' : '1'}`;
      errorsManager.throw('out_of_range', `limits.${opt}`, allowed);
>>>>>>> 7d6adf55
    }
  }

  if (cfg.limits.concurrentRequests >= cfg.limits.requestsBufferSize) {
<<<<<<< HEAD
    throw new KuzzleInternalError('Invalid configuration: the concurrentRequests limit configuration must be strictly inferior to requestsBufferSize');
  }

  if (!(cfg.limits.requestsBufferWarningThreshold >= cfg.limits.concurrentRequests && cfg.limits.requestsBufferWarningThreshold <= cfg.limits.requestsBufferSize)) {
    throw new KuzzleInternalError('Invalid configuration: limits.requestsBufferWarningThreshold should be comprised between limits.concurrentRequests and limits.requestsBufferSize');
=======
    errorsManager.throw('out_of_range', 'limits.concurrentRequests', 'lower than "limits.requestsBufferSize"');
  }

  if (!(cfg.limits.requestsBufferWarningThreshold >= cfg.limits.concurrentRequests && cfg.limits.requestsBufferWarningThreshold <= cfg.limits.requestsBufferSize)) {
    errorsManager.throw(
      'out_of_range',
      'limits.requestsBufferWarningThreshold',
      '[limits.concurrentRequests, limits.requestsBufferSize]');
>>>>>>> 7d6adf55
  }
}

module.exports = loadConfig();<|MERGE_RESOLUTION|>--- conflicted
+++ resolved
@@ -24,15 +24,7 @@
 const
   rc = require('rc'),
   packageJson = require('../../package.json'),
-<<<<<<< HEAD
-  {
-    errors: {
-      InternalError: KuzzleInternalError
-    }
-  } = require('kuzzle-common-objects');
-=======
   errorsManager = require('../util/errors').wrap('core', 'configuration');
->>>>>>> 7d6adf55
 
 /**
  * Loads, interprets and checks configuration files
@@ -117,14 +109,6 @@
   ];
 
   if (cfg.limits && (typeof cfg.limits !== 'object' || Array.isArray(cfg.limits))) {
-<<<<<<< HEAD
-    throw new KuzzleInternalError('Invalid config.limits configuration format: please check your Kuzzle configuration files');
-  }
-
-  for (const opt of limits) {
-    if (typeof cfg.limits[opt] !== 'number' || cfg.limits[opt] < 0 || (cfg.limits[opt] === 0 && !canBeZero.includes(opt))) {
-      throw new KuzzleInternalError(`Invalid configuration: value set for "${opt}" limit is outside the allowed range`);
-=======
     errorsManager.throw('invalid_type', 'limits', 'object');
   }
 
@@ -138,18 +122,10 @@
     ) {
       const allowed = `>= ${canBeZero.includes(opt) ? '0' : '1'}`;
       errorsManager.throw('out_of_range', `limits.${opt}`, allowed);
->>>>>>> 7d6adf55
     }
   }
 
   if (cfg.limits.concurrentRequests >= cfg.limits.requestsBufferSize) {
-<<<<<<< HEAD
-    throw new KuzzleInternalError('Invalid configuration: the concurrentRequests limit configuration must be strictly inferior to requestsBufferSize');
-  }
-
-  if (!(cfg.limits.requestsBufferWarningThreshold >= cfg.limits.concurrentRequests && cfg.limits.requestsBufferWarningThreshold <= cfg.limits.requestsBufferSize)) {
-    throw new KuzzleInternalError('Invalid configuration: limits.requestsBufferWarningThreshold should be comprised between limits.concurrentRequests and limits.requestsBufferSize');
-=======
     errorsManager.throw('out_of_range', 'limits.concurrentRequests', 'lower than "limits.requestsBufferSize"');
   }
 
@@ -158,7 +134,6 @@
       'out_of_range',
       'limits.requestsBufferWarningThreshold',
       '[limits.concurrentRequests, limits.requestsBufferSize]');
->>>>>>> 7d6adf55
   }
 }
 
