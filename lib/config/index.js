/*
 * Kuzzle, a backend software, self-hostable and ready to use
 * to power modern apps
 *
 * Copyright 2015-2020 Kuzzle
 * mailto: support AT kuzzle.io
 * website: http://kuzzle.io
 *
 * Licensed under the Apache License, Version 2.0 (the "License");
 * you may not use this file except in compliance with the License.
 * You may obtain a copy of the License at
 *
 * https://www.apache.org/licenses/LICENSE-2.0
 *
 * Unless required by applicable law or agreed to in writing, software
 * distributed under the License is distributed on an "AS IS" BASIS,
 * WITHOUT WARRANTIES OR CONDITIONS OF ANY KIND, either express or implied.
 * See the License for the specific language governing permissions and
 * limitations under the License.
 */

'use strict';

const
  rc = require('rc'),
  packageJson = require('../../package.json'),
  errorsManager = require('../util/errors').wrap('core', 'configuration'),
  { isPlainObject } = require('../util/safeObject');

/**
 * Loads, interprets and checks configuration files
 * @return {object}
 */
function loadConfig () {
  const config = unstringify(rc('kuzzle', require('../../default.config')));

  checkLimitsConfig(config);

  config.internal = {
    hash: {
      seed: Buffer.from('^m&mOISKBvb1xpl1mRsrylaQXpjb&IJX')
    }
  };

  // Injects the current Kuzzle version
  config.version = packageJson.version;

  return config;
}

/**
 * RC params can be overriden using environment variables,
 * in which case all values are passed as strings.
 *
 * When dealing with configuration, we can safely assume the expected
 * correct type
 *
 * @param {object} cfg - configuration loaded using RC
 * @return {object} correctly typed configuration
 */
function unstringify (cfg) {
  Object.keys(cfg)
    .filter(k => !/version$/i.test(k) && (typeof cfg[k] === 'string' || cfg[k] instanceof Object))
    .forEach(k => {
      if (typeof cfg[k] === 'string') {
        if (cfg[k] === 'true') {
          cfg[k] = true;
        }
        else if (cfg[k] === 'false') {
          cfg[k] = false;
        }
        else if (/^(-|\+)?([0-9]+)$/.test(cfg[k])) {
          cfg[k] = Number.parseInt(cfg[k]);
        }
        else if (/^(-|\+)?([0-9]+(\.[0-9]+)?)$/.test(cfg[k])) {
          cfg[k] = parseFloat(cfg[k]);
        }
      }
      else {
        cfg[k] = unstringify(cfg[k]);
      }
    });

  return cfg;
}

/**
 * Checks the "limits" section of the provided configuration object.
 * Throw warnings if invalid configuration are detected and auto-correct
 * them if necessary
 *
 * @param {object} cfg
 */
function checkLimitsConfig (cfg) {
  const limits = [
    'concurrentRequests',
    'documentsFetchCount',
    'documentsWriteCount',
    'loginsPerSecond',
    'requestsBufferSize',
    'requestsBufferWarningThreshold',
    'subscriptionConditionsCount',
    'subscriptionMinterms',
    'subscriptionRooms',
    'subscriptionDocumentTTL'
  ];
  const canBeZero = [
    'subscriptionMinterms',
    'subscriptionRooms',
    'subscriptionDocumentTTL'
  ];

<<<<<<< HEAD
  if (!isPlainObject(cfg.limits)) {
    errorsManager.throw('invalid_type', 'limits', 'object');
=======
  if (cfg.limits && (typeof cfg.limits !== 'object' || Array.isArray(cfg.limits))) {
    throw errorsManager.get('invalid_type', 'limits', 'object');
>>>>>>> 9d05a06e
  }

  for (const opt of limits) {
    if (typeof cfg.limits[opt] !== 'number') {
      throw errorsManager.get('invalid_type', `limits.${opt}`, 'number');
    }

    if ( cfg.limits[opt] < 0
      || cfg.limits[opt] === 0 && !canBeZero.includes(opt)
    ) {
      const allowed = `>= ${canBeZero.includes(opt) ? '0' : '1'}`;
      throw errorsManager.get('out_of_range', `limits.${opt}`, allowed);
    }
  }

  if (cfg.limits.concurrentRequests >= cfg.limits.requestsBufferSize) {
    throw errorsManager.get('out_of_range', 'limits.concurrentRequests', 'lower than "limits.requestsBufferSize"');
  }

<<<<<<< HEAD
  if ( cfg.limits.requestsBufferWarningThreshold < cfg.limits.concurrentRequests
    || cfg.limits.requestsBufferWarningThreshold > cfg.limits.requestsBufferSize
  ) {
    errorsManager.throw(
=======
  if (!(cfg.limits.requestsBufferWarningThreshold >= cfg.limits.concurrentRequests && cfg.limits.requestsBufferWarningThreshold <= cfg.limits.requestsBufferSize)) {
    throw errorsManager.get(
>>>>>>> 9d05a06e
      'out_of_range',
      'limits.requestsBufferWarningThreshold',
      '[limits.concurrentRequests, limits.requestsBufferSize]');
  }
}

module.exports = loadConfig();<|MERGE_RESOLUTION|>--- conflicted
+++ resolved
@@ -110,13 +110,8 @@
     'subscriptionDocumentTTL'
   ];
 
-<<<<<<< HEAD
   if (!isPlainObject(cfg.limits)) {
-    errorsManager.throw('invalid_type', 'limits', 'object');
-=======
-  if (cfg.limits && (typeof cfg.limits !== 'object' || Array.isArray(cfg.limits))) {
     throw errorsManager.get('invalid_type', 'limits', 'object');
->>>>>>> 9d05a06e
   }
 
   for (const opt of limits) {
@@ -136,15 +131,10 @@
     throw errorsManager.get('out_of_range', 'limits.concurrentRequests', 'lower than "limits.requestsBufferSize"');
   }
 
-<<<<<<< HEAD
   if ( cfg.limits.requestsBufferWarningThreshold < cfg.limits.concurrentRequests
     || cfg.limits.requestsBufferWarningThreshold > cfg.limits.requestsBufferSize
   ) {
-    errorsManager.throw(
-=======
-  if (!(cfg.limits.requestsBufferWarningThreshold >= cfg.limits.concurrentRequests && cfg.limits.requestsBufferWarningThreshold <= cfg.limits.requestsBufferSize)) {
     throw errorsManager.get(
->>>>>>> 9d05a06e
       'out_of_range',
       'limits.requestsBufferWarningThreshold',
       '[limits.concurrentRequests, limits.requestsBufferSize]');
