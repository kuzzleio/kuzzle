module.exports = function () {
  return {
    broker: 'internalbroker',
    mqBroker: 'rabbit',
    writeEngine: 'elasticsearch',
    readEngine: 'elasticsearch',
    notificationCache: 'redis',
    userCache: 'redis',
    internalCache: 'redis',
<<<<<<< HEAD
    // rediis index exposed to the end user by the memory storage controller
    memoryStorage: 'redis',
    monitoring: 'newrelic',
    remoteActions: 'remoteActions',
=======
    // redis index exposed to the end user by the memory storage controller
    memoryStorage: 'redis',
>>>>>>> d0c2dd55
    statsCache: 'redis',
    tokenCache: 'redis'
  };
};<|MERGE_RESOLUTION|>--- conflicted
+++ resolved
@@ -7,15 +7,8 @@
     notificationCache: 'redis',
     userCache: 'redis',
     internalCache: 'redis',
-<<<<<<< HEAD
-    // rediis index exposed to the end user by the memory storage controller
-    memoryStorage: 'redis',
-    monitoring: 'newrelic',
-    remoteActions: 'remoteActions',
-=======
     // redis index exposed to the end user by the memory storage controller
     memoryStorage: 'redis',
->>>>>>> d0c2dd55
     statsCache: 'redis',
     tokenCache: 'redis'
   };
