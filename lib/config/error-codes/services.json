{
  "code": 1,
  "subdomains": {
    "storage": {
      "code": 1,
      "errors": {
        "unknown_index": {
          "description": "The provided data index does not exist",
          "code": 1,
          "message": "The index \"%s\" does not exist.",
          "class": "PreconditionError"
        },
        "unknown_collection": {
          "description": "The provided data collection does not exist",
          "code": 2,
          "message": "The collection \"%s\" does not exist.",
          "class": "PreconditionError"
        },
        "get_limit_exceeded": {
          "description": "The number of documents returned by this request exceeds the configured server limit",
          "code": 3,
          "message": "The number of documents returned by this request exceeds the configured server limit.",
          "class": "SizeLimitError"
        },
        "write_limit_exceeded": {
          "description": "The number of documents edited by this request exceeds the configured server limit",
          "code": 4,
          "message": "The number of documents edited by this request exceeds the configured server limit.",
          "class": "SizeLimitError"
        },
        "import_failed": {
          "description": "Failed to import some or all documents",
          "code": 5,
          "message": "Failed to import some or all documents.",
          "class": "PartialError"
        },
        "no_multi_indexes": {
          "description": "Cannot be run on multiple indexes",
          "code": 6,
          "message": "Cannot be run on multiple indexes.",
          "class": "BadRequestError"
        },
        "no_multi_collections": {
          "description": "Cannot be run on multiple collections",
          "code": 7,
          "message": "Cannot be run on multiple collections.",
          "class": "BadRequestError"
        },
        "incomplete_delete": {
          "description": "Couldn't delete all the requested documents",
          "code": 9,
          "message": "Couldn't delete all the requested documents: %s",
          "class": "PartialError"
        },
        "not_found": {
          "description": "Document not found",
          "code": 11,
          "message": "Document \"%s\" not found.",
          "class": "NotFoundError"
        },
        "bootstrap_timeout": {
          "description": "Bootstrap of a storage instance failed because it has been locked for too much time",
          "code": 12,
          "message": "%s: bootstrap failed - lock wait timeout exceeded.",
          "class": "InternalError"
        },
        "version_mismatch": {
          "description": "The version of the target Elasticsearch is not compatible with this version of Kuzzle",
          "code": 13,
          "message": "Your elasticsearch version is %s; Only elasticsearch version 5 is currently supported.",
          "class": "InternalError"
        },
        "unknown_scroll_id": {
          "description": "The scroll identifier does not exist or has expired",
          "code": 14,
          "message": "Non-existing or expired scroll identifier.",
          "class": "NotFoundError"
        },
        "search_as_an_id": {
          "description": "Used \"_search\" as a document identifier, which conflicts with the _search HTTP route",
          "code": 15,
          "message": "_search is not a valid document identifier",
          "class": "BadRequestError"
        },
        "unknown_index_collection": {
          "description": "The provided index and/or collection doesn't exist",
          "code": 16,
          "message": "The provided index and/or collection doesn't exist.",
          "class": "PreconditionError"
        },
        "document_already_exists": {
          "description": "A document with the same identifier already exists",
          "code": 17,
          "message": "Document already exists.",
          "class": "BadRequestError"
        },
        "missing_argument": {
          "description": "A required argument is missing or is empty",
          "code": 18,
          "message": "Required argument \"%s\" is missing or is empty",
          "class": "BadRequestError"
        },
        "invalid_argument": {
          "description": "Invalid argument provided",
          "code": 19,
          "message": "Argument \"%s\" is invalid (expected: %s)",
          "class": "BadRequestError"
        },
        "index_protected": {
          "description": "The content of a protected index cannot be modified with generic API routes",
          "code": 20,
          "message": "Index '%s' is protected, use the appropriated routes instead.",
          "class": "BadRequestError"
        },
        "invalid_mapping": {
          "description": "The provided mapping is invalid",
          "code": 21,
          "message": "Invalid mapping property \"mapping.%s\".%s",
          "class": "BadRequestError"
        },
        "collection_reserved": {
          "description": "Collections cannot be named \"_kuzzle_keep\" because it is reserved for internal use.",
          "code": 22,
          "message": "Invalid collection name. \"%s\" is reserved for internal usage.",
          "class": "BadRequestError"
        },
        "no_routing": {
          "description": "The \"_routing\" keyword is forbidden",
          "code": 23,
          "message": "The \"_routing\" keyword is forbidden.",
          "class": "BadRequestError"
        },
        "not_connected":{
          "description": "Unable to connect to the storage instance",
          "code": 24,
          "message": "Elasticsearch service is not connected.",
          "class": "ExternalServiceError"
        },
        "too_many_operations": {
          "description": "Too many operations received",
          "code": 25,
          "message": "\"%s\" threads buffer exceeded. Too many operations received at once.",
          "class": "ExternalServiceError"
        },
        "cannot_change_mapping": {
          "description": "Cannot change the mapping of a field (once set, a field mapping cannot be changed)",
          "code": 26,
          "message": "Field \"%s\" already has a mapping, and it cannot be changed",
          "class": "BadRequestError"
        },
        "duplicate_field_mapping": {
          "description": "A same field cannot have different mappings within the same index (fields are shared to all of an index collections)",
          "code": 27,
          "message": "Cannot set mapping for field \"%s\" on collection \"%s\" because this field name is already used in another collection, with a different type.",
          "class": "BadRequestError"
        },
        "unexpected_properties": {
          "description": "Unexpected properties found",
          "code": 28,
          "message": "Property \"%s\" is not supported for field \"%s\".",
          "class": "BadRequestError"
        },
        "invalid_mapping_type": {
          "description": "Unrecognized mapping data type",
          "code": 29,
          "message": "Field \"%s\": the data type \"%s\" doesn't exist",
          "class": "BadRequestError"
        },
        "wrong_mapping_property": {
          "description": "A mapping property cannot be parsed",
          "code": 30,
          "message": "Cannot parse mapping property \"%s\"",
          "class": "BadRequestError"
        },
        "invalid_mapping_argument": {
          "description": "Invalid mapping property",
          "code": 31,
          "message": "Field \"%s\": invalid mapping property \"%s\".",
          "class": "BadRequestError"
        },
        "too_many_changes": {
          "description": "Too many changes occured on the same resource in a small amount of time. Try with the \"retryOnConflict\" option",
          "code": 32,
          "message": "Unable to modify document \"%s\": cluster sync failed (too many simultaneous changes applied)",
          "class": "ExternalServiceError"
        },
        "unexpected_bad_request": {
          "description": "Embeds an unexpected bad request error from Elasticsearch",
          "code": 33,
          "message": "%s",
          "class": "BadRequestError"
        },
        "unexpected_not_found": {
          "description": "Embeds an unexpected notfound error from Elasticsearch",
          "code": 34,
          "message": "%s",
          "class": "NotFoundError"
        },
        "unexpected_error": {
          "description": "Embeds an unexpected error from Elasticsearch",
          "code": 35,
          "message": "%s",
          "class": "ExternalServiceError"
        },
        "no_mapping_found": {
          "description": "Attempted to read a non-existent mapping",
          "code": 37,
          "message": "No mapping found for index \"%s\".",
          "class": "NotFoundError"
        },
        "index_already_exists": {
          "description": "Attempted to create an already existing index",
          "code": 38,
          "message": "A %s index named \"%s\" already exists",
          "class": "PreconditionError"
        },
        "forbidden_character": {
          "description": "An index or a collection name contains a forbidden character",
          "code": 39,
          "message": "An index or a collection name cannot contain the character \"%s\"",
          "class": "BadRequestError",
          "deprecated": true
        },
        "invalid_search_query": {
          "description": "A forbidden argument has been provided in the search query",
          "code": 40,
          "message": "The argument \"%s\" is not allowed at this level of a search query.",
          "class": "BadRequestError"
        },
        "invalid_index_name": {
          "description": "A provided index name is invalid",
          "code": 41,
          "message": "The index name \"%s\" is invalid",
          "class": "BadRequestError"
        },
        "invalid_collection_name": {
          "description": "A provided collection name is invalid",
          "code": 42,
          "message": "The collection name \"%s\" is invalid",
          "class": "BadRequestError"
        },
<<<<<<< HEAD
        "too_many_scroll": {
          "description": "The maximum number of concurrent scroll requests as been reached. (See config.services.storageEngine.maxScroll)",
          "code": 44,
          "message": "Maximum number of concurrent scroll requests reached.",
          "class": "BadRequestError"
        },
        "scroll_duration_too_great": {
          "description": "The scroll duration exceed the configured maxium value. (See config.services.storageEngine.maxScrollDuration)",
          "code": 45,
          "message": "Scroll duration \"%s\" is too great.",
=======
        "strict_mapping_rejection": {
          "description": "Document rejected because it contains a field that is not declared in the strict mapping.",
          "code": 43,
          "message": "Cannot create document. Field \"%s\" is not present in collection \"%s:%s\" strict mapping",
>>>>>>> f71f46eb
          "class": "BadRequestError"
        }
      }
    },
    "cache": {
      "code": 3,
      "errors": {
        "database_not_found": {
          "description": "Unknown cache database name",
          "code": 1,
          "message": "Cache database \"%s\" not found.",
          "class": "NotFoundError"
        },
        "read_failed": {
          "description": "An attempt to read from the cache failed",
          "code": 2,
          "message": "Cache read fail: %s",
          "class": "InternalError"
        },
        "not_connected": {
          "description": "Unable to connect to the cache server",
          "code": 3,
          "message": "Unable to connect to the cache server.",
          "class": "ServiceUnavailableError"
        },
        "write_failed": {
          "description": "An attempt to write to the cache failed",
          "code": 4,
          "message": "Cache write fail: %s",
          "class": "InternalError"
        }
      }
    }
  }
}<|MERGE_RESOLUTION|>--- conflicted
+++ resolved
@@ -239,7 +239,12 @@
           "message": "The collection name \"%s\" is invalid",
           "class": "BadRequestError"
         },
-<<<<<<< HEAD
+        "strict_mapping_rejection": {
+          "description": "Document rejected because it contains a field that is not declared in the strict mapping.",
+          "code": 43,
+          "message": "Cannot create document. Field \"%s\" is not present in collection \"%s:%s\" strict mapping",
+          "class": "BadRequestError"
+        },
         "too_many_scroll": {
           "description": "The maximum number of concurrent scroll requests as been reached. (See config.services.storageEngine.maxScroll)",
           "code": 44,
@@ -250,12 +255,6 @@
           "description": "The scroll duration exceed the configured maxium value. (See config.services.storageEngine.maxScrollDuration)",
           "code": 45,
           "message": "Scroll duration \"%s\" is too great.",
-=======
-        "strict_mapping_rejection": {
-          "description": "Document rejected because it contains a field that is not declared in the strict mapping.",
-          "code": 43,
-          "message": "Cannot create document. Field \"%s\" is not present in collection \"%s:%s\" strict mapping",
->>>>>>> f71f46eb
           "class": "BadRequestError"
         }
       }
