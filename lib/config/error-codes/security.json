--- conflicted
+++ resolved
@@ -180,18 +180,6 @@
         "unknown_controller": {
           "description": "Trying to set a role with a non-existing controller",
           "code": 9,
-<<<<<<< HEAD
-          "message": "Trying to set role %s with a non-existing controller '%s'.",
-          "class": "BadRequestError"
-        },
-        "unknown_controller_action": {
-          "description": "Trying to set a role with a non-existing controller action",
-          "code": 10,
-          "message": "Trying to set role %s with a non-existing action '%s' in controller '%s'.",
-          "class": "BadRequestError"
-        },
-        "unavailable_plugin": {
-=======
           "message": "Trying to set role %s with a non-existing controller '%s'. %s",
           "class": "BadRequestError"
         },
@@ -202,26 +190,10 @@
           "class": "BadRequestError"
         },
         "unknown_plugin": {
->>>>>>> 1ecf7a47
           "description": "Trying to set a role with a non-existing plugin",
           "code": 11,
           "message": "Trying to set role %s with an unavailable plugin %s.",
           "class": "BadRequestError"
-<<<<<<< HEAD
-        },
-        "unavailable_controller_plugin": {
-          "description": "Trying to set a role with a non-existing plugin controller",
-          "code": 12,
-          "message": "Trying to set role %s with a non-existing controller '%s' in plugin '%s'.",
-          "class": "BadRequestError"
-        },
-        "unavailable_action_plugin": {
-          "description": "Trying to set a role with a non-existing plugin controller action",
-          "code": 13,
-          "message": "Trying to set role %s with a non-existing action '%s' in controller '%s' for plugin '%s'.",
-          "class": "BadRequestError"
-=======
->>>>>>> 1ecf7a47
         }
       }
     },
