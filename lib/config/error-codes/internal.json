--- conflicted
+++ resolved
@@ -86,20 +86,6 @@
         }
       }
     },
-<<<<<<< HEAD
-    "vault": {
-      "code": 4,
-      "errors": {
-        "decrypt_secrets": {
-          "code": 1,
-          "message": "Cannot decrypt secrets: %s.",
-          "class": "InternalError"
-        },
-        "vault_key_not_found": {
-          "code": 2,
-          "message": "Cannot find vault key. Aborting.",
-          "class": "NotFoundError"
-=======
     "janitor": {
       "code": 3,
       "errors": {
@@ -122,7 +108,21 @@
           "code": 4,
           "message": "Cannot read log directory '%s' : %s.",
           "class": "InternalError"
->>>>>>> 8ef813cb
+        }
+      }
+    },
+    "vault": {
+      "code": 4,
+      "errors": {
+        "decrypt_secrets": {
+          "code": 1,
+          "message": "Cannot decrypt secrets: %s.",
+          "class": "InternalError"
+        },
+        "vault_key_not_found": {
+          "code": 2,
+          "message": "Cannot find vault key. Aborting.",
+          "class": "NotFoundError"
         }
       }
     }
