--- conflicted
+++ resolved
@@ -558,48 +558,8 @@
     },
     "sandbox": {
       "code": 8,
-<<<<<<< HEAD
-      "errors": {
-        "process_already_running": {
-          "code": 1,
-          "message": "A process is already running for this sandbox",
-          "class": "InternalError"
-        },
-        "timeout": {
-          "code": 2,
-          "message": "Timeout. The sandbox did not respond within %sms.",
-          "class": "GatewayTimeoutError"
-        }
-      }
-    },
-    "configuration": {
-      "code": 9,
-      "errors": {
-        "invalid_limits_configuration_format": {
-          "code": 1,
-          "message": "Invalid config.limits configuration format: please check your Kuzzle configuration files",
-          "class": "InternalError"
-        },
-        "value_out_of_range": {
-          "code": 2,
-          "message": "Invalid configuration: value set for \"%s\" limit is outside the allowed range",
-          "class": "InternalError"
-        },
-        "concurrentRequests_superior_to_requestsBufferSize": {
-          "code": 3,
-          "message": "Invalid configuration: the concurrentRequests limit configuration must be strictly inferior to requestsBufferSize",
-          "class": "InternalError"
-        },
-        "requestsBufferWarningThreshold_out_of_range": {
-          "code": 4,
-          "message": "Invalid configuration: limits.requestsBufferWarningThreshold should be comprised between limits.concurrentRequests and limits.requestsBufferSize",
-          "class": "InternalError"
-        }
-      }
-=======
       "deprecated": true,
       "errors": {}
->>>>>>> 7fae3949
     }
   }
 }