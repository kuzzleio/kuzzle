--- conflicted
+++ resolved
@@ -35,28 +35,8 @@
 function getError (domain, subdomain, error, ...placeholders) {
   const
     errorName = `${domain}.${subdomain}.${error}`,
-    kuzzleError = _.get(errorCodes, `${domain}.subdomains.${subdomain}.errors.${error}`);
+    kuzzleError = _.get(domains, `${domain}.subdomains.${subdomain}.errors.${error}`);
 
-<<<<<<< HEAD
-    const [domain, subdomain, errorName] = args;
-    const placeholders = args.length > 3 ? args.slice(3) : '';
-    const name = `${domain}-${subdomain}-${errorName}`;
-    const error = _.get(domains, `${domain}.subdomains.${subdomain}.errors.${errorName}`);
-    if (!error) {
-      return module.exports.getError('internal', 'unexpected', 'unknown_error', ...placeholders);
-    }
-    const code =
-      (domains[domain].code >> 24) |
-      (domains[domain].subdomains[subdomain].code >> 16) |
-      domains[domain].subdomains[subdomain].errors[errorName].code;
-    const message = format(error.message, ...placeholders);
-    if (error.class === 'PartialError') {
-      const body = args.slice(-1)[0];
-      return new errors[error.class](message, body, name, code);
-    }
-    return new errors[error.class](message, name, code);
-  },
-=======
   if (! kuzzleError) {
     return getError(
       'internal',
@@ -64,12 +44,11 @@
       'unknown_error',
       ...placeholders);
   }
->>>>>>> 7acd8747
 
   const code =
-    (errorCodes[domain].code >> 24) |
-    (errorCodes[domain].subdomains[subdomain].code >> 16) |
-    errorCodes[domain].subdomains[subdomain].errors[error].code;
+    (domains[domain].code >> 24) |
+    (domains[domain].subdomains[subdomain].code >> 16) |
+    domains[domain].subdomains[subdomain].errors[error].code;
 
   const message = format(kuzzleError.message, ...placeholders);
 
