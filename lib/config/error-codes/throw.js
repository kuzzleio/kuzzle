/*
 * Kuzzle, a backend software, self-hostable and ready to use
 * to power modern apps
 *
 * Copyright 2015-2018 Kuzzle
 * mailto: support AT kuzzle.io
 * website: http://kuzzle.io
 *
 * Licensed under the Apache License, Version 2.0 (the "License");
 * you may not use this file except in compliance with the License.
 * You may obtain a copy of the License at
 *
 * https://www.apache.org/licenses/LICENSE-2.0
 *
 * Unless required by applicable law or agreed to in writing, software
 * distributed under the License is distributed on an "AS IS" BASIS,
 * WITHOUT WARRANTIES OR CONDITIONS OF ANY KIND, either express or implied.
 * See the License for the specific language governing permissions and
 * limitations under the License.
 */

const { format } = require('util'),
  errorCodes = require('../error-codes'),
  _ = require('lodash'),
  { errors } = require('kuzzle-common-objects');

/**
 * Construct and return the corresponding error
 *
 * @param  {string} domain - Domain (eg: 'external')
 * @param  {string} subdomain - Subdomain (eg: 'elasticsearch')
 * @param  {string} error - Error name: (eg: 'index_not_found')
 * @param  {...any} placeholders - Placeholders value to inject in error message
 */
function getError (domain, subdomain, error, ...placeholders) {

  const
    errorName = `${domain}.${subdomain}.${error}`,
    kuzzleError = _.get(errorCodes, `${domain}.subdomains.${subdomain}.errors.${error}`);

  if (! kuzzleError) {
    return getError('internal', 'unexpected', 'unknown_error', ...placeholders);
  }

  const code = errorCodes[domain].code << 24
    | errorCodes[domain].subdomains[subdomain].code << 16
    | errorCodes[domain].subdomains[subdomain].errors[error].code;

  const message = format(kuzzleError.message, ...placeholders);

  /* The constructor of PartialError is different and unique
   */
  if (kuzzleError.class === 'PartialError') {
    const body = placeholders.slice(-1)[0];
    return new errors[kuzzleError.class](message, body, errorName, code);
  }

  return new errors[kuzzleError.class](message, errorName, code);
}

/**
 * Construct and throw the corresponding error
 *
 * @param  {string} domain - Domain (eg: 'external')
 * @param  {string} subdomain - Subdomain (eg: 'elasticsearch')
 * @param  {string} error - Error name: (eg: 'index_not_found')
 * @param  {...any} placeholders - Placeholders value to inject in error message
 */
function throwError (domain, subdomain, error, ...placeholders) {
  throw getError(domain, subdomain, error, ...placeholders);
}


/**
 * Construct and return the corresponding error
 * @param  {string} errorSource - non KuzzleError from which the KuzzleError will derivate
 * @param  {string} domain - Domain (eg: 'external')
 * @param  {string} subdomain - Subdomain (eg: 'elasticsearch')
 * @param  {string} error - Error name: (eg: 'index_not_found')
 * @param  {...any} placeholders - Placeholders value to inject in error message
 */
function getErrorFrom (errorSource, domain, subdomain, error, ...placeholders) {
  const derivedError = getError(domain, subdomain, error, ...placeholders);
  
  derivedError.message = format(derivedError.message, ...placeholders, errorSource.message || errorSource);
  derivedError.stack = errorSource.stack;

  return derivedError;
}

/**
<<<<<<< HEAD
 * Wrap get and throw with the provided domain and subdomain.

 * The function have now the following signature:
 *   - get(error, ...placeholders)
=======
 * Construct and throw the corresponding error
 * @param  {string} errorSource - non KuzzleError from which the KuzzleError will derivate
 * @param  {string} domain - Domain (eg: 'external')
 * @param  {string} subdomain - Subdomain (eg: 'elasticsearch')
 * @param  {string} error - Error name: (eg: 'index_not_found')
 * @param  {...any} placeholders - Placeholders value to inject in error message
 */
function throwFrom (errorSource, domain, subdomain, error, ...placeholders) {
  throw getErrorFrom(errorSource, domain, subdomain, error, ...placeholders);
}

/**
 * Wrap getError, getErrorFrom, throw and throwFrom
 * with the provided domain and subdomain.

 * The functions have now the following signature:
 *   - getError(error, ...placeholders)
>>>>>>> 838cf433
 *   - throw(error, ...placeholders)
 *   - getErrorFrom: (errorSource, error, ...placeholders)
 *   - throwFrom: (errorSource, error, ...placeholders)
 
 * @param  {string} errorSource - non KuzzleError from which the KuzzleError will derivate
 * @param  {string} domain - Domain (eg: 'external')
 * @param  {string} subdomain - Subdomain (eg: 'elasticsearch')
 */
function wrap (domain, subdomain) {
  return {
<<<<<<< HEAD
    get: (error, ...placeholders) => getError(domain, subdomain, error, ...placeholders),
    throw: (error, ...placeholders) => throwError(domain, subdomain, error, ...placeholders)
=======
    getError: (error, ...placeholders) => getError(domain, subdomain, error, ...placeholders),
    throw: (error, ...placeholders) => throwError(domain, subdomain, error, ...placeholders),
    getErrorFrom: (errorSource, error, ...placeholders) => getErrorFrom(errorSource, domain, subdomain, error, ...placeholders),
    throwFrom: (errorSource, error, ...placeholders) => throwError(errorSource, domain, subdomain, error, ...placeholders)
>>>>>>> 838cf433
  };
}

module.exports = {
<<<<<<< HEAD
=======
  getError,
  getErrorFrom,
  throwFrom,
>>>>>>> 838cf433
  wrap,
  throw: throwError,
  get: getError
};<|MERGE_RESOLUTION|>--- conflicted
+++ resolved
@@ -89,12 +89,6 @@
 }
 
 /**
-<<<<<<< HEAD
- * Wrap get and throw with the provided domain and subdomain.
-
- * The function have now the following signature:
- *   - get(error, ...placeholders)
-=======
  * Construct and throw the corresponding error
  * @param  {string} errorSource - non KuzzleError from which the KuzzleError will derivate
  * @param  {string} domain - Domain (eg: 'external')
@@ -112,7 +106,6 @@
 
  * The functions have now the following signature:
  *   - getError(error, ...placeholders)
->>>>>>> 838cf433
  *   - throw(error, ...placeholders)
  *   - getErrorFrom: (errorSource, error, ...placeholders)
  *   - throwFrom: (errorSource, error, ...placeholders)
@@ -123,25 +116,17 @@
  */
 function wrap (domain, subdomain) {
   return {
-<<<<<<< HEAD
-    get: (error, ...placeholders) => getError(domain, subdomain, error, ...placeholders),
-    throw: (error, ...placeholders) => throwError(domain, subdomain, error, ...placeholders)
-=======
     getError: (error, ...placeholders) => getError(domain, subdomain, error, ...placeholders),
     throw: (error, ...placeholders) => throwError(domain, subdomain, error, ...placeholders),
     getErrorFrom: (errorSource, error, ...placeholders) => getErrorFrom(errorSource, domain, subdomain, error, ...placeholders),
     throwFrom: (errorSource, error, ...placeholders) => throwError(errorSource, domain, subdomain, error, ...placeholders)
->>>>>>> 838cf433
   };
 }
 
 module.exports = {
-<<<<<<< HEAD
-=======
   getError,
   getErrorFrom,
   throwFrom,
->>>>>>> 838cf433
   wrap,
   throw: throwError,
   get: getError
