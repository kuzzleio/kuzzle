--- conflicted
+++ resolved
@@ -447,11 +447,7 @@
 
         request.input.jwt = cookie.authToken;
 
-<<<<<<< HEAD
-        skipTokenVerification = request.input.args.cookieAuth
-=======
         skipTokenVerification = request.getBoolean('cookieAuth')
->>>>>>> 5860199f
           && request.input.controller === 'auth'
           && ( request.input.action === 'login'
             || request.input.action === 'checkToken'
