/*
 * Kuzzle, a backend software, self-hostable and ready to use
 * to power modern apps
 *
 * Copyright 2015-2020 Kuzzle
 * mailto: support AT kuzzle.io
 * website: http://kuzzle.io
 *
 * Licensed under the Apache License, Version 2.0 (the "License");
 * you may not use this file except in compliance with the License.
 * You may obtain a copy of the License at
 *
 * https://www.apache.org/licenses/LICENSE-2.0
 *
 * Unless required by applicable law or agreed to in writing, software
 * distributed under the License is distributed on an "AS IS" BASIS,
 * WITHOUT WARRANTIES OR CONDITIONS OF ANY KIND, either express or implied.
 * See the License for the specific language governing permissions and
 * limitations under the License.
 */

'use strict';

const Bluebird = require('bluebird');
const Deque = require('denque');
const { errors: { KuzzleError } } = require('kuzzle-common-objects');

const AdminController = require('./controller/admin');
const AuthController = require('./controller/auth');
const BulkController = require('./controller/bulk');
const CollectionController = require('./controller/collection');
const DocumentController = require('./controller/document');
const IndexController = require('./controller/index');
const MemoryStorageController = require('./controller/memoryStorage');
const RealtimeController = require('./controller/realtime');
const SecurityController = require('./controller/security');
const ServerController = require('./controller/server');
const documentEventAliases = require('../config/documentEventAliases');
const DocumentExtractor = require('./documentExtractor');
const sdkCompatibility = require('../config/sdkCompatibility');
const RateLimiter = require('./rateLimiter');
const kerror = require('../kerror');

const debug = require('../util/debug')('kuzzle:funnel');
const processError = kerror.wrap('api', 'process');

/**
 * @class CacheItem
 */
class CacheItem {
  constructor(executor, request, callback) {
    this.request = request;
    this.callback = callback;
    this.executor = executor;
  }
}

/**
 * @class Funnel
 */
class Funnel {
  constructor (kuzzle) {
    this.kuzzle = kuzzle;
    this.overloaded = false;
    this.concurrentRequests = 0;
    this.controllers = new Map();
    this.requestsCacheQueue = new Deque();
    this.requestsCacheById = new Map();
    this.lastOverloadTime = 0;
    this.overloadWarned = false;
    this.lastWarningTime = 0;
    this.shuttingDown = false;
    this.rateLimiter = new RateLimiter(kuzzle);

    this.lastDumpedErrors = {};
    this.loadDocumentEventAliases();

    this.sdkCompatibility = sdkCompatibility;
  }

  init () {
    this.kuzzle.on('kuzzle:shutdown', () => ( this.shuttingDown = true ));

    this.rateLimiter.init();

    this.controllers.set('auth', new AuthController(this.kuzzle));
    this.controllers.set('bulk', new BulkController(this.kuzzle));
    this.controllers.set('collection', new CollectionController(this.kuzzle));
    this.controllers.set('document', new DocumentController(this.kuzzle));
    this.controllers.set('index', new IndexController(this.kuzzle));
    this.controllers.set('realtime', new RealtimeController(this.kuzzle));
    this.controllers.set('security', new SecurityController(this.kuzzle));
    this.controllers.set('server', new ServerController(this.kuzzle));
    this.controllers.set('admin', new AdminController(this.kuzzle));

    const msController = new MemoryStorageController(this.kuzzle);
    this.controllers.set('memoryStorage', msController);
    this.controllers.set('ms', msController);

    const initPromises = Array.from(this.controllers.keys())
      .map(ctrl => this.controllers.get(ctrl).init());

    return Bluebird.all(initPromises);
  }

  loadDocumentEventAliases() {
    this.documentEventAliases = documentEventAliases;
    this.documentEventAliases.mirrorList = {};

    Object.keys(documentEventAliases.list).forEach(alias => {
      documentEventAliases.list[alias].forEach(aliasOf => {
        this.documentEventAliases.mirrorList[aliasOf] = alias;
      });
    });
  }

  /**
   * Asks the overload-protection system for a request slot.
   *
   * Returns immediately a truthy value if the request can be
   * executed.
   *
   * Otherwise, a falsey value is returned, and the caller MUST
   * stop the request execution.
   * In this case:
   *   - if it can be bufferized, then the request is left untouched
   *     and the executor function will be called later when a slot
   *     becomes available
   *   - if the buffer limit has been reached, a ServiceUnavailable error
   *     is set to the request. In that case, the executor is free to
   *     retry submitting the request later, or to abort it and return
   *     the request as it is
   *
   * @param {String} executor - The name of the function to use to execute the provided
   *                            request. Must be an exposed function of this object.
   * @param {Request} request - Can be mutated in case of overload error
   * @param {Function} executeCallback - the original callback given to `execute`
   * @returns {boolean}
   */
  getRequestSlot (executor, request, executeCallback) {
    if (this.shuttingDown) {
      request.setError(processError.get('shutting_down'));
      return false;
    }

    if (this.overloaded) {
      const now = Date.now();

      if (this.requestsCacheQueue.length > this.kuzzle.config.limits.requestsBufferWarningThreshold
        && (this.lastWarningTime === 0 || this.lastWarningTime < now - 500)
      ) {
        const overloadPercentage = Math.round(
          10000 *
            this.requestsCacheQueue.length /
            this.kuzzle.config.limits.requestsBufferSize) /
            100;
        this.kuzzle.emit('core:overload', overloadPercentage);
        this.kuzzle.log.warn(`[!WARNING!] Kuzzle overloaded: ${overloadPercentage}%. Delaying requests...`);

        this.overloadWarned = true;
        this.lastWarningTime = now;
      }
    }

    // resolves the callback immediately if a slot is available
    if (this.concurrentRequests < this.kuzzle.config.limits.concurrentRequests) {
      if (this.requestsCacheById.has(request.internalId)) {
        this.requestsCacheById.delete(request.internalId);
      }
      return true;
    }

    /*
     If kuzzle is overloaded, check the requests cache.
     There are two possibilities:

     1- the cache limit has not been reached: the request is cached
     and will be played as soon as the config.limits.concurrentRequests
     property allows it

     2- the number of cached requests is equal to the requestsBufferSize property.
     The request is then discarded and an error is returned to the sender
     */
    if (this.requestsCacheQueue.length >= this.kuzzle.config.limits.requestsBufferSize) {
      const error = processError.get('overloaded');
      this.kuzzle.emit('log:error', error);
      this.kuzzle.log.error(error);
      request.setError(error);
      return false;
    }

    if (!this.requestsCacheById.has(request.internalId)) {
      this.requestsCacheById.set(
        request.internalId,
        new CacheItem(executor, request, executeCallback));
      this.requestsCacheQueue.push(request.internalId);

      if (!this.overloaded) {
        this.overloaded = true;

        /*
         /!\ Invoking this function here with setTimeout() leads to V8 deoptimizing
         the entire getRequestSlot method (as of node.js 6.9.1),
         because of an "out of bounds" heuristic error (caused by node's
         setTimeout code written in JS? this needs further investigations)

         We get better performances by keeping this method optimized by crankshaft
         even if this means executing this function once for nothing each
         time we start overload mode.
         */
        this._playCachedRequests();
      }
    }

    return false;
  }

  /**
   * Execute the API request by
   * 1/ asking for a request slot,
   * 2/ verify that the user is still connected
   * 3/ checking if the requesting user has the right credentials
   * 4/ send the request itself to the corresponding controller+action
   *
   * @param {Request} request
   * @param {Function} callback
   * @returns {Number} -1: request delayed, 0: request processing, 1: error
   */
  execute (request, callback) {
    if (!request.input.controller || !request.input.controller.length) {
      callback(
        kerror.get('api', 'assert', 'missing_argument', 'controller'),
        request);
      return 1;
    }

    if (!request.input.action || !request.input.action.length) {
      callback(
        kerror.get('api', 'assert', 'missing_argument', 'action'),
        request);
      return 1;
    }

    const processNow = this.getRequestSlot('execute', request, callback);

    if (request.error) {
      // "handleErrorDump" shouldn't need to be called for 503 errors
      callback(request.error, request);
      return 1;
    }

    // request has been cached. Do not process now
    if (!processNow) {
      return -1;
    }

    // if the connection is closed there is no need to execute the request
    // => discarding it
    if (!this.kuzzle.router.isConnectionAlive(request.context)) {
      debug('Client connection dead: dropping request: %a', request.input);
      callback(processError.get('connection_dropped'), request);
      return 1;
    }

    debug('Starting request %s:%s [%s]: %j', request.input.controller, request.input.action, request.id, request.input);

    let _request;

<<<<<<< HEAD
    this.checkRights(request)
      .then(modifiedRequest => {
        _request = modifiedRequest;
        return this.rateLimiter.isAllowed(_request);
      })
      .then(allowed => {
        if (!allowed) {
          throw processError.get('too_many_requests');
        }

        return this.processRequest(_request);
      })
      .then(processResult => {
        debug('Request %s successfully executed. Result: %a',
          request.id,
          processResult);

        callback(null, processResult);

        // disables a bluebird warning in dev. mode triggered when
        // a promise is created and not returned
        return null;
      })
      .catch(err => {
        debug('Error processing request %s: %a', request.id, err);
        return this._executeError(err, request, true, callback);
      });
=======
    this.kuzzle.asyncStore.run(() => {
      this.kuzzle.asyncStore.set('REQUEST', request);

      this.checkRights(request)
        .then(modifiedRequest => {
          _request = modifiedRequest;
          return this.rateLimiter.isAllowed(_request);
        })
        .then(allowed => {
          if (!allowed) {
            throw processError.get('too_many_requests');
          }

          return this.processRequest(_request);
        })
        .then(processResult => {
          debug('Request %s successfully executed. Result: %a',
            request.id,
            processResult);

          callback(null, processResult);

          // disables a bluebird warning in dev. mode triggered when
          // a promise is created and not returned
          return null;
        })
        .catch(err => {
          debug('Error processing request %s: %a', request.id, err);
          return this._executeError(err, request, true, callback);
        });
    });
>>>>>>> 54c83672

    return 0;
  }

  /**
   * Checks if an error is worth dumping Kuzzle. If so,
   * creates a dump.
   *
   * @param {KuzzleError|*} err
   */
  handleErrorDump (err) {
    const handledErrors = this.kuzzle.config.dump.handledErrors;

    if (this.kuzzle.config.dump.enabled && handledErrors.enabled) {
      setImmediate(() => {
        const errorType = typeof err === 'object' && err.name ?
          err.name :
          typeof err;

        if (handledErrors.whitelist.indexOf(errorType) > -1) {
          const now = Date.now();

          // JSON.stringify(new NativeError()) === '{}'
          // i.e. Error, SyntaxError, TypeError, ReferenceError, etc.
          this.kuzzle.log.error(
            err instanceof Error && !(err instanceof KuzzleError)
              ? `${err.message}\n${err.stack}`
              : err);

          if (!this.lastDumpedErrors[errorType]
            || this.lastDumpedErrors[errorType] < now - handledErrors.minInterval
          ) {
            // simplify error message to use it in folder dump name
            let errorMessage = err.message;

            if (errorMessage.indexOf('\n') > -1) {
              errorMessage = errorMessage.split('\n')[0];
            }

            errorMessage = errorMessage
              .toLowerCase()
              .replace(/[^a-zA-Z0-9-_]/g, '-')
              .split('-')
              .filter(value => value !== '')
              .join('-');

            this.kuzzle.dump(`handled-${errorType.toLocaleLowerCase()}-${errorMessage}`);
          }

          this.lastDumpedErrors[errorType] = now;
        }
      });
    }
  }

  /**
   * Checks if a user has the necessary rights to execute the action
   *
   * @param {Request} request
   * @return {Promise<Request>}
   */
  async checkRights (request) {
    request.context.token = await this.kuzzle.ask(
      'core:security:token:verify',
      request.input.jwt);

    const userId = request.context.token.userId;

    request.context.user = await this.kuzzle.ask(
      'core:security:user:get',
      userId);

    if (! await request.context.user.isActionAllowed(request)) {
      // anonymous user => 401 (Unauthorized) error
      // logged-in user with insufficient permissions => 403 (Forbidden) error
      const error = kerror.get(
        'security',
        'rights',
        userId === '-1' ? 'unauthorized' : 'forbidden',
        request.input.controller,
        request.input.action,
        request.context.user._id);

      request.setError(error);

      await this.kuzzle.pipe('request:onUnauthorized', request);
      throw error;
    }

    return this.kuzzle.pipe('request:onAuthorized', request);
  }

  /**
   * Executes the request immediately.
   * /!\ To be used only by methods having already passed the overload check.
   *
   * @param {Request} request
   * @return {Promise}
   */
  async processRequest (request) {
    const controller = this.getController(request);

    this.kuzzle.statistics.startRequest(request);
    this.concurrentRequests++;

    let _request = request;

    try {
      await this._checkSdkVersion(_request);
      _request = await this.performDocumentAlias(_request, 'before');
      _request = await this.kuzzle.pipe(
        this.getEventName(_request, 'before'),
        _request);

      const responseData = await doAction(controller, _request);

      _request.setResult(
        responseData,
        { status: _request.status === 102 ? 200 : _request.status });

      if (!this.isNativeController(_request.input.controller) && !_request.response.raw) {
        // check if the plugin response can be serialized
        try {
          JSON.stringify(responseData);
        }
        catch (e) {
          _request.setResult(null);
          throw kerror.get('plugin', 'controller', 'unserializable_response');
        }
      }

      _request = await this.kuzzle.pipe(
        this.getEventName(_request, 'after'),
        _request);

      _request = await this.performDocumentAlias(_request, 'after');
      _request = await this.kuzzle.pipe('request:onSuccess', _request);
      this.kuzzle.statistics.completedRequest(_request);
    }
    catch (error) {
      return this.handleProcessRequestError(_request, _request, error);
    }
    finally {
      this.concurrentRequests--;
    }

    return _request;
  }

  /**
   * Triggers generic:document:* events
   *
   * @warning Critical code section
   *
   * @param {KuzzleRequest} request
   * @param {String} prefix
   *
   * @returns {Promise<KuzzleRequest>}
   */
  async performDocumentAlias (request, prefix) {
    const { controller, action } = request.input;
    const mustTrigger =
      controller === 'document'
      && this.documentEventAliases.mirrorList[action]
      && ( prefix !== 'before'
        || !this.documentEventAliases.notBefore.includes(action));

    if (!mustTrigger) {
      return request;
    }

    const alias = this.documentEventAliases.mirrorList[action];
    const event = `${this.documentEventAliases.namespace}:${prefix}${capitalize(alias)}`;
    const extractor = new DocumentExtractor(request);

    const documents = await this.kuzzle.pipe(event, extractor.extract(), request);

    return extractor.insert(documents);
  }

  /**
   * Exposes API requests execution to plugins
   *
   * Similar to execute, except that:
   *   - plugin requests do not trigger API events
   *   - plugin requests are not counted towards requests statistics
   *   - the overload protection mechanism is disabled
   *
   * @param {Request} request
   * @returns {Promise}
   */
  async executePluginRequest (request) {
    try {
      return await doAction(this.getController(request), request);
    }
    catch (e) {
      this.handleErrorDump(e);
      throw e;
    }
  }

  async handleProcessRequestError (modifiedRequest, request, error) {
    let _error = this._wrapError(request, error);
    modifiedRequest.setError(_error);

    try {
      const updated = await this.kuzzle.pipe(
        this.getEventName(modifiedRequest, 'error'),
        modifiedRequest);

      // If there is no pipe attached on this event, the same request is
      // passed in resolve and we should reject it
      if (updated.error !== null) {
        throw updated.error;
      }
      // Pipe recovered from the error: returned the new result
      return updated;
    }
    catch (err) {
      _error = this._wrapError(request, err);
    }

    // Handling the error thrown by the error pipe
    modifiedRequest.setError(_error);
    this.kuzzle.statistics.failedRequest(request);

    try {
      const updated = await this.kuzzle.pipe('request:onError', modifiedRequest);

      if (updated === modifiedRequest) {
        throw modifiedRequest.error;
      }

      return updated;
    }
    catch (err) {
      throw this._wrapError(request, err);
    }
  }

  /**
   * Helper function meant to normalize event names
   * by retrieving controller aliases' original names.
   *
   * @param {Request} Executed request
   * @param {string} prefix - event prefix
   * @returns {string} event name
   */
  getEventName (request, prefix) {
    const event =
      request.input.controller === 'memoryStorage'
        ? 'ms'
        : request.input.controller;

    return`${event}:${prefix}${capitalize(request.input.action)}`;
  }

  /**
   * Returns the number of remaining requests
   *
   * @returns {number}
   */
  get remainingRequests () {
    return this.concurrentRequests + this.requestsCacheQueue.length;
  }

  /**
   * Return the controller corresponding to the action asked by the request
   *
   * @param  {Request} request
   * @return {Object} controller object
   * @throws {BadRequestError} If the asked controller or action is unknown
   */
  getController (request) {
    for (const controllers of [this.controllers, this.kuzzle.pluginsManager.controllers]) {
      const controller = controllers.get(request.input.controller);

      if (controller) {
        if (controller._isAction(request.input.action)) {
          return controller;
        }

        throw processError.get('action_not_found', request.input.action);
      }
    }

    throw processError.get('controller_not_found', request.input.controller);
  }

  /**
   * Tell if the controller is a native controller or not
   * @param  {String}  controller
   * @return {Boolean}
   */
  isNativeController (controller) {
    return this.controllers.has(controller);
  }

  /**
   * If the request is coming from an official SDK,
   * then checks the compatibility of the SDK against current Kuzzle version.
   *
   * @param {Request} request
   *
   * @throws
   */
  _checkSdkVersion (request) {
    const
      sdkVersion = request.input.volatile && request.input.volatile.sdkVersion,
      sdkName = request.input.volatile && request.input.volatile.sdkName;

    // sdkVersion property is only used by Kuzzle v1 SDKs
    if (sdkVersion) {
      throw processError.get('incompatible_sdk_version', sdkVersion, 'Kuzzle v2');
    }

    if (! sdkName || typeof sdkName !== 'string') {
      return;
    }

    const
      separatorIdx = sdkName.indexOf('@'),
      name = sdkName.substr(0, separatorIdx),
      version = sdkName.substr(separatorIdx + 1);

    if (name.length === 0 || version.length === 0) {
      return;
    }

    const requirements = this.sdkCompatibility[name];
    if (! requirements) {
      return;
    }

    if (! satisfiesMajor(version, requirements)) {
      const hint = `min: ${requirements.min || 'none'}, max: ${requirements.max || 'none'}`;

      throw processError.get('incompatible_sdk_version', version, hint);
    }
  }

  /**
   * Populates the given request with the error and calls the callback
   *
   * @param {Error} error
   * @param {Request} request
   * @param {boolean} asError - if set to true, calls the callback with its first argument as error
   * @param {Function} callback
   * @returns {null}
   * @private
   */
  _executeError (error, request, asError, callback) {
    request.setError(error);

    if (asError) {
      callback(error, request);
      this.handleErrorDump(error);
    }
    else {
      callback(null, request);
    }

    return null;
  }

  /**
   * Background task. Checks if there are any requests in cache, and replay them
   * if Kuzzle is not overloaded anymore,
   */
  _playCachedRequests () {
    // If there is room to play bufferized requests, do it now. If not, retry later
    const quantityToInject = Math.min(
      this.requestsCacheQueue.length,
      this.kuzzle.config.limits.concurrentRequests - this.concurrentRequests);

    if (quantityToInject > 0) {
      for (let i = 0; i < quantityToInject; i++) {
        const cachedItem =
          this.requestsCacheById.get(this.requestsCacheQueue.peekFront());

        if (this[cachedItem.executor](cachedItem.request, cachedItem.callback) === -1) {
          // no slot found again. We stop here and try next time
          break;
        }
        else {
          this.requestsCacheQueue.shift();
        }
      }
    }

    if (this.requestsCacheQueue.length > 0) {
      setTimeout(() => this._playCachedRequests(), 0);
    }
    else {
      const now = Date.now();
      // No request remaining in cache => stop the background task and return to normal behavior
      this.overloaded = false;

      if ( this.overloadWarned
        && (this.lastOverloadTime === 0 || this.lastOverloadTime < now - 500)
      ) {
        this.overloadWarned = false;
        this.kuzzle.log.info('End of overloaded state. Resuming normal activity.');
        this.lastOverloadTime = now;
      }
    }
  }

  /**
   * Eventually wrap an error into a PluginImplementationError
   * @param  {Request} request
   * @param  {Error} error
   * @return {KuzzleError}
   */
  _wrapError (request, error) {
    if (!this.isNativeController(request) && !(error instanceof KuzzleError)) {
      return kerror.getFrom(
        error,
        'plugin',
        'runtime',
        'unexpected_error',
        error.message);
    }

    return error;
  }
}

/**
 * @param {string} string
 * @returns {string}
 */
function capitalize (string) {
  return string.charAt(0).toUpperCase() + string.slice(1);
}

/**
 * Execute a controller action, checking that its return
 * value is a Promise. If not, wraps the returned value
 * in a rejected Promise and returns it.
 *
 * Used to make Kuzzle safe from badly implemented plugins
 *
 * @param  {Object} controller
 * @param  {Request} request
 * @return {Promise}
 */
function doAction (controller, request) {
  const ret = controller[request.input.action](request);

  if (!ret || typeof ret.then !== 'function') {
    return kerror.reject(
      'plugin',
      'controller',
      'invalid_action_response',
      request.input.controller,
      request.input.action);
  }

  return ret;
}

/**
 * Very straightforward function to check only if the version satisfies
 * the major version requirements
 *
 * @param {String} version
 * @param {Object} requirements
 *
 * @returns {Boolean}
 */
function satisfiesMajor (version, requirements) {
  let
    maxRequirement = true,
    minRequirement = true;

  if (requirements.min) {
    minRequirement = version[0] >= requirements.min.toString();
  }

  if (requirements.max) {
    maxRequirement = version[0] <= requirements.max.toString();
  }

  return maxRequirement && minRequirement;
}


module.exports = Funnel;<|MERGE_RESOLUTION|>--- conflicted
+++ resolved
@@ -266,35 +266,6 @@
 
     let _request;
 
-<<<<<<< HEAD
-    this.checkRights(request)
-      .then(modifiedRequest => {
-        _request = modifiedRequest;
-        return this.rateLimiter.isAllowed(_request);
-      })
-      .then(allowed => {
-        if (!allowed) {
-          throw processError.get('too_many_requests');
-        }
-
-        return this.processRequest(_request);
-      })
-      .then(processResult => {
-        debug('Request %s successfully executed. Result: %a',
-          request.id,
-          processResult);
-
-        callback(null, processResult);
-
-        // disables a bluebird warning in dev. mode triggered when
-        // a promise is created and not returned
-        return null;
-      })
-      .catch(err => {
-        debug('Error processing request %s: %a', request.id, err);
-        return this._executeError(err, request, true, callback);
-      });
-=======
     this.kuzzle.asyncStore.run(() => {
       this.kuzzle.asyncStore.set('REQUEST', request);
 
@@ -326,7 +297,6 @@
           return this._executeError(err, request, true, callback);
         });
     });
->>>>>>> 54c83672
 
     return 0;
   }
