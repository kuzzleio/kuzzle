/*
 * Kuzzle, a backend software, self-hostable and ready to use
 * to power modern apps
 *
 * Copyright 2015-2020 Kuzzle
 * mailto: support AT kuzzle.io
 * website: http://kuzzle.io
 *
 * Licensed under the Apache License, Version 2.0 (the "License");
 * you may not use this file except in compliance with the License.
 * You may obtain a copy of the License at
 *
 * https://www.apache.org/licenses/LICENSE-2.0
 *
 * Unless required by applicable law or agreed to in writing, software
 * distributed under the License is distributed on an "AS IS" BASIS,
 * WITHOUT WARRANTIES OR CONDITIONS OF ANY KIND, either express or implied.
 * See the License for the specific language governing permissions and
 * limitations under the License.
 */

'use strict';

const
  debug = require('../util/debug')('kuzzle:funnel'),
  Bluebird = require('bluebird'),
  Deque = require('denque'),
  AuthController = require('./controllers/auth'),
  BulkController = require('./controllers/bulk'),
  CollectionController = require('./controllers/collection'),
  DocumentController = require('./controllers/document'),
  IndexController = require('./controllers/index'),
  MemoryStorageController = require('./controllers/memoryStorage'),
  RealtimeController = require('./controllers/realtime'),
  SecurityController = require('./controllers/security'),
  ServerController = require('./controllers/server'),
  AdminController = require('./controllers/admin'),
  errorsManager = require('../util/errors'),
  { errors: { KuzzleError } } = require('kuzzle-common-objects'),
  documentEventAliases = require('../config/documentEventAliases'),
  DocumentExtractor = require('../util/DocumentExtractor'),
  sdkCompatibility = require('../config/sdkCompatibility'),
  RateLimiter = require('./rateLimiter');

const processError = errorsManager.wrap('api', 'process');

/**
 * @class CacheItem
 */
class CacheItem {
  constructor(executor, request, callback) {
    this.request = request;
    this.callback = callback;
    this.executor = executor;
  }
}

/**
 * @class Funnel
 * @property {object} controllers
 * @param {Kuzzle} kuzzle
 */
class Funnel {
  constructor (kuzzle) {
    this.kuzzle = kuzzle;
    this.overloaded = false;
    this.concurrentRequests = 0;
    this.controllers = new Map();
    this.requestsCacheQueue = new Deque();
    this.requestsCacheById = {};
    this.lastOverloadTime = 0;
    this.overloadWarned = false;
    this.lastWarningTime = 0;
    this.shuttingDown = false;
    this.rateLimiter = new RateLimiter(kuzzle);

    this.lastDumpedErrors = {};
    this.loadDocumentEventAliases();

    this.sdkCompatibility = sdkCompatibility;
  }

  init () {
    this.kuzzle.on('core:shutdown', () => ( this.shuttingDown = true ));

    this.rateLimiter.init();

    this.controllers.set('auth', new AuthController(this.kuzzle));
    this.controllers.set('bulk', new BulkController(this.kuzzle));
    this.controllers.set('collection', new CollectionController(this.kuzzle));
    this.controllers.set('document', new DocumentController(this.kuzzle));
    this.controllers.set('index', new IndexController(this.kuzzle));
    this.controllers.set('realtime', new RealtimeController(this.kuzzle));
    this.controllers.set('security', new SecurityController(this.kuzzle));
    this.controllers.set('server', new ServerController(this.kuzzle));
    this.controllers.set('admin', new AdminController(this.kuzzle));

    const msController = new MemoryStorageController(this.kuzzle);
    this.controllers.set('memoryStorage', msController);
    this.controllers.set('ms', msController);

    const initPromises = Array.from(this.controllers.keys())
      .map(ctrl => this.controllers.get(ctrl).init());

    return Bluebird.all(initPromises);
  }

  loadDocumentEventAliases() {
    this.documentEventAliases = documentEventAliases;
    this.documentEventAliases.mirrorList = {};

    Object.keys(documentEventAliases.list).forEach(alias => {
      documentEventAliases.list[alias].forEach(aliasOf => {
        this.documentEventAliases.mirrorList[aliasOf] = alias;
      });
    });
  }

  /**
   * Asks the overload-protection system for a request slot.
   *
   * Returns immediately a truthy value if the request can be
   * executed.
   *
   * Otherwise, a falsey value is returned, and the caller MUST
   * stop the request execution.
   * In this case:
   *   - if it can be bufferized, then the request is left untouched
   *     and the executor function will be called later when a slot
   *     becomes available
   *   - if the buffer limit has been reached, a ServiceUnavailable error
   *     is set to the request. In that case, the executor is free to
   *     retry submitting the request later, or to abort it and return
   *     the request as it is
   *
   * @param {String} executor - The name of the function to use to execute the provided
   *                            request. Must be an exposed function of this object.
   * @param {Request} request - Can be mutated in case of overload error
   * @param {Function} executeCallback - the original callback given to `execute`
   * @returns {boolean}
   */
  getRequestSlot (executor, request, executeCallback) {
    if (this.shuttingDown) {
      request.setError(processError.get('shutting_down'));
      return false;
    }

    if (this.overloaded) {
      const now = Date.now();

      if (this.requestsCacheQueue.length > this.kuzzle.config.limits.requestsBufferWarningThreshold
        && (this.lastWarningTime === 0 || this.lastWarningTime < now - 500)
      ) {
        const overloadPercentage = Math.round(
          10000 *
            this.requestsCacheQueue.length /
            this.kuzzle.config.limits.requestsBufferSize) /
            100;
        this.kuzzle.emit('core:overload', overloadPercentage);
        this.kuzzle.log.warn(`[!WARNING!] Kuzzle overloaded: ${overloadPercentage}%. Delaying requests...`);

        this.overloadWarned = true;
        this.lastWarningTime = now;
      }
    }

    // resolves the callback immediately if a slot is available
    if (this.concurrentRequests < this.kuzzle.config.limits.concurrentRequests) {
      if (this.requestsCacheById[request.internalId]) {
        delete this.requestsCacheById[request.internalId];
      }
      return true;
    }

    /*
     If kuzzle is overloaded, check the requests cache.
     There are two possibilities:

     1- the cache limit has not been reached: the request is cached
     and will be played as soon as the config.limits.concurrentRequests
     property allows it

     2- the number of cached requests is equal to the requestsBufferSize property.
     The request is then discarded and an error is returned to the sender
     */
    if (this.requestsCacheQueue.length >= this.kuzzle.config.limits.requestsBufferSize) {
      const error = processError.get('overloaded');
      this.kuzzle.emit('log:error', error);
      this.kuzzle.log.error(error);
      request.setError(error);
      return false;
    }

    if (!this.requestsCacheById[request.internalId]) {
      this.requestsCacheById[request.internalId] =
        new CacheItem(executor, request, executeCallback);
      this.requestsCacheQueue.push(request.internalId);

      if (!this.overloaded) {
        this.overloaded = true;

        /*
         /!\ Invoking this function here with setTimeout() leads to V8 deoptimizing
         the entire getRequestSlot method (as of node.js 6.9.1),
         because of an "out of bounds" heuristic error (caused by node's
         setTimeout code written in JS? this needs further investigations)

         We get better performances by keeping this method optimized by crankshaft
         even if this means executing this function once for nothing each
         time we start overload mode.
         */
        this._playCachedRequests();
      }
    }

    return false;
  }

  /**
   * Execute the API request by
   * 1/ asking for a request slot,
   * 2/ verify that the user is still connected
   * 3/ checking if the requesting user has the right credentials
   * 4/ send the request itself to the corresponding controller+action
   *
   * @param {Request} request
   * @param {Function} callback
   * @returns {Number} -1: request delayed, 0: request processing, 1: error
   */
  execute (request, callback) {
    if (!request.input.controller || !request.input.controller.length) {
      callback(
        errorsManager.get('api', 'assert', 'missing_argument', 'controller'),
        request);
      return 1;
    }

    if (!request.input.action || !request.input.action.length) {
      callback(
        errorsManager.get('api', 'assert', 'missing_argument', 'action'),
        request);
      return 1;
    }

    const processNow = this.getRequestSlot('execute', request, callback);

    if (request.error) {
      // "handleErrorDump" shouldn't need to be called for 503 errors
      callback(request.error, request);
      return 1;
    }

    // request has been cached. Do not process now
    if (!processNow) {
      return -1;
    }

    // if the connection is closed there is no need to execute the request
    // => discarding it
    if (!this.kuzzle.router.isConnectionAlive(request.context)) {
      debug('Client connection dead: dropping request: %a', request.input);
      callback(processError.get('connection_dropped'), request);
      return 1;
    }

    debug('Starting request %s: %a', request.id, request.input);

    let _request;

    this.checkRights(request)
      .then(modifiedRequest => {
        _request = modifiedRequest;
        return this.rateLimiter.isAllowed(_request);
      })
      .then(allowed => {
        if (!allowed) {
          processError.throw('too_many_requests');
        }

        return this.processRequest(_request);
      })
      .then(processResult => {
        debug('Request %s successfully executed. Result: %a',
          request.id,
          processResult);

        callback(null, processResult);

        // disables a bluebird warning in dev. mode triggered when
        // a promise is created and not returned
        return null;
      })
      .catch(err => {
        debug('Error processing request %s: %a', request.id, err);
        return this._executeError(err, request, true, callback);
      });

    return 0;
  }

  /**
   * Used by mXX actions - Same as execute but bypasses permissions checks
   * @param {Request} request
   * @param {Function} callback
   * @returns {Number} -1: request delayed, 0: request processing, 1: error
   *                   while trying to get the request slot
   */
  mExecute (request, callback) {
    const processNow = this.getRequestSlot('mExecute', request, callback);

    if (request.error) {
      callback(null, request);
      return 1;
    }

    if (!processNow) {
      return -1;
    }

    this.processRequest(request)
      .then(response => callback(null, response))
      .catch(err => this._executeError(err, request, false, callback));

    return 0;
  }

  /**
   * Checks if an error is worth dumping Kuzzle. If so,
   * creates a dump.
   *
   * @param {KuzzleError|*} err
   */
  handleErrorDump (err) {
    const handledErrors = this.kuzzle.config.dump.handledErrors;

    if (this.kuzzle.config.dump.enabled && handledErrors.enabled) {
      setImmediate(() => {
        const errorType = typeof err === 'object' && err.name ?
          err.name :
          typeof err;

        if (handledErrors.whitelist.indexOf(errorType) > -1) {
          const now = Date.now();

          // JSON.stringify(new NativeError()) === '{}'
          // i.e. Error, SyntaxError, TypeError, ReferenceError, etc.
          this.kuzzle.log.error(
            err instanceof Error && !(err instanceof KuzzleError)
              ? `${err.message}\n${err.stack}`
              : err);

          if (!this.lastDumpedErrors[errorType]
            || this.lastDumpedErrors[errorType] < now - handledErrors.minInterval
          ) {
            // simplify error message to use it in folder dump name
            let errorMessage = err.message;

            if (errorMessage.indexOf('\n') > -1) {
              errorMessage = errorMessage.split('\n')[0];
            }

            errorMessage = errorMessage
              .toLowerCase()
              .replace(/[^a-zA-Z0-9-_]/g, '-')
              .split('-')
              .filter(value => value !== '')
              .join('-');

            this.kuzzle.janitor.dump(
              `handled-${errorType.toLocaleLowerCase()}-${errorMessage}`);
          }

          this.lastDumpedErrors[errorType] = now;
        }
      });
    }
  }

  /**
   * Checks if a user has the necessary rights to execute the action
   *
   * @param {Request} request
   * @return {Promise<Request>}
   */
  async checkRights (request) {
    request.context.token = await this.kuzzle.repositories.token.verifyToken(
      request.input.jwt);

    const userId = request.context.token.userId;

    request.context.user = await this.kuzzle.repositories.user.load(userId);

    if (! await request.context.user.isActionAllowed(request)) {
      // anonymous user => 401 (Unauthorized) error
      // logged-in user with insufficient permissions => 403 (Forbidden) error
      const error = errorsManager.get(
        'security',
        'rights',
        userId === -1 ? 'unauthorized' : 'forbidden');

      request.setError(error);

      await this.kuzzle.pipe('request:onUnauthorized', request);
      throw error;
    }

    return this.kuzzle.pipe('request:onAuthorized', request);
  }

  /**
   * Executes the request immediately.
   * /!\ To be used only by methods having already passed the overload check.
   *
   * @param {Request} request
   * @return {Promise}
   */
  async processRequest (request) {
    const controller = this.getController(request);

    this.kuzzle.statistics.startRequest(request);
    this.concurrentRequests++;

    let _request = request;

    try {
      await this._checkSdkVersion(_request);

<<<<<<< HEAD
      _request = await this.performDocumentAlias(_request, 'before');
      _request = await this.kuzzle.pipe(
        this.getEventName(_request, 'before'),
        _request);

      const responseData = await doAction(controller, _request);

      _request.setResult(
        responseData,
        { status: _request.status === 102 ? 200 : _request.status });

      if (!this.isNativeController(_request) && !_request.response.raw) {
        // check if the plugin response can be serialized
        try {
          JSON.stringify(responseData);
        }
        catch (e) {
          _request.setResult(null);
          errorsManager.throw('plugin', 'controller', 'unserializable_response');
=======
        return doAction(controller, newRequest);
      })
      .then(responseData => {
        modifiedRequest.setResult(
          responseData,
          { status: request.status === 102 ? 200 : request.status });

        if ( !this.isNativeController(modifiedRequest)
          && !modifiedRequest.response.raw
        ) {
          // check if the plugin response can be serialized
          try {
            JSON.stringify(responseData);
          }
          catch (e) {
            modifiedRequest.setResult(null);
            throw errorsManager.get('plugin', 'controller', 'unserializable_response');
          }
>>>>>>> 9d05a06e
        }
      }

      _request = await this.kuzzle.pipe(
        this.getEventName(_request, 'after'),
        _request);

      _request = await this.performDocumentAlias(_request, 'after');
      _request = await this.kuzzle.pipe('request:onSuccess', _request);
      this.kuzzle.statistics.completedRequest(_request);
    }
    catch (error) {
      return this.handleProcessRequestError(_request, _request, error);
    }
    finally {
      this.concurrentRequests--;
    }

    return _request;
  }

  /**
   * Triggers generic:document:* events
   *
   * @warning Critical code section
   *
   * @param {KuzzleRequest} request
   * @param {String} prefix
   *
   * @returns {Promise<KuzzleRequest>}
   */
  async performDocumentAlias (request, prefix) {
    const { controller, action } = request.input;
    const mustTrigger =
      controller === 'document'
      && this.documentEventAliases.mirrorList[action]
      && ( prefix !== 'before'
        || !this.documentEventAliases.notBefore.includes(action));

    if (!mustTrigger) {
      return request;
    }

    const
      alias = this.documentEventAliases.mirrorList[action],
      event = `${this.documentEventAliases.namespace}:${prefix}${capitalize(alias)}`,
      extractor = new DocumentExtractor(request);

    const documents = await this.kuzzle.pipe(event, extractor.extract(), request);

    return extractor.insert(documents);
  }

  /**
   * Exposes API requests execution to plugins
   *
   * Similar to execute, except that:
   *   - plugin requests do not trigger API events
   *   - plugin requests are not counted towards requests statistics
   *   - the overload protection mechanism is disabled
   *
   * @param {Request} request
   * @returns {Promise}
   */
  async executePluginRequest (request) {
    try {
      return await doAction(this.getController(request), request);
    }
    catch (e) {
      this.handleErrorDump(e);
      throw e;
    }
  }

  async handleProcessRequestError (modifiedRequest, request, error) {
    let _error = this._wrapError(request, error);

    modifiedRequest.setError(_error);

    try {
      const updated = await this.kuzzle.pipe(
        this.getEventName(modifiedRequest, 'error'),
        modifiedRequest);

      // If there is no pipe attached on this event, the same request is
      // passed in resolve and we should reject it
      if (updated.error !== null) {
        throw updated.error;
      }

      // Pipe recovered from the error: returned the new result
      return updated;
    }
    catch (err) {
      _error = this._wrapError(request, err);
    }

    // Handling the error thrown by the error pipe
    modifiedRequest.setError(_error);
    this.kuzzle.statistics.failedRequest(request);

    try {
      const updated = await this.kuzzle.pipe('request:onError', modifiedRequest);

<<<<<<< HEAD
      if (updated === modifiedRequest) {
        throw modifiedRequest.error;
      }

      return updated;
    }
    catch (err) {
      throw this._wrapError(request, err);
    }
=======
            throw errorsManager.getFrom(
              err,
              'plugin',
              'runtime',
              'unexpected_error',
              err.message);
          });
      });
>>>>>>> 9d05a06e
  }

  /**
   * Helper function meant to normalize event names
   * by retrieving controller aliases' original names.
   *
   * @param {Request} Executed request
   * @param {string} prefix - event prefix
   * @returns {string} event name
   */
  getEventName (request, prefix) {
    const event =
      request.input.controller === 'memoryStorage'
        ? 'ms'
        : request.input.controller;

    return`${event}:${prefix}${capitalize(request.input.action)}`;
  }

  /**
   * Returns the number of remaining requests
   *
   * @returns {number}
   */
  get remainingRequests () {
    return this.concurrentRequests + this.requestsCacheQueue.length;
  }

  /**
   * Return the controller corresponding to the action asked by the request
   *
   * @param  {Request} request
   * @return {Object} controller object
   * @throws {BadRequestError} If the asked controller or action is unknown
   */
  getController (request) {
    for (const controllers of [this.controllers, this.kuzzle.pluginsManager.controllers]) {
      const controller = controllers.get(request.input.controller);

      if (controller) {
        if (controller._isAction(request.input.action)) {
          return controller;
        }

        throw processError.get('action_not_found', request.input.action);
      }
    }

    throw processError.get('controller_not_found', request.input.controller);
  }

  /**
   * Tell if the request accesses to a native controller or not
   * @param  {Request}  request
   * @return {Boolean}
   */
  isNativeController (request) {
    return this.controllers.has(request.input.controller);
  }

  /**
   * If the request is coming from an official SDK,
   * then checks the compatibility of the SDK against current Kuzzle version.
   *
   * @param {Request} request
   *
   * @throws
   */
  _checkSdkVersion (request) {
    const
      sdkVersion = request.input.volatile && request.input.volatile.sdkVersion,
      sdkName = request.input.volatile && request.input.volatile.sdkName;

    // sdkVersion property is only used by Kuzzle v1 SDKs
    if (sdkVersion) {
      throw processError.get('incompatible_sdk_version', sdkVersion, 'Kuzzle v2');
    }

    if (! sdkName || typeof sdkName !== 'string') {
      return;
    }

    const
      separatorIdx = sdkName.indexOf('@'),
      name = sdkName.substr(0, separatorIdx),
      version = sdkName.substr(separatorIdx + 1);

    if (name.length === 0 || version.length === 0) {
      return;
    }

    const requirements = this.sdkCompatibility[name];
    if (! requirements) {
      return;
    }

    if (! satisfiesMajor(version, requirements)) {
      const hint = `min: ${requirements.min || 'none'}, max: ${requirements.max || 'none'}`;

      throw processError.get('incompatible_sdk_version', version, hint);
    }
  }

  /**
   * Populates the given request with the error and calls the callback
   *
   * @param {Error} error
   * @param {Request} request
   * @param {boolean} asError - if set to true, calls the callback with its first argument as error
   * @param {Function} callback
   * @returns {null}
   * @private
   */
  _executeError (error, request, asError, callback) {
    request.setError(error);

    if (asError) {
      callback(error, request);
      this.handleErrorDump(error);
    } else {
      callback(null, request);
    }

    return null;
  }

  /**
   * Background task. Checks if there are any requests in cache, and replay them
   * if Kuzzle is not overloaded anymore,
   */
  _playCachedRequests () {
    // If there is room to play bufferized requests, do it now. If not, retry later
    const quantityToInject = Math.min(
      this.requestsCacheQueue.length,
      this.kuzzle.config.limits.concurrentRequests - this.concurrentRequests);

    if (quantityToInject > 0) {
      for (let i = 0; i < quantityToInject; i++) {
        const cachedItem =
          this.requestsCacheById[this.requestsCacheQueue.peekFront()];

        if (this[cachedItem.executor](cachedItem.request, cachedItem.callback) === -1) {
          // no slot found again. We stop here and try next time
          break;
        } else {
          this.requestsCacheQueue.shift();
        }
      }
    }

    if (this.requestsCacheQueue.length > 0) {
      setTimeout(() => this._playCachedRequests(), 0);
    } else {
      const now = Date.now();
      // No request remaining in cache => stop the background task and return to normal behavior
      this.overloaded = false;

      if (this.overloadWarned
        && (this.lastOverloadTime === 0 || this.lastOverloadTime < now - 500)
      ) {
        this.overloadWarned = false;
        this.kuzzle.log.info('End of overloaded state. Resuming normal activity.');
        this.lastOverloadTime = now;
      }
    }
  }

  /**
   * Eventually wrap an error into a PluginImplementationError
   * @param  {Request} request
   * @param  {Error} error
   * @return {KuzzleError}
   */
  _wrapError (request, error) {
    if (!this.isNativeController(request) && !(error instanceof KuzzleError)) {
      return errorsManager.getFrom(
        error,
        'plugin',
        'runtime',
        'unexpected_error',
        error.message);
    }

    return error;
  }
}

/**
 * @param {string} string
 * @returns {string}
 */
function capitalize (string) {
  return string.charAt(0).toUpperCase() + string.slice(1);
}

/**
 * Execute a controller action, checking that its return
 * value is a Promise. If not, wraps the returned value
 * in a rejected Promise and returns it.
 *
 * Used to make Kuzzle safe from badly implemented plugins
 *
 * @param  {Object} controller
 * @param  {Request} request
 * @return {Promise}
 */
function doAction (controller, request) {
  const ret = controller[request.input.action](request);

  if (!ret || typeof ret.then !== 'function') {
    return errorsManager.reject(
      'plugin',
      'controller',
      'invalid_action_response',
      request.input.controller,
      request.input.action);
  }

  return ret;
}

/**
 * Very straightforward function to check only if the version satisfies
 * the major version requirements
 *
 * @param {String} version
 * @param {Object} requirements
 *
 * @returns {Boolean}
 */
function satisfiesMajor (version, requirements) {
  let
    maxRequirement = true,
    minRequirement = true;

  if (requirements.min) {
    minRequirement = version[0] >= requirements.min.toString();
  }

  if (requirements.max) {
    maxRequirement = version[0] <= requirements.max.toString();
  }

  return maxRequirement && minRequirement;
}


module.exports = Funnel;<|MERGE_RESOLUTION|>--- conflicted
+++ resolved
@@ -274,7 +274,7 @@
       })
       .then(allowed => {
         if (!allowed) {
-          processError.throw('too_many_requests');
+          throw processError.get('too_many_requests');
         }
 
         return this.processRequest(_request);
@@ -425,7 +425,6 @@
     try {
       await this._checkSdkVersion(_request);
 
-<<<<<<< HEAD
       _request = await this.performDocumentAlias(_request, 'before');
       _request = await this.kuzzle.pipe(
         this.getEventName(_request, 'before'),
@@ -444,27 +443,7 @@
         }
         catch (e) {
           _request.setResult(null);
-          errorsManager.throw('plugin', 'controller', 'unserializable_response');
-=======
-        return doAction(controller, newRequest);
-      })
-      .then(responseData => {
-        modifiedRequest.setResult(
-          responseData,
-          { status: request.status === 102 ? 200 : request.status });
-
-        if ( !this.isNativeController(modifiedRequest)
-          && !modifiedRequest.response.raw
-        ) {
-          // check if the plugin response can be serialized
-          try {
-            JSON.stringify(responseData);
-          }
-          catch (e) {
-            modifiedRequest.setResult(null);
-            throw errorsManager.get('plugin', 'controller', 'unserializable_response');
-          }
->>>>>>> 9d05a06e
+          throw errorsManager.get('plugin', 'controller', 'unserializable_response');
         }
       }
 
@@ -569,7 +548,6 @@
     try {
       const updated = await this.kuzzle.pipe('request:onError', modifiedRequest);
 
-<<<<<<< HEAD
       if (updated === modifiedRequest) {
         throw modifiedRequest.error;
       }
@@ -579,16 +557,6 @@
     catch (err) {
       throw this._wrapError(request, err);
     }
-=======
-            throw errorsManager.getFrom(
-              err,
-              'plugin',
-              'runtime',
-              'unexpected_error',
-              err.message);
-          });
-      });
->>>>>>> 9d05a06e
   }
 
   /**
