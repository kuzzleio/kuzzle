--- conflicted
+++ resolved
@@ -110,17 +110,12 @@
 
   part = querystring.unescape(part);
 
-<<<<<<< HEAD
-  if (routePart.subparts[part]) {
+  if (has(routePart.subparts, part)) {
     return getHandlerPart(
       routePart.subparts[part],
       parts,
       routeHandler,
       placeholders);
-=======
-  if (has(routePart.subparts, part)) {
-    return getHandlerPart(routePart.subparts[part], parts, routeHandler, placeholders);
->>>>>>> b08d844b
   }
 
   if (routePart.subparts['*']) {
