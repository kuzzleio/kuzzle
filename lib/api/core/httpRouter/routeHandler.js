--- conflicted
+++ resolved
@@ -22,17 +22,8 @@
 'use strict';
 
 const
-<<<<<<< HEAD
-  Request = require('kuzzle-common-objects').Request,
-  errorsManager = require('../../../config/error-codes/throw').wrap(
-    'network',
-    'http_router');
-
-const bearerPrefix = 'bearer ';
-=======
   { Request } = require('kuzzle-common-objects'),
   errorsManager = require('../../../util/errors').wrap('network', 'http');
->>>>>>> 7d6adf55
 
 /**
  * Object returned by routePart.getHandler(),
@@ -71,22 +62,16 @@
 
     for (const k of Object.keys(message.headers)) {
       if ( k.toLowerCase() === 'authorization'
-        && message.headers[k].toLowerCase().indexOf(bearerPrefix) === 0
+        && message.headers[k].toLowerCase().startsWith('bearer ')
       ) {
-        this.data.jwt = message.headers[k].substring(bearerPrefix.length);
+        this.data.jwt = message.headers[k].substring('Bearer '.length);
       }
       else if (k.toLowerCase() === 'x-kuzzle-volatile') {
         try {
-<<<<<<< HEAD
           this.data.volatile = JSON.parse(message.headers[k]);
         }
         catch (e) {
-          errorsManager.throw('unable_to_convert_http_header_to_json');
-=======
-          this.data.volatile = JSON.parse(this.httpRequest.headers[k]);
-        } catch (e) {
           errorsManager.throwFrom(e, 'volatile_parse_failed', e.message);
->>>>>>> 7d6adf55
         }
       }
     }
@@ -110,47 +95,6 @@
   }
 
   /**
-<<<<<<< HEAD
-=======
-   * Parse a string content and adds it to the right request object place
-   *
-   * @param {string} content
-   * @throws {BadRequestError} If the HTTP body can not be parsed in JSON format
-   */
-  addContent(content) {
-    try {
-      this.getRequest().input.body = JSON.parse(content);
-    } catch (e) {
-      errorsManager.throwFrom(e, 'body_parse_failed', e.message);
-    }
-  }
-
-  /**
-   * Builds the request object and returns it
-   *
-   * @return {Request}
-   */
-  getRequest() {
-    if (this.request !== null) {
-      return this.request;
-    }
-
-    this.request = new Request(this.data, {
-      connection: {
-        id: this.data.requestId,
-        protocol: 'http',
-        url: this.url,
-        headers: this.httpRequest.headers,
-        ips: this.httpRequest.ips,
-        proxy: this.httpRequest.proxy
-      }
-    });
-
-    return this.request;
-  }
-
-  /**
->>>>>>> 7d6adf55
    * Invokes the registered handler
    *
    * @param {Function} callback
