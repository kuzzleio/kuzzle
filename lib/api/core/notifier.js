--- conflicted
+++ resolved
@@ -256,38 +256,4 @@
   };
 }
 
-<<<<<<< HEAD
-/**
- * Notify by sending the message data on all corresponding channels
- * If no connection ID is provided, broadcasts the message on all users connected to the channels
- *
- * @this Kuzzle
- * @param {String} room to notify
- * @param {RequestObject} requestObject - the source request causing the notification
- * @param {Object} content - the content of the notification (see NotificationObject constructor)
- * @param {String} [connectionId] - ID of the connection to send the message
- */
-function send (room, requestObject, content, connectionId) {
-  var
-    eventName = 'proxy:broadcast',
-    notification = new NotificationObject(room, requestObject, content);
-  this.hotelClerk.getChannels(room, notification).forEach(channel => {
-    var
-      data = {payload: notification.toJson(), channel};
-
-    if (connectionId) {
-      eventName = 'proxy:notify';
-      data.id = connectionId;
-      this.entryPoints.proxy.notify(data);
-    }
-    else {
-      this.entryPoints.proxy.broadcast(data, room);
-    }
-
-    this.pluginsManager.trigger(eventName, data);
-  });
-}
-
-=======
->>>>>>> c31f3587
 module.exports = NotifierController;