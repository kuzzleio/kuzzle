/*
 * Kuzzle, a backend software, self-hostable and ready to use
 * to power modern apps
 *
 * Copyright 2015-2018 Kuzzle
 * mailto: support AT kuzzle.io
 * website: http://kuzzle.io
 *
 * Licensed under the Apache License, Version 2.0 (the "License");
 * you may not use this file except in compliance with the License.
 * You may obtain a copy of the License at
 *
 * https://www.apache.org/licenses/LICENSE-2.0
 *
 * Unless required by applicable law or agreed to in writing, software
 * distributed under the License is distributed on an "AS IS" BASIS,
 * WITHOUT WARRANTIES OR CONDITIONS OF ANY KIND, either express or implied.
 * See the License for the specific language governing permissions and
 * limitations under the License.
 */

const
  _ = require('lodash'),
  Bluebird = require('bluebird'),
<<<<<<< HEAD
  Notification = require('./models/notifications');
=======
  Notification = require('./models/notifications'),
  { Request } = require('kuzzle-common-objects');
>>>>>>> 815de20e

/**
 * @class NotifierController
 */
class NotifierController {
  constructor(kuzzle) {
    this.kuzzle = kuzzle;
  }

  get cacheEngine () {
    return this.kuzzle.cacheEngine.internal;
  }

  get storageEngine () {
    return this.kuzzle.storageEngine.public;
  }

  /**
   * Broadcasts a notification about a document change or a
   * real-time message
   *
   * @param  {Array} rooms - Subscribed rooms to notify
   * @param  {Request} request - Request at the origin of the notification
   * @param  {string} scope - 'in' or 'out'
   * @param  {string} action - Notification type
   * @param  {object} content - Document or message
   * @return {Promise}
   */
  notifyDocument (rooms, request, scope, action, content) {
    if (rooms.length === 0) {
      return Bluebird.resolve();
    }

    this.kuzzle.emit('core:notify:document', {
      rooms,
      scope,
      action,
      content,
      request: request.serialize()
    });

    return this._notifyDocument(rooms, request, scope, action, content);
  }

  /**
   * Broadcast a notification about a user entering or leaving
   * the provided room
   *
   * @param  {string} room - Room entered or left
   * @param  {Request} request - User (un)subscription request
   * @param  {string} scope - 'in' or 'out'
   * @param  {object} content - Notification additional informations
   * @return {Promise}
   */
  notifyUser (room, request, scope, content) {
    this.kuzzle.emit('core:notify:user', {
      room,
      scope,
      content,
      request: request.serialize()
    });

    return this._notifyUser(room, request, scope, content);
  }

  /**
   * Send a server notification to a provided connection identifier
   *
   * @param  {Array} rooms - User's rooms to notify
   * @param  {string} connectionId - User's connection identifier
   * @param  {string} type - Server notification type
   * @param  {string} message - Additional information
   * @return {Promise}
   */
  notifyServer (rooms, connectionId, type, message) {
    const channels = [];

    if (rooms.length === 0) {
      return Bluebird.resolve();
    }

    for (const room of rooms) {
      const hotelClerkRoom = this.kuzzle.hotelClerk.rooms[room];

      if (hotelClerkRoom !== undefined) {
        channels.push(...Object.keys(hotelClerkRoom.channels));
      }
    }

    if (channels.length > 0) {
      const notification = new Notification.Server(type, message);

      return this.kuzzle.pipe('notify:server', notification)
        .then(updatedNotification => this._dispatch(
          channels,
          updatedNotification,
          connectionId))
        .catch(error => this.kuzzle.log.error(error));
    }

    return Bluebird.resolve();
  }

  /**
   * Notify subscribed users on a real-time message or
   * when a document is about to be created or replaced
   *
   * @param {Request} request
   * @returns {Promise.<Object>}
   */
  publish (request) {
    const rooms = this._test(request);

    return this.notifyDocument(rooms, request, 'in', request.input.action, {
      _source: request.input.body,
      _id: request.input.resource._id
    });
  }

  /**
   * Notify rooms that a newly created document entered their scope
   *
   * @param {Request} request
   * @param {object} newDocument - the newly created document
   * @returns {Promise}
   */
  notifyDocumentCreate (request, newDocument) {
    const
      cachePrefix = getCachePrefix(request),
      rooms = this._test(request, newDocument._source, newDocument._id);

    return this
      .notifyDocument(rooms, request, 'in', 'create', {
        _source: newDocument._source,
        _id: newDocument._id
      })
      .then(() => this._setCacheWithTTL(
        cachePrefix + newDocument._id,
        JSON.stringify(rooms)));
  }


  /**
   * Notify rooms that, either :
   *    - a replaced document is now (or still) in their scope
   *    - a document they listened to left their scope
   *
   * @param {Request} request - object describing the original user request
   * @returns {Promise}
   */
  notifyDocumentReplace (request) {
    const
      cacheId = getCachePrefix(request) + request.input.resource._id,
      rooms = this._test(request);

    return this
      .notifyDocument(rooms, request, 'in', 'replace', {
        _source: request.input.body,
        _id: request.input.resource._id
      })
      .then(() => this.cacheEngine.get(cacheId))
      .then(cachedRooms => {
        if (cachedRooms !== null) {
          const stopListening = _.difference(JSON.parse(cachedRooms), rooms);

          return this.notifyDocument(stopListening, request, 'out', 'replace', {
            _id: request.input.resource._id
          });
        }

        return null;
      })
      .then(() => {
        if (rooms.length === 0) {
          return this.cacheEngine.del(cacheId);
        }

        return this._setCacheWithTTL(cacheId, JSON.stringify(rooms));
      })
      .catch(error => this.kuzzle.log.error(error));
  }

  /**
   * Notify rooms matching multiple documents changes: creations, replacements,
   * or updates
   *
   * @param {Request} request - object describing the original user request
   * @param {Array} documents - new documents
   * @param {boolean} cached - Documents may have been cached
   * @returns {Promise}
   */
  notifyDocumentMChanges (request, documents, cached) {
    const
      prefix = getCachePrefix(request),
      controllerAction = request.input.action,
      cacheIds = documents.map(document => prefix + document._id);

    return (cached ? this.cacheEngine.mget(cacheIds) : Bluebird.resolve([]))
      .then(hits => {
        const
          idsToDelete = [],
          promises = [];

        for (let i = 0; i < documents.length; i++) {
          const
            documentAction = documents[i].created ? 'create' : controllerAction,
            rooms = this._test(request, documents[i]._source, documents[i]._id);

          // document previously listened by rooms
          if (hits[i] !== null && hits[i] !== undefined) {
            const stopListening = _.difference(JSON.parse(hits[i]), rooms);

            promises.push(
              this.notifyDocument(
                stopListening,
                request,
                'out',
                documentAction,
                {
                  _id: documents[i]._id
                }));
          }

          if (rooms.length > 0) {
            promises.push(
              this.notifyDocument(rooms, request, 'in', documentAction, {
                _source: documents[i]._source,
                _id: documents[i]._id
              }));

            promises.push(
              this._setCacheWithTTL(cacheIds[i], JSON.stringify(rooms)));
          }
          else if (hits[i] !== null && hits[i] !== undefined) {
            idsToDelete.push(cacheIds[i]);
          }
        }

        if (idsToDelete.length > 0) {
          promises.push(this.cacheEngine.del(idsToDelete));
        }

        return Bluebird.all(promises);
      });
  }

  /**
   * Notify rooms that, either :
   *    - an updated document is now in their scope
   *    - a document they listened to left their scope
   *
   * @param {Request} request
   * @return {Promise}
   */
  notifyDocumentUpdate (request) {
    let
      cacheId,
      matchedRooms,
      updatedDocument;
    const
<<<<<<< HEAD
      cachePrefix = getCachePrefix(request),
      { index, collection, _id } = request.input.resource;
=======
      getRequest = new Request({
        action: 'update',
        controller: 'document',
        collection: request.input.resource.collection,
        index: request.input.resource.index,
        _id: request.input.resource._id,
        requestId: request.id,
        volatile: request.input.volatile
      });
>>>>>>> 815de20e

    // @todo do not make another get request, use the _source returned by update request
    return this.storageEngine.get(index, collection, _id)
      .then(result => {
        updatedDocument = result;
        matchedRooms = this._test(request, result._source, result._id);
        cacheId = getCachePrefix(request) + updatedDocument._id;

        const updatedFields = Object.keys(request.input.body)
          .filter(_updatedFields => _updatedFields !== '_kuzzle_info');

        return this.notifyDocument(matchedRooms, request, 'in', 'update', {
          _id: updatedDocument._id,
          _source: updatedDocument._source,
          _updatedFields: updatedFields
        });
      })
      .then(() => this.cacheEngine.get(cacheId))
      .then(cachedRooms => {
        if (cachedRooms !== null) {
          const stopListening = _.difference(
            JSON.parse(cachedRooms), matchedRooms);

          return this.notifyDocument(stopListening, request, 'out', 'update', {
            _id: updatedDocument._id
          });
        }

        return null;
      })
      .then(() => {
        if (matchedRooms.length > 0) {
          return this._setCacheWithTTL(cacheId, JSON.stringify(matchedRooms));
        }

        return this.cacheEngine.del(cacheId);
      })
      .catch(error => this.kuzzle.log.error(error));
  }

  /**
   * Notify rooms that a document they listened to has been deleted
   *
   * @param {Request} request
   * @param {Array} documents - list of deleted document
   * @return {Promise}
   */
  notifyDocumentMDelete (request, documents) {
    if (documents.length === 0) {
      return Bluebird.resolve();
    }

    const
<<<<<<< HEAD
      { index, collection } = request.input.resource,
      cachePrefix = getCachePrefix(request),
      cacheKeys = [],
      promises = [];

    for (let i = 0; i < documents.length; i++) {
      const matchedRooms = this.kuzzle.realtime.test(
        index,
        collection,
        documents[i]._source,
        documents[i]._id);

      promises.push(
        this.notifyDocument(
          matchedRooms, request, 'out', 'done', 'delete', {
            _meta: documents[i]._meta || {},
            _id: documents[i]._id
          }));

      cacheKeys.push(cachePrefix + documents[i]._id);
    }
=======
      getRequest = new Request({
        collection: request.input.resource.collection,
        index: request.input.resource.index,
        body: { ids }
      });

    return this.storageEngine.mGet(getRequest)
      .then(deleted => {
        const
          cachePrefix = getCachePrefix(request),
          cacheKeys = [],
          promises = [];

        for (let i = 0; i < deleted.hits.length; i++) {
          const
            hit = deleted.hits[i],
            matchedRooms = this._test(request, hit._source, hit._id);

          promises.push(
            this.notifyDocument(matchedRooms, request, 'out', 'delete', {
              _id: hit._id
            }));

          cacheKeys.push(cachePrefix + hit._id);
        }
>>>>>>> 815de20e

    if (cacheKeys.length > 0) {
      promises.push(this.cacheEngine.del(cacheKeys));
    }

    return Bluebird.all(promises);
  }

  /**
   * Trigger a notify global event and, if accepted by plugins,
   * dispatch the payload to subscribers
   *
   * @param  {Array} channels - Subscribers channels to notify
   * @param  {Notification.User|Notification.Document|Notification.Server} notification
   * @param  {string} [connectionId] - Notify this connection, or broadcast
   *                                   if not provided
   * @param  {boolean} [trigger] - If set to true, triggers Kuzzle plugins
   * @return {Promise}
   */
  _dispatch (channels, notification, connectionId) {
    return this.kuzzle.pipe('notify:dispatch', notification)
      .then(updatedNotification => {
        const action = connectionId ? 'notify' : 'broadcast';

        this.kuzzle.entryPoints.dispatch(action, {
          channels,
          connectionId,
          payload: updatedNotification
        });
      })
      .catch(error => this.kuzzle.log.error(error));
  }

  /**
   * Broadcasts a notification about a document change or a
   * real-time message
   *
   * @param  {Array} rooms - Subscribed rooms to notify
   * @param  {Request} request - Request at the origin of the notification
   * @param  {string} scope - 'in' or 'out'
   * @param  {string} action - Notification type
   * @param  {object} content - Document or message
   * @return {Promise}
   */
  _notifyDocument (rooms, request, scope, action, content) {
    const channels = [];

    for (const room of rooms) {
      const hotelClerkRoom = this.kuzzle.hotelClerk.rooms[room];

      if (hotelClerkRoom !== undefined) {
        for (const channel of Object.keys(hotelClerkRoom.channels)) {
          const c = hotelClerkRoom.channels[channel];

          if (c.scope === 'all' || c.scope === scope) {
            channels.push(channel);
          }
        }
      }
    }

    if (channels.length > 0) {
      const notification = new Notification.Document(
        request,
        scope,
        action,
        content);

      return this.kuzzle.pipe('notify:document', notification)
        .then(updatedNotification => this._dispatch(
          channels,
          updatedNotification))
        .catch(error => this.kuzzle.log.error(error));
    }

    return Bluebird.resolve();
  }

  /**
   * Broadcast a notification about a user entering or leaving
   * the provided room
   *
   * @param  {string} room - Room entered or left
   * @param  {Request} request - User (un)subscription request
   * @param  {string} scope - 'in' or 'out'
   * @param  {object} content - Notification additional informations
   * @return {Promise}
   */
  _notifyUser (room, request, scope, content) {
    const
      channels = [],
      hotelClerkRoom = this.kuzzle.hotelClerk.rooms[room];

    if (hotelClerkRoom !== undefined) {
      for (const channel of Object.keys(hotelClerkRoom.channels)) {
        const channelUsers = hotelClerkRoom.channels[channel].users;

        if (channelUsers === 'all' || channelUsers === scope) {
          channels.push(channel);
        }
      }
    }

    if (channels.length > 0) {
      const notification = new Notification.User(request, scope, content);

      return this.kuzzle.pipe('notify:user', notification)
        .then(updatedNotification => this._dispatch(
          channels,
          updatedNotification))
        .catch(error => this.kuzzle.log.error(error));
    }

    return Bluebird.resolve();
  }

  /**
   * Set something in Redis cache with a TTL if it's provided.
   * Use the ttl passed in parameter or the default value set in
   * limits.subscriptionDocumentTTL.
   *
   * @param {string} key - Redis key to use
   * @param {string} value - Value to store
   * @param {integer} ttl - TTL value for the key, use
   *                        limits.subscriptionDocumentTTL by default.
   * @return {Promise}
   */
  _setCacheWithTTL (
    key,
    value,
    ttl = this.kuzzle.config.limits.subscriptionDocumentTTL
  ) {
    if (ttl === 0) {
      return this.cacheEngine.set(key, value);
    }

    return this.cacheEngine.setex(key, ttl, value);
  }

  /**
   * DRYification for calls to Koncorde's test method from a Request object
   * @param  {Request} request
   * @param  {Object} source - document's source
   * @param  {String} id
   * @return {Array.<string>}
   */
  _test (request, source = null, id = null) {
    return this.kuzzle.realtime.test(
      request.input.resource.index,
      request.input.resource.collection,
      source || request.input.body || {},
      id || request.input.resource._id);
  }
}

function getCachePrefix(request) {
  return '{'
    // start of redis key hash tag
    // (see https://redis.io/topics/cluster-spec#keys-distribution-model)
    + 'notif/'
    + request.input.resource.index
    + '/'
    + request.input.resource.collection
    + '}'
    // end of redis key hash tag
    + '/';
}

module.exports = NotifierController;<|MERGE_RESOLUTION|>--- conflicted
+++ resolved
@@ -22,12 +22,7 @@
 const
   _ = require('lodash'),
   Bluebird = require('bluebird'),
-<<<<<<< HEAD
   Notification = require('./models/notifications');
-=======
-  Notification = require('./models/notifications'),
-  { Request } = require('kuzzle-common-objects');
->>>>>>> 815de20e
 
 /**
  * @class NotifierController
@@ -287,21 +282,8 @@
       cacheId,
       matchedRooms,
       updatedDocument;
-    const
-<<<<<<< HEAD
-      cachePrefix = getCachePrefix(request),
-      { index, collection, _id } = request.input.resource;
-=======
-      getRequest = new Request({
-        action: 'update',
-        controller: 'document',
-        collection: request.input.resource.collection,
-        index: request.input.resource.index,
-        _id: request.input.resource._id,
-        requestId: request.id,
-        volatile: request.input.volatile
-      });
->>>>>>> 815de20e
+
+    const { index, collection, _id } = request.input.resource;
 
     // @todo do not make another get request, use the _source returned by update request
     return this.storageEngine.get(index, collection, _id)
@@ -355,7 +337,6 @@
     }
 
     const
-<<<<<<< HEAD
       { index, collection } = request.input.resource,
       cachePrefix = getCachePrefix(request),
       cacheKeys = [],
@@ -370,40 +351,10 @@
 
       promises.push(
         this.notifyDocument(
-          matchedRooms, request, 'out', 'done', 'delete', {
-            _meta: documents[i]._meta || {},
-            _id: documents[i]._id
-          }));
+          matchedRooms, request, 'out', 'delete', { _id: documents[i]._id }));
 
       cacheKeys.push(cachePrefix + documents[i]._id);
     }
-=======
-      getRequest = new Request({
-        collection: request.input.resource.collection,
-        index: request.input.resource.index,
-        body: { ids }
-      });
-
-    return this.storageEngine.mGet(getRequest)
-      .then(deleted => {
-        const
-          cachePrefix = getCachePrefix(request),
-          cacheKeys = [],
-          promises = [];
-
-        for (let i = 0; i < deleted.hits.length; i++) {
-          const
-            hit = deleted.hits[i],
-            matchedRooms = this._test(request, hit._source, hit._id);
-
-          promises.push(
-            this.notifyDocument(matchedRooms, request, 'out', 'delete', {
-              _id: hit._id
-            }));
-
-          cacheKeys.push(cachePrefix + hit._id);
-        }
->>>>>>> 815de20e
 
     if (cacheKeys.length > 0) {
       promises.push(this.cacheEngine.del(cacheKeys));
