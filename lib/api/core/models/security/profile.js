--- conflicted
+++ resolved
@@ -45,13 +45,7 @@
    */
   getPolicies() {
     if (!this[_kuzzle]) {
-<<<<<<< HEAD
-      errorsManager.throw(
-        'cannot_get_roles_for_uninitialized_profile',
-        this._id);
-=======
       errorsManager.throw('security', 'profile', 'uninitialized', this._id);
->>>>>>> 7d6adf55
     }
 
     return Bluebird.all(this.policies.map(policy => {
@@ -84,16 +78,7 @@
    *
    * @return {Promise}
    */
-<<<<<<< HEAD
   async validateDefinition() {
-    if (!Array.isArray(this.policies)) {
-      errorsManager.throw('missing_mandatory_policies_attribute');
-    }
-
-    if (this.policies.length === 0) {
-      errorsManager.throw('empty_policies_attribute');
-=======
-  validateDefinition() {
     if (!this.policies) {
       return assertionError.reject('missing_argument', 'policies');
     }
@@ -104,65 +89,33 @@
 
     if (this.policies.length === 0) {
       return assertionError.reject('empty_argument', 'policies');
->>>>>>> 7d6adf55
     }
 
     let i = 0;
     for (const policy of this.policies) {
       if (!policy.roleId) {
-<<<<<<< HEAD
-        errorsManager.throw('missing_mandatory_roleId_attribute', i);
-=======
         return assertionError.reject('missing_argument', `policies[${i}].roleId`);
->>>>>>> 7d6adf55
       }
 
       for (const member of Object.keys(policy)) {
         if (member !== 'roleId' && member !== 'restrictedTo') {
-<<<<<<< HEAD
-          errorsManager.throw('unexpected_attribute_in_policies', i, member);
-=======
           return assertionError.reject(
             'unexpected_argument',
             `policies[${i}].${member}`,
             '"roleId", "restrictedTo"');
->>>>>>> 7d6adf55
         }
       }
 
       if (policy.restrictedTo) {
         if (!Array.isArray(policy.restrictedTo)) {
-<<<<<<< HEAD
-          errorsManager.throw(
-            'attribute_restrictedTo_not_an_array_of_objects',
-            i);
-=======
           return assertionError.reject(
             'invalid_type',
             `policies[${i}].restrictedTo`,
             'object[]');
->>>>>>> 7d6adf55
         }
 
         let j = 0;
         for (const restriction of policy.restrictedTo) {
-<<<<<<< HEAD
-          if (!_.isPlainObject(restriction)) {
-            errorsManager.throw('restrictedTo_field_must_be_an_object', i, j);
-          }
-
-          if (restriction.index === null || restriction.index === undefined) {
-            errorsManager.throw(
-              'missing_mandatory_index_attribute_in_restrictedTo_array',
-              i,
-              j);
-          }
-
-          if ( typeof restriction.index !== 'string'
-            || restriction.index.length === 0
-          ) {
-            errorsManager.throw('index_attribute_is_empty_string', i, j);
-=======
           if (restriction === null || typeof restriction !== 'object' || Array.isArray(restriction)) {
             return assertionError.reject(
               'invalid_type',
@@ -181,27 +134,10 @@
               'invalid_type',
               `policies[${i}].restrictedTo[${j}].index`,
               'string');
->>>>>>> 7d6adf55
           }
 
           if ( restriction.collections !== undefined
             && restriction.collections !== null
-<<<<<<< HEAD
-          ) {
-            if (!Array.isArray(restriction.collections)) {
-              errorsManager.throw(
-                'attribute_collections_not_an_array_in_retrictedTo',
-                i,
-                j);
-            }
-
-            if (restriction.collections.some(c => typeof c !== 'string' || c.length === 0)) {
-              errorsManager.throw(
-                'attribute_collections_not_contains_not_only_non_empty_strings',
-                i,
-                j);
-            }
-=======
             && ( !Array.isArray(restriction.collections)
               || restriction.collections.some(c => typeof c !== 'string' || c.length === 0))
           ) {
@@ -209,23 +145,14 @@
               'invalid_type',
               `policies[${i}].restrictedTo[${j}].collections`,
               'string[]');
->>>>>>> 7d6adf55
           }
 
           for (const member of Object.keys(restriction)) {
             if (member !== 'index' && member !== 'collections') {
-<<<<<<< HEAD
-              errorsManager.throw(
-                'unexptected_attribute_in_restrictedTo_array',
-                i,
-                j,
-                member);
-=======
               return assertionError.reject(
                 'unexpected_argument',
                 `policies[${i}].restrictedTo[${j}].${member}`,
                 '"index", "collections"');
->>>>>>> 7d6adf55
             }
           }
 
@@ -235,6 +162,8 @@
 
       i++;
     }
+
+    return Bluebird.resolve(true);
   }
 
   /**
@@ -295,4 +224,4 @@
   }
 }
 
-module.exports = Profile;+module.exports = Profile;
