/*
 * Kuzzle, a backend software, self-hostable and ready to use
 * to power modern apps
 *
 * Copyright 2015-2018 Kuzzle
 * mailto: support AT kuzzle.io
 * website: http://kuzzle.io
 *
 * Licensed under the Apache License, Version 2.0 (the "License");
 * you may not use this file except in compliance with the License.
 * You may obtain a copy of the License at
 *
 * https://www.apache.org/licenses/LICENSE-2.0
 *
 * Unless required by applicable law or agreed to in writing, software
 * distributed under the License is distributed on an "AS IS" BASIS,
 * WITHOUT WARRANTIES OR CONDITIONS OF ANY KIND, either express or implied.
 * See the License for the specific language governing permissions and
 * limitations under the License.
 */

'use strict';

const
  Rights = require('./rights'),
  Bluebird = require('bluebird'),
  _ = require('lodash'),
  errorsManager = require('../../../../util/errors');

const
  _kuzzle = Symbol.for('_kuzzle');

/**
 * @class User
 */
class User {
  constructor() {
    this._id = null;
    this.profileIds = [];
  }

  /**
   * @return {Promise<Profile[]>}
   */
  getProfiles() {
    if (!this[_kuzzle]) {
<<<<<<< HEAD
      errorsManager.throw('security', 'user', 'uninitialized', this._id);
=======
      return errorsManager.reject('security', 'user', 'uninitialized', this._id);
>>>>>>> 5fba725c
    }

    return this[_kuzzle].repositories.profile.loadProfiles(this.profileIds);
  }

  /**
   * @return {Promise}
   */
  getRights() {
    return this.getProfiles()
      .then(profiles => Bluebird.map(profiles, profile => profile.getRights()))
      .then(results => {
        const rights = {};

        results.forEach(right => _.assignWith(rights, right, Rights.merge));

        return rights;
      });
  }

  /**
   * @param {Request} request
   * @returns {Promise.<boolean>}
   */
  isActionAllowed(request) {
    if (this.profileIds === undefined || this.profileIds.length === 0) {
      return Bluebird.resolve(false);
    }

    return this.getProfiles()
      .then(profiles => Bluebird.map(
        profiles,
        profile => profile.isActionAllowed(request)))
      .then(results => results.includes(true));
  }
}

module.exports = User;<|MERGE_RESOLUTION|>--- conflicted
+++ resolved
@@ -44,11 +44,7 @@
    */
   getProfiles() {
     if (!this[_kuzzle]) {
-<<<<<<< HEAD
-      errorsManager.throw('security', 'user', 'uninitialized', this._id);
-=======
       return errorsManager.reject('security', 'user', 'uninitialized', this._id);
->>>>>>> 5fba725c
     }
 
     return this[_kuzzle].repositories.profile.loadProfiles(this.profileIds);
