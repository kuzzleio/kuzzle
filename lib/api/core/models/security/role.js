--- conflicted
+++ resolved
@@ -23,16 +23,7 @@
 
 const
   _ = require('lodash'),
-<<<<<<< HEAD
-  errorsManager = require('../../../../config/error-codes/throw')
-    .wrap('api', 'security');
-=======
-  Bluebird = require('bluebird'),
-  { Request } = require('kuzzle-common-objects'),
-  Sandbox = require('../../sandbox'),
-  vm = require('vm'),
   errorsManager = require('../../../../util/errors');
->>>>>>> 7d6adf55
 
 const
   _kuzzle = Symbol.for('_kuzzle'),
@@ -53,17 +44,11 @@
    */
   isActionAllowed (request, restrictedTo = []) {
     if (!this[_kuzzle]) {
-<<<<<<< HEAD
-      errorsManager.throw(
-        'cannot_check_permissions_on_uninitialized_role',
-        this._id);
+      errorsManager.throw('security', 'role', 'uninitialized', this._id);
     }
 
     if (this.controllers === undefined) {
       return false;
-=======
-      errorsManager.throw('security', 'role', 'uninitialized', this._id);
->>>>>>> 7d6adf55
     }
 
     let
@@ -105,24 +90,8 @@
       actionRights = controllerRights.actions['*'];
       path.push('*');
     }
-<<<<<<< HEAD
     else {
       return false;
-=======
-
-    if (typeof actionRights === 'boolean') {
-      promises.push(actionRights);
-    } else if (typeof actionRights === 'object' && actionRights !== null) {
-      promises.push(executeClosure(this, this[_kuzzle], path, actionRights, request));
-    } else {
-      return errorsManager.reject(
-        'security',
-        'role',
-        'invalid_rights',
-        this._id,
-        path.join('/'),
-        actionRights);
->>>>>>> 7d6adf55
     }
 
     if (typeof actionRights !== 'boolean' || !actionRights) {
@@ -135,27 +104,17 @@
   /**
    * @returns {Promise}
    */
-<<<<<<< HEAD
   async validateDefinition () {
-    if (!_.isPlainObject(this.controllers)) {
-      errorsManager.throw('controllers_definition_not_an_object');
-    }
-
-    if (Object.keys(this.controllers).length === 0) {
-      errorsManager.throw('empty_controllers_definition');
-=======
-  validateDefinition () {
     if (this.controllers === null) {
       return assertionError('missing_argument', 'controllers');
     }
 
-    if (typeof this.controllers !== 'object' || Array.isArray(this.controllers)) {
+    if (!_.isPlainObject(this.controllers)) {
       return assertionError.reject('invalid_type', 'controllers', 'object');
     }
 
     if (Object.keys(this.controllers).length === 0) {
       return assertionError.reject('empty_argument', 'controllers');
->>>>>>> 7d6adf55
     }
 
     Object
@@ -163,7 +122,6 @@
       .forEach(entry => this.validateControllerRights(...entry));
   }
 
-<<<<<<< HEAD
   /**
    * Verifies that a controller rights definition is correct
    *
@@ -172,111 +130,28 @@
    */
   validateControllerRights (name, controller) {
     if (!_.isPlainObject(controller)) {
-      errorsManager.throw('controller_definition_not_an_object', name);
-    }
-=======
-        if (typeof controllerRights !== 'object' || controllerRights === null) {
-          reject(
-            assertionError.get(
-              'invalid_type',
-              `controllers[${controllerKey}]`,
-              'object'));
-          return false;
-        }
-        if (Object.keys(controllerRights).length === 0) {
-          reject(assertionError.get('empty_argument', `controllers[${controllerKey}]`));
-          return false;
-        }
-        if (controllerRights.actions === undefined) {
-          reject(assertionError.get('missing_argument', `controllers[${controllerKey}].actions`));
-          return false;
-        }
-        if (typeof controllerRights.actions !== 'object' || controllerRights.actions === null) {
-          reject(assertionError.get(
-            'invalid_type',
-            `controllers[${controllerKey}].actions`,
-            'object'));
-          return false;
-        }
-        if (Object.keys(controllerRights.actions).length === 0) {
-          reject(assertionError.get('empty_argument', `controllers[${controllerKey}].actions`));
-          return false;
-        }
->>>>>>> 7d6adf55
+      assertionError.throw('invalid_type', name, 'object');
+    }
 
     if (Object.keys(controller).length === 0) {
-      errorsManager.throw('empty_controller_definition', name);
-    }
-
-<<<<<<< HEAD
+      assertionError.throw('empty_argument', name);
+    }
+
     if (controller.actions === undefined) {
-      errorsManager.throw(
-        'actions_attribute_missing_in_controller_definition',
-        name);
+      assertionError.throw('missing_argument', name);
     }
 
     if (!_.isPlainObject(controller.actions)) {
-      errorsManager.throw(
-        'actions_attribute_not_an_object_in_controller_definition',
-        name);
-    }
-=======
-          if (actionRights === null || (['object', 'boolean'].indexOf(typeof actionRights) === -1 || Array.isArray(actionRights))) {
-            reject(assertionError.get(
-              'invalid_type',
-              `controllers[${controllerKey}].actions[${actionKey}]`,
-              'object, boolean'));
-            return false;
-          }
-
-          if (typeof actionRights === 'object') {
-            if (!actionRights.test) {
-              reject(assertionError.get(
-                'missing_argument',
-                `controllers[${controllerKey}].actions[${actionKey}].test`));
-              return false;
-            }
-
-            promises.push((() => {
-              const sandBox = new Sandbox();
-
-              return sandBox.run({
-                sandbox: {
-                  $request: new Request({}),
-                  $currentUserId: -1,
-                  args: {}
-                },
-                code: `(function ($request, $currentUserId, args) { ${actionRights.test}\nreturn false;\n})($request, $currentUserId, args)`
-              })
-                .then(response => {
-                  if (response.result !== undefined && _.isBoolean(response.result)) {
-                    return response.result;
-                  }
-
-                  errorsManager.throw(
-                    'security',
-                    'role',
-                    'closure_exec_failed',
-                    controllerKey,
-                    actionKey,
-                    result.err);
-                });
-            })());
-          }
->>>>>>> 7d6adf55
+      assertionError.throw('invalid_type', `${name}.actions`, 'object');
+    }
 
     if (Object.keys(controller.actions).length === 0) {
-      errorsManager.throw(
-        'actions_attribute_empty_in_controller_definition',
-        name);
+      assertionError.throw('empty_argument', `${name}.actions`);
     }
 
     for (const [actionName, action] of Object.entries(controller.actions)) {
       if (typeof action !== 'boolean') {
-        errorsManager.throw(
-          'invalid_type_in_definition_for_controller_action',
-          name,
-          actionName);
+        assertionError.throw('invalid_type', `${name}.actions.${actionName}`, 'boolean');
       }
     }
   }
@@ -346,159 +221,8 @@
     return true;
   }
 
-<<<<<<< HEAD
   return restrictedTo
     .some(restriction => checkIndexRestriction(request, restriction));
-=======
-  return restrictedTo.some(restriction => checkIndexRestriction(request, restriction));
 }
 
-/**
- * @param {Role} role
- * @param {Kuzzle} kuzzle
- * @param {Array} path
- * @param {object} actionRights
- * @param {Request} request
- * @returns {Promise}
- */
-function executeClosure (role, kuzzle, path, actionRights, request) {
-  let argsDefinitions = {};
-  const pathstr = path.join('/');
-
-  if (typeof actionRights.test !== 'string') {
-    return errorsManager.reject(
-      'security',
-      'role',
-      'closure_missing_test',
-      role._id,
-      pathstr,
-      actionRights);
-  }
-
-  if (role.closures[pathstr] === undefined) {
-    role.closures[pathstr] = {};
-  }
-
-  if (actionRights.args && Object.keys(actionRights.args).length > 0
-    && !role.closures[pathstr].getArgsDefinitions
-  ) {
-    try {
-      const args = JSON.stringify(actionRights.args)
-        .replace(/"\$(request\.[a-zA-Z0-9_\-.]*[a-zA-Z0-9])"/g, '$1')
-        .replace('"$currentId"', 'request.input.resource._id');
-
-      // eslint-disable-next-line no-eval
-      role.closures[pathstr].getArgsDefinitions = global.eval(
-        `(function (request) {return ${args};})`);
-    } catch (err) {
-      return errorsManager.rejectFrom(
-        err,
-        'closure_exec_failed',
-        role._id,
-        pathstr,
-        err.message);
-    }
-  }
-
-  if (role.closures[pathstr].getArgsDefinitions) {
-    argsDefinitions = role.closures[pathstr].getArgsDefinitions(request);
-  }
-
-  return buildArgsForContext(kuzzle, argsDefinitions)
-    .then(args => {
-      const sandboxContextObject = {
-        args,
-        console,
-        $request: request,
-        $currentUserId: request.context.userId
-      };
-
-      const sandboxContext = vm.createContext(sandboxContextObject);
-
-      if (!role.closures[pathstr].test) {
-        role.closures[pathstr].test = new vm.Script(`(function ($request, $currentUserId, args) {
-          ${actionRights.test};
-          return false;
-        })($request, $currentUserId, args)`);
-      }
-
-      return role.closures[pathstr].test.runInContext(sandboxContext);
-    })
-    .then(result => {
-      if (typeof result !== 'boolean') {
-        throw new Error(`Closure result is not a boolean value: ${result}`);
-      }
-
-      return result;
-    })
-    .catch(err => {
-      errorsManager.throwFrom(
-        err,
-        'security',
-        'role',
-        'closure_exec_failed',
-        role._id,
-        pathstr,
-        err.message);
-    });
-}
-
-/**
- * Returns a function built for async.parallel with the right action on storageEngine
- *
- * @param {Kuzzle} kuzzle
- * @param {string} argName - the argument name set by user (i.e.: document, documents...)
- * @param {object} argDefinition - definition set by user. Like {collection: 'messages', index: 'chat', action: { get: '$currentId' }}
- * @returns {Function} the function that will execute a get/mget/search on storageEngine
- */
-function factoryFunctionClosure (kuzzle, argName, argDefinition) {
-  if (!argDefinition.collection || !argDefinition.index || !argDefinition.action || Object.keys(argDefinition.action).length === 0) {
-    kuzzle.log.error(`Bad format in closure rights for ${argName}`);
-    return Bluebird.resolve({});
-  }
-
-  const methodName = Object.keys(argDefinition.action)[0];
-
-  if (['get', 'mget', 'search'].indexOf(methodName) === -1) {
-    kuzzle.log.error(`Try to use an unauthorized function (${methodName}) in closure rights check`);
-    return Bluebird.resolve({});
-  }
-
-  const request = new Request({
-    action: methodName,
-    collection: argDefinition.collection,
-    index: argDefinition.index
-  });
-
-  if (methodName === 'mget') {
-    request.input.body = {
-      ids: argDefinition.action[methodName]
-    };
-  } else if (methodName === 'search') {
-    request.input.body = argDefinition.action[methodName];
-  } else if (methodName === 'get') {
-    request.input.resource._id = argDefinition.action[methodName];
-  }
-
-  return kuzzle.services.list.storageEngine[methodName](request)
-    .then(response => {
-      if (response.hits) {
-        return response.hits.map(document => ({
-          content: document._source,
-          id: document._id
-        }));
-      }
-
-      return {
-        content: response._source,
-        id: response._id
-      };
-    })
-    .catch(e => {
-      kuzzle.log.error(`Error during storageEngine execution for ${methodName} with ${JSON.stringify(argDefinition)}: ${e.message}`);
-      return {};
-    });
->>>>>>> 7d6adf55
-}
-
 module.exports = Role;