/*
 * Kuzzle, a backend software, self-hostable and ready to use
 * to power modern apps
 *
 * Copyright 2015-2018 Kuzzle
 * mailto: support AT kuzzle.io
 * website: http://kuzzle.io
 *
 * Licensed under the Apache License, Version 2.0 (the "License");
 * you may not use this file except in compliance with the License.
 * You may obtain a copy of the License at
 *
 * https://www.apache.org/licenses/LICENSE-2.0
 *
 * Unless required by applicable law or agreed to in writing, software
 * distributed under the License is distributed on an "AS IS" BASIS,
 * WITHOUT WARRANTIES OR CONDITIONS OF ANY KIND, either express or implied.
 * See the License for the specific language governing permissions and
 * limitations under the License.
 */

'use strict';

const
<<<<<<< HEAD
  _ = require('lodash'),
  Bluebird = require('bluebird'),
  { Request } = require('kuzzle-common-objects'),
  Sandbox = require('../../sandbox'),
  vm = require('vm'),
=======
  { isNil } = require('lodash'),
>>>>>>> 5fba725c
  errorsManager = require('../../../../util/errors'),
  { has, isPlainObject } = require('../../../../util/safeObject');

const
  _kuzzle = Symbol.for('_kuzzle'),
  assertionError = errorsManager.wrap('api', 'assert');

/**
 * @class Role
 */
class Role {
  constructor () {
    this.controllers = {};
  }

  /**
   * @param {Request} request
   * @param {Array} restrictedTo
   * @return {boolean}
   */
  isActionAllowed (request, restrictedTo = []) {
    if (!this[_kuzzle]) {
      errorsManager.throw('security', 'role', 'uninitialized', this._id);
<<<<<<< HEAD
=======
    }

    if (isNil(this.controllers)) {
      return false;
>>>>>>> 5fba725c
    }

    let
      controllerRights,
      actionRights;
    const
      path = [];

    // @deprecated - the "memoryStorage" alias should be removed in the next
    // major version
    // Handles the memory storage controller aliases: ms, memoryStorage
    if ((request.input.controller === 'ms' || request.input.controller === 'memoryStorage')
      && (this.controllers.ms || this.controllers.memoryStorage)
    ) {
      controllerRights = this.controllers.ms || this.controllers.memoryStorage;
      path.push('ms');
    }
    else if (has(this.controllers, request.input.controller)) {
      controllerRights = this.controllers[request.input.controller];
      path.push(request.input.controller);
    }
    else if (this.controllers['*'] !== undefined) {
      controllerRights = this.controllers['*'];
      path.push('*');
    }
    else {
<<<<<<< HEAD
      return Bluebird.resolve(false);
=======
      return false;
>>>>>>> 5fba725c
    }

    if (controllerRights.actions === undefined) {
      return false;
    }

    if (has(controllerRights.actions, request.input.action)) {
      actionRights = controllerRights.actions[request.input.action];
      path.push(request.input.action);
    }
    else if (controllerRights.actions['*'] !== undefined) {
      actionRights = controllerRights.actions['*'];
      path.push('*');
<<<<<<< HEAD
    }
    else {
      return Bluebird.resolve(false);
    }

    if (typeof actionRights === 'boolean') {
      promises.push(actionRights);
    }
    else if (isPlainObject(actionRights)) {
      promises.push(
        executeClosure(this, this[_kuzzle], path, actionRights, request));
    }
    else {
      return errorsManager.reject(
        'security',
        'role',
        'invalid_rights',
        this._id,
        path.join('/'),
        actionRights);
=======
    }
    else {
      return false;
>>>>>>> 5fba725c
    }

    if (typeof actionRights !== 'boolean' || !actionRights) {
      return false;
    }

    return checkRestrictions(request, restrictedTo);
  }

  /**
   * @returns {Promise}
   */
<<<<<<< HEAD
  validateDefinition () {
    if (this.controllers === null) {
=======
  async validateDefinition () {
    if (isNil(this.controllers)) {
>>>>>>> 5fba725c
      return assertionError('missing_argument', 'controllers');
    }

    if (!isPlainObject(this.controllers)) {
      return assertionError.reject('invalid_type', 'controllers', 'object');
<<<<<<< HEAD
    }

    const controllerKeys = Object.keys(this.controllers);

    if (controllerKeys.length === 0) {
      return assertionError.reject('empty_argument', 'controllers');
=======
>>>>>>> 5fba725c
    }

    if (Object.keys(this.controllers).length === 0) {
      return assertionError.reject('empty_argument', 'controllers');
    }

<<<<<<< HEAD
      const result = controllerKeys.every(controllerKey => {
        const controllerRights = this.controllers[controllerKey];

        if (!isPlainObject(controllerRights)) {
          reject(
            assertionError.get(
              'invalid_type',
              `controllers[${controllerKey}]`,
              'object'));
          return false;
        }

        if (Object.keys(controllerRights).length === 0) {
          reject(assertionError.get('empty_argument', `controllers[${controllerKey}]`));
          return false;
        }

        if (controllerRights.actions === undefined) {
          reject(assertionError.get('missing_argument', `controllers[${controllerKey}].actions`));
          return false;
        }
        if (!isPlainObject(controllerRights.actions)) {
          reject(assertionError.get(
            'invalid_type',
            `controllers[${controllerKey}].actions`,
            'object'));
          return false;
        }

        const actionKeys = Object.keys(controllerRights.actions);

        if (actionKeys.length === 0) {
          reject(assertionError.get('empty_argument', `controllers[${controllerKey}].actions`));
          return false;
        }

        return actionKeys.every(actionKey => {
          const actionRights = controllerRights.actions[actionKey];

          if ( !isPlainObject(actionRights)
            && typeof actionRights !== 'boolean'
          ) {
            reject(assertionError.get(
              'invalid_type',
              `controllers[${controllerKey}].actions[${actionKey}]`,
              'object, boolean'));
            return false;
          }

          if (typeof actionRights === 'object') {
            if (!actionRights.test) {
              reject(assertionError.get(
                'missing_argument',
                `controllers[${controllerKey}].actions[${actionKey}].test`));
              return false;
            }

            promises.push((() => {
              const sandBox = new Sandbox();

              return sandBox.run({
                sandbox: {
                  $request: new Request({}),
                  $currentUserId: -1,
                  args: {}
                },
                code: `(function ($request, $currentUserId, args) { ${actionRights.test}\nreturn false;\n})($request, $currentUserId, args)`
              })
                .then(response => {
                  if (response.result !== undefined && _.isBoolean(response.result)) {
                    return response.result;
                  }

                  errorsManager.throw(
                    'security',
                    'role',
                    'closure_exec_failed',
                    controllerKey,
                    actionKey,
                    result.err);
                });
            })());
          }
=======
    Object
      .entries(this.controllers)
      .forEach(entry => this.validateControllerRights(...entry));
  }

  /**
   * Verifies that a controller rights definition is correct
   *
   * @param  {Array.<string, Object>}
   * @throws If the controller definition is invalid
   */
  validateControllerRights (name, controller) {
    if (!isPlainObject(controller)) {
      assertionError.throw('invalid_type', name, 'object');
    }

    if (Object.keys(controller).length === 0) {
      assertionError.throw('empty_argument', name);
    }

    if (!has(controller, 'actions')) {
      assertionError.throw('missing_argument', name);
    }

    if (!isPlainObject(controller.actions)) {
      assertionError.throw('invalid_type', `${name}.actions`, 'object');
    }
>>>>>>> 5fba725c

    if (Object.keys(controller.actions).length === 0) {
      assertionError.throw('empty_argument', `${name}.actions`);
    }

    for (const [actionName, action] of Object.entries(controller.actions)) {
      if (typeof action !== 'boolean') {
        assertionError.throw('invalid_type', `${name}.actions.${actionName}`, 'boolean');
      }
    }
  }

  /**
   * Checks if current role allows to log in
   *
   * @returns {boolean}
   */
  canLogIn () {
    for (const controllerKey of ['auth', '*']) {
      if (this.controllers[controllerKey]) {
        const controller = this.controllers[controllerKey];

        for (const actionKey of ['login', '*']) {
<<<<<<< HEAD
          if (controller.actions[actionKey]) {
            if ( typeof controller.actions[actionKey] === 'boolean'
              && controller.actions[actionKey]
            ) {
              return true;
            }
            if (closureAsYes && controller.actions[actionKey].test) {
              return true;
            }
=======
          const action = controller.actions[actionKey];

          if (typeof action === 'boolean' && action) {
            return true;
>>>>>>> 5fba725c
          }
        }
      }
    }

    return false;
  }
}

/**
 * @param {Request} request
 * @param {object} restriction a restriction object on an index
 * @returns {Boolean}
 */
function checkIndexRestriction(request, restriction) {
  if (restriction.index !== request.input.resource.index) {
    return false;
  }

  // if no collections given on the restriction, the action is allowed for all
  // collections:
  if (!restriction.collections || restriction.collections.length === 0) {
    return true;
  }

  // If the request's action does not refer to a collection, the restriction
  // is useless for this action (=> ignored):
  if (!request.input.resource.collection) {
    return true;
  }

  return restriction.collections.indexOf(request.input.resource.collection) > -1;
}

/**
 * @param {Request} request
 * @param {Array} restrictedTo
 * @returns {Boolean} resolves to a Boolean value
 */
function checkRestrictions(request, restrictedTo) {
  // If no restrictions, we allow the action:
  if (restrictedTo.length === 0) {
    return true;
  }

  // If the request's action does not refer to an index, restrictions are useless for this action (=> ignore them):
  if (!request.input.resource.index) {
    return true;
  }

<<<<<<< HEAD
  return restrictedTo.some(restriction => checkIndexRestriction(request, restriction));
}

/**
 * @param {Role} role
 * @param {Kuzzle} kuzzle
 * @param {Array} path
 * @param {object} actionRights
 * @param {Request} request
 * @returns {Promise}
 */
function executeClosure (role, kuzzle, path, actionRights, request) {
  let argsDefinitions = {};
  const pathstr = path.join('/');

  if (typeof actionRights.test !== 'string') {
    return errorsManager.reject(
      'security',
      'role',
      'closure_missing_test',
      role._id,
      pathstr,
      actionRights);
  }

  if (role.closures[pathstr] === undefined) {
    role.closures[pathstr] = {};
  }

  if (actionRights.args && Object.keys(actionRights.args).length > 0
    && !role.closures[pathstr].getArgsDefinitions
  ) {
    try {
      const args = JSON.stringify(actionRights.args)
        .replace(/"\$(request\.[a-zA-Z0-9_\-.]*[a-zA-Z0-9])"/g, '$1')
        .replace('"$currentId"', 'request.input.resource._id');

      // eslint-disable-next-line no-eval
      role.closures[pathstr].getArgsDefinitions = global.eval(
        `(function (request) {return ${args};})`);
    } catch (err) {
      return errorsManager.rejectFrom(
        err,
        'closure_exec_failed',
        role._id,
        pathstr,
        err.message);
    }
  }

  if (role.closures[pathstr].getArgsDefinitions) {
    argsDefinitions = role.closures[pathstr].getArgsDefinitions(request);
  }

  return buildArgsForContext(kuzzle, argsDefinitions)
    .then(args => {
      const sandboxContextObject = {
        args,
        console,
        $request: request,
        $currentUserId: request.context.userId
      };

      const sandboxContext = vm.createContext(sandboxContextObject);

      if (!role.closures[pathstr].test) {
        role.closures[pathstr].test = new vm.Script(`(function ($request, $currentUserId, args) {
          ${actionRights.test};
          return false;
        })($request, $currentUserId, args)`);
      }

      return role.closures[pathstr].test.runInContext(sandboxContext);
    })
    .then(result => {
      if (typeof result !== 'boolean') {
        throw new Error(`Closure result is not a boolean value: ${result}`);
      }

      return result;
    })
    .catch(err => {
      errorsManager.throwFrom(
        err,
        'security',
        'role',
        'closure_exec_failed',
        role._id,
        pathstr,
        err.message);
    });
}

/**
 * Returns a function built for async.parallel with the right action on storageEngine
 *
 * @param {Kuzzle} kuzzle
 * @param {string} argName - the argument name set by user (i.e.: document, documents...)
 * @param {object} argDefinition - definition set by user. Like {collection: 'messages', index: 'chat', action: { get: '$currentId' }}
 * @returns {Function} the function that will execute a get/mget/search on storageEngine
 */
function factoryFunctionClosure (kuzzle, argName, argDefinition) {
  if (!argDefinition.collection || !argDefinition.index || !argDefinition.action || Object.keys(argDefinition.action).length === 0) {
    kuzzle.log.error(`Bad format in closure rights for ${argName}`);
    return Bluebird.resolve({});
  }

  const methodName = Object.keys(argDefinition.action)[0];

  if (['get', 'mget', 'search'].indexOf(methodName) === -1) {
    kuzzle.log.error(`Try to use an unauthorized function (${methodName}) in closure rights check`);
    return Bluebird.resolve({});
  }

  const request = new Request({
    action: methodName,
    collection: argDefinition.collection,
    index: argDefinition.index
  });

  if (methodName === 'mget') {
    request.input.body = {
      ids: argDefinition.action[methodName]
    };
  } else if (methodName === 'search') {
    request.input.body = argDefinition.action[methodName];
  } else if (methodName === 'get') {
    request.input.resource._id = argDefinition.action[methodName];
  }

  return kuzzle.services.list.storageEngine[methodName](request)
    .then(response => {
      if (response.hits) {
        return response.hits.map(document => ({
          content: document._source,
          id: document._id
        }));
      }

      return {
        content: response._source,
        id: response._id
      };
    })
    .catch(e => {
      kuzzle.log.error(`Error during storageEngine execution for ${methodName} with ${JSON.stringify(argDefinition)}: ${e.message}`);
      return {};
    });
=======
  return restrictedTo
    .some(restriction => checkIndexRestriction(request, restriction));
>>>>>>> 5fba725c
}

module.exports = Role;<|MERGE_RESOLUTION|>--- conflicted
+++ resolved
@@ -22,15 +22,7 @@
 'use strict';
 
 const
-<<<<<<< HEAD
-  _ = require('lodash'),
-  Bluebird = require('bluebird'),
-  { Request } = require('kuzzle-common-objects'),
-  Sandbox = require('../../sandbox'),
-  vm = require('vm'),
-=======
   { isNil } = require('lodash'),
->>>>>>> 5fba725c
   errorsManager = require('../../../../util/errors'),
   { has, isPlainObject } = require('../../../../util/safeObject');
 
@@ -54,13 +46,10 @@
   isActionAllowed (request, restrictedTo = []) {
     if (!this[_kuzzle]) {
       errorsManager.throw('security', 'role', 'uninitialized', this._id);
-<<<<<<< HEAD
-=======
     }
 
     if (isNil(this.controllers)) {
       return false;
->>>>>>> 5fba725c
     }
 
     let
@@ -87,11 +76,7 @@
       path.push('*');
     }
     else {
-<<<<<<< HEAD
-      return Bluebird.resolve(false);
-=======
-      return false;
->>>>>>> 5fba725c
+      return false;
     }
 
     if (controllerRights.actions === undefined) {
@@ -105,32 +90,9 @@
     else if (controllerRights.actions['*'] !== undefined) {
       actionRights = controllerRights.actions['*'];
       path.push('*');
-<<<<<<< HEAD
     }
     else {
-      return Bluebird.resolve(false);
-    }
-
-    if (typeof actionRights === 'boolean') {
-      promises.push(actionRights);
-    }
-    else if (isPlainObject(actionRights)) {
-      promises.push(
-        executeClosure(this, this[_kuzzle], path, actionRights, request));
-    }
-    else {
-      return errorsManager.reject(
-        'security',
-        'role',
-        'invalid_rights',
-        this._id,
-        path.join('/'),
-        actionRights);
-=======
-    }
-    else {
-      return false;
->>>>>>> 5fba725c
+      return false;
     }
 
     if (typeof actionRights !== 'boolean' || !actionRights) {
@@ -143,118 +105,19 @@
   /**
    * @returns {Promise}
    */
-<<<<<<< HEAD
-  validateDefinition () {
-    if (this.controllers === null) {
-=======
   async validateDefinition () {
     if (isNil(this.controllers)) {
->>>>>>> 5fba725c
       return assertionError('missing_argument', 'controllers');
     }
 
     if (!isPlainObject(this.controllers)) {
       return assertionError.reject('invalid_type', 'controllers', 'object');
-<<<<<<< HEAD
-    }
-
-    const controllerKeys = Object.keys(this.controllers);
-
-    if (controllerKeys.length === 0) {
-      return assertionError.reject('empty_argument', 'controllers');
-=======
->>>>>>> 5fba725c
     }
 
     if (Object.keys(this.controllers).length === 0) {
       return assertionError.reject('empty_argument', 'controllers');
     }
 
-<<<<<<< HEAD
-      const result = controllerKeys.every(controllerKey => {
-        const controllerRights = this.controllers[controllerKey];
-
-        if (!isPlainObject(controllerRights)) {
-          reject(
-            assertionError.get(
-              'invalid_type',
-              `controllers[${controllerKey}]`,
-              'object'));
-          return false;
-        }
-
-        if (Object.keys(controllerRights).length === 0) {
-          reject(assertionError.get('empty_argument', `controllers[${controllerKey}]`));
-          return false;
-        }
-
-        if (controllerRights.actions === undefined) {
-          reject(assertionError.get('missing_argument', `controllers[${controllerKey}].actions`));
-          return false;
-        }
-        if (!isPlainObject(controllerRights.actions)) {
-          reject(assertionError.get(
-            'invalid_type',
-            `controllers[${controllerKey}].actions`,
-            'object'));
-          return false;
-        }
-
-        const actionKeys = Object.keys(controllerRights.actions);
-
-        if (actionKeys.length === 0) {
-          reject(assertionError.get('empty_argument', `controllers[${controllerKey}].actions`));
-          return false;
-        }
-
-        return actionKeys.every(actionKey => {
-          const actionRights = controllerRights.actions[actionKey];
-
-          if ( !isPlainObject(actionRights)
-            && typeof actionRights !== 'boolean'
-          ) {
-            reject(assertionError.get(
-              'invalid_type',
-              `controllers[${controllerKey}].actions[${actionKey}]`,
-              'object, boolean'));
-            return false;
-          }
-
-          if (typeof actionRights === 'object') {
-            if (!actionRights.test) {
-              reject(assertionError.get(
-                'missing_argument',
-                `controllers[${controllerKey}].actions[${actionKey}].test`));
-              return false;
-            }
-
-            promises.push((() => {
-              const sandBox = new Sandbox();
-
-              return sandBox.run({
-                sandbox: {
-                  $request: new Request({}),
-                  $currentUserId: -1,
-                  args: {}
-                },
-                code: `(function ($request, $currentUserId, args) { ${actionRights.test}\nreturn false;\n})($request, $currentUserId, args)`
-              })
-                .then(response => {
-                  if (response.result !== undefined && _.isBoolean(response.result)) {
-                    return response.result;
-                  }
-
-                  errorsManager.throw(
-                    'security',
-                    'role',
-                    'closure_exec_failed',
-                    controllerKey,
-                    actionKey,
-                    result.err);
-                });
-            })());
-          }
-=======
     Object
       .entries(this.controllers)
       .forEach(entry => this.validateControllerRights(...entry));
@@ -282,7 +145,6 @@
     if (!isPlainObject(controller.actions)) {
       assertionError.throw('invalid_type', `${name}.actions`, 'object');
     }
->>>>>>> 5fba725c
 
     if (Object.keys(controller.actions).length === 0) {
       assertionError.throw('empty_argument', `${name}.actions`);
@@ -306,22 +168,10 @@
         const controller = this.controllers[controllerKey];
 
         for (const actionKey of ['login', '*']) {
-<<<<<<< HEAD
-          if (controller.actions[actionKey]) {
-            if ( typeof controller.actions[actionKey] === 'boolean'
-              && controller.actions[actionKey]
-            ) {
-              return true;
-            }
-            if (closureAsYes && controller.actions[actionKey].test) {
-              return true;
-            }
-=======
           const action = controller.actions[actionKey];
 
           if (typeof action === 'boolean' && action) {
             return true;
->>>>>>> 5fba725c
           }
         }
       }
@@ -372,159 +222,8 @@
     return true;
   }
 
-<<<<<<< HEAD
-  return restrictedTo.some(restriction => checkIndexRestriction(request, restriction));
-}
-
-/**
- * @param {Role} role
- * @param {Kuzzle} kuzzle
- * @param {Array} path
- * @param {object} actionRights
- * @param {Request} request
- * @returns {Promise}
- */
-function executeClosure (role, kuzzle, path, actionRights, request) {
-  let argsDefinitions = {};
-  const pathstr = path.join('/');
-
-  if (typeof actionRights.test !== 'string') {
-    return errorsManager.reject(
-      'security',
-      'role',
-      'closure_missing_test',
-      role._id,
-      pathstr,
-      actionRights);
-  }
-
-  if (role.closures[pathstr] === undefined) {
-    role.closures[pathstr] = {};
-  }
-
-  if (actionRights.args && Object.keys(actionRights.args).length > 0
-    && !role.closures[pathstr].getArgsDefinitions
-  ) {
-    try {
-      const args = JSON.stringify(actionRights.args)
-        .replace(/"\$(request\.[a-zA-Z0-9_\-.]*[a-zA-Z0-9])"/g, '$1')
-        .replace('"$currentId"', 'request.input.resource._id');
-
-      // eslint-disable-next-line no-eval
-      role.closures[pathstr].getArgsDefinitions = global.eval(
-        `(function (request) {return ${args};})`);
-    } catch (err) {
-      return errorsManager.rejectFrom(
-        err,
-        'closure_exec_failed',
-        role._id,
-        pathstr,
-        err.message);
-    }
-  }
-
-  if (role.closures[pathstr].getArgsDefinitions) {
-    argsDefinitions = role.closures[pathstr].getArgsDefinitions(request);
-  }
-
-  return buildArgsForContext(kuzzle, argsDefinitions)
-    .then(args => {
-      const sandboxContextObject = {
-        args,
-        console,
-        $request: request,
-        $currentUserId: request.context.userId
-      };
-
-      const sandboxContext = vm.createContext(sandboxContextObject);
-
-      if (!role.closures[pathstr].test) {
-        role.closures[pathstr].test = new vm.Script(`(function ($request, $currentUserId, args) {
-          ${actionRights.test};
-          return false;
-        })($request, $currentUserId, args)`);
-      }
-
-      return role.closures[pathstr].test.runInContext(sandboxContext);
-    })
-    .then(result => {
-      if (typeof result !== 'boolean') {
-        throw new Error(`Closure result is not a boolean value: ${result}`);
-      }
-
-      return result;
-    })
-    .catch(err => {
-      errorsManager.throwFrom(
-        err,
-        'security',
-        'role',
-        'closure_exec_failed',
-        role._id,
-        pathstr,
-        err.message);
-    });
-}
-
-/**
- * Returns a function built for async.parallel with the right action on storageEngine
- *
- * @param {Kuzzle} kuzzle
- * @param {string} argName - the argument name set by user (i.e.: document, documents...)
- * @param {object} argDefinition - definition set by user. Like {collection: 'messages', index: 'chat', action: { get: '$currentId' }}
- * @returns {Function} the function that will execute a get/mget/search on storageEngine
- */
-function factoryFunctionClosure (kuzzle, argName, argDefinition) {
-  if (!argDefinition.collection || !argDefinition.index || !argDefinition.action || Object.keys(argDefinition.action).length === 0) {
-    kuzzle.log.error(`Bad format in closure rights for ${argName}`);
-    return Bluebird.resolve({});
-  }
-
-  const methodName = Object.keys(argDefinition.action)[0];
-
-  if (['get', 'mget', 'search'].indexOf(methodName) === -1) {
-    kuzzle.log.error(`Try to use an unauthorized function (${methodName}) in closure rights check`);
-    return Bluebird.resolve({});
-  }
-
-  const request = new Request({
-    action: methodName,
-    collection: argDefinition.collection,
-    index: argDefinition.index
-  });
-
-  if (methodName === 'mget') {
-    request.input.body = {
-      ids: argDefinition.action[methodName]
-    };
-  } else if (methodName === 'search') {
-    request.input.body = argDefinition.action[methodName];
-  } else if (methodName === 'get') {
-    request.input.resource._id = argDefinition.action[methodName];
-  }
-
-  return kuzzle.services.list.storageEngine[methodName](request)
-    .then(response => {
-      if (response.hits) {
-        return response.hits.map(document => ({
-          content: document._source,
-          id: document._id
-        }));
-      }
-
-      return {
-        content: response._source,
-        id: response._id
-      };
-    })
-    .catch(e => {
-      kuzzle.log.error(`Error during storageEngine execution for ${methodName} with ${JSON.stringify(argDefinition)}: ${e.message}`);
-      return {};
-    });
-=======
   return restrictedTo
     .some(restriction => checkIndexRestriction(request, restriction));
->>>>>>> 5fba725c
 }
 
 module.exports = Role;