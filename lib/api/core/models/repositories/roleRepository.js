/*
 * Kuzzle, a backend software, self-hostable and ready to use
 * to power modern apps
 *
 * Copyright 2015-2018 Kuzzle
 * mailto: support AT kuzzle.io
 * website: http://kuzzle.io
 *
 * Licensed under the Apache License, Version 2.0 (the "License");
 * you may not use this file except in compliance with the License.
 * You may obtain a copy of the License at
 *
 * https://www.apache.org/licenses/LICENSE-2.0
 *
 * Unless required by applicable law or agreed to in writing, software
 * distributed under the License is distributed on an "AS IS" BASIS,
 * WITHOUT WARRANTIES OR CONDITIONS OF ANY KIND, either express or implied.
 * See the License for the specific language governing permissions and
 * limitations under the License.
 */

'use strict';

const
  Bluebird = require('bluebird'),
  Repository = require('./repository'),
  Role = require('../security/role'),
  errorsManager = require('../../../../util/errors');

/**
 * @class RoleRepository
 * @extends Repository
 */
class RoleRepository extends Repository {
  /**
   * @constructor
   * @param {Kuzzle} kuzzle
   */
  constructor (kuzzle) {
    super(kuzzle);

    this.collection = 'roles';
    this.ObjectConstructor = Role;
    this.roles = new Map();
  }

  init () {
    super.init({
      cacheEngine: null
    });
  }

  /**
   * From a list of role ids, retrieves the matching Role objects.
   *
   * @param {Array} ids The role ids to load
   * @param {Object} options - resetCache (false)
   * @returns {Promise} Resolves to an array containing the matching found Role objects.
   */
  loadRoles (ids, { resetCache=false } = {}) {
    const roles = [];

    for (const id of ids) {
      let role = this.roles.get(id);

<<<<<<< HEAD
      if (!role) {
=======
      if (resetCache || !role) {
>>>>>>> 5fba725c
        role = this.loadOneFromDatabase(id)
          .then(r => {
            this.roles.set(id, r);
            return r;
          });

        this.roles.set(id, role);
      }

      roles.push(role);
    }

    return Bluebird.all(roles);
  }

  /**
   * Builds a Role object from a Request
   *
   * @param {Request} request
   * @returns {Role}
   */
  getRoleFromRequest (request) {
    const dto = {};

    if (request.input.resource._id) {
      dto._id = request.input.resource._id;
    }

    for (const key of Object.keys(request.input.body || {})) {
      if (key !== '_id') {
        dto[key] = request.input.body[key];
      }
    }

    dto._kuzzle_info = {
      author: request.context.user ? String(request.context.user._id) : null,
      createdAt: Date.now(),
      updatedAt: null,
      updater: null
    };

    return this.fromDTO(dto);
  }

  /**
   * Get from database the document that represent the role given in parameter
   *
   * @param {string} id
   * @returns Promise
   */
  load (id) {
    if (!id) {
      return errorsManager.reject('api', 'assert', 'missing_argument', 'roleId');
    }

    if (typeof id !== 'string') {
      return errorsManager.reject('api', 'assert', 'invalid_type', 'roleId', '<string>');
    }

    if (this.roles.has(id)) {
      return Bluebird.resolve(this.roles.get(id));
    }

    return this.loadOneFromDatabase(id)
      .then(role => {
        this.roles.set(role._id, role);

        return role;
      });
  }

  /**
   * @override
   */
  loadOneFromDatabase (id) {
    return super.loadOneFromDatabase(id)
      .catch(err => {
        if (err.status === 404) {
<<<<<<< HEAD
          errorsManager.throw('security', 'role', 'not_found');
=======
          errorsManager.throw('security', 'role', 'not_found', id);
>>>>>>> 5fba725c
        }
        throw err;
      });
  }

  /**
   * @param {Array} controllers
   * @param {int} from
   * @param {int} size
   */
  searchRole (controllers, from, size) {
    return this.search({query: {}}, {from: 0, size: 1000})
      .then(res => {
        const result = {
          hits: res.hits,
          total: res.total
        };

        if (controllers && Array.isArray(controllers)) {
          result.hits = res.hits.filter(role => Object.keys(role.controllers).some(key => key === '*' || controllers.includes(key)));
          result.total = result.hits.length;
        }

        const to = size && (from || 0) + size;
        result.hits = result.hits.slice(from, to);

        return result;
      });
  }

  /**
   * Given a Role object, validates its definition and if OK, persist it to the database.
   *
   * @param {Role} role
   * @param {object} [options] The persistence options
   * @returns Promise
   */
  validateAndSaveRole (role, options) {
    return role.validateDefinition()
      .then(() => {
        if (role._id === 'anonymous' && !role.canLogIn()) {
          errorsManager.throw('security', 'role', 'login_required');
        }

        this.kuzzle.emit(
          'core:roleRepository:save',
          { _id: role._id, controllers: role.controllers });

        return this.persistToDatabase(role, options);
      })
      .then(() => this.loadOneFromDatabase(role._id))
      .then(updatedRole => {
        this.roles.set(role._id, updatedRole);
        return updatedRole;
      });
  }

  /**
   * Given a Role object, delete it from memory and database
   *
   * @param {Role} role
   * @param {object} [options]
   * @returns Promise
   */
  delete (role, options = {}) {
    if (['admin', 'default', 'anonymous'].indexOf(role._id) > -1) {
      return errorsManager.reject('security', 'role', 'cannot_delete');
    }

    return this.kuzzle.repositories.profile.searchProfiles([role._id], {from: 0, size: 1})
      .then(response => {
        if (response.total > 0) {
          return errorsManager.reject('security', 'role', 'in_use', role._id);
        }

        return this.deleteFromDatabase(role._id, options)
          .then(deleteResponse => {
            this.roles.delete(role._id);
            this.kuzzle.emit('core:roleRepository:delete', {_id: role._id});
            return deleteResponse;
          });
      });
  }

  /**
   * From a Role object, returns an object ready to be persisted
   *
   * @param {Role} role
   * @returns {object}
   */
  serializeToDatabase (role) {
    const serializedRole = {};

    Object.keys(role).forEach(key => {
      if (key !== '_id' && key !== 'restrictedTo') {
        serializedRole[key] = role[key];
      }
    });

    return serializedRole;
  }
}

module.exports = RoleRepository;<|MERGE_RESOLUTION|>--- conflicted
+++ resolved
@@ -63,11 +63,7 @@
     for (const id of ids) {
       let role = this.roles.get(id);
 
-<<<<<<< HEAD
-      if (!role) {
-=======
       if (resetCache || !role) {
->>>>>>> 5fba725c
         role = this.loadOneFromDatabase(id)
           .then(r => {
             this.roles.set(id, r);
@@ -146,11 +142,7 @@
     return super.loadOneFromDatabase(id)
       .catch(err => {
         if (err.status === 404) {
-<<<<<<< HEAD
-          errorsManager.throw('security', 'role', 'not_found');
-=======
           errorsManager.throw('security', 'role', 'not_found', id);
->>>>>>> 5fba725c
         }
         throw err;
       });
