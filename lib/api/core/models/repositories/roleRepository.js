/*
 * Kuzzle, a backend software, self-hostable and ready to use
 * to power modern apps
 *
 * Copyright 2015-2018 Kuzzle
 * mailto: support AT kuzzle.io
 * website: http://kuzzle.io
 *
 * Licensed under the Apache License, Version 2.0 (the "License");
 * you may not use this file except in compliance with the License.
 * You may obtain a copy of the License at
 *
 * https://www.apache.org/licenses/LICENSE-2.0
 *
 * Unless required by applicable law or agreed to in writing, software
 * distributed under the License is distributed on an "AS IS" BASIS,
 * WITHOUT WARRANTIES OR CONDITIONS OF ANY KIND, either express or implied.
 * See the License for the specific language governing permissions and
 * limitations under the License.
 */

'use strict';

const
  Bluebird = require('bluebird'),
  Repository = require('./repository'),
  Role = require('../security/role'),
<<<<<<< HEAD
  errorsManager = require('../../../../config/error-codes/throw')
    .wrap('api', 'security');
=======
  errorsManager = require('../../../../util/errors');
>>>>>>> 7d6adf55

/**
 * @class RoleRepository
 * @extends Repository
 */
class RoleRepository extends Repository {
  /**
   * @constructor
   * @param {Kuzzle} kuzzle
   */
  constructor (kuzzle) {
    super(kuzzle);

    this.collection = 'roles';
    this.ObjectConstructor = Role;
    this.roles = {};
  }

  init () {
    super.init({
      cacheEngine: null
    });
  }

  /**
   * From a list of role ids, retrieves the matching Role objects.
   *
   * @param {Array} ids The role ids to load
   * @returns {Promise} Resolves to an array containing the matching found Role objects.
   */
  loadRoles (ids) {
    const roles = [];

    for (const id of ids) {
      if (!this.roles[id]) {
        this.roles[id] = this.loadOneFromDatabase(id)
          .then(role => {
            this.roles[id] = role;
            return role;
          });
      }

      roles.push(this.roles[id]);
    }

    return Bluebird.all(roles);
  }

  /**
   * Builds a Role object from a Request
   *
   * @param {Request} request
   * @returns {Role}
   */
  getRoleFromRequest (request) {
    const dto = {};

    if (request.input.resource._id) {
      dto._id = request.input.resource._id;
    }

    for (const key of Object.keys(request.input.body || {})) {
      if (key !== '_id') {
        dto[key] = request.input.body[key];
      }
    }

    dto._kuzzle_info = {
      author: request.context.user ? String(request.context.user._id) : null,
      createdAt: Date.now(),
      updatedAt: null,
      updater: null
    };

    return this.fromDTO(dto);
  }

  /**
   * Get from database the document that represent the role given in parameter
   *
   * @param {string} id
   * @returns Promise
   */
  load (id) {
    if (!id) {
      return errorsManager.reject('api', 'assert', 'missing_argument', 'roleId');
    }

    if (typeof id !== 'string') {
      return errorsManager.reject('api', 'assert', 'invalid_type', 'roleId', '<string>');
    }

    if (this.roles[id]) {
      return Bluebird.resolve(this.roles[id]);
    }

    return this.loadOneFromDatabase(id)
      .then(role => {
        this.roles[role._id] = role;

        return role;
      });
  }

  /**
   * @override
   */
  loadOneFromDatabase (id) {
    return super.loadOneFromDatabase(id)
      .catch(err => {
        if (err.status === 404) {
          errorsManager.throw('security', 'role', 'not_found');
        }
        throw err;
      });
  }

  /**
   * @param {Array} controllers
   * @param {int} from
   * @param {int} size
   */
  searchRole (controllers, from, size) {
    return this.search({query: {}}, {from: 0, size: 1000})
      .then(res => {
        const result = {
          hits: res.hits,
          total: res.total
        };

        if (controllers && Array.isArray(controllers)) {
          result.hits = res.hits.filter(role => Object.keys(role.controllers).some(key => key === '*' || controllers.includes(key)));
          result.total = result.hits.length;
        }

        const to = size && (from || 0) + size;
        result.hits = result.hits.slice(from, to);

        return result;
      });
  }

  /**
   * Given a Role object, validates its definition and if OK, persist it to the database.
   *
   * @param {Role} role
   * @param {object} [options] The persistence options
   * @returns Promise
   */
  validateAndSaveRole (role, options) {
    return role.validateDefinition()
      .then(() => {
        if (role._id === 'anonymous' && !role.canLogIn()) {
          errorsManager.throw('security', 'role', 'login_required');
        }
        this.kuzzle.emit(
          'core:roleRepository:save',
          { _id: role._id, controllers: role.controllers });
        return this.persistToDatabase(role, options);
      })
      .then(() => this.loadOneFromDatabase(role._id))
      .then(updatedRole => {
        this.roles[role._id] = updatedRole;
        return updatedRole;
      });
  }

  /**
   * Given a Role object, delete it from memory and database
   *
   * @param {Role} role
   * @param {object} [options]
   * @returns Promise
   */
  delete (role, options = {}) {
    if (['admin', 'default', 'anonymous'].indexOf(role._id) > -1) {
      return errorsManager.reject('security', 'role', 'cannot_delete');
    }

    return this.kuzzle.repositories.profile.searchProfiles([role._id], {from: 0, size: 1})
      .then(response => {
        if (response.total > 0) {
          return errorsManager.reject('security', 'role', 'in_use', role._id);
        }

        return this.deleteFromDatabase(role._id, options)
          .then(deleteResponse => {
            if (this.roles[role._id]) {
              delete this.roles[role._id];
            }

            this.kuzzle.emit('core:roleRepository:delete', {_id: role._id});
            return deleteResponse;
          });
      });
  }

  /**
   * From a Role object, returns an object ready to be persisted
   *
   * @param {Role} role
   * @returns {object}
   */
  serializeToDatabase (role) {
    const serializedRole = {};

    Object.keys(role).forEach(key => {
      if (key !== '_id' && key !== 'restrictedTo') {
        serializedRole[key] = role[key];
      }
    });

    return serializedRole;
  }
}

module.exports = RoleRepository;<|MERGE_RESOLUTION|>--- conflicted
+++ resolved
@@ -25,12 +25,7 @@
   Bluebird = require('bluebird'),
   Repository = require('./repository'),
   Role = require('../security/role'),
-<<<<<<< HEAD
-  errorsManager = require('../../../../config/error-codes/throw')
-    .wrap('api', 'security');
-=======
   errorsManager = require('../../../../util/errors');
->>>>>>> 7d6adf55
 
 /**
  * @class RoleRepository
@@ -186,9 +181,11 @@
         if (role._id === 'anonymous' && !role.canLogIn()) {
           errorsManager.throw('security', 'role', 'login_required');
         }
+
         this.kuzzle.emit(
           'core:roleRepository:save',
           { _id: role._id, controllers: role.controllers });
+
         return this.persistToDatabase(role, options);
       })
       .then(() => this.loadOneFromDatabase(role._id))
