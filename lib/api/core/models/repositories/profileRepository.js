--- conflicted
+++ resolved
@@ -98,13 +98,9 @@
       return assertionError.reject('missing_argument', 'profileIds');
     }
 
-<<<<<<< HEAD
     if ( !Array.isArray(profileIds)
       || profileIds.some(p => typeof p !== 'string')
     ) {
-=======
-    if (!Array.isArray(profileIds) || profileIds.some(p => typeof p !== 'string')) {
->>>>>>> b08d844b
       return assertionError.reject('invalid_type', 'profileIds', 'string[]');
     }
 
@@ -136,11 +132,7 @@
     return super.loadOneFromDatabase(id)
       .catch(err => {
         if (err.status === 404) {
-<<<<<<< HEAD
           errorsManager.throw('security', 'profile', 'not_found', id);
-=======
-          errorsManager.throw('security', 'profile', 'not_found');
->>>>>>> b08d844b
         }
         throw err;
       });
