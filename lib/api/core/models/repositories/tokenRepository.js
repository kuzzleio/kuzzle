var
  _ = require('lodash'),
  jwt = require('jsonwebtoken'),
  ms = require('ms'),
  Promise = require('bluebird'),
  Token = require('../security/token'),
  Repository = require('./repository'),
  InternalError = require('kuzzle-common-objects').Errors.internalError,
  UnauthorizedError = require('kuzzle-common-objects').Errors.unauthorizedError;

<<<<<<< HEAD
function parseTimespan(time) {
  var milliseconds;
=======
/**
 * @param {Kuzzle} kuzzle
 * @returns {TokenRepository}
 */
module.exports = function (kuzzle) {
  function parseTimespan(time) {
    var milliseconds;
>>>>>>> 7a9bd2a2

  if (typeof time === 'string') {
    milliseconds = ms(time);

    if (typeof milliseconds === 'undefined') {
      return -1;
    }

    return milliseconds;
  }
  else if (typeof time === 'number') {
    return time;
  }

<<<<<<< HEAD
  return -1;
}
=======
  /**
   * @class TokenRepository
   * @extends Repository
   * @param opts
   * @constructor
   */
  function TokenRepository (opts) {
    var options = opts || {};
>>>>>>> 7a9bd2a2

function TokenRepository (kuzzle, opts) {
  Repository.apply(this, arguments);
  this.collection = 'token';
  this.ObjectConstructor = Token;
  if (opts !== undefined && opts.ttl !== undefined) {
    this.ttl = opts.ttl;
  }

  TokenRepository.prototype.init = function() {
    Repository.prototype.init.call(this, {
      cacheEngine: kuzzle.services.list.tokenCache,
      readEngine: null
    });
  };

  TokenRepository.prototype.expire = function(token) {
    var
      error;

    return Repository.prototype.expireFromCache.call(this, token)
      .then(() => kuzzle.tokenManager.expire(token))
      .catch(err => {
        error = new InternalError('Error expiring token');
        error.details = err;

        return Promise.reject(error);
      });
  };

  TokenRepository.prototype.generateToken = function (user, context, opts) {
    var
      expiresIn,
      token = new Token(),
      options = opts || {},
      encodedToken,
      error;

    if (!user || user._id === null) {
      error = new InternalError('Unknown User : cannot generate token');
      return Promise.reject(error);
    }

    if (!context || context.connection === null) {
      error = new InternalError('Unknown context connection : cannot generate token');
      return Promise.reject(error);
    }

    if (!options.algorithm) {
      options.algorithm = kuzzle.config.jsonWebToken.algorithm;
    }
    if (!options.expiresIn) {
      options.expiresIn = kuzzle.config.jsonWebToken.expiresIn;
    }

    try {
      expiresIn = parseTimespan(options.expiresIn);
      encodedToken = jwt.sign({_id: user._id}, kuzzle.config.jsonWebToken.secret, options);

      _.assignIn(token, {
        _id: encodedToken,
        userId: user._id,
        ttl: expiresIn,
        expiresAt: Date.now() + expiresIn
      });

      return this.persistToCache(token)
        .then(() => {
          kuzzle.tokenManager.add(token, context);

          return token;
        })
        .catch(err => {
          error = new InternalError('Unable to generate token for unknown user');
          error.details = err.message;
          error.stack = err.stack;
          return Promise.reject(error);
        });
    }
    catch (err) {
      error = new InternalError('Error while generating token');
      error.details = err.message;
      error.stack = err.stack;
      return Promise.reject(error);
    }
  };

  TokenRepository.prototype.verifyToken = function (token) {
    var
      error;

    if (token === null) {
      return this.anonymous();
    }

    try {
      jwt.verify(token, kuzzle.config.jsonWebToken.secret);
    }
    catch (err) {
      if (err instanceof jwt.TokenExpiredError) {
        error = new UnauthorizedError('Token expired', 401);
        error.details = {
          subCode: error.subCodes.TokenExpired,
          expiredAt: err.expiredAt
        };
      }
      else if (err instanceof jwt.JsonWebTokenError) {
        error = new UnauthorizedError('Json Web Token Error', 401);
        error.details = {
          subCode: error.subCodes.JsonWebTokenError,
          description: err.message
        };
      }
      else {
        error = new InternalError('Error verifying token');
        error.details = err;
      }

      return Promise.reject(error);
    }

    return this.load(token)
      .then(userToken => {
        if (userToken === null) {
          return Promise.reject(new UnauthorizedError('Invalid token', 401));
        }

        return userToken;
      })
      .catch(err => {
        if (err instanceof UnauthorizedError) {
          return Promise.reject(err);
        }

        error = new InternalError('Unknown user');
        error.details = err;

        return Promise.reject(error);
      });
  };

  TokenRepository.prototype.hydrate = function (userToken, data) {
    if (!_.isObject(data)) {
      return Promise.resolve(userToken);
    }

    _.assignIn(userToken, data);

    if (!userToken.userId || userToken.userId === undefined || userToken.userId === null) {
      return this.anonymous();
    }

    return Promise.resolve(userToken);
  };

  TokenRepository.prototype.anonymous = function () {
    var
      token = new Token();

    token._id = undefined;
    token.userId = -1;

    return Promise.resolve(token);
  };

  TokenRepository.prototype.serializeToDatabase = TokenRepository.prototype.serializeToCache;
}

TokenRepository.prototype = new Repository();
TokenRepository.prototype.constructor = TokenRepository;

module.exports = TokenRepository;<|MERGE_RESOLUTION|>--- conflicted
+++ resolved
@@ -8,18 +8,8 @@
   InternalError = require('kuzzle-common-objects').Errors.internalError,
   UnauthorizedError = require('kuzzle-common-objects').Errors.unauthorizedError;
 
-<<<<<<< HEAD
 function parseTimespan(time) {
   var milliseconds;
-=======
-/**
- * @param {Kuzzle} kuzzle
- * @returns {TokenRepository}
- */
-module.exports = function (kuzzle) {
-  function parseTimespan(time) {
-    var milliseconds;
->>>>>>> 7a9bd2a2
 
   if (typeof time === 'string') {
     milliseconds = ms(time);
@@ -34,20 +24,16 @@
     return time;
   }
 
-<<<<<<< HEAD
   return -1;
 }
-=======
-  /**
-   * @class TokenRepository
-   * @extends Repository
-   * @param opts
-   * @constructor
-   */
-  function TokenRepository (opts) {
-    var options = opts || {};
->>>>>>> 7a9bd2a2
-
+
+/**
+ * @class TokenRepository
+ * @extends Repository
+ * @param {Kuzzle} kuzzle
+ * @param opts
+ * @constructor
+ */
 function TokenRepository (kuzzle, opts) {
   Repository.apply(this, arguments);
   this.collection = 'token';
