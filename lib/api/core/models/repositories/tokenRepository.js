/*
 * Kuzzle, a backend software, self-hostable and ready to use
 * to power modern apps
 *
 * Copyright 2015-2018 Kuzzle
 * mailto: support AT kuzzle.io
 * website: http://kuzzle.io
 *
 * Licensed under the Apache License, Version 2.0 (the "License");
 * you may not use this file except in compliance with the License.
 * You may obtain a copy of the License at
 *
 * https://www.apache.org/licenses/LICENSE-2.0
 *
 * Unless required by applicable law or agreed to in writing, software
 * distributed under the License is distributed on an "AS IS" BASIS,
 * WITHOUT WARRANTIES OR CONDITIONS OF ANY KIND, either express or implied.
 * See the License for the specific language governing permissions and
 * limitations under the License.
 */

'use strict';

const
  _ = require('lodash'),
  jwt = require('jsonwebtoken'),
  ms = require('ms'),
  Bluebird = require('bluebird'),
  Token = require('../security/token'),
  Repository = require('./repository'),
  errorsManager = require('../../../../util/errors'),
  { errors: { UnauthorizedError } } = require('kuzzle-common-objects');

const securityError = errorsManager.wrap('security', 'token');

/**
 * @class TokenRepository
 * @extends Repository
 * @param {Kuzzle} kuzzle
 * @param {object} [opts]
 */
class TokenRepository extends Repository {
  constructor (kuzzle, opts = {}) {
    super(kuzzle);
    this.kuzzle = kuzzle;
    this.collection = 'token';
    this.ObjectConstructor = Token;
    if (opts.ttl !== undefined) {
      this.ttl = opts.ttl;
    }
  }

  init() {
    super.init({
      indexStorage: null,
      // do not rely on the default value and explicitly
      // use Redis for this repository
      cacheEngine: this.kuzzle.cacheEngine.internal
    });
  }

  /**
   * @param {Token} requestToken
   * @returns {Promise<Object>}
   */
  expire(requestToken) {
    return super.expireFromCache(requestToken)
      .then(() => this.kuzzle.tokenManager.expire(requestToken));
  }

  /**
   * @param {User} user
   * @param {String} connectionId
   * @param {Object} options - { algorithm, expiresIn, bypassMaxTTL (false) }
   *
   * @returns {Object} { _id, jwt, userId, ttl, expiresAt }
   */
  generateToken (
    user,
    connectionId,
    {
      algorithm = this.kuzzle.config.security.jwt.algorithm,
      expiresIn = this.kuzzle.config.security.jwt.expiresIn,
      bypassMaxTTL = false
    } = {}
  ) {
    if (!user || user._id === null) {
      return securityError.reject('unknown_user');
    }

<<<<<<< HEAD
    if (!request.context.connection.id) {
=======
    if (typeof connectionId !== 'string') {
>>>>>>> 5fba725c
      return securityError.reject('unknown_connection');
    }

    const parsedExpiresIn = parseTimespan(expiresIn);

    if ( ! bypassMaxTTL
      && this.kuzzle.config.security.jwt.maxTTL > 0
      && ( parsedExpiresIn > this.kuzzle.config.security.jwt.maxTTL
        || parsedExpiresIn === -1)
    ) {
      return securityError.reject('ttl_exceeded');
    }

    const signOptions = {
      algorithm
    };

<<<<<<< HEAD
    if ( this.kuzzle.config.security.jwt.maxTTL > -1
      && expiresIn > this.kuzzle.config.security.jwt.maxTTL
    ) {
      return securityError.reject('ttl_exceeded');
=======
    // error parsing expiresIn, let jwt.sign handle the incorrect value
    if (parsedExpiresIn === 0) {
      signOptions.expiresIn = expiresIn;
    }
    else if (parsedExpiresIn !== -1) {
      // -1 mean infite duration, so we don't pass the expiresIn option to jwt.sign
      signOptions.expiresIn = parsedExpiresIn;
>>>>>>> 5fba725c
    }

    let encodedToken;

    try {
      encodedToken = jwt.sign(
        { _id: user._id },
        this.kuzzle.config.security.jwt.secret,
<<<<<<< HEAD
        options);
=======
        signOptions);
>>>>>>> 5fba725c
    }
    catch (err) {
      return securityError.rejectFrom(err, 'generation_failed', err.message);
    }

<<<<<<< HEAD
    const token = new Token({
      _id: user._id + '#' + encodedToken,
      jwt: encodedToken,
      userId: user._id,
      ttl: expiresIn,
      expiresAt: Date.now() + expiresIn
    });

    return this.persistToCache(token, {ttl: expiresIn / 1000})
      .then(() => {
        const existingToken = this.kuzzle.tokenManager.getConnectedUserToken(
          user._id,
          request.context.connection.id);

        if (existingToken) {
          this.kuzzle.tokenManager.refresh(existingToken, token);
        }

        return token;
      })
=======
    return this.persistForUser(encodedToken, user._id, parsedExpiresIn);
  }

  /**
   * Persists a token in Redis cache
   *
   * @param {String} encodedToken - Encoded token
   * @param {String} userId - User ID
   * @param {Number} ttl - TTL in ms (-1 for infinite duration)
   *
   * @returns {Promise}
   */
  persistForUser (encodedToken, userId, ttl) {
    const
      redisTTL = ttl !== -1 ? ttl / 1000 : false,
      expiresAt = ttl !== -1 ? Date.now() + ttl : -1,
      token = new Token({
        _id: userId + '#' + encodedToken,
        jwt: encodedToken,
        ttl,
        userId,
        expiresAt
      });

    return this.persistToCache(token, { ttl: redisTTL })
>>>>>>> 5fba725c
      .catch(err => errorsManager.throwFrom(
        err,
        'services',
        'cache',
        'write_failed',
        err.message));
  }

  verifyToken(token) {
    if (token === null) {
      return Bluebird.resolve(this.anonymous());
    }

    let decoded = null;

    try {
      decoded = jwt.verify(token, this.kuzzle.config.security.jwt.secret);

      // probably forged token => throw without providing any information
      if (!decoded._id) {
        throw new jwt.JsonWebTokenError('Invalid token');
      }
    }
    catch (err) {
      if (err instanceof jwt.TokenExpiredError) {
        return securityError.reject('expired');
      }

      if (err instanceof jwt.JsonWebTokenError) {
        return securityError.reject('invalid');
      }

      return securityError.rejectFrom(err, 'verification_error', err.message);
    }

    return this.loadForUser(decoded._id, token)
      .then(userToken => {
        if (userToken === null) {
          securityError.throw('invalid');
        }

        return userToken;
      })
      .catch(err => {
        if (err instanceof UnauthorizedError) {
          throw err;
        }

        securityError.throwFrom(err, 'verification_error', err.message);
      });
  }

  loadForUser (userId, encodedToken) {
    return this.load(userId + '#' + encodedToken);
  }

  hydrate (userToken, data) {
    if (!_.isObject(data)) {
      return Bluebird.resolve(userToken);
    }

    _.assignIn(userToken, data);

    if (!userToken.userId) {
      return Bluebird.resolve(this.anonymous());
    }

    return Bluebird.resolve(userToken);
  }

  anonymous () {
    return new Token({userId: '-1'});
  }

  serializeToDatabase (token) {
    return this.serializeToCache(token);
  }

  /**
   * Deletes tokens affiliated to the provided user identifier
   *
   * @param {string} userId
   * @return {Promise}
   */
  deleteByUserId(userId) {
    const
      emptyKeyLength = super.getCacheKey('').length,
      userKey = super.getCacheKey(userId + '#*');

    return this.cacheEngine.searchKeys(userKey)
      .then(keys => {
        /*
         Given the fact that user ids have no restriction,
         and that Redis pattern matching is lacking the
         kind of features we need to safeguard against
         matching unwanted keys,
         we need to prevent to accidentally remove tokens
         from other users.
         For instance, given these two users:
           foo
           foo#bar

         If we remove foo, "foo#bar"'s JWT will match the
         pattern "foo#*".

         This test is possible because '#' is not a valid
         JWT character
         */
        const ids = keys
          .map(key => key.indexOf('#', userKey.length - 1) === -1
            ? key.slice(emptyKeyLength)
            : null)
          .filter(key => key !== null);

        return Bluebird.map(ids, token => this.load(token).then(cacheToken => {
          if (cacheToken !== null) {
            return this.expire(cacheToken);
          }

          return null;
        }));
      });
  }

  /**
   * The repository main class refreshes automatically the TTL
   * of accessed entries, letting only unaccessed entries expire
   *
   * But tokens' TTL must remain the same than their expiration time,
   * refreshing a token entry has no meaning.
   *
   * So we need to override the TTL auto-refresh function to disable it
   */
  refreshCacheTTL() {
    // This comment is here to please Sonarqube. It requires a comment
    // explaining why a function is empty, but there is no sense
    // duplicating what has been just said in the JSDoc.
    // So, instead, here are the lyrics or Daft Punk's "Around the world":
    //
    // Around the world, around the world
    // Around the world, around the world
    // Around the world, around the world
    // Around the world, around the world
    // Around the world, around the world
    // [repeat 66 more times]
    // Around the world, around the world.
  }
}

module.exports = TokenRepository;

/**
 * Returns a duration in milliseconds
 *  - returns 0 if the duration is invalid
 *  - -1 mean infinite
 *
 * @param {String|Number} time
 */
function parseTimespan (time) {
  if (typeof time === 'string') {
    const milliseconds = ms(time);

    if (typeof milliseconds === 'undefined') {
      return 0;
    }

    return milliseconds;
  }

  if (typeof time === 'number') {
    return time;
  }

  return 0;
}<|MERGE_RESOLUTION|>--- conflicted
+++ resolved
@@ -88,11 +88,7 @@
       return securityError.reject('unknown_user');
     }
 
-<<<<<<< HEAD
-    if (!request.context.connection.id) {
-=======
     if (typeof connectionId !== 'string') {
->>>>>>> 5fba725c
       return securityError.reject('unknown_connection');
     }
 
@@ -110,12 +106,6 @@
       algorithm
     };
 
-<<<<<<< HEAD
-    if ( this.kuzzle.config.security.jwt.maxTTL > -1
-      && expiresIn > this.kuzzle.config.security.jwt.maxTTL
-    ) {
-      return securityError.reject('ttl_exceeded');
-=======
     // error parsing expiresIn, let jwt.sign handle the incorrect value
     if (parsedExpiresIn === 0) {
       signOptions.expiresIn = expiresIn;
@@ -123,7 +113,6 @@
     else if (parsedExpiresIn !== -1) {
       // -1 mean infite duration, so we don't pass the expiresIn option to jwt.sign
       signOptions.expiresIn = parsedExpiresIn;
->>>>>>> 5fba725c
     }
 
     let encodedToken;
@@ -132,38 +121,12 @@
       encodedToken = jwt.sign(
         { _id: user._id },
         this.kuzzle.config.security.jwt.secret,
-<<<<<<< HEAD
-        options);
-=======
         signOptions);
->>>>>>> 5fba725c
     }
     catch (err) {
       return securityError.rejectFrom(err, 'generation_failed', err.message);
     }
 
-<<<<<<< HEAD
-    const token = new Token({
-      _id: user._id + '#' + encodedToken,
-      jwt: encodedToken,
-      userId: user._id,
-      ttl: expiresIn,
-      expiresAt: Date.now() + expiresIn
-    });
-
-    return this.persistToCache(token, {ttl: expiresIn / 1000})
-      .then(() => {
-        const existingToken = this.kuzzle.tokenManager.getConnectedUserToken(
-          user._id,
-          request.context.connection.id);
-
-        if (existingToken) {
-          this.kuzzle.tokenManager.refresh(existingToken, token);
-        }
-
-        return token;
-      })
-=======
     return this.persistForUser(encodedToken, user._id, parsedExpiresIn);
   }
 
@@ -189,7 +152,6 @@
       });
 
     return this.persistToCache(token, { ttl: redisTTL })
->>>>>>> 5fba725c
       .catch(err => errorsManager.throwFrom(
         err,
         'services',
