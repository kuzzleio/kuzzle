--- conflicted
+++ resolved
@@ -79,11 +79,7 @@
         // Lowercasing the plugin name is needed because Elasticsearch
         // forbids uppercased characters in index names.
         internalEngineIndex = `%plugin:${pluginName}`.toLowerCase(),
-<<<<<<< HEAD
-        pluginInternalEngine = 
-=======
         pluginInternalEngine =
->>>>>>> a6b8cd86
           new InternalEngine(kuzzle, internalEngineIndex),
         kuzzleSdk = new KuzzleSDK(new FunnelProtocol(kuzzle.funnel));
 
@@ -168,19 +164,9 @@
         document: sdk.document,
         index: sdk.index,
         ms: sdk.ms,
-<<<<<<< HEAD
-        realtime: new Proxy({}, {
-          get () {
-            errorsManager.throw(
-              'plugins',
-              'runtime',
-              'cannot_use_realtime_controller');
-          }
-=======
         realtime: Object.assign(sdk.realtime, {
           subscribe: throwNotAvailable('realtime:subscribe'),
           unsubscribe: throwNotAvailable('realtime:unsubscribe')
->>>>>>> a6b8cd86
         }),
         security: sdk.security,
         server: sdk.server
@@ -291,13 +277,6 @@
     return deferred;
   }
 
-<<<<<<< HEAD
-  if (request.input.controller === 'realtime') {
-    error = errorsManager.getError(
-      'plugins',
-      'runtime',
-      'cannot_use_realtime_controller');
-=======
   if (request.input.controller === 'realtime'
     && ['subscribe', 'unsubscribe'].includes(request.input.action)
   ) {
@@ -307,7 +286,6 @@
       'cannot_use_realtime_method',
       request.input.action);
 
->>>>>>> a6b8cd86
     if (callback) {
       return callback(err);
     }
