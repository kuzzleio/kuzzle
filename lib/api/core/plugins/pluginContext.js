/*
 * Kuzzle, a backend software, self-hostable and ready to use
 * to power modern apps
 *
 * Copyright 2015-2018 Kuzzle
 * mailto: support AT kuzzle.io
 * website: http://kuzzle.io
 *
 * Licensed under the Apache License, Version 2.0 (the "License");
 * you may not use this file except in compliance with the License.
 * You may obtain a copy of the License at
 *
 * https://www.apache.org/licenses/LICENSE-2.0
 *
 * Unless required by applicable law or agreed to in writing, software
 * distributed under the License is distributed on an "AS IS" BASIS,
 * WITHOUT WARRANTIES OR CONDITIONS OF ANY KIND, either express or implied.
 * See the License for the specific language governing permissions and
 * limitations under the License.
 */

'use strict';

const
  errorsManager = require('../../../config/error-codes/throw'),
  Bluebird = require('bluebird'),
  _ = require('lodash'),
  User = require('../models/security/user'),
  Koncorde = require('koncorde'),
  KuzzleSDK = require('kuzzle-sdk').Kuzzle,
  FunnelProtocol = require('../sdk/funnelProtocol'),
  Request = require('kuzzle-common-objects').Request,
  PluginRepository = require('../models/repositories/pluginRepository'),
  PluginBootstrap = require('../../../services/bootstrap/pluginBootstrap'),
  { deprecateProperties } = require('../../../util/deprecate'),
  {
    models: { RequestContext, RequestInput },
    errors
  } = require('kuzzle-common-objects');

/**
 * @class PluginContext
 * @property {object} accessors
 * @property {KuzzleConfiguration} config
 * @property {object} constructors
 * @property {object} errors
 */
class PluginContext {
  /**
   * @param {Kuzzle} kuzzle
   * @param {string} pluginName
   * @constructor
   */
  constructor(kuzzle, pluginName) {
    // we have a circular dependency between Kuzzle and the plugins.
    // We cannot get Kuzzle constructor from the global scope
    const Kuzzle = require('../../kuzzle');

    this.accessors = {};
    this.config = JSON.parse(JSON.stringify(kuzzle.config));
    this.constructors = deprecateProperties(kuzzle.log, {
      RequestContext,
      RequestInput,
      Koncorde,
      Dsl: Koncorde, // @deprecated, will be removed in v2
      Request: instantiateRequest,
      BaseValidationType: require('../validation/baseType')
    }, {
      Dsl: 'Koncorde'
    });

<<<<<<< HEAD
    this.errors = require('kuzzle-common-objects').errors;
    this.errorsManager = require('../../../config/error-codes/throw').wrap('plugins', pluginName);
=======
    this.errors = errors;
>>>>>>> 3fc96d7e

    this.secrets = JSON.parse(JSON.stringify(kuzzle.vault.secrets));

    if (kuzzle instanceof Kuzzle) {
      const
        pluginIndex = `plugin:${pluginName}`.toLowerCase(), // uppercase are forbidden by ES
        // @todo use internalStorage
        pluginInternalEngine = {
          init: () => 'mock',
          createCollection: () => 'mock',
          bootstrap: {
            startOrWait: () => 'mock'
          }
        },
        kuzzleSdk = new KuzzleSDK(new FunnelProtocol(kuzzle.funnel));

      pluginInternalEngine.init(
        new PluginBootstrap(
          pluginName,
          kuzzle,
          pluginInternalEngine,
          pluginIndex));

      Object.defineProperty(this, 'log', {
        enumerable: true,
        get: () => {
          return {
            silly: (...args) => kuzzle.log.silly(...args),
            verbose: (...args) => kuzzle.log.verbose(...args),
            info: (...args) => kuzzle.log.info(...args),
            debug: (...args) => kuzzle.log.debug(...args),
            warn: (...args) => kuzzle.log.warn(...args),
            error: (...args) => kuzzle.log.error(...args)
          };
        }
      });

      Object.defineProperty(this.accessors, 'execute', {
        enumerable: true,
        get: () => (...args) => execute(kuzzle, ...args)
      });

      Object.defineProperty(this.accessors, 'validation', {
        enumerable: true,
        get: () => {
          return {
            addType: kuzzle.validation.addType.bind(kuzzle.validation),
            validate: kuzzle.validation.validate.bind(kuzzle.validation)
          };
        }
      });

      Object.defineProperty(this.accessors, 'storage', {
        enumerable: true,
        get: () => {
          return {
            bootstrap: pluginInternalEngine.bootstrap.startOrWait.bind(
              pluginInternalEngine.bootstrap),
            createCollection:
              pluginInternalEngine.createCollection.bind(
                pluginInternalEngine.bootstrap)
          };
        }
      });

      Object.defineProperty(this.accessors, 'strategies', {
        enumerable: true,
        get: () => {
          return {
            add: curryAddStrategy(kuzzle, pluginName),
            remove: curryRemoveStrategy(kuzzle, pluginName)
          };
        }
      });

      Object.defineProperty(this.accessors, 'trigger', {
        enumerable: true,
        get: () => curryTrigger(kuzzle, pluginName)
      });

      const throwNotAvailable = name => () => {
        errorsManager.throw(
          'plugins',
          'runtime',
          'cannot_use_realtime_method',
          name);
      };

      const getPluginSdk = sdk => ({
        query: sdk.query.bind(sdk),
        auth: sdk.auth,
        bulk: sdk.bulk,
        collection: sdk.collection,
        document: sdk.document,
        index: sdk.index,
        ms: sdk.ms,
        realtime: Object.assign(sdk.realtime, {
          subscribe: throwNotAvailable('realtime:subscribe'),
          unsubscribe: throwNotAvailable('realtime:unsubscribe')
        }),
        security: sdk.security,
        server: sdk.server
      });

      Object.defineProperty(this.accessors, 'sdk', {
        enumerable: true,
        get: () => {
          const pluginSdk = getPluginSdk(kuzzleSdk);

          pluginSdk.as = user => {
            if (!(user instanceof User)) {
              errorsManager.throw(
                'plugins',
                'validation',
                'invalid_user_object');
            }

            return getPluginSdk(
              new KuzzleSDK(new FunnelProtocol(kuzzle.funnel, user)));
          };

          return pluginSdk;
        }
      });

      /**
       * @param {string} collection
       * @param {?function} ObjectConstructor
       */
      this.constructors.Repository = function PluginContextRepository (
        collection,
        ObjectConstructor = null
      ) {
        if (!collection) {
          errorsManager.throw(
            'plugins',
            'validation',
            'collection_not_specified');
        }
        // @todo pass the good index name
        const pluginInternalIndex = '';
        const pluginRepository = new PluginRepository(
          kuzzle,
          pluginInternalIndex,
          collection);

        pluginRepository.init({
          databaseEngine: pluginInternalEngine,
          cacheEngine: null,
          ObjectConstructor
        });

        return {
          search: pluginRepository.search.bind(pluginRepository),
          get: pluginRepository.load.bind(pluginRepository),
          mGet: pluginRepository.loadMultiFromDatabase.bind(pluginRepository),
          delete: pluginRepository.delete.bind(pluginRepository),
          create: pluginRepository.create.bind(pluginRepository),
          createOrReplace: pluginRepository.createOrReplace.bind(
            pluginRepository
          ),
          replace: pluginRepository.replace.bind(pluginRepository),
          update: pluginRepository.update.bind(pluginRepository)
        };
      };
    }
  }
}

/**
 * @param {Kuzzle} kuzzle
 * @param {Request} request
 * @param {Function} [callback]
 */
function execute (kuzzle, request, callback) {
  let
    error,
    resolve,
    reject,
    deferred;

  if (callback && typeof callback !== 'function') {
    error = errorsManager.getError(
      'plugins',
      'validation',
      'callback_argument_expected',
      typeof callback);
    kuzzle.log.error(error);
    return Bluebird.reject(error);
  }

  if (!callback) {
    deferred = new Bluebird((res, rej) => {
      resolve = res;
      reject = rej;
    });
  }

  if (!request || !(request instanceof Request)) {
    error = errorsManager.getError(
      'plugins',
      'validation',
      'missing_request_object');
    if (callback) {
      return callback(error);
    }

    reject(error);
    return deferred;
  }

  if (request.input.controller === 'realtime'
    && ['subscribe', 'unsubscribe'].includes(request.input.action)
  ) {
    const err = errorsManager.getError(
      'plugins',
      'runtime',
      'cannot_use_realtime_method',
      request.input.action);

    if (callback) {
      return callback(err);
    }

    return Bluebird.reject(err);
  }


  request.clearError();
  request.status = 102;

  kuzzle.funnel.executePluginRequest(request)
    .then(result => {
      request.setResult(
        result,
        {
          status: request.status === 102 ? 200 : request.status
        }
      );
      if (callback) {
        return callback(null, request);
      }

      resolve(request);
    })
    .catch(err => {
      if (callback) {
        return callback(err);
      }
      reject(err);
    });

  if (!callback) {
    return deferred;
  }
}

/**
 * Returns a currified version of kuzzle.pipe
 * The pluginName param
 * is injected in the returned function as it is prepended to the custom event
 * name. This is done to avoid colliding with the kuzzle native events.
 *
 * @param  {Kuzzle} kuzzle
 * @param  {String} pluginName The name of the plugin calling trigger.
 * @return {Function}          A trigger function that makes some checks on the
 *                             event name and prepends the plugin name to the
 *                             event name.
 */
function curryTrigger (kuzzle, pluginName) {
  /**
   * @this   {Kuzzle}
   * @param  {String} eventName The name of the custom event to trigger.
   * @param  {Object} payload   The payload of the event.
   */
  return function trigger (eventName, payload) {
    if (eventName.indexOf(':') !== -1) {
      kuzzle.log.error(errorsManager.getError(
        'plugins',
        'validation',
        'collection_not_specified',
        eventName));
      return;
    }

    kuzzle.pipe(`plugin-${pluginName}:${eventName}`, payload);
  };
}

/**
 * Instantiates a new Request object, using the provided one
 * to set the context informations
 *
 * @throws
 * @param {Request} request
 * @param {Object} data
 * @param {Object} [options]
 * @return {Request}
 */
function instantiateRequest(request, data, options = {}) {
  let
    _request = request,
    _data = data,
    _options = options;

  if (!_request) {
    errorsManager.throw(
      'plugins',
      'validation',
      'missing_request_data_or_object');
  }

  if (!(_request instanceof Request)) {
    if (_data) {
      _options = _data;
    }

    _data = _request;
    _request = null;
  } else {
    Object.assign(_options, _request.context.toJSON());
  }

  const target = new Request(_data, _options);

  // forward informations if a request object was supplied
  if (_request) {
    for (const resource of ['_id', 'index', 'collection']) {
      if (!target.input.resource[resource]) {
        target.input.resource[resource] = _request.input.resource[resource];
      }
    }

    for (const arg of Object.keys(_request.input.args)) {
      if (target.input.args[arg] === undefined) {
        target.input.args[arg] = _request.input.args[arg];
      }
    }

    if (!_data || _data.jwt === undefined) {
      target.input.jwt = _request.input.jwt;
    }

    if (_data) {
      target.input.volatile = Object.assign(
        {},
        _request.input.volatile,
        _data.volatile);
    } else {
      target.input.volatile = _request.input.volatile;
    }
  }

  return target;
}

/**
 * Returns a currified function of pluginsManager.registerStrategy
 *
 * @param  {Kuzzle} kuzzle
 * @param  {string} pluginName
 * @return {function} function taking a strategy name and properties,
 *                    registering it into kuzzle, and returning
 *                    a promise
 */
function curryAddStrategy(kuzzle, pluginName) {
  return function addStrategy(name, strategy) {
    return new Bluebird((resolve, reject) => {
      // strategy constructors cannot be used directly to dynamically
      // add new strategies, because they cannot
      // be serialized and propagated to other cluster nodes
      // so if a strategy is not defined using an authenticator, we have
      // to reject the call
      if (
        !_.isPlainObject(strategy)
        || !_.isPlainObject(strategy.config)
        || !_.isString(strategy.config.authenticator)
      ) {
        return reject(errorsManager.getError(
          'plugins',
          'validation',
          'invalid_strategy_registration',
          pluginName,
          name));
      }

      try {
        kuzzle.pluginsManager.registerStrategy(pluginName, name, strategy);
      } catch (err) {
        return reject(err);
      }

      kuzzle.pipe('core:auth:strategyAdded', {name, strategy, pluginName})
        .then(() => resolve())
        .catch(err => reject(err));
    });
  };
}

/**
 * Returns a currified function of pluginsManager.unregisterStrategy
 *
 * @param  {Kuzzle} kuzzle
 * @param  {string} pluginName
 * @return {function} function taking a strategy name and properties,
 *                    registering it into kuzzle, and returning
 *                    a promise
 */
function curryRemoveStrategy(kuzzle, pluginName) {
  return function removeStrategy(name) {
    return new Bluebird((resolve, reject) => {
      try {
        kuzzle.pluginsManager.unregisterStrategy(pluginName, name);
      } catch (err) {
        return reject(err);
      }

      kuzzle.pipe('core:auth:strategyRemoved', {name, pluginName})
        .then(() => resolve())
        .catch(err => reject(err));
    });
  };
}

module.exports = PluginContext;<|MERGE_RESOLUTION|>--- conflicted
+++ resolved
@@ -69,13 +69,9 @@
       Dsl: 'Koncorde'
     });
 
-<<<<<<< HEAD
-    this.errors = require('kuzzle-common-objects').errors;
+    this.errors = errors;
     this.errorsManager = require('../../../config/error-codes/throw').wrap('plugins', pluginName);
-=======
-    this.errors = errors;
->>>>>>> 3fc96d7e
-
+    
     this.secrets = JSON.parse(JSON.stringify(kuzzle.vault.secrets));
 
     if (kuzzle instanceof Kuzzle) {
