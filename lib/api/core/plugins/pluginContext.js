--- conflicted
+++ resolved
@@ -33,15 +33,10 @@
   { deprecateProperties } = require('../../../util/deprecate'),
   {
     Request,
-<<<<<<< HEAD
     models: { RequestContext, RequestInput },
     errors
-  } = require('kuzzle-common-objects');
-=======
-    models: { RequestContext, RequestInput }
   } = require('kuzzle-common-objects'),
   { isPlainObject } = require('../../../util/safeObject');
->>>>>>> b08d844b
 
 const contextError = errorsManager.wrap('plugin', 'context');
 
@@ -76,11 +71,7 @@
       Dsl: 'Koncorde'
     });
 
-<<<<<<< HEAD
     this.errors = errors;
-=======
-    this.errors = require('kuzzle-common-objects').errors;
->>>>>>> b08d844b
     this.errorsManager = errorsManager.wrap('plugin', pluginName);
 
     this.secrets = JSON.parse(JSON.stringify(kuzzle.vault.secrets));
@@ -220,45 +211,6 @@
           return pluginSdk;
         }
       });
-<<<<<<< HEAD
-=======
-
-      /**
-       * @param {string} collection
-       * @param {?function} ObjectConstructor
-       */
-      this.constructors.Repository = function PluginContextRepository (
-        collection,
-        ObjectConstructor = null
-      ) {
-        let pluginRepository;
-
-        if (!collection) {
-          contextError.throw('missing_collection');
-        }
-
-        pluginRepository =
-          new PluginRepository(kuzzle, internalEngineIndex, collection);
-        pluginRepository.init(
-          {databaseEngine: pluginInternalEngine,
-            cacheEngine: null,
-            ObjectConstructor}
-        );
-
-        return {
-          search: pluginRepository.search.bind(pluginRepository),
-          get: pluginRepository.load.bind(pluginRepository),
-          mGet: pluginRepository.loadMultiFromDatabase.bind(pluginRepository),
-          delete: pluginRepository.delete.bind(pluginRepository),
-          create: pluginRepository.create.bind(pluginRepository),
-          createOrReplace: pluginRepository.createOrReplace.bind(
-            pluginRepository
-          ),
-          replace: pluginRepository.replace.bind(pluginRepository),
-          update: pluginRepository.update.bind(pluginRepository)
-        };
-      };
->>>>>>> b08d844b
     }
   }
 }
