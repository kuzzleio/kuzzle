/*
 * Kuzzle, a backend software, self-hostable and ready to use
 * to power modern apps
 *
 * Copyright 2015-2018 Kuzzle
 * mailto: support AT kuzzle.io
 * website: http://kuzzle.io
 *
 * Licensed under the Apache License, Version 2.0 (the "License");
 * you may not use this file except in compliance with the License.
 * You may obtain a copy of the License at
 *
 * https://www.apache.org/licenses/LICENSE-2.0
 *
 * Unless required by applicable law or agreed to in writing, software
 * distributed under the License is distributed on an "AS IS" BASIS,
 * WITHOUT WARRANTIES OR CONDITIONS OF ANY KIND, either express or implied.
 * See the License for the specific language governing permissions and
 * limitations under the License.
 */

'use strict';

const
  errorsManager = require('../../../util/errors'),
  Bluebird = require('bluebird'),
  _ = require('lodash'),
  User = require('../models/security/user'),
  Koncorde = require('koncorde'),
  { Kuzzle: KuzzleSDK } = require('kuzzle-sdk'),
  FunnelProtocol = require('../sdk/funnelProtocol'),
  PluginRepository = require('../models/repositories/pluginRepository'),
  IndexStorage = require('../storage/indexStorage'),
<<<<<<< HEAD
  Elasticsearch = require('../../../services/elasticsearch'),
  { deprecateProperties } = require('../../../util/deprecate'),
=======
>>>>>>> 554f24da
  {
    Request,
    models: { RequestContext, RequestInput },
    errors
  } = require('kuzzle-common-objects');

const contextError = errorsManager.wrap('plugin', 'context');

/**
 * @class PluginContext
 * @property {object} accessors
 * @property {KuzzleConfiguration} config
 * @property {object} constructors
 * @property {object} errors
 */
class PluginContext {
  /**
   * @param {Kuzzle} kuzzle
   * @param {string} pluginName
   * @constructor
   */
  constructor(kuzzle, pluginName) {
    // we have a circular dependency between Kuzzle and the plugins.
    // We cannot get Kuzzle constructor from the global scope
    const Kuzzle = require('../../kuzzle');

    this.accessors = {};
    this.config = JSON.parse(JSON.stringify(kuzzle.config));
    this.constructors = {
      RequestContext,
      RequestInput,
      Koncorde,
      Request: instantiateRequest,
      BaseValidationType: require('../validation/baseType')
    };

    this.errors = errors;
    this.errorsManager = errorsManager.wrap('plugin', pluginName);

    this.secrets = JSON.parse(JSON.stringify(kuzzle.vault.secrets));

    if (kuzzle instanceof Kuzzle) {
      const
        pluginIndex = `plugin-${pluginName}`.toLowerCase(), // uppercase are forbidden by ES
        pluginIndexStorage = new IndexStorage(
          pluginIndex,
          kuzzle.storageEngine.internal);

      /**
       * @param {string} collection
       * @param {?function} ObjectConstructor
       */
      this.constructors.Repository = function PluginContextRepository (
        collection,
        ObjectConstructor = null
      ) {
        if (! collection) {
          contextError.throw('missing_collection');
        }
        const pluginRepository = new PluginRepository(
          kuzzle,
          pluginIndex,
          collection);

        pluginRepository.init({
          indexStorage: pluginIndexStorage,
          cacheEngine: null,
          ObjectConstructor
        });

        return {
          search: (...args) => pluginRepository.search(...args),
          get: (...args) => pluginRepository.load(...args),
          mGet: (...args) => pluginRepository.loadMultiFromDatabase(...args),
          delete: (...args) => pluginRepository.delete(...args),
          create: (...args) => pluginRepository.create(...args),
          createOrReplace: (...args) => pluginRepository.createOrReplace(...args),
          replace: (...args) => pluginRepository.replace(...args),
          update: (...args) => pluginRepository.update(...args)
        };
      };

      this.constructors.ESClient = function PluginContextESClient () {
        return Elasticsearch.buildClient(kuzzle.storageEngine.config.client);
      };

      /* context.log ======================================================== */

      Object.defineProperty(this, 'log', {
        enumerable: true,
        get: () => {
          return {
            silly: (...args) => kuzzle.log.silly(...args),
            verbose: (...args) => kuzzle.log.verbose(...args),
            info: (...args) => kuzzle.log.info(...args),
            debug: (...args) => kuzzle.log.debug(...args),
            warn: (...args) => kuzzle.log.warn(...args),
            error: (...args) => kuzzle.log.error(...args)
          };
        }
      });

      /* context.accessors ================================================== */

      Object.defineProperty(this.accessors, 'storage', {
        enumerable: true,
        get: () => {
          return {
            bootstrap: collections => pluginIndexStorage.init(collections),
            createCollection: (...args) => pluginIndexStorage.createCollection(...args)
          };
        }
      });

      Object.defineProperty(this.accessors, 'execute', {
        enumerable: true,
        get: () => (...args) => execute(kuzzle, ...args)
      });

      Object.defineProperty(this.accessors, 'validation', {
        enumerable: true,
        get: () => {
          return {
            addType: kuzzle.validation.addType.bind(kuzzle.validation),
            validate: kuzzle.validation.validate.bind(kuzzle.validation)
          };
        }
      });

      Object.defineProperty(this.accessors, 'strategies', {
        enumerable: true,
        get: () => {
          return {
            add: curryAddStrategy(kuzzle, pluginName),
            remove: curryRemoveStrategy(kuzzle, pluginName)
          };
        }
      });

      Object.defineProperty(this.accessors, 'trigger', {
        enumerable: true,
        get: () => curryTrigger(kuzzle, pluginName)
      });

      const kuzzleSdk = new KuzzleSDK(new FunnelProtocol(kuzzle.funnel));

      const throwNotAvailable = name => () => {
        contextError.throw('unavailable_realtime', name);
      };

      const getPluginSdk = sdk => ({
        query: sdk.query.bind(sdk),
        auth: sdk.auth,
        bulk: sdk.bulk,
        collection: sdk.collection,
        document: sdk.document,
        index: sdk.index,
        ms: sdk.ms,
        realtime: Object.assign(sdk.realtime, {
          subscribe: throwNotAvailable('realtime:subscribe'),
          unsubscribe: throwNotAvailable('realtime:unsubscribe')
        }),
        security: sdk.security,
        server: sdk.server
      });

      Object.defineProperty(this.accessors, 'sdk', {
        enumerable: true,
        get: () => {
          const pluginSdk = getPluginSdk(kuzzleSdk);

          pluginSdk.as = user => {
            if (!(user instanceof User)) {
              contextError.throw('invalid_user');
            }

            return getPluginSdk(
              new KuzzleSDK(new FunnelProtocol(kuzzle.funnel, user)));
          };

          return pluginSdk;
        }
      });
    }
  }
}

/**
 * @param {Kuzzle} kuzzle
 * @param {Request} request
 * @param {Function} [callback]
 */
function execute (kuzzle, request, callback) {
  let
    error,
    resolve,
    reject,
    deferred;

  if (callback && typeof callback !== 'function') {
    error = contextError.get('invalid_callback', typeof callback);
    kuzzle.log.error(error);
    return Bluebird.reject(error);
  }

  if (!callback) {
    deferred = new Bluebird((res, rej) => {
      resolve = res;
      reject = rej;
    });
  }

  if (!request || !(request instanceof Request)) {
    error = contextError.get('missing_request');

    if (callback) {
      return callback(error);
    }

    reject(error);
    return deferred;
  }

  if (request.input.controller === 'realtime'
    && ['subscribe', 'unsubscribe'].includes(request.input.action)
  ) {
    const err = contextError.get('unavailable_realtime', request.input.action);

    if (callback) {
      return callback(err);
    }

    return Bluebird.reject(err);
  }


  request.clearError();
  request.status = 102;

  kuzzle.funnel.executePluginRequest(request)
    .then(result => {
      request.setResult(
        result,
        {
          status: request.status === 102 ? 200 : request.status
        }
      );
      if (callback) {
        return callback(null, request);
      }

      resolve(request);
    })
    .catch(err => {
      if (callback) {
        return callback(err);
      }
      reject(err);
    });

  if (!callback) {
    return deferred;
  }
}

/**
 * Returns a currified version of kuzzle.pipe
 * The pluginName param
 * is injected in the returned function as it is prepended to the custom event
 * name. This is done to avoid colliding with the kuzzle native events.
 *
 * @param  {Kuzzle} kuzzle
 * @param  {String} pluginName The name of the plugin calling trigger.
 * @return {Function}          A trigger function that makes some checks on the
 *                             event name and prepends the plugin name to the
 *                             event name.
 */
function curryTrigger (kuzzle, pluginName) {
  /**
   * @this   {Kuzzle}
   * @param  {String} eventName The name of the custom event to trigger.
   * @param  {Object} payload   The payload of the event.
   */
  return function trigger (eventName, payload) {
    if (eventName.indexOf(':') !== -1) {
      kuzzle.log.error(contextError.get('invalid_event', eventName));
      return;
    }

    kuzzle.pipe(`plugin-${pluginName}:${eventName}`, payload);
  };
}

/**
 * Instantiates a new Request object, using the provided one
 * to set the context informations
 *
 * @throws
 * @param {Request} request
 * @param {Object} data
 * @param {Object} [options]
 * @return {Request}
 */
function instantiateRequest(request, data, options = {}) {
  let
    _request = request,
    _data = data,
    _options = options;

  if (!_request) {
    contextError.throw('missing_request_data');
  }

  if (!(_request instanceof Request)) {
    if (_data) {
      _options = _data;
    }

    _data = _request;
    _request = null;
  } else {
    Object.assign(_options, _request.context.toJSON());
  }

  const target = new Request(_data, _options);

  // forward informations if a request object was supplied
  if (_request) {
    for (const resource of ['_id', 'index', 'collection']) {
      if (!target.input.resource[resource]) {
        target.input.resource[resource] = _request.input.resource[resource];
      }
    }

    for (const arg of Object.keys(_request.input.args)) {
      if (target.input.args[arg] === undefined) {
        target.input.args[arg] = _request.input.args[arg];
      }
    }

    if (!_data || _data.jwt === undefined) {
      target.input.jwt = _request.input.jwt;
    }

    if (_data) {
      target.input.volatile = Object.assign(
        {},
        _request.input.volatile,
        _data.volatile);
    } else {
      target.input.volatile = _request.input.volatile;
    }
  }

  return target;
}

/**
 * Returns a currified function of pluginsManager.registerStrategy
 *
 * @param  {Kuzzle} kuzzle
 * @param  {string} pluginName
 * @return {function} function taking a strategy name and properties,
 *                    registering it into kuzzle, and returning
 *                    a promise
 */
function curryAddStrategy(kuzzle, pluginName) {
  return function addStrategy(name, strategy) {
    return new Bluebird((resolve, reject) => {
      // strategy constructors cannot be used directly to dynamically
      // add new strategies, because they cannot
      // be serialized and propagated to other cluster nodes
      // so if a strategy is not defined using an authenticator, we have
      // to reject the call
      if (
        !_.isPlainObject(strategy)
        || !_.isPlainObject(strategy.config)
        || !_.isString(strategy.config.authenticator)
      ) {
        return reject(contextError.get(
          'missing_authenticator',
          pluginName,
          name));
      }

      try {
        kuzzle.pluginsManager.registerStrategy(pluginName, name, strategy);
      } catch (err) {
        return reject(err);
      }

      kuzzle.pipe('core:auth:strategyAdded', {name, strategy, pluginName})
        .then(() => resolve())
        .catch(err => reject(err));
    });
  };
}

/**
 * Returns a currified function of pluginsManager.unregisterStrategy
 *
 * @param  {Kuzzle} kuzzle
 * @param  {string} pluginName
 * @return {function} function taking a strategy name and properties,
 *                    registering it into kuzzle, and returning
 *                    a promise
 */
function curryRemoveStrategy(kuzzle, pluginName) {
  return function removeStrategy(name) {
    return new Bluebird((resolve, reject) => {
      try {
        kuzzle.pluginsManager.unregisterStrategy(pluginName, name);
      } catch (err) {
        return reject(err);
      }

      kuzzle.pipe('core:auth:strategyRemoved', {name, pluginName})
        .then(() => resolve())
        .catch(err => reject(err));
    });
  };
}

module.exports = PluginContext;<|MERGE_RESOLUTION|>--- conflicted
+++ resolved
@@ -31,11 +31,7 @@
   FunnelProtocol = require('../sdk/funnelProtocol'),
   PluginRepository = require('../models/repositories/pluginRepository'),
   IndexStorage = require('../storage/indexStorage'),
-<<<<<<< HEAD
   Elasticsearch = require('../../../services/elasticsearch'),
-  { deprecateProperties } = require('../../../util/deprecate'),
-=======
->>>>>>> 554f24da
   {
     Request,
     models: { RequestContext, RequestInput },
