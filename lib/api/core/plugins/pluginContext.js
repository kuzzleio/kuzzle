--- conflicted
+++ resolved
@@ -31,10 +31,6 @@
   FunnelProtocol = require('../sdk/funnelProtocol'),
   Request = require('kuzzle-common-objects').Request,
   PluginRepository = require('../models/repositories/pluginRepository'),
-<<<<<<< HEAD
-  InternalEngine = require('../../../services/internalEngine'),
-=======
->>>>>>> 3fc96d7e
   PluginBootstrap = require('../../../services/bootstrap/pluginBootstrap'),
   { deprecateProperties } = require('../../../util/deprecate'),
   {
@@ -91,15 +87,11 @@
         kuzzleSdk = new KuzzleSDK(new FunnelProtocol(kuzzle.funnel));
 
       pluginInternalEngine.init(
-<<<<<<< HEAD
-        new PluginBootstrap(pluginName, kuzzle, pluginInternalEngine));
-=======
         new PluginBootstrap(
           pluginName,
           kuzzle,
           pluginInternalEngine,
           pluginIndex));
->>>>>>> 3fc96d7e
 
       Object.defineProperty(this, 'log', {
         enumerable: true,
@@ -217,22 +209,18 @@
             'validation',
             'collection_not_specified');
         }
-<<<<<<< HEAD
-
-=======
         // @todo pass the good index name
         const pluginInternalIndex = '';
->>>>>>> 3fc96d7e
         const pluginRepository = new PluginRepository(
           kuzzle,
           pluginInternalIndex,
           collection);
 
-        pluginRepository.init({
-          databaseEngine: pluginInternalEngine,
-          cacheEngine: null,
-          ObjectConstructor
-        });
+        pluginRepository.init(
+          {databaseEngine: pluginInternalEngine,
+            cacheEngine: null,
+            ObjectConstructor}
+        );
 
         return {
           search: pluginRepository.search.bind(pluginRepository),
