--- conflicted
+++ resolved
@@ -79,11 +79,7 @@
         // Lowercasing the plugin name is needed because Elasticsearch
         // forbids uppercased characters in index names.
         internalEngineIndex = `%plugin:${pluginName}`.toLowerCase(),
-<<<<<<< HEAD
         pluginInternalEngine =
-=======
-        pluginInternalEngine = 
->>>>>>> fd5ffb33
           new InternalEngine(kuzzle, internalEngineIndex),
         kuzzleSdk = new KuzzleSDK(new FunnelProtocol(kuzzle.funnel));
 
@@ -127,19 +123,12 @@
         get: () => {
           return {
             bootstrap: pluginInternalEngine.bootstrap.all.bind(
-<<<<<<< HEAD
-              pluginInternalEngine.bootstrap),
-            createCollection:
-              pluginInternalEngine.bootstrap.createCollection.bind(
-                pluginInternalEngine.bootstrap)
-=======
               pluginInternalEngine.bootstrap
             ),
             createCollection:
               pluginInternalEngine.bootstrap.createCollection.bind(
                 pluginInternalEngine.bootstrap
               )
->>>>>>> fd5ffb33
           };
         }
       });
@@ -175,11 +164,6 @@
         document: sdk.document,
         index: sdk.index,
         ms: sdk.ms,
-<<<<<<< HEAD
-        realtime: Object.assign(sdk.realtime, {
-          subscribe: throwNotAvailable('realtime:subscribe'),
-          unsubscribe: throwNotAvailable('realtime:unsubscribe')
-=======
         realtime: new Proxy({}, {
           get () {
             errorsManager.throw(
@@ -187,7 +171,6 @@
               'runtime',
               'cannot_use_realtime_controller');
           }
->>>>>>> fd5ffb33
         }),
         security: sdk.security,
         server: sdk.server
@@ -201,13 +184,8 @@
           pluginSdk.as = user => {
             if (!(user instanceof User)) {
               errorsManager.throw(
-<<<<<<< HEAD
-                'internal',
-                'plugins',
-=======
                 'plugins',
                 'validation',
->>>>>>> fd5ffb33
                 'invalid_user_object');
             }
 
@@ -231,13 +209,8 @@
 
         if (!collection) {
           errorsManager.throw(
-<<<<<<< HEAD
-            'internal',
-            'plugins',
-=======
             'plugins',
             'validation',
->>>>>>> fd5ffb33
             'collection_not_specified');
         }
 
@@ -256,12 +229,8 @@
           delete: pluginRepository.delete.bind(pluginRepository),
           create: pluginRepository.create.bind(pluginRepository),
           createOrReplace: pluginRepository.createOrReplace.bind(
-<<<<<<< HEAD
-            pluginRepository),
-=======
             pluginRepository
           ),
->>>>>>> fd5ffb33
           replace: pluginRepository.replace.bind(pluginRepository),
           update: pluginRepository.update.bind(pluginRepository)
         };
@@ -284,18 +253,10 @@
 
   if (callback && typeof callback !== 'function') {
     error = errorsManager.getError(
-<<<<<<< HEAD
-      'internal',
-      'plugins',
-      'callback_argument_expected',
-      typeof callback);
-
-=======
       'plugins',
       'validation',
       'callback_argument_expected',
       typeof callback);
->>>>>>> fd5ffb33
     kuzzle.log.error(error);
     return Bluebird.reject(error);
   }
@@ -309,16 +270,9 @@
 
   if (!request || !(request instanceof Request)) {
     error = errorsManager.getError(
-<<<<<<< HEAD
-      'internal',
-      'plugins',
-      'missing_request_object');
-
-=======
       'plugins',
       'validation',
       'missing_request_object');
->>>>>>> fd5ffb33
     if (callback) {
       return callback(error);
     }
@@ -327,24 +281,11 @@
     return deferred;
   }
 
-<<<<<<< HEAD
-  if (
-    request.input.controller === 'realtime'
-    && ['subscribe', 'unsubscribe'].includes(request.input.action)
-  ) {
-    error = errorsManager.getError(
-      'internal',
-      'plugins',
-      'cannot_use_realtime_method',
-      request.input.action);
-
-=======
   if (request.input.controller === 'realtime') {
     error = errorsManager.getError(
       'plugins',
       'runtime',
       'cannot_use_realtime_controller');
->>>>>>> fd5ffb33
     if (callback) {
       return callback(error);
     }
@@ -358,21 +299,12 @@
 
   kuzzle.funnel.executePluginRequest(request)
     .then(result => {
-<<<<<<< HEAD
-      const status = request.status === 102
-        ? 200
-        : request.status;
-
-      request.setResult(result, { status });
-
-=======
       request.setResult(
         result,
         {
           status: request.status === 102 ? 200 : request.status
         }
       );
->>>>>>> fd5ffb33
       if (callback) {
         return callback(null, request);
       }
@@ -411,21 +343,11 @@
    */
   return function trigger (eventName, payload) {
     if (eventName.indexOf(':') !== -1) {
-<<<<<<< HEAD
-      const error = errorsManager.getError(
-        'internal',
-        'plugins',
-        'invalid_custom_event_name',
-        eventName);
-
-      kuzzle.log.error(error);
-=======
       kuzzle.log.error(errorsManager.getError(
         'plugins',
         'validation',
         'collection_not_specified',
         eventName));
->>>>>>> fd5ffb33
       return;
     }
 
@@ -451,13 +373,8 @@
 
   if (!_request) {
     errorsManager.throw(
-<<<<<<< HEAD
-      'internal',
-      'plugins',
-=======
       'plugins',
       'validation',
->>>>>>> fd5ffb33
       'missing_request_data_or_object');
   }
 
@@ -493,15 +410,10 @@
     }
 
     if (_data) {
-<<<<<<< HEAD
-      target.input.volatile =
-        Object.assign({}, _request.input.volatile, _data.volatile);
-=======
       target.input.volatile = Object.assign(
         {},
         _request.input.volatile,
         _data.volatile);
->>>>>>> fd5ffb33
     } else {
       target.input.volatile = _request.input.volatile;
     }
@@ -533,13 +445,8 @@
         || !_.isString(strategy.config.authenticator)
       ) {
         return reject(errorsManager.getError(
-<<<<<<< HEAD
-          'internal',
-          'plugins',
-=======
           'plugins',
           'validation',
->>>>>>> fd5ffb33
           'invalid_strategy_registration',
           pluginName,
           name));
