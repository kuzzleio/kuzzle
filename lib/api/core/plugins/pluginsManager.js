--- conflicted
+++ resolved
@@ -244,11 +244,7 @@
             return reject(error);
           }
 
-<<<<<<< HEAD
           return reject(errorsManager.getErrorFrom(error, 'plugins', 'runtime', 'plugin_error'));
-=======
-          return reject(errorsManager.getError('plugins', 'runtime', 'derived_plugin_error', error));
->>>>>>> 4afb8035
         }
 
         resolve(result);
@@ -598,11 +594,7 @@
             reject(
               error instanceof KuzzleError
                 ? error
-<<<<<<< HEAD
                 : errorsManager.getErrorFrom(error, 'plugins', 'runtime', 'plugin_error')
-=======
-                : errorsManager.getError('plugins', 'runtime', 'derived_plugin_error', error)
->>>>>>> 4afb8035
             );
           }
         });
