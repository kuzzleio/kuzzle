/*
 * Kuzzle, a backend software, self-hostable and ready to use
 * to power modern apps
 *
 * Copyright 2015-2018 Kuzzle
 * mailto: support AT kuzzle.io
 * website: http://kuzzle.io
 *
 * Licensed under the Apache License, Version 2.0 (the "License");
 * you may not use this file except in compliance with the License.
 * You may obtain a copy of the License at
 *
 * https://www.apache.org/licenses/LICENSE-2.0
 *
 * Unless required by applicable law or agreed to in writing, software
 * distributed under the License is distributed on an "AS IS" BASIS,
 * WITHOUT WARRANTIES OR CONDITIONS OF ANY KIND, either express or implied.
 * See the License for the specific language governing permissions and
 * limitations under the License.
 */

'use strict';


const
  errorsManager = require('../../../config/error-codes/throw'),
  didYouMean = require('../../../util/didYouMean'),
  debug = require('../../../kuzzleDebug')('kuzzle:plugins'),
  PluginContext = require('./pluginContext'),
  PrivilegedPluginContext = require('./privilegedPluginContext'),
  async = require('async'),
  path = require('path'),
  Bluebird = require('bluebird'),
  _ = require('lodash'),
  fs = require('fs'),
  { KuzzleError } = require('kuzzle-common-objects').errors,
  Manifest = require('./manifest');

/**
 * @class PluginsManager
 * @param {Kuzzle} kuzzle
 */
class PluginsManager {
  constructor(kuzzle) {
    this.kuzzle = kuzzle;
    this.plugins = {};
    this.pipes = {};
    this.controllers = {};
    this.strategies = {};
    this.routes = [];
    this.pluginsDir = path.resolve(
      path.join(this.kuzzle.rootPath, 'plugins/enabled'));

    /**
     * @example
     * {
     *   pluginName: {
     *     authName: <constructor>,
     *     authname2: <constructor>,
     *     ...
     *   },
     *   pluginName2: {
     *     ...
     *   }
     * }
     *
     * This structure prevents authenticator names collisions between
     * multiple auth. plugins
     */
    this.authenticators = {};

    this.config = kuzzle.config.plugins;
  }

  /**
   * Load plugin located in "plugins/enabled" folder
   *
   * @throws PluginImplementationError - Throws when an error occurs when loading a plugin
   */
  init() {
    this.plugins = this.load();
  }

  /**
   * Used to dump loaded plugin feature into serverInfo route / cli
   *
   * @returns {object}
   */
  getPluginsDescription() {
    const pluginsDescription = {};

    Object.keys(this.plugins).forEach(plugin => {
      const
        pluginInfo = this.plugins[plugin],
        description = {
          version: pluginInfo.version,
          manifest: pluginInfo.manifest,
          hooks: [],
          pipes: [],
          controllers: [],
          routes: [],
          strategies: []
        };

      if (pluginInfo.object) {
        if (_.has(pluginInfo.object, 'hooks')) {
          description.hooks = _.uniq(Object.keys(pluginInfo.object.hooks));
        }

        if (_.has(pluginInfo.object, 'pipes')) {
          description.pipes = _.uniq(Object.keys(pluginInfo.object.pipes));
        }

        if (_.has(pluginInfo.object, 'controllers')) {
          description.controllers = _
            .uniq(Object.keys(pluginInfo.object.controllers))
            .map(item => `${pluginInfo.manifest.name}/${item}`);
        }

        if (_.has(pluginInfo.object, 'routes')) {
          description.routes = _.uniq(pluginInfo.object.routes);
        }

        if (_.has(pluginInfo.object, 'strategies')) {
          description.strategies = Object.keys(pluginInfo.object.strategies);
        }
      } else {
        this.kuzzle.log.warn(`[Plugin manager]: Unable to load features from plugin "${plugin}"`);
      }

      pluginsDescription[description.manifest.name] = description;

      debug('[%s] reading plugin configuration: %a', plugin, description);
    });

    return pluginsDescription;
  }

  /**
   * Register plugins feature to Kuzzle
   *
   * @returns {Promise}
   *
   * @throws PluginImplementationError - Throws when an error occurs when registering a plugin
   */
  run() {
    if (Object.keys(this.plugins).length === 0) {
      return Bluebird.resolve();
    }

    // register regular plugins features
    return Bluebird.all(Object.keys(this.plugins).map(pluginName => {
      const
        plugin = this.plugins[pluginName],
        {
          pipeWarnTime,
          pipeTimeout,
          initTimeout
        } = this.config.common;


      debug(
        '[%s] starting plugin in "%s" mode',
        plugin.manifest.name,
        plugin.config.privileged ? 'privileged' : 'standard');

      return Bluebird
        .resolve(plugin.object.init(
          plugin.config,
          plugin.config.privileged
            ? new PrivilegedPluginContext(this.kuzzle, plugin.manifest.name)
            : new PluginContext(this.kuzzle, plugin.manifest.name)))
        .timeout(initTimeout)
        .then(initStatus => {
          if (initStatus === false) {
            errorsManager.throw(
              'plugins',
              'validation',
              'plugin_initialization_failed',
              plugin.manifest.name);
          }

          if (plugin.object.controllers) {
            this._initControllers(plugin);
          }

          if (plugin.object.authenticators) {
            this._initAuthenticators(plugin);
          }

          if (plugin.object.strategies) {
            this._initStrategies(plugin);
          }

          if (plugin.object.hooks) {
            this._initHooks(plugin);
          }

          if (plugin.object.pipes) {
            this._initPipes(plugin, pipeWarnTime, pipeTimeout);
          }

          debug('[%s] plugin started', plugin.manifest.name);
        });
    }));
  }

  /**
   * Emit a "pipe" event, returning a promise resolved once all registered
   * pipe listeners have finished processing the provided data.
   *
   * Each listener has to resolve its promise with an updated version of the
   * provided data, which is then passed to the next listener, and so on in
   * series until the last listener resolves.
   *
   * @param  {Array.<string>} events
   * @param  {*} data
   * @return {Promise.<*>}
   */
  pipe(events, data, ...info) {
    debug('trigger "%s" event', events);

    const preparedPipes = [cb => cb(null, data, ...info)];

    let i; // NOSONAR
    for (i = 0; i < events.length; i++) {
      const event = events[i];

      if (this.pipes[event]) {
        for (const pipe of this.pipes[event]) {
          preparedPipes.push(pipe);
        }
      }
    }

    if (preparedPipes.length === 1) {
      return Bluebird.resolve(data);
    }

    return new Bluebird((resolve, reject) => {
      async.waterfall(preparedPipes, (error, result) => {
        if (error) {
          if (error instanceof KuzzleError) {
            return reject(error);
          }

          return reject(errorsManager.getError('plugins', 'runtime', 'plugin_error', error));
        }

        resolve(result);
      });
    });
  }

  /**
   * Inject plugin controllers within funnel Controller
   * @returns {object}
   */
  getPluginControllers() {
    const controllers = {};

    _.forEach(this.controllers, (controller, name) => {
      controllers[name] = controller;
    });

    return controllers;
  }

  /**
   * @param {string} strategyName
   * @returns {string[]}
   */
  getStrategyFields (strategyName) {
    return this.strategies[strategyName].strategy.config.fields || [];
  }

  /**
   * @param {string} strategyName
   * @param {string} methodName
   * @returns {boolean}
   */
  hasStrategyMethod (strategyName, methodName) {
    return Boolean(this.strategies[strategyName].methods[methodName]);
  }

  /**
   * @param {string} strategyName
   * @param {string} methodName
   * @returns {function}
   */
  getStrategyMethod (strategyName, methodName) {
    return this.strategies[strategyName].methods[methodName];
  }

  /**
   * Returns the list of registered passport strategies
   * @returns {string[]}
   */
  listStrategies () {
    return Object.keys(this.strategies);
  }

  /**
   * Checks if a strategy is well-formed
   *
   * @param {string} pluginName
   * @param {string} strategyName
   * @param {object} strategy
   * @throws {PluginImplementationError} If the strategy is invalid
   */
  validateStrategy (pluginName, strategyName, strategy) {
    const errorPrefix = `[${pluginName}] Strategy ${strategyName}:`;

    if (!_.isPlainObject(strategy)) {
      errorsManager.throw(
        'plugins',
        'validation',
        'strategy_description_type',
        errorPrefix,
        strategy);
    }

    if (!_.isPlainObject(strategy.methods)) {
      errorsManager.throw(
        'plugins',
        'validation',
        'methods_property_type',
        errorPrefix,
        strategy.methods);
    }

    const pluginObject = this.plugins[pluginName].object;

    // required methods check
    ['exists', 'create', 'update', 'delete', 'validate', 'verify'].forEach(methodName => {
      if (!_.isString(strategy.methods[methodName])) {
        errorsManager.throw(
          'plugins',
          'validation',
          'methodname_property_type',
          errorPrefix,
          methodName,
          strategy.methods[methodName]);
      }

      if (!_.isFunction(pluginObject[strategy.methods[methodName]])) {
        errorsManager.throw(
          'plugins',
          'validation',
          'invalid_strategy_method',
          errorPrefix,
          strategy.methods[methodName]);
      }
    });

    // optional methods check
    ['getInfo', 'getById', 'afterRegister'].forEach(name => {
      const optionalMethodName = strategy.methods[name];

      if (!_.isNil(optionalMethodName)) {
        if (!_.isString(optionalMethodName)) {
          errorsManager.throw(
            'plugins',
            'validation',
            'invalid_property_type',
            errorPrefix,
            name,
            optionalMethodName);
        }

        if (!_.isFunction(pluginObject[optionalMethodName])) {
          errorsManager.throw(
            'plugins',
            'validation',
            'invalid_strategy_method',
            errorPrefix,
            optionalMethodName);
        }
      }
    });

    if (!_.isPlainObject(strategy.config)) {
      errorsManager.throw(
        'plugins',
        'validation',
        'missing_config_property',
        errorPrefix,
        strategy.config);
    }

    // @deprecated since version 1.4.0
    // Note: since "constructor" is a reserved keyword, and since
    // any object, even POJOs, have a default constructor, we need
    // to consider a native function to be an unspecified "constructor"
    // property
    if (!_.isNil(strategy.config.constructor) && !_.isNative(strategy.config.constructor)) {
      if (!_.isNil(strategy.config.authenticator)) {
        errorsManager.throw(
          'plugins',
          'validation',
          'cannot_set_ctor_and_authenticator',
          errorPrefix);
      }

      if (isConstructor(strategy.config.constructor)) {
        this.kuzzle.log.warn(`${errorPrefix} the strategy "constructor" property is deprecated, please use "authenticator" instead (see https://tinyurl.com/y7boozbk)`);
      } else {
        errorsManager.throw(
          'plugins',
          'validation',
          'invalid_constructor_property_value',
          errorPrefix);
      }
    } else if (!_.isString(strategy.config.authenticator)) {
      errorsManager.throw(
        'plugins',
        'validation',
        'authenticator_property_type',
        errorPrefix,
        strategy.config.authenticator);
    } else if (!this.authenticators[pluginName] || !this.authenticators[pluginName][strategy.config.authenticator]) {
      errorsManager.throw(
        'plugins',
        'validation',
        'unknown_authenticator_value',
        errorPrefix,
        strategy.config.authenticator);
    }

    for (const opt of ['strategyOptions', 'authenticateOptions']) {
      const obj = strategy.config[opt];

      if (!_.isNil(obj) && !_.isPlainObject(obj)) {
        errorsManager.throw(
          'plugins',
          'validation',
          'expected_object_type',
          errorPrefix,
          opt,
          obj);
      }
    }

    if (!_.isNil(strategy.config.fields) && !Array.isArray(strategy.config.fields)) {
      errorsManager.throw(
        'plugins',
        'validation',
        'invalid_fields_property_type',
        errorPrefix,
        strategy.config.fields);
    }
  }

  /**
   * Register a pipe function on an event
   *
   * @param {object} plugin
   * @param {number} warnDelay - delay before a warning is issued
   * @param {number} timeoutDelay - delay after which the function is timed out
   * @param {string} event name
   * @param {string|function} fn - function to attach
   */
  registerPipe(plugin, warnDelay, timeoutDelay, event, fn) {
    debug('[%s] register pipe on event "%s"', plugin.manifest.name, event);

    if (!this.pipes[event]) {
      this.pipes[event] = [];
    }

    this.pipes[event].push((data, ...info) => {
      const callback = info.pop();
      const name = plugin.manifest.name;
      let
        pipeWarnTimer,
        pipeTimeoutTimer,
        timedOut = false;

      if (warnDelay) {
        pipeWarnTimer = setTimeout(() => {
          this.kuzzle.log.warn(`Plugin ${name} pipe for event '${event}' exceeded ${warnDelay}ms to execute.`);
        }, warnDelay);
      }

      const errorMsg = `Timeout error. Plugin ${name} pipe for event '${event}' exceeded ${timeoutDelay}ms to execute. Aborting.`;
      if (timeoutDelay) {
        pipeTimeoutTimer = setTimeout(() => {
          this.kuzzle.log.error(errorMsg);

          timedOut = true;
          callback(errorsManager.getError('plugins', 'runtime', 'register_pipe_timeout', errorMsg));
        }, timeoutDelay);
      }

      const cb = (err, pipeResponse, ...info2) => {
        if (pipeWarnTimer !== undefined) {
          clearTimeout(pipeWarnTimer);
        }
        if (pipeTimeoutTimer !== undefined) {
          clearTimeout(pipeTimeoutTimer);
        }

        if (!timedOut) {
          callback(err, pipeResponse, ...info2);
        }
      };

      try {
        const pipeResponse = (typeof fn === 'function')
          ? fn(data, ...info, cb)
          : plugin.object[fn](data, ...info, cb);

        if (typeof pipeResponse === 'object'
          && pipeResponse !== null
          && typeof pipeResponse.then === 'function'
          && typeof pipeResponse.catch === 'function'
        ) {
          pipeResponse
            .then(request => cb(null, request))
            .catch(error => cb(error));
        }
      } catch (error) {
        if (error instanceof KuzzleError) {
          return cb(error);
        }

        cb(errorsManager.getError(
          'plugins',
          'runtime',
          'plugin_threw_non_kuzzle_error',
          name,
          event,
          error));
      }
    });
  }

  /**
   * Register a listener function on an event
   *
   * @param {object} plugin
   * @param {string} event
   * @param {string|function} fn - function to attach
   */
  registerHook(plugin, event, fn) {
    debug('[%s] register hook on event "%s"', plugin.manifest.name, event);

    this.kuzzle.on(event, message => {
      try {
        if (typeof fn === 'function') {
          fn(message, event);
        } else {
          plugin.object[fn](message, event);
        }
      } catch (error) {
<<<<<<< HEAD
        throw new PluginImplementationError(error);
=======
        errorsManager.throw('plugins', 'runtime', 'plugin_error', error);
>>>>>>> 5c87d792
      }
    });
  }

  /**
   * Register an authentication strategy.
   *
   * @param {string} pluginName - plugin name
   * @param {string} strategyName - strategy name
   * @param {object} strategy - strategy properties
   * @throws {PluginImplementationError} If the strategy is invalid or if registration fails
   */
  registerStrategy(pluginName, strategyName, strategy) {
    const errorPrefix = `[${pluginName}] Strategy ${strategyName}:`;
    this.validateStrategy(pluginName, strategyName, strategy);

    if (this.strategies[strategyName]) {
      this.unregisterStrategy(pluginName, strategyName);
    }

    const
      plugin = this.plugins[pluginName],
      methods = {};

    // wrap plugin methods to force their context and to
    // convert uncaught exception into PluginImplementationError
    // promise rejections
    for (const methodName of Object.keys(strategy.methods).filter(
      name => name !== 'verify')
    ) {
      methods[methodName] = (...args) => {
        return new Bluebird((resolve, reject) => {
          try {
            resolve(
              plugin.object[strategy.methods[methodName]].bind(
                plugin.object)(...args)
            );
          } catch (error) {
            reject(
              error instanceof KuzzleError
                ? error
<<<<<<< HEAD
                : new PluginImplementationError(error)
=======
                : errorsManager.getError('plugins', 'runtime', 'plugin_error', error)
>>>>>>> 5c87d792
            );
          }
        });
      };
    }

    const
      opts = Object.assign(
        {},
        strategy.config.strategyOptions,
        {passReqToCallback: true}
      ),
      verifyAdapter = (...args) => {
        const
          callback = args[args.length - 1],
          ret = plugin.object[strategy.methods.verify](...args.slice(0, -1));

        // catching plugins returning non-thenable content
        if (!ret || !_.isFunction(ret.then)) {
          return callback(errorsManager.getError(
            'plugins',
            'runtime',
            'verify_dont_return_promise',
            errorPrefix,
            ret));
        }

        let message = null;

        ret
          .then(result => {
            if (result === false) {
              return false;
            }

            if (!_.isPlainObject(result)) {
              errorsManager.throw(
                'plugins',
                'runtime',
                'invalid_authentication_strategy_result',
                errorPrefix);
            }

            if (result.kuid !== null && result.kuid !== undefined) {
              if (typeof result.kuid === 'string') {
                return this.kuzzle.repositories.user.load(result.kuid);
              }
              errorsManager.throw(
                'plugins',
                'runtime',
                'invalid_authentication_kuid',
                errorPrefix,
                typeof result.kuid);
            }

            if (result.message && typeof result.message === 'string') {
              message = result.message;
            } else {
              message = `Unable to log in using the strategy "${strategyName}"`;
            }

            return false;
          })
          .then(result => {
            if (result === null) {
              errorsManager.throw(
                'plugins',
                'runtime',
                'unknown_kuzzle_user_identifier',
                errorPrefix);
            }

            callback(null, result, {message});
            return null;
          })
          .catch(error => callback(error));
      };

    try {
      const
        Ctor = _.get(
          this.authenticators,
          [pluginName, strategy.config.authenticator],
          strategy.config.constructor),
        instance = new Ctor(opts, verifyAdapter);

      this.strategies[strategyName] = {strategy, methods, owner: pluginName};
      this.kuzzle.passport.use(
        strategyName,
        instance,
        strategy.config.authenticateOptions
      );

      if (methods.afterRegister) {
        methods.afterRegister(instance);
      }
    } catch (e) {
<<<<<<< HEAD
      throw new PluginImplementationError(`${errorPrefix}: ${e.message}.`);
=======
      errorsManager.throw('plugins', 'runtime', 'plugin_error', `${errorPrefix}: ${e.message}.`);
>>>>>>> 5c87d792
    }
  }

  /**
   * Unregister
   * @param {string} pluginName
   * @param  {string} strategyName
   * @throws {PluginImplementationError} If not the owner of the strategy or if strategy
   *                                     does not exist
   */
  unregisterStrategy (pluginName, strategyName) {
    const strategy = this.strategies[strategyName];

    if (strategy) {
      if (strategy.owner !== pluginName) {
        errorsManager.throw(
          'plugins',
          'runtime',
          'cannot_remove_others_plugin_strategy',
          strategyName);
      }

      delete this.strategies[strategyName];
      this.kuzzle.passport.unuse(strategyName);
    } else {
      errorsManager.throw(
        'plugins',
        'runtime',
        'cannot_remove_unexistant_strategy',
        strategyName);
    }
  }

  /**
   * @param {object} plugin
   * @param {number} pipeWarnTime
   * @param {number} pipeTimeout
   */
  _initPipes (plugin, pipeWarnTime, pipeTimeout) {
    const methodsList = getMethods(plugin.object);

    let
      _warnTime = pipeWarnTime,
      _timeout = pipeTimeout;

    if (plugin.config && plugin.config.pipeWarnTime !== undefined) {
      _warnTime = plugin.config.pipeWarnTime;
    }
    if (plugin.config && plugin.config.pipeTimeout !== undefined) {
      _timeout = plugin.config.pipeTimeout;
    }

    _.forEach(plugin.object.pipes, (fn, event) => {
      const list = Array.isArray(fn) ? fn : [fn];

      for (const target of list) {
        if (typeof target !== 'function'
          && typeof plugin.object[target] !== 'function'
        ) {
          let message = `Unable to configure pipe for event "${event}" with provided method. "${target}" should be a plugin method name, or a function.`;

          if (typeof target === 'string') {
            message += didYouMean(target, methodsList);
          }

          errorsManager.throw('plugins', 'runtime', 'plugin_error', message);
        }

        this.registerPipe(plugin, _warnTime, _timeout, event, target);
      }
    });
  }

  /**
   * @param {object} plugin
   */
  _initHooks (plugin) {
    const methodsList = getMethods(plugin.object);

    _.forEach(plugin.object.hooks, (fn, event) => {
      const list = Array.isArray(fn) ? fn : [fn];

      for (const target of list) {
        if (
          typeof target !== 'function'
          && typeof plugin.object[target] !== 'function'
        ) {
          let message = `Unable to configure hook for event "${event}" with provided method. "${target}" should be a plugin method name, or a function.`;

          if (typeof target === 'string') {
            message += didYouMean(target, methodsList);
          }

          errorsManager.throw('plugins', 'runtime', 'plugin_error', message);
        }

        this.registerHook(plugin, event, target);
      }
    });
  }

  /**
   * Init plugin controllers
   *
   * @param {object} plugin
   * @returns {boolean}
   */
  _initControllers (plugin) {
    Object.keys(plugin.object.controllers).forEach(controller => {
      debug(
        '[%s][%s] starting controller registration',
        plugin.manifest.name,
        controller);

      const
        methodsList = getMethods(plugin.object),
        controllerName = `${plugin.manifest.name}/${controller}`,
        description = plugin.object.controllers[controller],
        errorControllerPrefix = `Unable to inject controller "${controller}" from plugin "${plugin.manifest.name}":`;

      if (!_.isPlainObject(description)) {
        errorsManager.throw(
          'plugins',
          'validation',
          'incorrect_controller_description_type',
          errorControllerPrefix,
          typeof description);
      }

      Object.keys(description).forEach(action => {
        debug(
          '[%s][%s][%s] starting action controller registration',
          plugin.manifest.name, controller,
          action);

        if (
          typeof description[action] !== 'function'
          && typeof plugin.object[description[action]] !== 'function'
        ) {
          let message = `${errorControllerPrefix} Action for "${controller}:${action}" is not a function.`;

          if (typeof description[action] === 'string') {
            message += didYouMean(description[action], methodsList);
          }
          errorsManager.throw('plugins', 'runtime', 'plugin_error', message);
        }

        if (!this.controllers[controllerName]) {
          this.controllers[controllerName] = {};
        }

        if (typeof description[action] === 'function') {
          this.controllers[controllerName][action] = description[action];
        } else {
          this.controllers[controllerName][action] =
            plugin.object[description[action]].bind(plugin.object);
        }
      });
    });

    const
      httpVerbs = ['get', 'head', 'post', 'put', 'delete', 'patch'],
      routeProperties = ['verb', 'url', 'controller', 'action'],
      controllerNames = Object.keys(plugin.object.controllers);

    if (plugin.object.routes) {
      plugin.object.routes.forEach(route => {
        const
          controllerName = `${plugin.manifest.name}/${route.controller}`,
          errorRoutePrefix = `Unable to inject api route "${JSON.stringify(route)}" from plugin "${plugin.manifest.name}":`;

        Object.keys(route).forEach(key => {
          if (routeProperties.indexOf(key) === -1) {
            errorsManager.throw(
              'plugins',
              'validation',
              'unknown_property_key_in_route_definition',
              errorRoutePrefix,
              key,
              didYouMean(key, routeProperties));
          }

          if (typeof route[key] !== 'string'
<<<<<<< HEAD
            || (route[key].length === 0 && key !== 'url'))
          {
=======
            || (route[key].length === 0 && key !== 'url')
          ) {
>>>>>>> 5c87d792
            errorsManager.throw(
              'plugins',
              'validation',
              'key_cannot_be_empty_string',
              errorRoutePrefix,
              key);
          }
        });

        if (!this.controllers[controllerName]) {
          errorsManager.throw(
            'plugins',
            'validation',
            'undefined_controller',
            errorRoutePrefix,
            route.controller,
            didYouMean(route.controller, controllerNames));
        }

        if (!this.controllers[controllerName][route.action]) {
          const actionNames = Object.keys(this.controllers[controllerName]);
          errorsManager.throw(
            'plugins',
            'validation',
            'undefined_action',
            errorRoutePrefix,
            route.action,
            didYouMean(route.action, actionNames));
        }

        if (httpVerbs.indexOf(route.verb.toLowerCase()) === -1) {
          errorsManager.throw(
            'plugins',
            'validation',
            'http_verb_not_allowed',
            errorRoutePrefix,
            httpVerbs.join(', '),
            didYouMean(route.verb, httpVerbs));
        }

        debug(
          '[%s] binding HTTP route "%s" to controller "%s"',
          plugin.manifest.name,
          route.url,
          route.controller);

        route.url = `/${plugin.manifest.name}${route.url}`;
        route.controller = controllerName;

        this.routes.push(route);
      });
    }
  }

  /**
   * @param {object} plugin
   * @throws {PluginImplementationError} If strategies registration fails
   */
  _initStrategies (plugin) {
    const errorPrefix = `[${plugin.manifest.name}]:`;

    if (
      !_.isPlainObject(plugin.object.strategies)
      || _.isEmpty(plugin.object.strategies)
    ) {
      errorsManager.throw(
        'plugins',
        'validation',
        'strategies_plugin_property_empty',
        errorPrefix);
    }

    for (const name of Object.keys(plugin.object.strategies)) {
      this.registerStrategy(
        plugin.manifest.name,
        name,
        plugin.object.strategies[name]);
    }
  }

  /**
   * @param {object} plugin
   * @throws {PluginImplementationError} If strategies registration fails
   */
  _initAuthenticators (plugin) {
    const errorPrefix = `[${plugin.manifest.name}]:`;

    // @todo the _.isNil test need to be removed as soon as the
    // "strategy.config.constructor" property is no longer supported
    if (!_.isNil(plugin.object.authenticators)) {
      if (!_.isPlainObject(plugin.object.authenticators)) {
        errorsManager.throw(
          'plugins',
          'validation',
          'authenticators_plugin_property_not_an_object',
          errorPrefix);
      }

      for (const authenticator of Object.keys(plugin.object.authenticators)) {
        if (!isConstructor(plugin.object.authenticators[authenticator])) {
          errorsManager.throw(
            'plugins',
            'validation',
            'invalid_authenticator',
            errorPrefix,
            authenticator);
        }
      }

      this.authenticators[plugin.manifest.name] = Object.assign(
        {},
        plugin.object.authenticators);
    }
  }

  /**
   * Load detected plugins in memory
   *
   * @returns {object} list of loaded plugin
   */
  load() {
    const loadedPlugins = {};

    let plugins = [];
    try {
      plugins = fs.readdirSync(this.pluginsDir);
    } catch (e) {
      errorsManager.throw(
        'plugins',
        'runtime',
        'unable_to_load_plugin_from_directory',
        this.pluginsDir,
        e.message);
    }

    for (const plugin of plugins) {
      const pluginPath = path.join(this.pluginsDir, plugin);

      try {
        fs.statSync(pluginPath).isDirectory();
      } catch (e) {
        errorsManager.throw(
          'plugins',
          'runtime',
          'unable_to_load_plugin_from_path',
          pluginPath,
          e.message);
      }
    }

    debug('loading plugins: %a', plugins);

    for (const relativePluginPath of plugins) {
      const
        pluginPath = path.resolve(this.pluginsDir, relativePluginPath),
        manifest = new Manifest(this.kuzzle, pluginPath);

      manifest.load();

      const
        plugin = {
          manifest,
          object: null,
          config: this.config[manifest.name]
            ? JSON.parse(JSON.stringify(this.config[manifest.name]))
            : {}
        };

      // load plugin object
      try {
        const PluginClass = require(pluginPath);
        plugin.object = new PluginClass();
      } catch (e) {
        if (e.message.match(/not a constructor/i)) {
          errorsManager.throw(
            'plugins',
            'runtime',
            'plugin_is_not_a_constructor',
            plugin.manifest.name);
        }

        errorsManager.throw('plugins', 'runtime', 'plugin_error', e);
      }

      // check if the plugin exposes a "init" method
      if (typeof plugin.object.init !== 'function') {
        errorsManager.throw(
          'plugins',
          'runtime',
          'init_method_not_found',
          plugin.manifest.name);
      }

      // check plugin privileged prerequisites
      // user need to acknowledge privileged mode in plugin configuration
      if (plugin.config.privileged) {
        if (!plugin.manifest.privileged) {
          errorsManager.throw(
            'plugins',
            'runtime',
            'privileged_mode_not_supported',
            plugin.manifest.name);
        }
      } else if (plugin.manifest.privileged) {
        errorsManager.throw(
          'plugins',
          'runtime',
          'privileged_mode_not_setted',
          plugin.manifest.name);
      }

      if (loadedPlugins[plugin.manifest.name]) {
        errorsManager.throw(
          'plugins',
          'runtime',
          'plugin_name_already_exists',
          plugin.manifest.name);
      }

      loadedPlugins[plugin.manifest.name] = plugin;
    }

    return loadedPlugins;
  }
}

/**
 * Test if the provided argument is a constructor or not
 *
 * @param  {*} arg
 * @return {Boolean}
 */
function isConstructor (arg) {
  try {
    Reflect.construct(Object, [], arg);
  } catch (e) {
    return false;
  }

  return true;
}

function getMethods (object) {
  const prototype = Object.getPrototypeOf(object);

  const instanceMethods = Object.getOwnPropertyNames(prototype)
    .filter(method => ['init', 'constructor'].indexOf(method) === -1);

  const objectMethods = Object.getOwnPropertyNames(object)
    .filter(key => typeof object[key] === 'function');

  return [...instanceMethods, ...objectMethods];
}

module.exports = PluginsManager;<|MERGE_RESOLUTION|>--- conflicted
+++ resolved
@@ -552,11 +552,7 @@
           plugin.object[fn](message, event);
         }
       } catch (error) {
-<<<<<<< HEAD
-        throw new PluginImplementationError(error);
-=======
         errorsManager.throw('plugins', 'runtime', 'plugin_error', error);
->>>>>>> 5c87d792
       }
     });
   }
@@ -598,11 +594,7 @@
             reject(
               error instanceof KuzzleError
                 ? error
-<<<<<<< HEAD
-                : new PluginImplementationError(error)
-=======
                 : errorsManager.getError('plugins', 'runtime', 'plugin_error', error)
->>>>>>> 5c87d792
             );
           }
         });
@@ -700,11 +692,7 @@
         methods.afterRegister(instance);
       }
     } catch (e) {
-<<<<<<< HEAD
-      throw new PluginImplementationError(`${errorPrefix}: ${e.message}.`);
-=======
       errorsManager.throw('plugins', 'runtime', 'plugin_error', `${errorPrefix}: ${e.message}.`);
->>>>>>> 5c87d792
     }
   }
 
@@ -888,13 +876,8 @@
           }
 
           if (typeof route[key] !== 'string'
-<<<<<<< HEAD
-            || (route[key].length === 0 && key !== 'url'))
-          {
-=======
             || (route[key].length === 0 && key !== 'url')
           ) {
->>>>>>> 5c87d792
             errorsManager.throw(
               'plugins',
               'validation',
