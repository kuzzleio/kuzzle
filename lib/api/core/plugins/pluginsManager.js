--- conflicted
+++ resolved
@@ -116,20 +116,10 @@
           description.pipes = _.uniq(Object.keys(pluginInfo.object.pipes));
         }
 
-<<<<<<< HEAD
-        if (pluginInfo.object.hasOwnProperty('controllers')) {
-          description.controllers = _.uniq(
-            Object.keys(pluginInfo.object.controllers)
-          );
-          description.controllers = description.controllers.map(
-            item => `${pluginInfo.manifest.name}/${item}`
-          );
-=======
         if (_.has(pluginInfo.object, 'controllers')) {
           description.controllers = _
             .uniq(Object.keys(pluginInfo.object.controllers))
             .map(item => `${pluginInfo.manifest.name}/${item}`);
->>>>>>> ff651b3a
         }
 
         if (_.has(pluginInfo.object, 'routes')) {
@@ -176,19 +166,6 @@
 
       debug(
         '[%s] starting plugin in "%s" mode',
-<<<<<<< HEAD
-        plugin.manifest.name, plugin.config.privileged
-          ? 'privileged'
-          : 'standard'
-      );
-
-      return Bluebird.resolve(plugin.object.init(
-        plugin.config,
-        plugin.config.privileged 
-          ? new PrivilegedPluginContext(this.kuzzle, plugin.manifest.name)
-          : new PluginContext(this.kuzzle, plugin.manifest.name)
-      ))
-=======
         plugin.manifest.name,
         plugin.config.privileged ? 'privileged' : 'standard');
 
@@ -198,7 +175,6 @@
           plugin.config.privileged
             ? new PrivilegedPluginContext(this.kuzzle, plugin.manifest.name)
             : new PluginContext(this.kuzzle, plugin.manifest.name)))
->>>>>>> ff651b3a
         .timeout(initTimeout)
         .then(initStatus => {
           if (initStatus === false) {
@@ -864,7 +840,6 @@
         errorControllerPrefix = `Unable to inject controller "${controller}" from plugin "${plugin.manifest.name}":`;
 
       if (!_.isPlainObject(description)) {
-<<<<<<< HEAD
         errorsManager.throw(
           'internal',
           'plugins',
@@ -872,10 +847,6 @@
           errorControllerPrefix,
           typeof description
         );
-=======
-        throw new PluginImplementationError(
-          `${errorControllerPrefix} Incorrect controller description type (expected object, got: "${typeof description}")`);
->>>>>>> ff651b3a
       }
 
       Object.keys(description).forEach(action => {
@@ -923,7 +894,6 @@
 
         Object.keys(route).forEach(key => {
           if (routeProperties.indexOf(key) === -1) {
-<<<<<<< HEAD
             errorsManager.throw(
               'internal',
               'plugins',
@@ -932,10 +902,6 @@
               key,
               didYouMean(key, routeProperties)
             );
-=======
-            throw new PluginImplementationError(
-              `${errorRoutePrefix} Unknown property "${key}" in route definition.${didYouMean(key, routeProperties)}`);
->>>>>>> ff651b3a
           }
 
           if (typeof route[key] !== 'string'
@@ -952,7 +918,6 @@
         });
 
         if (!this.controllers[controllerName]) {
-<<<<<<< HEAD
           errorsManager.throw(
             'internal',
             'plugins',
@@ -961,15 +926,10 @@
             route.controller,
             didYouMean(route.controller, controllerNames)
           );
-=======
-          throw new PluginImplementationError(
-            `${errorRoutePrefix} Undefined controller "${route.controller}".${didYouMean(route.controller, controllerNames)}`);
->>>>>>> ff651b3a
         }
 
         if (!this.controllers[controllerName][route.action]) {
           const actionNames = Object.keys(this.controllers[controllerName]);
-<<<<<<< HEAD
           errorsManager.throw(
             'internal',
             'plugins',
@@ -989,15 +949,6 @@
             httpVerbs.join(', '),
             didYouMean(route.verb, httpVerbs)
           );
-=======
-          throw new PluginImplementationError(
-            `${errorRoutePrefix} Undefined action "${route.action}".${didYouMean(route.action, actionNames)}`);
-        }
-
-        if (httpVerbs.indexOf(route.verb.toLowerCase()) === -1) {
-          throw new PluginImplementationError(
-            `${errorRoutePrefix} Only following http verbs are allowed: "${httpVerbs.join(', ')}".${didYouMean(route.verb, httpVerbs)}`);
->>>>>>> ff651b3a
         }
 
         debug(
