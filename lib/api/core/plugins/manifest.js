--- conflicted
+++ resolved
@@ -59,13 +59,8 @@
     // characters, and with the widely used '-' char
     if (!/^[a-z0-9_-]+$/.test(this.name)) {
       errorsManager.throw(
-<<<<<<< HEAD
-        'internal',
-        'plugins',
-=======
         'plugins',
         'validation',
->>>>>>> fd5ffb33
         'invalid_plugin_name',
         this.path);
     }
@@ -73,13 +68,8 @@
     if (!_.isNil(this.raw.privileged)) {
       if (typeof this.raw.privileged !== 'boolean') {
         errorsManager.throw(
-<<<<<<< HEAD
-          'internal',
-          'plugins',
-=======
           'plugins',
           'validation',
->>>>>>> fd5ffb33
           'invalid_privileged_property',
           this.path,
           typeof this.raw.privileged);
@@ -100,26 +90,16 @@
       packageJson = require(path.resolve(this.path, 'package.json'));
     } catch (e) {
       errorsManager.throw(
-<<<<<<< HEAD
-        'internal',
-        'plugins',
-=======
         'plugins',
         'validation',
->>>>>>> fd5ffb33
         'missing_package_json',
         this.path);
     }
 
     if (typeof packageJson.name !== 'string' || !packageJson.name.length) {
       errorsManager.throw(
-<<<<<<< HEAD
-        'internal',
-        'plugins',
-=======
         'plugins',
         'validation',
->>>>>>> fd5ffb33
         'missing_name_property_in_package_json',
         this.path);
     }
