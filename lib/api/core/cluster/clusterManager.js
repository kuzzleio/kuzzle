/**
 * @param {Kuzzle} kuzzle
 * @constructor
 */
function ClusterManager (kuzzle) {

  this.kuzzle = kuzzle;

<<<<<<< HEAD
  this.init = function() {
    // We send to the LB this Kuzzle HTTP port configuration
    kuzzle.services.list.proxyBroker.send('httpPortInitialization', {httpPort: kuzzle.config.httpPort});
  }
=======
  // We send to the Proxy this Kuzzle HTTP port configuration
  kuzzle.services.list.proxyBroker.send('httpPortInitialization', {httpPort: kuzzle.config.httpPort});
>>>>>>> 7a9bd2a2
}

module.exports = ClusterManager;<|MERGE_RESOLUTION|>--- conflicted
+++ resolved
@@ -6,15 +6,10 @@
 
   this.kuzzle = kuzzle;
 
-<<<<<<< HEAD
   this.init = function() {
-    // We send to the LB this Kuzzle HTTP port configuration
+    // We send to the Proxy this Kuzzle HTTP port configuration
     kuzzle.services.list.proxyBroker.send('httpPortInitialization', {httpPort: kuzzle.config.httpPort});
   }
-=======
-  // We send to the Proxy this Kuzzle HTTP port configuration
-  kuzzle.services.list.proxyBroker.send('httpPortInitialization', {httpPort: kuzzle.config.httpPort});
->>>>>>> 7a9bd2a2
 }
 
 module.exports = ClusterManager;