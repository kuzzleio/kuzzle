/*
 * Kuzzle, a backend software, self-hostable and ready to use
 * to power modern apps
 *
 * Copyright 2015-2018 Kuzzle
 * mailto: support AT kuzzle.io
 * website: http://kuzzle.io
 *
 * Licensed under the Apache License, Version 2.0 (the "License");
 * you may not use this file except in compliance with the License.
 * You may obtain a copy of the License at
 *
 * https://www.apache.org/licenses/LICENSE-2.0
 *
 * Unless required by applicable law or agreed to in writing, software
 * distributed under the License is distributed on an "AS IS" BASIS,
 * WITHOUT WARRANTIES OR CONDITIONS OF ANY KIND, either express or implied.
 * See the License for the specific language governing permissions and
 * limitations under the License.
 */

'use strict';

const
  debug = require('../../../kuzzleDebug')('kuzzle:validation'),
  Request = require('kuzzle-common-objects').Request,
  _ = require('lodash'),
  mandatoryFieldSpecProperties = ['type'],
  Bluebird = require('bluebird'),
  Koncorde = require('koncorde'),
  {
    PluginImplementationError,
    PreconditionError,
    BadRequestError,
    KuzzleError
  } = require('kuzzle-common-objects').errors;

/**
 * @class Validation
 * @param {Kuzzle} kuzzle
 */
class Validation {
  constructor(kuzzle) {
    /** @type {Kuzzle} */
    this.kuzzle = kuzzle;

    /** @type {...ValidationType} */
    this.types = {};

    /** @type {string[]} */
    this.typeAllowsChildren = [];

    /** @type {DocumentSpecification} */
    this.specification = {};

    /** @type {Koncorde} */
    this.koncorde = new Koncorde();

    this.rawConfiguration = {};
  }

  /**
   * Walks through all types in "defaultTypesFiles" initializes all types
   */
  init() {
    [
      'anything',
      'boolean',
      'date',
      'email',
      'enum',
      'geoPoint',
      'geoShape',
      'integer',
      'ipAddress',
      'numeric',
      'object',
      'string',
      'url'
    ].forEach(typeFile => {
      const TypeConstructor = require(`./types/${typeFile}`);
      this.addType(new TypeConstructor());
    });
  }

  /**
   * @param {Request} request
   * @param {boolean} [verbose]
   * @returns {Promise.<{documentBody: *, errorMessages:string[], valid: boolean}|KuzzleRequest>}
   */
  validationPromise(request, verbose = false) {
    const
      id = request.input.resource._id;
    let
      collectionSpec = {},
      updateBodyClone,
      isUpdate = false;

    if (this.specification && this.specification[request.input.resource.index]
      && this.specification[request.input.resource.index][request.input.resource.collection]) {
      collectionSpec = this.specification[request.input.resource.index][request.input.resource.collection];
    }

    return new Bluebird((resolve, reject) => {
      if (request.input.controller === 'document' && request.input.action === 'update') {
        const updateRequest = new Request({
          index: request.input.resource.index,
          collection: request.input.resource.collection,
          _id: id
        });
        isUpdate = true;

        this.kuzzle.services.list.storageEngine.get(updateRequest)
          .then(document => {
            // Avoid side effects on the request during the update validation
            updateBodyClone = _.cloneDeep(request.input.body);

            _.defaultsDeep(updateBodyClone, document._source);

            resolve(updateBodyClone);
          })
          .catch(e => reject(e));
      }
      else {
        return resolve(request.input.body);
      }
    })
      .then(documentBody => {
        const errorMessages = verbose ? {} : [];
        let isValid = true;

        if (collectionSpec) {
          if (collectionSpec.fields && collectionSpec.fields.children) {
            try {
              isValid = isValid && this.recurseFieldValidation(documentBody, collectionSpec.fields.children, collectionSpec.strict, errorMessages, verbose);
            }
            catch (error) {
              if (error.message === 'strictness') {
                // The strictness message can be received here only if it happens at the validation of the document's root
                manageErrorMessage('document', errorMessages, 'The document validation is strict; it can not add unspecified sub-fields.', verbose);
                isValid = false;
              }
              else {
                throw error;
              }
            }
          }

          if (collectionSpec.validators) {
            const filters = this.koncorde.test(request.input.resource.index, request.input.resource.collection, documentBody, id);

            if (!filters.length > 0 || filters[0] !== collectionSpec.validators) {
              isValid = false;
              manageErrorMessage('document', errorMessages, 'The document does not match validation filters.', verbose);
            }
          }
        }

        return {
          errorMessages,
          valid: isValid
        };
      })
      .then(validationObject => {
        if (!verbose) {
          // We only modify the request if the validation succeeds
          if (collectionSpec.fields && collectionSpec.fields.children) {
            request.input.body = this.recurseApplyDefault(isUpdate, request.input.body, collectionSpec.fields.children);
          }

          return request;
        }

        return validationObject;
      });
  }

  /**
   * @param {boolean} isUpdate
   * @param {*} documentSubset
   * @param {...StructuredFieldSpecification} collectionSpecSubset
   */
  recurseApplyDefault(isUpdate, documentSubset, collectionSpecSubset) {
    Object.keys(collectionSpecSubset).forEach(fieldName => {
      const
        specSubset = collectionSpecSubset[fieldName],
        field = documentSubset[fieldName];

      if (documentSubset.hasOwnProperty(fieldName) && this.types[specSubset.type].allowChildren && specSubset.children) {
        if (Array.isArray(field)) {
          for (let i = 0; i < field.length; i++) {
            field[i] = this.recurseApplyDefault(isUpdate, field[i], specSubset.children);
          }
        }
        else {
          documentSubset[fieldName] = this.recurseApplyDefault(isUpdate, field, specSubset.children);
        }
      }
      else if (specSubset.defaultValue && (field === null || (!isUpdate && !documentSubset.hasOwnProperty(fieldName)))) {
        documentSubset[fieldName] = specSubset.defaultValue;
      }
    });

    return documentSubset;
  }

  /**
   * @param {*} documentSubset
   * @param {StructuredFieldSpecification} collectionSpecSubset
   * @param {boolean} strictness
   * @param {string[]} errorMessages
   * @param {boolean} verbose
   */
  recurseFieldValidation(documentSubset, collectionSpecSubset, strictness, errorMessages, verbose) {
    if (strictness && !checkAllowedProperties(documentSubset, Object.keys(collectionSpecSubset))) {
      // We use a throw to be able to provide information about the field or the document in whole
      throw new BadRequestError('strictness');
    }

    if (!verbose) {
      // We stop as soon as one field is not valid
      return Object.keys(collectionSpecSubset).every(fieldName =>
        this.isValidField(fieldName, documentSubset, collectionSpecSubset, strictness, errorMessages, verbose)
      );
    }

    // We try to validate every field in order to get all error messages if any
    return Object.keys(collectionSpecSubset).reduce((reductionResult, fieldName) =>
<<<<<<< HEAD
      this.isValidField(fieldName, documentSubset, collectionSpecSubset, strictness, errorMessages, verbose) && reductionResult
    , true);
=======
      this.isValidField(fieldName, documentSubset, collectionSpecSubset, strictness, errorMessages, verbose) && reductionResult, true
    );
>>>>>>> 020f578a
  }

  /**
   * @param {string} fieldName
   * @param {*} documentSubset
   * @param {StructuredFieldSpecification} collectionSpecSubset
   * @param {boolean} strictness
   * @param {string[]} errorMessages
   * @param {boolean} verbose
   * @returns {boolean}
   */
  isValidField(fieldName, documentSubset, collectionSpecSubset, strictness, errorMessages, verbose) {
    /** @type StructuredFieldSpecification */
    const field = collectionSpecSubset[fieldName];
    let result = true;

    if (field.mandatory && !field.hasOwnProperty('defaultValue') && (!documentSubset.hasOwnProperty(fieldName) || typeof documentSubset[fieldName] === 'undefined' || documentSubset[fieldName] === null)) {
      manageErrorMessage(field.path, errorMessages, 'The field is mandatory.', verbose);
      return false;
    }

    if (documentSubset.hasOwnProperty(fieldName) && typeof documentSubset[fieldName] !== 'undefined' && documentSubset[fieldName] !== null) {
      let
        nestedStrictness = false,
        fieldValues;

      if (field.multivalued.value) {
        if (!Array.isArray(documentSubset[fieldName])) {
          manageErrorMessage(field.path, errorMessages, 'The field must be multivalued, unary value provided.', verbose);
          return false;
        }

        if (field.multivalued.hasOwnProperty('minCount') && documentSubset[fieldName].length < field.multivalued.minCount) {
          manageErrorMessage(field.path, errorMessages, `Not enough elements. Minimum count is set to ${field.multivalued.minCount}.`, verbose);
          return false;
        }

        if (field.multivalued.hasOwnProperty('maxCount') && documentSubset[fieldName].length > field.multivalued.maxCount) {
          manageErrorMessage(field.path, errorMessages, `Too many elements. Maximum count is set to ${field.multivalued.maxCount}.`, verbose);
          return false;
        }

        fieldValues = documentSubset[fieldName];
      }
      else {
        if (Array.isArray(documentSubset[fieldName])) {
          manageErrorMessage(field.path, errorMessages, 'The field is not a multivalued field; Multiple values provided.', verbose);
          return false;
        }

        fieldValues = [documentSubset[fieldName]];
      }

      if (this.types[field.type].allowChildren) {
        nestedStrictness = this.types[field.type].getStrictness(field.typeOptions, strictness);
      }

      for (const val of fieldValues) {
        const fieldErrors = [];

        if (!this.types[field.type].validate(field.typeOptions, val, fieldErrors)) {
          if (fieldErrors.length === 0) {
            // We still want to trigger an error, even if no message is provided
            manageErrorMessage(field.path, errorMessages, 'An error has occurred during validation.', verbose);
          }
          else {
            fieldErrors.forEach(message => manageErrorMessage(field.path, errorMessages, message, verbose));
          }

          return false;
        }

        if (this.types[field.type].allowChildren && field.children) {
          try {
            if (!this.recurseFieldValidation(val, field.children, nestedStrictness, errorMessages, verbose)) {
              result = false;
            }
          }
          catch (error) {
            if (error.message === 'strictness') {
              manageErrorMessage(field.path, errorMessages, 'The field is set to "strict"; cannot add unspecified subField.', verbose);
            }
            else if (verbose) {
              manageErrorMessage(field.path, errorMessages, error.message, verbose);
            }
            else {
              throw error;
            }

            result = false;
          }
        }
      }
    }

    return result;
  }

  /**
   * @returns {Promise.<T>}
   */
  curateSpecification() {
    const
      promises = [],
      specification = {};

    return getValidationConfiguration(this.kuzzle)
      .then(validation => {
        this.rawConfiguration = validation;

        for(const indexName of Object.keys(this.rawConfiguration)) {
          for(const collectionName of Object.keys(this.rawConfiguration[indexName])) {
            const promise = this.curateCollectionSpecification(indexName, collectionName, this.rawConfiguration[indexName][collectionName])
              .then(curatedSpec => {

                if (!specification.hasOwnProperty(indexName)) {
                  specification[indexName] = {};
                }

                specification[indexName][collectionName] = curatedSpec;

                this.kuzzle.pluginsManager.trigger('log:info', `Validation specification for ${indexName} / ${collectionName} has been loaded.`);
                return null;
              })
              .catch(error => {
                this.kuzzle.pluginsManager.trigger('log:error', `Specification for the collection ${collectionName} triggered an error`);
                this.kuzzle.pluginsManager.trigger('log:error', `Error: ${error.message}`);
                return null;
              });

            promises.push(promise);
          }
        }

        return Bluebird
          .all(promises)
          .then(() => {
            this.specification = specification;
            return this.kuzzle.pluginsManager.trigger('log:info', 'Validators initialized');
          });
      });
  }

  /**
   * @param {string} indexName
   * @param {string} collectionName
   * @param {CollectionSpecification} collectionSpec
   * @param {boolean} [verboseErrors]
   * @returns {Promise<object>}
   */
  isValidSpecification(indexName, collectionName, collectionSpec, verboseErrors = false) {
    // We make a deep clone to avoid side effects
    const specification = _.cloneDeep(collectionSpec);

    return this.curateCollectionSpecification(indexName, collectionName, specification, true, verboseErrors)
      .then(result => {
        if (verboseErrors && result.isValid === false) {
          return result;
        }

        return {isValid: true};
      })
      // we do not want to reject since this method goal is
      // to know what is going wrong with the given spec
      .catch(error => ({isValid: false, errors: [error]}));
  }

  /**
   * @param {string} indexName
   * @param {string} collectionName
   * @param {CollectionSpecification} collectionSpec
   * @param {boolean} [dryRun]
   * @param {boolean} [verboseErrors]
   * @returns {Promise<CollectionSpecification>}
   * @rejects PreconditionError
   */
  curateCollectionSpecification(indexName, collectionName, collectionSpec, dryRun = false, verboseErrors = false) {
    let errorMessage = '';

    return new Bluebird((resolve, reject) => {
      const
        treatedSpecification = {
          strict: collectionSpec.strict || false,
          fields: {},
          validators: null
        };

      if (!checkAllowedProperties(collectionSpec, ['strict', 'fields', 'validators'])) {
        errorMessage = `${indexName}.${collectionName}: the collection specification has invalid properties.`;
        if (verboseErrors) {
          return resolve({isValid: false, errors: [errorMessage]});
        }
        return reject(new PreconditionError(errorMessage));
      }

      if (collectionSpec.fields) {
        try {
          const result = this.structureCollectionValidation(collectionSpec, indexName, collectionName, verboseErrors);
          if (result.isValid === false) {
            if (verboseErrors) {
              // do not fail fast if we need verbose errors
              return resolve(result);
            }

            const errorObject = new BadRequestError(result.errors[0]);
            errorObject.details = result.errors;
            return reject(errorObject);
          }
          treatedSpecification.fields = result;
        }
        catch (error) {
          return reject(error);
        }
      }

      if (collectionSpec.validators && Array.isArray(collectionSpec.validators)) {
        this
          .curateValidatorFilter(indexName, collectionName, collectionSpec.validators, dryRun)
          .then(validationFilter => {
            treatedSpecification.validators = validationFilter.id;

            resolve(treatedSpecification);
          })
          .catch(error => {
            this.kuzzle.pluginsManager.trigger('log:error', error);
            reject(new PreconditionError(`Validator specification of the collection ${indexName}.${collectionName} triggered an error`));
          });
      }
      else {
        resolve(treatedSpecification);
      }
    });
  }

  structureCollectionValidation(collectionSpec, indexName, collectionName, verboseErrors = false) {
    const fields = {};
    let
      errors = [],
      maxDepth = 0;

    for (const fieldName of Object.keys(collectionSpec.fields)) {
      const
        // We deep clone the field because we will modify it
        fieldSpecClone = _.cloneDeep(collectionSpec.fields[fieldName]);

      try {
        const result = this.curateFieldSpecification(fieldSpecClone, indexName, collectionName, fieldName, verboseErrors);
        if (result.isValid === false) {
          errors = _.concat(errors, result.errors);
          this.kuzzle.pluginsManager.trigger('log:error', result.errors.join('\n'));
        } else {
          const field = result.fieldSpec;
          field.path = fieldName.split('/');
          field.depth = field.path.length;
          if (field.depth > maxDepth) {
            maxDepth = field.depth;
          }

          if (!fields[field.depth]) {
            fields[field.depth] = [];
          }

          fields[field.depth].push(field);
        }
      }
      catch (error) {
        this.kuzzle.pluginsManager.trigger('log:error', error);
        throwOrStoreError(`Specification for the field ${indexName}.${collectionName}.${fieldName} triggered an error`, verboseErrors, errors);
      }
    }

    if (errors.length > 0) {
      return {errors, isValid: false};
    }

    if (Object.keys(fields).length > 0) {
      return curateStructuredFields(this.typeAllowsChildren, fields, maxDepth);
    }

    return {};
  }

  /**
   * @param {FieldSpecification} fieldSpec
   * @param {string} indexName
   * @param {string} collectionName
   * @param {string} fieldName
   * @param {boolean} [verboseErrors]
   * @returns {object}
   * @throws PreconditionError
   */
  curateFieldSpecification(fieldSpec, indexName, collectionName, fieldName, verboseErrors = false) {
    const errors = [];

    const result = this.curateFieldSpecificationFormat(fieldSpec, indexName, collectionName, fieldName, verboseErrors);

    if (result.isValid === false) {
      return result;
    }

    _.defaultsDeep(fieldSpec, {
      'mandatory': false,
      'multivalued': {
        value: false
      }
    });

    if (!fieldSpec.hasOwnProperty('typeOptions')) {
      fieldSpec.typeOptions = {};
    }

    if (!checkAllowedProperties(fieldSpec.typeOptions, this.types[fieldSpec.type].allowedTypeOptions || [])) {
      throwOrStoreError(`Field ${indexName}.${collectionName}.${fieldName} of type ${fieldSpec.type} is not specified properly`, verboseErrors, errors);
    }

    try {
      fieldSpec.typeOptions = this.types[fieldSpec.type].validateFieldSpecification(fieldSpec.typeOptions);
    }
    catch(e) {
      if (!verboseErrors) {
        if (e instanceof KuzzleError) {
          throw e;
        }

        throw new PluginImplementationError(e);
      }

      errors.push(e.message);
    }

    if (errors.length > 0) {
      return {errors, isValid: false};
    }

    debug('Loaded field validator: %s/%s/%s: %o', indexName, collectionName, fieldName, fieldSpec);

    return {fieldSpec, isValid: true};
  }

  /**
   * @param {FieldSpecification} fieldSpec
   * @param {string} indexName
   * @param {string} collectionName
   * @param {string} fieldName
   * @param {boolean} [verboseErrors]
   * @returns {object}
   * @throws PreconditionError
   */
  curateFieldSpecificationFormat(fieldSpec, indexName, collectionName, fieldName, verboseErrors = false) {
    const errors = [];

    if (!checkAllowedProperties(fieldSpec, ['mandatory', 'type', 'defaultValue', 'description', 'multivalued', 'typeOptions'])) {
      throwOrStoreError(`The field ${indexName}.${collectionName}.${fieldName} specification has invalid properties.`, verboseErrors, errors);
    }

    mandatoryFieldSpecProperties.forEach(propertyName => {
      if (!fieldSpec.hasOwnProperty(propertyName)) {
        throwOrStoreError(`In ${indexName}.${collectionName}.${fieldName}, ${propertyName} is a mandatory field specification property.`, verboseErrors, errors);
      }
    });

    if (!this.types[fieldSpec.type]) {
      throwOrStoreError(`In ${indexName}.${collectionName}.${fieldName}: ${fieldSpec.type} is not a recognized type.`, verboseErrors, errors);
    }

    if (fieldSpec.hasOwnProperty('multivalued')) {
      if (!checkAllowedProperties(fieldSpec.multivalued, ['value', 'minCount', 'maxCount'])) {
        throwOrStoreError(`In ${indexName}.${collectionName}.${fieldName}, the multivalued field specification has invalid properties.`, verboseErrors, errors);
      }

      if (!fieldSpec.multivalued.hasOwnProperty('value')) {
        throwOrStoreError(`In ${indexName}.${collectionName}.${fieldName}, "value" is a mandatory property for multivalued field specification.`, verboseErrors, errors);
      }

      if (!fieldSpec.multivalued.value && (fieldSpec.multivalued.hasOwnProperty('minCount'))) {
        throwOrStoreError(`In ${indexName}.${collectionName}.${fieldName}, "minCount" is not valid when multivalued field is disabled.`, verboseErrors, errors);
      }

      if (!fieldSpec.multivalued.value && (fieldSpec.multivalued.hasOwnProperty('maxCount'))) {
        throwOrStoreError(`In ${indexName}.${collectionName}.${fieldName}, "maxCount" is not valid when multivalued field is disabled.`, verboseErrors, errors);
      }

      if (fieldSpec.multivalued.hasOwnProperty('minCount') && fieldSpec.multivalued.hasOwnProperty('maxCount') && fieldSpec.multivalued.minCount > fieldSpec.multivalued.maxCount) {
        throwOrStoreError(`In ${indexName}.${collectionName}.${fieldName}, "minCount" can not be greater than "maxCount".`, verboseErrors, errors);
      }
    }

    if (errors.length > 0) {
      return {errors, isValid: false};
    }

    return {isValid: true};
  }

  /**
   * @param {string} indexName
   * @param {string} collectionName
   * @param {*} validatorFilter
   * @param {boolean} dryRun
   * @returns {Promise}
   */
  curateValidatorFilter(indexName, collectionName, validatorFilter, dryRun) {
    const
      query = {
        bool: {
          must: validatorFilter
        }
      };

    const promise = this.koncorde.validate(query);

    if (!dryRun) {
      debug('Registering filter validator %s/%s: %O', indexName, collectionName, query);
      return promise.then(() => this.koncorde.register(indexName, collectionName, query));
    }

    return promise;
  }

  /**
   * @param {ValidationType} validationType
   * @throws {PluginImplementationError}
   */
  addType(validationType) {
    if (!validationType.typeName) {
      throw new PluginImplementationError('The typeName property must be defined in the validation type object.');
    }

    if (!validationType.validate || typeof validationType.validate !== 'function') {
      throw new PluginImplementationError(`The type ${validationType.typeName} must implement the function 'validate'.`);
    }

    if (!validationType.validateFieldSpecification || typeof validationType.validateFieldSpecification !== 'function') {
      throw new PluginImplementationError(`The type ${validationType.typeName} must implement the function 'validateFieldSpecification'.`);
    }

    if (validationType.hasOwnProperty('allowChildren') && validationType.allowChildren) {
      if (!validationType.getStrictness || typeof validationType.getStrictness !== 'function') {
        throw new PluginImplementationError(`The allowing children type ${validationType.typeName} must implement the function 'getStrictness'.`);
      }

      this.typeAllowsChildren.push(validationType.typeName);
    }
    if (this.types[validationType.typeName]) {
      throw new PluginImplementationError(`The type ${validationType.typeName} is already defined.`);
    }

    this.types[validationType.typeName] = validationType;
  }
}

/**
 * @param {*} object
 * @param {string[]} allowedProperties
 * @returns {boolean}
 */
function checkAllowedProperties(object, allowedProperties) {
  if (typeof object !== 'object' || Array.isArray(object) || object === null) {
    return false;
  }

  return !Object.keys(object).some(propertyName => allowedProperties.indexOf(propertyName) === -1);
}

/**
 * @param {string[]} typeAllowsChildren
 * @param {StructuredFieldSpecification[][]} fields
 * @param {number} maxDepth : depth of the fields; counting starts at 1
 * @throws PreconditionError
 */
function curateStructuredFields(typeAllowsChildren, fields, maxDepth) {
  const
    /** @type StructuredFieldSpecification */
    structuredFields = {
      children: {},
      root: true
    };

  // Until we have Node.js 6 in our compat list, we need
  // to declare "i" outside of the for(;;) loop because
  // of a V8 bug: performances are x3/x4 better that way
  let i; //NOSONAR
  for (i = 1; i <= maxDepth; i++) {
    if (!fields.hasOwnProperty(i)) {
      throw new PreconditionError('All levels of an object have to be defined in the specification.');
    }

    fields[i].forEach(field => {
      const
        parent = getParent(structuredFields, field.path),
        childKey = field.path[field.path.length - 1];

      if (!parent.root && typeAllowsChildren.indexOf(parent.type) === -1) {
        throw new PreconditionError(`The field type ${parent.type} is not allowed to have children fields.`);
      }

      if (!parent.hasOwnProperty('children')) {
        parent.children = {};
      }

      parent.children[childKey] = field;
    });
  }

  return structuredFields;
}

/**
 * @param {StructuredFieldSpecification} structuredFields
 * @param {string[]}fieldPath
 * @returns {StructuredFieldSpecification}
 */
function getParent(structuredFields, fieldPath) {
  if (fieldPath.length === 1) {
    return structuredFields;
  }

  let pointer = structuredFields;

  // Until we have Node.js 6 in our compat list, we need
  // to declare "i" outside of the for(;;) loop because
  // of a V8 bug: performances are x3/x4 better that way
  let i; //NOSONAR
  for (i = 0; i < fieldPath.length - 1; i++) {
    if (!pointer.children.hasOwnProperty(fieldPath[i])) {
      throw new PreconditionError(`The parent field of the field "${fieldPath.join('.')}" is not defined.`);
    }

    pointer = pointer.children[fieldPath[i]];
  }

  return pointer;
}
/**
 * @param {string} errorMessage
 * @param {boolean} doNotThrow
 * @param {string[]} errors
 */
function throwOrStoreError(errorMessage, doNotThrow, errors) {
  if (!doNotThrow) {
    throw new PreconditionError(errorMessage);
  }
  errors.push(errorMessage);
}

/**
 * @param {string|string[]} errorContext
 * @param {string[]|{documentScope:string[], fieldScope: {children: ...*}}} errorHolder
 * @param {string} message
 * @param {boolean} structured
 */
function manageErrorMessage(errorContext, errorHolder, message, structured) {
  if (structured) {
    if (errorContext === 'document') {
      if (!errorHolder.documentScope) {
        errorHolder.documentScope = [];
      }

      errorHolder.documentScope.push(message);
    }
    else {
      if (!errorHolder.fieldScope) {
        errorHolder.fieldScope = {};
      }

      let pointer = errorHolder.fieldScope;

      // Until we have Node.js 6 in our compat list, we need
      // to declare "i" outside of the for(;;) loop because
      // of a V8 bug: performances are x3/x4 better that way
      let i; //NOSONAR
      for (i = 0; i < errorContext.length; i++) {
        if (!pointer.children) {
          pointer.children = {};
        }

        if (!pointer.children.hasOwnProperty(errorContext[i])) {
          pointer.children[errorContext[i]] = {};
        }
        pointer = pointer.children[errorContext[i]];
      }

      if (!pointer.hasOwnProperty('messages')) {
        pointer.messages = [];
      }

      pointer.messages.push(message);
    }
  }
  else if (errorContext === 'document') {
    throw new BadRequestError(`Document: ${message}`);
  }
  else {
    throw new BadRequestError(`Field ${errorContext.join('.')}: ${message}`);
  }
}

/**
 * Retrieve the plugins list from the database and returns it,
 * along with their configuration
 *
 * @param kuzzle
 * @returns {Promise}
 */
function getValidationConfiguration(kuzzle) {
  return kuzzle.internalEngine
    .search('validations', false, {from: 0, size: 1000})
    .then(result => {
      let validation = {};

      if (result && result.hits && Array.isArray(result.hits) && result.hits.length > 0) {
        for (const p of result.hits) {
          if (!validation[p._source.index]) {
            validation[p._source.index] = {};
          }
          validation[p._source.index][p._source.collection] = p._source.validation;
        }
      }
      else if (kuzzle.config.validation) {
        // We can't wait prepareDb as it runs outside of the rest of the start
        validation = kuzzle.config.validation;
      }

      return validation;
    });
}

module.exports = Validation;<|MERGE_RESOLUTION|>--- conflicted
+++ resolved
@@ -226,13 +226,8 @@
 
     // We try to validate every field in order to get all error messages if any
     return Object.keys(collectionSpecSubset).reduce((reductionResult, fieldName) =>
-<<<<<<< HEAD
-      this.isValidField(fieldName, documentSubset, collectionSpecSubset, strictness, errorMessages, verbose) && reductionResult
-    , true);
-=======
       this.isValidField(fieldName, documentSubset, collectionSpecSubset, strictness, errorMessages, verbose) && reductionResult, true
     );
->>>>>>> 020f578a
   }
 
   /**
