--- conflicted
+++ resolved
@@ -102,11 +102,7 @@
       ) {
         isUpdate = true;
 
-<<<<<<< HEAD
         this.kuzzle.storageEngine.public.get(index, collection, _id)
-=======
-        this.kuzzle.services.publicStorage.get(updateRequest)
->>>>>>> 7e10e191
           .then(document => {
             // Avoid side effects on the request during the update validation
             updateBodyClone = _.cloneDeep(request.input.body);
@@ -1127,11 +1123,7 @@
  */
 function getValidationConfiguration(kuzzle) {
   return kuzzle.internalIndex
-<<<<<<< HEAD
     .search('validations', {}, {from: 0, size: 1000})
-=======
-    .search('validations', false, {from: 0, size: 1000})
->>>>>>> 7e10e191
     .then(result => {
       let validation = {};
 
