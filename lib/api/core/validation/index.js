--- conflicted
+++ resolved
@@ -118,7 +118,8 @@
     else {
       return resolve(requestObject.data.body);
     }
-  }).then(documentBody => {
+  })
+  .then(documentBody => {
     var
       validation = true,
       errorMessages = verbose ? {} : [];
@@ -163,17 +164,17 @@
       validation: validation
     };
   })
-    .then(validationObject => {
-      if (!verbose) {
-        // When not verbose, we throw if the document does not validate
-        // We only modify the requestObject if the validation succeeds
-        requestObject.data.body = this.recurseApplyDefault(requestObject.data.body, collectionSpec);
-
-        return requestObject;
-      }
-
-      return validationObject;
-    });
+  .then(validationObject => {
+    if (!verbose) {
+      // When not verbose, we throw if the document does not validate
+      // We only modify the requestObject if the validation succeeds
+      requestObject.data.body = this.recurseApplyDefault(requestObject.data.body, collectionSpec);
+
+      return requestObject;
+    }
+
+    return validationObject;
+  });
 };
 
 /**
@@ -281,13 +282,13 @@
     /*
      TODO somewhere else
 
-    else if (field.defaultValue) {
-      if (originalBodySubset !== null) {
-        originalBodySubset[fieldName] = field.defaultValue;
-      }
-
-      documentSubset[fieldName] = field.defaultValue;
-    }
+     else if (field.defaultValue) {
+     if (originalBodySubset !== null) {
+     originalBodySubset[fieldName] = field.defaultValue;
+     }
+
+     documentSubset[fieldName] = field.defaultValue;
+     }
      */
 
     return reductionResult;
@@ -317,7 +318,7 @@
 
                 specification[indexName][collectionName] = curatedSpec;
 
-                this.kuzzle.pluginsManager.trigger('log:info', `Validation specification for ${indexName}.${collectionName} has been loaded.`);
+                this.kuzzle.pluginsManager.trigger('log:info', `Validation specification for ${indexName} / ${collectionName} has been loaded.`);
                 return resolve({});
               })
               .catch(error => {
@@ -346,18 +347,24 @@
  * @param {CollectionSpecification} collectionSpec
  * @returns {Promise<boolean>}
  */
-Validation.prototype.isValidSpecification = function (indexName, collectionName, collectionSpec) {
+Validation.prototype.isValidSpecification = function (indexName, collectionName, collectionSpec, verboseErrors) {
   // We make a deep clone to avoid side effects
   var specification = _.cloneDeep(collectionSpec);
+  verboseErrors = verboseErrors || false;
 
   return new Promise (resolve => {
     this
-      .curateCollectionSpecification(indexName, collectionName, specification, true)
-      .then(() => {
+      .curateCollectionSpecification(indexName, collectionName, specification, true, verboseErrors)
+      .then(result => {
+        if (verboseErrors) {
+          if (result.isValid === false) {
+            return resolve(result);
+          }
+        }
         return resolve({isValid: true});
       })
       .catch(error => {
-        return resolve({isValid: false, error: error});
+        return resolve(error);
       });
   });
 };
@@ -370,81 +377,44 @@
  * @returns {CollectionSpecification}
  * @rejects InternalError
  */
-Validation.prototype.curateCollectionSpecification = function (indexName, collectionName, collectionSpec, dryRun) {
+Validation.prototype.curateCollectionSpecification = function (indexName, collectionName, collectionSpec, dryRun, verboseErrors) {
+  var
+    errorMessage = '',
+    result;
+
   dryRun = dryRun || false;
+  verboseErrors = verboseErrors || false;
 
   return new Promise((resolve, reject) => {
     var
-<<<<<<< HEAD
-      maxDepth = 0,
-      fields = {},
-      errorMessage,
-      errors = [],
-=======
->>>>>>> 6d46c53b
       treatedSpecification = {
         strict: collectionSpec.strict || false,
         fields: {},
         validators: null
       };
 
-<<<<<<< HEAD
-    if (!checkAllowedProperties(collectionSpec, collectionSpecProperties)) {
-      errorMessage = `The collection specification has invalid properties. Path: ${indexName}.${collectionName}`;
-      this.kuzzle.pluginsManager.trigger('log:error', errorMessage);
-      return reject(errorMessage);
-    }
-
-    if (collectionSpec.fields) {
-      Object.keys(collectionSpec.fields).forEach(fieldName => {
-        var
-          field,
-          // We deep clone the field because we will modify it
-          fieldSpecClone = JSON.parse(JSON.stringify(collectionSpec.fields[fieldName]));
-
-        try {
-          field = this.curateFieldSpecification(fieldSpecClone);
-          field.path = fieldName.split('/');
-          field.depth = field.path.length;
-          if (field.depth > maxDepth) {
-            maxDepth = field.depth;
-          }
-
-          if (!fields[field.depth]) {
-            fields[field.depth] = [];
-          }
-
-          fields[field.depth].push(field);
-        }
-        catch (error) {
-          errorMessage = `Specification for the field ${indexName}.${collectionName}.${fieldName} triggered an error: ${error}`;
-          this.kuzzle.pluginsManager.trigger('log:error', errorMessage);
-          errors.push(errorMessage);
-        }
-      });
-      if (errors.length > 0) {
-        return reject(errors);
-      }
-
-      if (Object.keys(fields).length > 0) {
-        try {
-          treatedSpecification.fields = curateStructuredFields(fields, maxDepth);
-        }
-        catch (error) {
-          return reject(error);
-        }
-=======
     if (!checkAllowedProperties(collectionSpec, ['strict', 'fields', 'validators'])) {
-      return reject(new InternalError('The collection specification has invalid properties.'));
+      errorMessage = `${indexName}.${collectionName}: the collection specification has invalid properties.`;
+      if (verboseErrors) {
+        return resolve({isValid: false, errors: [errorMessage]});
+      }
+      return reject(new InternalError(errorMessage));
     }
 
     if (collectionSpec.fields) {
       try {
-        treatedSpecification.fields = this.structureCollectionValidation(collectionSpec);
+        result = this.structureCollectionValidation(collectionSpec, indexName, collectionName, verboseErrors);
+        if (verboseErrors) {
+          if (result.isValid === false) {
+            return reject(result);
+          }
+          treatedSpecification.fields = result;
+        } else {
+          treatedSpecification.fields = result;
+        }
       }
       catch (error) {
         return reject(error);
->>>>>>> 6d46c53b
       }
     }
 
@@ -458,7 +428,7 @@
         })
         .catch(error => {
           this.kuzzle.pluginsManager.trigger('log:error', error);
-          return reject(new InternalError('Validator specification of the collection triggered an error'));
+          return reject(new InternalError(`Validator specification of the collection ${indexName}.${collectionName} triggered an error`));
         });
     }
     else {
@@ -467,10 +437,14 @@
   });
 };
 
-Validation.prototype.structureCollectionValidation = function (collectionSpec) {
-  var
+Validation.prototype.structureCollectionValidation = function (collectionSpec, indexName, collectionName, verboseErrors) {
+  var
+    result,
+    errors = [],
     fields = {},
     maxDepth = 0;
+
+  verboseErrors = verboseErrors || false;
 
   Object.keys(collectionSpec.fields).forEach(fieldName => {
     var
@@ -479,24 +453,33 @@
       fieldSpecClone = _.cloneDeep(collectionSpec.fields[fieldName]);
 
     try {
-      field = this.curateFieldSpecification(fieldSpecClone);
-      field.path = fieldName.split('/');
-      field.depth = field.path.length;
-      if (field.depth > maxDepth) {
-        maxDepth = field.depth;
-      }
-
-      if (!fields[field.depth]) {
-        fields[field.depth] = [];
-      }
-
-      fields[field.depth].push(field);
+      result = this.curateFieldSpecification(fieldSpecClone, indexName, collectionName, fieldName, verboseErrors);
+      if (result.isValid === false) {
+        errors = _.concat(errors, result.errors);
+      } else {
+        field = result.fieldSpec;
+        field.path = fieldName.split('/');
+        field.depth = field.path.length;
+        if (field.depth > maxDepth) {
+          maxDepth = field.depth;
+        }
+
+        if (!fields[field.depth]) {
+          fields[field.depth] = [];
+        }
+
+        fields[field.depth].push(field);
+      }
     }
     catch (error) {
       this.kuzzle.pluginsManager.trigger('log:error', error);
-      throw new InternalError(`Specification for the field ${fieldName} triggered an error`);
+      throwOrStoreError(`Specification for the field ${indexName}.${collectionName}.${fieldName} triggered an error`, verboseErrors, errors);
     }
   });
+
+  if (errors.length > 0) {
+    return {isValid: false, errors: errors};
+  }
 
   if (Object.keys(fields).length > 0) {
     return curateStructuredFields(this.typeAllowsChildren, fields, maxDepth);
@@ -507,13 +490,25 @@
 
 /**
  * @param {FieldSpecification} fieldSpec
- * @returns {FieldSpecification}
+ * @param {string} indexName
+ * @param {string} collectionName
+ * @param {string} fieldName
+ * @param {boolean} verboseErrors
+ * @returns {object}
  * @throws InternalError
  */
-Validation.prototype.curateFieldSpecification = function (fieldSpec) {
-  var returnedTypeOptions;
-
-  this.curateFieldSpecificationFormat(fieldSpec);
+Validation.prototype.curateFieldSpecification = function (fieldSpec, indexName, collectionName, fieldName, verboseErrors) {
+  var
+    returnedTypeOptions,
+    result,
+    errors = [];
+
+  verboseErrors = verboseErrors || false;
+
+  result = this.curateFieldSpecificationFormat(fieldSpec, indexName, collectionName, fieldName, verboseErrors);
+  if (result.isValid === false) {
+    return result;
+  }
 
   _.defaultsDeep(fieldSpec, {
     'mandatory': false,
@@ -527,68 +522,82 @@
   }
 
   if (!checkAllowedProperties(fieldSpec.typeOptions, this.types[fieldSpec.type].allowedTypeOptions || [])) {
-    throw new InternalError(`Field of type ${fieldSpec.type} is not specified properly`);
+    throwOrStoreError(`Field ${indexName}.${collectionName}.${fieldName} of type ${fieldSpec.type} is not specified properly`, verboseErrors, errors);
   }
 
   returnedTypeOptions = this.types[fieldSpec.type].validateFieldSpecification(fieldSpec.typeOptions);
 
   if (typeof returnedTypeOptions === 'boolean') {
     if (returnedTypeOptions) {
-      return fieldSpec;
-    }
-
-    throw new InternalError(`Field of type ${fieldSpec.type} is not specified properly`);
+      return {isValid: true, fieldSpec: fieldSpec};
+    }
+
+    throwOrStoreError(`Field of type ${fieldSpec.type} is not specified properly`, verboseErrors, errors);
+    return {isValid: false, errors: errors};
   }
   else {
     fieldSpec.typeOptions = returnedTypeOptions;
-
-    return fieldSpec;
+    if (errors.length > 0) {
+      return {isValid: false, errors: errors};
+    }
+    return {isValid: true, fieldSpec: fieldSpec};
   }
 };
 
 /**
  * @param {FieldSpecification} fieldSpec
- * @returns {boolean}
+ * @param {string} indexName
+ * @param {string} collectionName
+ * @param {string} fieldName
+ * @param {boolean} verboseErrors
+ * @returns {Object}
  * @throws InternalError
  */
-Validation.prototype.curateFieldSpecificationFormat = function (fieldSpec) {
+Validation.prototype.curateFieldSpecificationFormat = function (fieldSpec, indexName, collectionName, fieldName, verboseErrors) {
+  var errors = [];
+
+  verboseErrors = verboseErrors || false;
+
   if (!checkAllowedProperties(fieldSpec, ['mandatory', 'type', 'defaultValue', 'description', 'multivalued', 'typeOptions'])) {
-    throw new InternalError('The field specification has invalid properties.');
+    throwOrStoreError(`The field ${indexName}.${collectionName}.${fieldName} specification has invalid properties.`, verboseErrors, errors);
   }
 
   mandatoryFieldSpecProperties.forEach(propertyName => {
     if (!fieldSpec.hasOwnProperty(propertyName)) {
-      throw new InternalError(`${propertyName} is a mandatory field specification property.`);
+      throwOrStoreError(`In ${indexName}.${collectionName}.${fieldName}, ${propertyName} is a mandatory field specification property.`, verboseErrors, errors);
     }
   });
 
   if (!this.types[fieldSpec.type]) {
-    throw new InternalError(`"${fieldSpec.type}" is not a recognized type.`);
+    throwOrStoreError(`In ${indexName}.${collectionName}.${fieldName}: ${fieldSpec.type} is not a recognized type.`, verboseErrors, errors);
   }
 
   if (fieldSpec.hasOwnProperty('multivalued')) {
     if (!checkAllowedProperties(fieldSpec.multivalued, ['value', 'minCount', 'maxCount'])) {
-      throw new InternalError('The multivalued field specification has invalid properties.');
+      throwOrStoreError(`In ${indexName}.${collectionName}.${fieldName}, the multivalued field specification has invalid properties.`, verboseErrors, errors);
     }
 
     if (!fieldSpec.multivalued.hasOwnProperty('value')) {
-      throw new InternalError('"value" is a mandatory property for multivalued field specification.');
+      throwOrStoreError(`In ${indexName}.${collectionName}.${fieldName}, "value" is a mandatory property for multivalued field specification.`);
     }
 
     if (!fieldSpec.multivalued.value && (fieldSpec.multivalued.hasOwnProperty('minCount'))) {
-      throw new InternalError('"minCount" is not valid when multivalued field is disabled.');
+      throwOrStoreError(`In ${indexName}.${collectionName}.${fieldName}, "minCount" is not valid when multivalued field is disabled.`, verboseErrors, errors);
     }
 
     if (!fieldSpec.multivalued.value && (fieldSpec.multivalued.hasOwnProperty('maxCount'))) {
-      throw new InternalError('"maxCount" is not valid when multivalued field is disabled.');
+      throwOrStoreError(`In ${indexName}.${collectionName}.${fieldName}, "maxCount" is not valid when multivalued field is disabled.`, verboseErrors, errors);
     }
 
     if (fieldSpec.multivalued.hasOwnProperty('minCount') && fieldSpec.multivalued.hasOwnProperty('maxCount') && fieldSpec.multivalued.minCount > fieldSpec.multivalued.maxCount) {
-      throw new InternalError('"minCount" can not be greater than "maxCount".');
-    }
-  }
-
-  return true;
+      throwOrStoreError(`In ${indexName}.${collectionName}.${fieldName}, "minCount" can not be greater than "maxCount".`, verboseErrors, errors);
+    }
+  }
+
+  if (errors.length > 0) {
+    return {isValid: false, errors: errors};
+  }
+  return {isValid: true};
 };
 
 /**
@@ -728,6 +737,17 @@
   }
 
   return pointer;
+}
+/**
+ * @param {string} Error message
+ * @param {boolean} do or do not throw an error immediately
+ * @param {string[]} the error store
+ */
+function throwOrStoreError(errorMessage, doNotThrow, errors) {
+  if (!doNotThrow) {
+    throw new InternalError(errorMessage);
+  }
+  errors.push(errorMessage);
 }
 
 /**
