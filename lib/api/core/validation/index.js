--- conflicted
+++ resolved
@@ -103,8 +103,7 @@
       isUpdate = false;
 
     return new Bluebird((resolve, reject) => {
-      if (
-        request.input.controller === 'document'
+      if (request.input.controller === 'document'
         && request.input.action === 'update'
       ) {
         const updateRequest = new Request({_id, index, collection});
@@ -158,8 +157,7 @@
               documentBody,
               _id);
 
-            if (
-              filters.length === 0
+            if (filters.length === 0
               || filters[0] !== collectionSpec.validators
             ) {
               isValid = false;
@@ -205,8 +203,7 @@
         specSubset = collectionSpecSubset[fieldName],
         field = documentSubset[fieldName];
 
-      if (
-        _.has(documentSubset, fieldName)
+      if (_.has(documentSubset, fieldName)
         && this.types[specSubset.type].allowChildren && specSubset.children
       ) {
         if (Array.isArray(field)) {
@@ -222,22 +219,8 @@
             field,
             specSubset.children);
         }
-<<<<<<< HEAD
-      } else if (
-=======
-        else {
-          documentSubset[fieldName] = this.recurseApplyDefault(
-            isUpdate,
-            field,
-            specSubset.children);
-        }
-      }
-      else if (
->>>>>>> fd5ffb33
-        specSubset.defaultValue
-        && (
-          field === null
-          || (!isUpdate && !_.has(documentSubset, fieldName)))
+      } else if (specSubset.defaultValue
+        && (field === null || (!isUpdate && !_.has(documentSubset, fieldName)))
       ) {
         documentSubset[fieldName] = specSubset.defaultValue;
       }
@@ -319,8 +302,7 @@
     const field = collectionSpecSubset[fieldName];
     let result = true;
 
-    if (
-      field.mandatory
+    if (field.mandatory
       && !_.has(field, 'defaultValue')
       && _.isNil(documentSubset[fieldName])
     ) {
@@ -347,8 +329,7 @@
           return false;
         }
 
-        if (
-          _.has(field.multivalued, 'minCount')
+        if (_.has(field.multivalued, 'minCount')
           && documentSubset[fieldName].length < field.multivalued.minCount
         ) {
           manageErrorMessage(
@@ -359,8 +340,7 @@
           return false;
         }
 
-        if (
-          _.has(field.multivalued, 'maxCount')
+        if (_.has(field.multivalued, 'maxCount')
           && documentSubset[fieldName].length > field.multivalued.maxCount
         ) {
           manageErrorMessage(
@@ -394,11 +374,10 @@
       for (const val of fieldValues) {
         const fieldErrors = [];
 
-        if (
-          !this.types[field.type].validate(
-            field.typeOptions,
-            val,
-            fieldErrors)
+        if (!this.types[field.type].validate(
+          field.typeOptions,
+          val,
+          fieldErrors)
         ) {
           if (fieldErrors.length === 0) {
             // We still want to trigger an error, even if no message is provided
@@ -420,14 +399,13 @@
 
         if (this.types[field.type].allowChildren && field.children) {
           try {
-            if (
-              !this.recurseFieldValidation(
-                val,
-                field.children,
-                nestedStrictness,
-                errorMessages,
-                verbose
-              )) {
+            if (!this.recurseFieldValidation(
+              val,
+              field.children,
+              nestedStrictness,
+              errorMessages,
+              verbose
+            )) {
               result = false;
             }
           } catch (error) {
@@ -566,11 +544,10 @@
           validators: null
         };
 
-      if (
-        !checkAllowedProperties(
-          collectionSpec,
-          ['strict', 'fields', 'validators']
-        )) {
+      if (!checkAllowedProperties(
+        collectionSpec,
+        ['strict', 'fields', 'validators']
+      )) {
         errorMessage = 
           `${indexName}.${collectionName}: the collection specification has invalid properties.`;
         if (verboseErrors) {
@@ -602,8 +579,7 @@
         }
       }
 
-      if (
-        collectionSpec.validators
+      if (collectionSpec.validators
         && Array.isArray(collectionSpec.validators)
       ) {
         this
@@ -619,8 +595,7 @@
           })
           .catch(error => {
             this.kuzzle.log.error(error);
-            reject(
-              new PreconditionError(`Validator specification of the collection ${indexName}.${collectionName} triggered an error`));
+            reject(new PreconditionError(`Validator specification of the collection ${indexName}.${collectionName} triggered an error`));
           });
       } else {
         resolve(treatedSpecification);
@@ -732,11 +707,10 @@
       fieldSpec.typeOptions = {};
     }
 
-    if (
-      !checkAllowedProperties(
-        fieldSpec.typeOptions,
-        this.types[fieldSpec.type].allowedTypeOptions || []
-      )) {
+    if (!checkAllowedProperties(
+      fieldSpec.typeOptions,
+      this.types[fieldSpec.type].allowedTypeOptions || []
+    )) {
       throwOrStoreError(
         `Field ${indexName}.${collectionName}.${fieldName} of type ${fieldSpec.type} is not specified properly`,
         verboseErrors,
@@ -745,9 +719,7 @@
 
     try {
       fieldSpec.typeOptions =
-        this.types[fieldSpec.type].validateFieldSpecification(
-          fieldSpec.typeOptions
-        );
+        this.types[fieldSpec.type].validateFieldSpecification(fieldSpec.typeOptions);
     } catch (e) {
       if (!verboseErrors) {
         if (e instanceof KuzzleError) {
@@ -845,8 +817,7 @@
           errors);
       }
 
-      if (
-        !fieldSpec.multivalued.value
+      if (!fieldSpec.multivalued.value
         && _.has(fieldSpec.multivalued, 'minCount')
       ) {
         throwOrStoreError(
@@ -855,8 +826,7 @@
           errors);
       }
 
-      if (
-        !fieldSpec.multivalued.value
+      if (!fieldSpec.multivalued.value
         && _.has(fieldSpec.multivalued, 'maxCount')
       ) {
         throwOrStoreError(
@@ -865,8 +835,7 @@
           errors);
       }
 
-      if (
-        _.has(fieldSpec.multivalued, 'minCount')
+      if (_.has(fieldSpec.multivalued, 'minCount')
         && _.has(fieldSpec.multivalued, 'maxCount')
         && fieldSpec.multivalued.minCount > fieldSpec.multivalued.maxCount
       ) {
@@ -928,26 +897,22 @@
         'missing_typename_property');
     }
 
-    if (
-      !validationType.validate
+    if (!validationType.validate
       || typeof validationType.validate !== 'function'
     ) {
       throw new PluginImplementationError(`The type ${validationType.typeName} must implement the function 'validate'.`);
     }
 
-    if (
-      !validationType.validateFieldSpecification
+    if (!validationType.validateFieldSpecification
       || typeof validationType.validateFieldSpecification !== 'function'
     ) {
       throw new PluginImplementationError(`The type ${validationType.typeName} must implement the function 'validateFieldSpecification'.`);
     }
 
-    if (
-      _.has(validationType, 'allowChildren')
+    if (_.has(validationType, 'allowChildren')
       && validationType.allowChildren
     ) {
-      if (
-        !validationType.getStrictness
+      if (!validationType.getStrictness
         || typeof validationType.getStrictness !== 'function'
       ) {
         throw new PluginImplementationError(`The allowing children type ${validationType.typeName} must implement the function 'getStrictness'.`);
@@ -1135,8 +1100,7 @@
     .then(result => {
       let validation = {};
 
-      if (
-        result
+      if (result
         && result.hits
         && Array.isArray(result.hits)
         && result.hits.length > 0
