--- conflicted
+++ resolved
@@ -210,26 +210,15 @@
         field = documentSubset[fieldName];
 
       if (
-<<<<<<< HEAD
-        documentSubset.hasOwnProperty(fieldName)
-        && this.types[specSubset.type].allowChildren
-        && specSubset.children
-=======
         _.has(documentSubset, fieldName)
         && this.types[specSubset.type].allowChildren && specSubset.children
->>>>>>> 66f814b6
       ) {
         if (Array.isArray(field)) {
           for (let i = 0; i < field.length; i++) {
             field[i] = this.recurseApplyDefault(
               isUpdate,
               field[i],
-<<<<<<< HEAD
-              specSubset.children
-            );
-=======
               specSubset.children);
->>>>>>> 66f814b6
           }
         } else {
           documentSubset[fieldName] = this.recurseApplyDefault(
@@ -238,12 +227,6 @@
             specSubset.children
           );
         }
-<<<<<<< HEAD
-      } else if (specSubset.defaultValue
-        && (field === null
-          || (!isUpdate && !documentSubset.hasOwnProperty(fieldName))
-        )) {
-=======
         else {
           documentSubset[fieldName] = this.recurseApplyDefault(
             isUpdate,
@@ -257,7 +240,6 @@
           field === null
           || (!isUpdate && !_.has(documentSubset, fieldName)))
       ) {
->>>>>>> 66f814b6
         documentSubset[fieldName] = specSubset.defaultValue;
       }
     });
@@ -343,38 +325,18 @@
 
     if (
       field.mandatory
-<<<<<<< HEAD
-      && !field.hasOwnProperty('defaultValue')
-      && (!documentSubset.hasOwnProperty(fieldName)
-      || typeof documentSubset[fieldName] === 'undefined'
-      || documentSubset[fieldName] === null)
-=======
       && !_.has(field, 'defaultValue')
       && _.isNil(documentSubset[fieldName])
->>>>>>> 66f814b6
     ) {
       manageErrorMessage(
         field.path,
         errorMessages,
         'The field is mandatory.',
-<<<<<<< HEAD
-        verbose
-      );
-      return false;
-    }
-
-    if (
-      documentSubset.hasOwnProperty(fieldName)
-      && typeof documentSubset[fieldName] !== 'undefined'
-      && documentSubset[fieldName] !== null
-    ) {
-=======
         verbose);
       return false;
     }
 
     if (!_.isNil(documentSubset[fieldName])) {
->>>>>>> 66f814b6
       let
         nestedStrictness = false,
         fieldValues;
@@ -385,54 +347,31 @@
             field.path,
             errorMessages,
             'The field must be multivalued, unary value provided.',
-<<<<<<< HEAD
-            verbose
-          );
-=======
             verbose);
->>>>>>> 66f814b6
           return false;
         }
 
         if (
-<<<<<<< HEAD
-          field.multivalued.hasOwnProperty('minCount')
-=======
           _.has(field.multivalued, 'minCount')
->>>>>>> 66f814b6
           && documentSubset[fieldName].length < field.multivalued.minCount
         ) {
           manageErrorMessage(
             field.path,
             errorMessages,
             `Not enough elements. Minimum count is set to ${field.multivalued.minCount}.`,
-<<<<<<< HEAD
-            verbose
-          );
-=======
             verbose);
->>>>>>> 66f814b6
           return false;
         }
 
         if (
-<<<<<<< HEAD
-          field.multivalued.hasOwnProperty('maxCount')
-=======
           _.has(field.multivalued, 'maxCount')
->>>>>>> 66f814b6
           && documentSubset[fieldName].length > field.multivalued.maxCount
         ) {
           manageErrorMessage(
             field.path,
             errorMessages,
             `Too many elements. Maximum count is set to ${field.multivalued.maxCount}.`,
-<<<<<<< HEAD
-            verbose
-          );
-=======
             verbose);
->>>>>>> 66f814b6
           return false;
         }
 
@@ -880,29 +819,6 @@
   ) {
     const errors = [];
 
-<<<<<<< HEAD
-    if (
-      !checkAllowedProperties(
-        fieldSpec,
-        ['mandatory', 'type', 'defaultValue', 'description', 'multivalued', 'typeOptions']
-      )) {
-      throwOrStoreError(
-        `The field ${indexName}.${collectionName}.${fieldName} specification has invalid properties.`,
-        verboseErrors,
-        errors
-      );
-    }
-
-    mandatoryFieldSpecProperties.forEach(propertyName => {
-      if (!fieldSpec.hasOwnProperty(propertyName)) {
-        throwOrStoreError(
-          `In ${indexName}.${collectionName}.${fieldName}, ${propertyName} is a mandatory field specification property.`,
-          verboseErrors,
-          errors
-        );
-      }
-    });
-=======
     const valid = checkAllowedProperties(
       fieldSpec,
       [
@@ -924,37 +840,11 @@
         verboseErrors,
         errors);
     }
->>>>>>> 66f814b6
 
     if (!this.types[fieldSpec.type]) {
       throwOrStoreError(
         `In ${indexName}.${collectionName}.${fieldName}: ${fieldSpec.type} is not a recognized type.`,
         verboseErrors,
-<<<<<<< HEAD
-        errors
-      );
-    }
-
-    if (fieldSpec.hasOwnProperty('multivalued')) {
-      if (
-        !checkAllowedProperties(
-          fieldSpec.multivalued,
-          ['value', 'minCount', 'maxCount']
-        )) {
-        throwOrStoreError(
-          `In ${indexName}.${collectionName}.${fieldName}, the multivalued field specification has invalid properties.`,
-          verboseErrors,
-          errors
-        );
-      }
-
-      if (!fieldSpec.multivalued.hasOwnProperty('value')) {
-        throwOrStoreError(
-          `In ${indexName}.${collectionName}.${fieldName}, "value" is a mandatory property for multivalued field specification.`,
-          verboseErrors,
-          errors
-        );
-=======
         errors);
     }
 
@@ -982,45 +872,20 @@
           `In ${indexName}.${collectionName}.${fieldName}, "multivalued.value" must be a boolean`,
           verboseErrors,
           errors);
->>>>>>> 66f814b6
       }
 
       if (
         !fieldSpec.multivalued.value
-<<<<<<< HEAD
-        && (fieldSpec.multivalued.hasOwnProperty('minCount')
-        )) {
-        throwOrStoreError(
-          `In ${indexName}.${collectionName}.${fieldName}, "minCount" is not valid when multivalued field is disabled.`,
-          verboseErrors,
-          errors
-        );
-=======
         && _.has(fieldSpec.multivalued, 'minCount')
       ) {
         throwOrStoreError(
           `In ${indexName}.${collectionName}.${fieldName}, "minCount" is not valid when multivalued field is disabled.`,
           verboseErrors,
           errors);
->>>>>>> 66f814b6
       }
 
       if (
         !fieldSpec.multivalued.value
-<<<<<<< HEAD
-        && (fieldSpec.multivalued.hasOwnProperty('maxCount')
-        )) {
-        throwOrStoreError(
-          `In ${indexName}.${collectionName}.${fieldName}, "maxCount" is not valid when multivalued field is disabled.`,
-          verboseErrors,
-          errors
-        );
-      }
-
-      if (
-        fieldSpec.multivalued.hasOwnProperty('minCount')
-        && fieldSpec.multivalued.hasOwnProperty('maxCount')
-=======
         && _.has(fieldSpec.multivalued, 'maxCount')
       ) {
         throwOrStoreError(
@@ -1032,18 +897,12 @@
       if (
         _.has(fieldSpec.multivalued, 'minCount')
         && _.has(fieldSpec.multivalued, 'maxCount')
->>>>>>> 66f814b6
         && fieldSpec.multivalued.minCount > fieldSpec.multivalued.maxCount
       ) {
         throwOrStoreError(
           `In ${indexName}.${collectionName}.${fieldName}, "minCount" can not be greater than "maxCount".`,
           verboseErrors,
-<<<<<<< HEAD
-          errors
-        );
-=======
           errors);
->>>>>>> 66f814b6
       }
     }
 
@@ -1101,56 +960,25 @@
       !validationType.validate
       || typeof validationType.validate !== 'function'
     ) {
-<<<<<<< HEAD
-      errorsManager.throw(
-        'internal',
-        'validation',
-        'missing_function_validate',
-        validationType.typeName
-      );
-=======
       throw new PluginImplementationError(`The type ${validationType.typeName} must implement the function 'validate'.`);
->>>>>>> 66f814b6
     }
 
     if (
       !validationType.validateFieldSpecification
       || typeof validationType.validateFieldSpecification !== 'function'
     ) {
-<<<<<<< HEAD
-      errorsManager.throw(
-        'internal',
-        'validation',
-        'missing_function_validatefieldspecification',
-        validationType.typeName
-      );
-    }
-
-    if (
-      validationType.hasOwnProperty('allowChildren')
-=======
       throw new PluginImplementationError(`The type ${validationType.typeName} must implement the function 'validateFieldSpecification'.`);
     }
 
     if (
       _.has(validationType, 'allowChildren')
->>>>>>> 66f814b6
       && validationType.allowChildren
     ) {
       if (
         !validationType.getStrictness
         || typeof validationType.getStrictness !== 'function'
       ) {
-<<<<<<< HEAD
-        errorsManager.throw(
-          'internal',
-          'validation',
-          'missing_function_getstrictness',
-          validationType.typeName
-        );
-=======
         throw new PluginImplementationError(`The allowing children type ${validationType.typeName} must implement the function 'getStrictness'.`);
->>>>>>> 66f814b6
       }
 
       this.typeAllowsChildren.push(validationType.typeName);
@@ -1203,13 +1031,8 @@
   // of a V8 bug: performances are x3/x4 better that way
   let i; //NOSONAR
   for (i = 1; i <= maxDepth; i++) {
-<<<<<<< HEAD
-    if (!fields.hasOwnProperty(i)) {
-      errorsManager.throw('internal', 'validation', 'object_format_error');
-=======
     if (!_.has(fields, i)) {
       throw new PreconditionError('All levels of an object have to be defined in the specification.');
->>>>>>> 66f814b6
     }
 
     fields[i].forEach(field => {
@@ -1249,13 +1072,8 @@
   // of a V8 bug: performances are x3/x4 better that way
   let i; //NOSONAR
   for (i = 0; i < fieldPath.length - 1; i++) {
-<<<<<<< HEAD
-    if (!pointer.children.hasOwnProperty(fieldPath[i])) {
-      errorsManager.throw('internal', 'validation', 'parend_field_not_defined', fieldPath.join('.'));
-=======
     if (!_.has(pointer.children, fieldPath[i])) {
       throw new PreconditionError(`The parent field of the field "${fieldPath.join('.')}" is not defined.`);
->>>>>>> 66f814b6
     }
 
     pointer = pointer.children[fieldPath[i]];
