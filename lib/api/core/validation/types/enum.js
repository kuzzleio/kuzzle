--- conflicted
+++ resolved
@@ -62,16 +62,11 @@
    */
   validateFieldSpecification(typeOptions) {
     if (!Object.prototype.hasOwnProperty.call(typeOptions, 'values')) {
-<<<<<<< HEAD
       errorsManager.throw('internal', 'validation', 'missing_values_option');
 
-=======
-      throw new PreconditionError('Option "values" is required');
->>>>>>> fd5ffb33
     }
 
-    if (
-      !Array.isArray(typeOptions.values)
+    if (!Array.isArray(typeOptions.values)
       || typeOptions.values.length === 0
     ) {
       errorsManager.throw(
