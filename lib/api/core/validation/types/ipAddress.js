--- conflicted
+++ resolved
@@ -69,18 +69,10 @@
    * @throws {PreconditionError}
    */
   validateFieldSpecification(typeOptions) {
-<<<<<<< HEAD
-    if (typeOptions.hasOwnProperty('notEmpty') && typeof typeOptions.notEmpty !== 'boolean') {
-      errorsManager.throw('internal', 'validation', 'notempty_option_type');
-    }
-
-    if (!typeOptions.hasOwnProperty('notEmpty')) {
-=======
     if (!Object.prototype.hasOwnProperty.call(typeOptions, 'notEmpty')) {
->>>>>>> 66f814b6
       typeOptions.notEmpty = false;
     } else if (typeof typeOptions.notEmpty !== 'boolean') {
-      throw new PreconditionError('Option "notEmpty" must be of type "boolean"');
+      errorsManager.throw('internal', 'validation', 'notempty_option_type');
     }
 
     return typeOptions;
