--- conflicted
+++ resolved
@@ -81,8 +81,7 @@
       case 'polygon':
       case 'multipolygon':
         coordinateValidation = isPolygon;
-        if (
-          shape.orientation
+        if (shape.orientation
           && !allowedOrientations.includes(shape.orientation)
         ) {
           errorMessages.push('The orientation property has not a valid value.');
@@ -110,9 +109,7 @@
         if (typeof shape.radius === 'string') {
           try {
             if (typeof Koncorde.convertDistance(shape.radius) !== 'number') {
-              errorMessages.push(
-                'The radius property has not a valid format.'
-              );
+              errorMessages.push('The radius property has not a valid format.');
               result = false;
             }
           } catch (error) {
@@ -132,10 +129,9 @@
     }
 
     if (isMulti) {
-      if (
-        shape.coordinates.some(
-          coordinate => !coordinateValidation(coordinate)
-        )) {
+      if (shape.coordinates.some(
+        coordinate => !coordinateValidation(coordinate)
+      )) {
         errorMessages.push(
           `One of the shapes in  the shape type "${shape.type}" has bad coordinates.`
         );
@@ -178,8 +174,7 @@
       result = false;
     }
 
-    if (
-      shape.type !== 'geometrycollection'
+    if (shape.type !== 'geometrycollection'
       && (!shape.coordinates || !Array.isArray(shape.coordinates)
       )) {
       errorMessages.push(`The coordinates property must be provided for the "${shape.type}" shape type.`);
@@ -196,8 +191,7 @@
       result = false;
     }
 
-    if (
-      shape.type !== 'polygon'
+    if (shape.type !== 'polygon'
       && shape.type !== 'multipolygon'
       && shape.orientation
     ) {
@@ -210,8 +204,7 @@
       result = false;
     }
 
-    if (
-      shape.type === 'geometrycollection'
+    if (shape.type === 'geometrycollection'
       && (!shape.geometries || !Array.isArray(shape.geometries)
       )) {
       errorMessages.push('The geometries property must be provided for the "geometrycollection" shape type.');
@@ -232,7 +225,6 @@
         !Array.isArray(typeOptions.shapeTypes)
         || typeOptions.shapeTypes.length === 0
       ) {
-<<<<<<< HEAD
         errorsManager.throw(
           'internal',
           'validation',
@@ -241,13 +233,6 @@
 
       const invalid = typeOptions.shapeTypes.filter(
         shape => !allowedShapeTypes.includes(shape));
-=======
-        throw new PreconditionError('Option "shapeTypes" must be a non-empty array');
-      }
-
-      const invalid = typeOptions.shapeTypes.filter(
-        shape => allowedShapeTypes.indexOf(shape) === -1);
->>>>>>> fd5ffb33
 
       if (invalid.length > 0) {
         errorsManager.throw(
