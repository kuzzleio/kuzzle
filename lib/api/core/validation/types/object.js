/*
 * Kuzzle, a backend software, self-hostable and ready to use
 * to power modern apps
 *
 * Copyright 2015-2018 Kuzzle
 * mailto: support AT kuzzle.io
 * website: http://kuzzle.io
 *
 * Licensed under the Apache License, Version 2.0 (the "License");
 * you may not use this file except in compliance with the License.
 * You may obtain a copy of the License at
 *
 * https://www.apache.org/licenses/LICENSE-2.0
 *
 * Unless required by applicable law or agreed to in writing, software
 * distributed under the License is distributed on an "AS IS" BASIS,
 * WITHOUT WARRANTIES OR CONDITIONS OF ANY KIND, either express or implied.
 * See the License for the specific language governing permissions and
 * limitations under the License.
 */

const
  errorsManager = require('../../../../config/error-codes/throw'),
  BaseType = require('../baseType');

/**
 * @class ObjectType
 */
class ObjectType extends BaseType {
  constructor() {
    super();
    this.typeName = 'object';
    this.allowChildren = true;
    this.allowedTypeOptions = ['strict'];
  }

  /**
   * @param {TypeOptions} typeOptions
   * @param {*} fieldValue
   * @param {string[]} errorMessages
   * @returns {boolean}
   */
  validate(typeOptions, fieldValue, errorMessages) {
    if (
      fieldValue === null
      || typeof fieldValue !== 'object'
      || Array.isArray(fieldValue)
    ) {
      errorMessages.push('The value must be an object.');
      return false;
    }

    return true;
  }

  /**
   * @param {TypeOptions} typeOptions
   * @return {TypeOptions}
   * @throws {PreconditionError}
   */
  validateFieldSpecification(typeOptions) {
    if (
<<<<<<< HEAD
      typeOptions.hasOwnProperty('strict')
      && typeof typeOptions.strict !== 'boolean'
    ) {
      errorsManager.throw('internal', 'validation', 'strict_option_type');
=======
      Object.prototype.hasOwnProperty.call(typeOptions, 'strict')
      && typeof typeOptions.strict !== 'boolean'
    ) {
      throw new PreconditionError('Option "strict" must be of type "boolean"');
>>>>>>> 66f814b6
    }

    return typeOptions;
  }

  /**
   * @param {TypeOptions} typeOptions
   * @param {boolean} parentStrictness
   * @return {boolean|TypeOptions}
   * @throws InternalError
   */
  getStrictness(typeOptions, parentStrictness) {
    if (!Object.prototype.hasOwnProperty.call(typeOptions, 'strict')) {
      return parentStrictness;
    }

    return typeOptions.strict;
  }
}

module.exports = ObjectType;
<|MERGE_RESOLUTION|>--- conflicted
+++ resolved
@@ -60,17 +60,10 @@
    */
   validateFieldSpecification(typeOptions) {
     if (
-<<<<<<< HEAD
-      typeOptions.hasOwnProperty('strict')
+      Object.prototype.hasOwnProperty.call(typeOptions, 'strict')
       && typeof typeOptions.strict !== 'boolean'
     ) {
       errorsManager.throw('internal', 'validation', 'strict_option_type');
-=======
-      Object.prototype.hasOwnProperty.call(typeOptions, 'strict')
-      && typeof typeOptions.strict !== 'boolean'
-    ) {
-      throw new PreconditionError('Option "strict" must be of type "boolean"');
->>>>>>> 66f814b6
     }
 
     return typeOptions;
