--- conflicted
+++ resolved
@@ -21,11 +21,7 @@
 
 const
   errorsManager = require('../../../../util/errors'),
-<<<<<<< HEAD
-  _ = require('lodash'),
-=======
   { has, isPlainObject } = require('../../../../util/safeObject'),
->>>>>>> b08d844b
   BaseType = require('../baseType'),
   moment = require('moment'),
   formatMap = {
@@ -178,11 +174,7 @@
    * @throws {PreconditionError}
    */
   validateFieldSpecification(typeOptions) {
-<<<<<<< HEAD
-    if (_.has(typeOptions, 'formats')) {
-=======
     if (has(typeOptions, 'formats')) {
->>>>>>> b08d844b
       if ( !Array.isArray(typeOptions.formats)
         || typeOptions.formats.length === 0
       ) {
