/*
 * Kuzzle, a backend software, self-hostable and ready to use
 * to power modern apps
 *
 * Copyright 2015-2018 Kuzzle
 * mailto: support AT kuzzle.io
 * website: http://kuzzle.io
 *
 * Licensed under the Apache License, Version 2.0 (the "License");
 * you may not use this file except in compliance with the License.
 * You may obtain a copy of the License at
 *
 * https://www.apache.org/licenses/LICENSE-2.0
 *
 * Unless required by applicable law or agreed to in writing, software
 * distributed under the License is distributed on an "AS IS" BASIS,
 * WITHOUT WARRANTIES OR CONDITIONS OF ANY KIND, either express or implied.
 * See the License for the specific language governing permissions and
 * limitations under the License.
 */

const
  errorsManager = require('../../../../config/error-codes/throw'),
  BaseType = require('../baseType');

/**
 * @class StringType
 */
class StringType extends BaseType {
  constructor() {
    super();
    this.typeName = 'string';
    this.allowChildren = false;
    this.allowedTypeOptions = ['length'];
  }

  /**
   * @param {TypeOptions} typeOptions
   * @param {*} fieldValue
   * @param {string[]} errorMessages
   * @return {boolean}
   */
  validate(typeOptions, fieldValue, errorMessages) {
    if (typeof fieldValue !== 'string') {
      errorMessages.push('The field must be a string.');
      return false;
    }

    if (!typeOptions.length) {
      return true;
    }

    if (
      Object.prototype.hasOwnProperty.call(typeOptions.length, 'min')
      && fieldValue.length < typeOptions.length.min
    ) {
      errorMessages.push(`Invalid string length. Expected min: ${typeOptions.length.min}. Received: ${fieldValue.length} ("${fieldValue}")`);
      return false;
    }

    if (
      Object.prototype.hasOwnProperty.call(typeOptions.length, 'max')
      && fieldValue.length > typeOptions.length.max
    ) {
      errorMessages.push(`Invalid string length. Expected max: ${typeOptions.length.max}. Received: ${fieldValue.length} ("${fieldValue}")`);
      return false;
    }

    return true;
  }

  /**
   * @param {TypeOptions} typeOptions
   * @return {TypeOptions}
   * @throws {PreconditionError}
   */
  validateFieldSpecification(typeOptions) {
    if (Object.prototype.hasOwnProperty.call(typeOptions, 'length')) {
      if (!this.checkAllowedProperties(typeOptions.length, ['min', 'max'])) {
        errorsManager.throw('internal', 'validation', 'invalid_length_option');
      }

      for (const prop of ['min', 'max']) {
        if (
          Object.prototype.hasOwnProperty.call(typeOptions.length, prop)
          && typeof typeOptions.length[prop] !== 'number'
        ) {
<<<<<<< HEAD
          errorsManager.throw(
            'internal',
            'validation',
            'invalid_length_type',
            prop
          );
=======
          throw new PreconditionError(`Invalid "length.${prop}" option: must be of type "number"`);
>>>>>>> fd5ffb33
        }
      }

      if (
        Object.prototype.hasOwnProperty.call(typeOptions.length, 'min')
        && Object.prototype.hasOwnProperty.call(typeOptions.length, 'max')
        && typeOptions.length.min > typeOptions.length.max
      ) {
<<<<<<< HEAD
        errorsManager.throw('internal', 'validation', 'invalid_length_range');
=======
        throw new PreconditionError('Invalid length range: min > max');
>>>>>>> fd5ffb33
      }
    }

    return typeOptions;
  }
}

module.exports = StringType;<|MERGE_RESOLUTION|>--- conflicted
+++ resolved
@@ -50,16 +50,14 @@
       return true;
     }
 
-    if (
-      Object.prototype.hasOwnProperty.call(typeOptions.length, 'min')
+    if (Object.prototype.hasOwnProperty.call(typeOptions.length, 'min')
       && fieldValue.length < typeOptions.length.min
     ) {
       errorMessages.push(`Invalid string length. Expected min: ${typeOptions.length.min}. Received: ${fieldValue.length} ("${fieldValue}")`);
       return false;
     }
 
-    if (
-      Object.prototype.hasOwnProperty.call(typeOptions.length, 'max')
+    if (Object.prototype.hasOwnProperty.call(typeOptions.length, 'max')
       && fieldValue.length > typeOptions.length.max
     ) {
       errorMessages.push(`Invalid string length. Expected max: ${typeOptions.length.max}. Received: ${fieldValue.length} ("${fieldValue}")`);
@@ -81,33 +79,23 @@
       }
 
       for (const prop of ['min', 'max']) {
-        if (
-          Object.prototype.hasOwnProperty.call(typeOptions.length, prop)
+        if (Object.prototype.hasOwnProperty.call(typeOptions.length, prop)
           && typeof typeOptions.length[prop] !== 'number'
         ) {
-<<<<<<< HEAD
           errorsManager.throw(
             'internal',
             'validation',
             'invalid_length_type',
             prop
           );
-=======
-          throw new PreconditionError(`Invalid "length.${prop}" option: must be of type "number"`);
->>>>>>> fd5ffb33
         }
       }
 
-      if (
-        Object.prototype.hasOwnProperty.call(typeOptions.length, 'min')
+      if (Object.prototype.hasOwnProperty.call(typeOptions.length, 'min')
         && Object.prototype.hasOwnProperty.call(typeOptions.length, 'max')
         && typeOptions.length.min > typeOptions.length.max
       ) {
-<<<<<<< HEAD
         errorsManager.throw('internal', 'validation', 'invalid_length_range');
-=======
-        throw new PreconditionError('Invalid length range: min > max');
->>>>>>> fd5ffb33
       }
     }
 
