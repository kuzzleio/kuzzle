/*
 * Kuzzle, a backend software, self-hostable and ready to use
 * to power modern apps
 *
 * Copyright 2015-2018 Kuzzle
 * mailto: support AT kuzzle.io
 * website: http://kuzzle.io
 *
 * Licensed under the Apache License, Version 2.0 (the "License");
 * you may not use this file except in compliance with the License.
 * You may obtain a copy of the License at
 *
 * https://www.apache.org/licenses/LICENSE-2.0
 *
 * Unless required by applicable law or agreed to in writing, software
 * distributed under the License is distributed on an "AS IS" BASIS,
 * WITHOUT WARRANTIES OR CONDITIONS OF ANY KIND, either express or implied.
 * See the License for the specific language governing permissions and
 * limitations under the License.
 */

const
  errorsManager = require('../../../../config/error-codes/throw'),
  BaseType = require('../baseType');

/**
 * @class StringType
 */
class StringType extends BaseType {
  constructor() {
    super();
    this.typeName = 'string';
    this.allowChildren = false;
    this.allowedTypeOptions = ['length'];
  }

  /**
   * @param {TypeOptions} typeOptions
   * @param {*} fieldValue
   * @param {string[]} errorMessages
   * @return {boolean}
   */
  validate(typeOptions, fieldValue, errorMessages) {
    if (typeof fieldValue !== 'string') {
      errorMessages.push('The field must be a string.');
      return false;
    }

    if (!typeOptions.length) {
      return true;
    }

    if (
<<<<<<< HEAD
      typeOptions.length.hasOwnProperty('min')
=======
      Object.prototype.hasOwnProperty.call(typeOptions.length, 'min')
>>>>>>> 66f814b6
      && fieldValue.length < typeOptions.length.min
    ) {
      errorMessages.push(`Invalid string length. Expected min: ${typeOptions.length.min}. Received: ${fieldValue.length} ("${fieldValue}")`);
      return false;
    }

    if (
<<<<<<< HEAD
      typeOptions.length.hasOwnProperty('max')
=======
      Object.prototype.hasOwnProperty.call(typeOptions.length, 'max')
>>>>>>> 66f814b6
      && fieldValue.length > typeOptions.length.max
    ) {
      errorMessages.push(`Invalid string length. Expected max: ${typeOptions.length.max}. Received: ${fieldValue.length} ("${fieldValue}")`);
      return false;
    }

    return true;
  }

  /**
   * @param {TypeOptions} typeOptions
   * @return {TypeOptions}
   * @throws {PreconditionError}
   */
  validateFieldSpecification(typeOptions) {
    if (Object.prototype.hasOwnProperty.call(typeOptions, 'length')) {
      if (!this.checkAllowedProperties(typeOptions.length, ['min', 'max'])) {
        errorsManager.throw('internal', 'validation', 'invalid_length_option');
      }

      for (const prop of ['min', 'max']) {
        if (
<<<<<<< HEAD
          typeOptions.length.hasOwnProperty(prop)
          && typeof typeOptions.length[prop] !== 'number'
        ) {
          errorsManager.throw(
            'internal',
            'validation',
            'invalid_length_type',
            prop
          );
=======
          Object.prototype.hasOwnProperty.call(typeOptions.length, prop)
          && typeof typeOptions.length[prop] !== 'number'
        ) {
          throw new PreconditionError(`Invalid "length.${prop}" option: must be of type "number"`);
>>>>>>> 66f814b6
        }
      }

      if (
<<<<<<< HEAD
        typeOptions.length.hasOwnProperty('min')
        && typeOptions.length.hasOwnProperty('max')
        && typeOptions.length.min > typeOptions.length.max
      ) {
        errorsManager.throw('internal', 'validation', 'invalid_length_range');
=======
        Object.prototype.hasOwnProperty.call(typeOptions.length, 'min')
        && Object.prototype.hasOwnProperty.call(typeOptions.length, 'max')
        && typeOptions.length.min > typeOptions.length.max
      ) {
        throw new PreconditionError('Invalid length range: min > max');
>>>>>>> 66f814b6
      }
    }

    return typeOptions;
  }
}

module.exports = StringType;<|MERGE_RESOLUTION|>--- conflicted
+++ resolved
@@ -51,11 +51,7 @@
     }
 
     if (
-<<<<<<< HEAD
-      typeOptions.length.hasOwnProperty('min')
-=======
       Object.prototype.hasOwnProperty.call(typeOptions.length, 'min')
->>>>>>> 66f814b6
       && fieldValue.length < typeOptions.length.min
     ) {
       errorMessages.push(`Invalid string length. Expected min: ${typeOptions.length.min}. Received: ${fieldValue.length} ("${fieldValue}")`);
@@ -63,11 +59,7 @@
     }
 
     if (
-<<<<<<< HEAD
-      typeOptions.length.hasOwnProperty('max')
-=======
       Object.prototype.hasOwnProperty.call(typeOptions.length, 'max')
->>>>>>> 66f814b6
       && fieldValue.length > typeOptions.length.max
     ) {
       errorMessages.push(`Invalid string length. Expected max: ${typeOptions.length.max}. Received: ${fieldValue.length} ("${fieldValue}")`);
@@ -90,8 +82,7 @@
 
       for (const prop of ['min', 'max']) {
         if (
-<<<<<<< HEAD
-          typeOptions.length.hasOwnProperty(prop)
+          Object.prototype.hasOwnProperty.call(typeOptions.length, prop)
           && typeof typeOptions.length[prop] !== 'number'
         ) {
           errorsManager.throw(
@@ -100,29 +91,15 @@
             'invalid_length_type',
             prop
           );
-=======
-          Object.prototype.hasOwnProperty.call(typeOptions.length, prop)
-          && typeof typeOptions.length[prop] !== 'number'
-        ) {
-          throw new PreconditionError(`Invalid "length.${prop}" option: must be of type "number"`);
->>>>>>> 66f814b6
         }
       }
 
       if (
-<<<<<<< HEAD
-        typeOptions.length.hasOwnProperty('min')
-        && typeOptions.length.hasOwnProperty('max')
-        && typeOptions.length.min > typeOptions.length.max
-      ) {
-        errorsManager.throw('internal', 'validation', 'invalid_length_range');
-=======
         Object.prototype.hasOwnProperty.call(typeOptions.length, 'min')
         && Object.prototype.hasOwnProperty.call(typeOptions.length, 'max')
         && typeOptions.length.min > typeOptions.length.max
       ) {
-        throw new PreconditionError('Invalid length range: min > max');
->>>>>>> 66f814b6
+        errorsManager.throw('internal', 'validation', 'invalid_length_range');
       }
     }
 
