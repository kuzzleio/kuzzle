--- conflicted
+++ resolved
@@ -42,17 +42,6 @@
   authenticate(request, strategyName) {
     const response = new PassportResponse();
 
-<<<<<<< HEAD
-    if (!passport._strategy(strategyName)) {
-      return errorsManager.reject(
-        'security',
-        'credentials',
-        'unknown_strategy',
-        strategyName);
-    }
-
-=======
->>>>>>> b08d844b
     return new Bluebird((resolve, reject) => {
       // This listener is invoked when a redirection is required by the strategy (e.g. OAUTH)
       // In that case, the strategy's verify function is not called, and
