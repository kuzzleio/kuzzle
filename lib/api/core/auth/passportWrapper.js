/*
 * Kuzzle, a backend software, self-hostable and ready to use
 * to power modern apps
 *
 * Copyright 2015-2018 Kuzzle
 * mailto: support AT kuzzle.io
 * website: http://kuzzle.io
 *
 * Licensed under the Apache License, Version 2.0 (the "License");
 * you may not use this file except in compliance with the License.
 * You may obtain a copy of the License at
 *
 * https://www.apache.org/licenses/LICENSE-2.0
 *
 * Unless required by applicable law or agreed to in writing, software
 * distributed under the License is distributed on an "AS IS" BASIS,
 * WITHOUT WARRANTIES OR CONDITIONS OF ANY KIND, either express or implied.
 * See the License for the specific language governing permissions and
 * limitations under the License.
 */

const
  Bluebird = require('bluebird'),
  passport = require('passport'),
  errorsManager = require('../../../config/error-codes/throw'),
  PassportResponse = require('./passportResponse'),
  { KuzzleError } = require('kuzzle-common-objects').errors;

/**
 * @class PassportWrapper
 */
class PassportWrapper {
  constructor() {
    this.options = {};
  }

  /**
   * @param {{query: Object}}request
   * @param strategyName
   * @returns {Promise.<*>}
   */
  authenticate(request, strategyName) {
    const response = new PassportResponse();

    if (!passport._strategy(strategyName)) {
      return Bluebird.reject(errorsManager.get(
        'api',
        'auth',
        'unknown_authentication_strategy',
        strategyName));
    }

    return new Bluebird((resolve, reject) => {
      // This listener is invoked when a redirection is required by the strategy (e.g. OAUTH)
      // In that case, the strategy's verify function is not called, and
      // neither is the authenticate's callback.
      // Thus, despite the apparences, the promise can only be resolved once.
      // (Proof: HTTP redirection unit test)
      response.addEndListener(() => resolve(response));

      const authCB = (err, user, info) => {
        if (err !== null) {
          if (err instanceof KuzzleError) {
            reject(err);
          } else {
<<<<<<< HEAD
            reject(errorsManager.get(
=======
            reject(errorsManager.getErrorFrom(
              err,
>>>>>>> 838cf433
              'plugins',
              'runtime',
              'plugin_error'));
          }
        } else if (!user) {
          const error = errorsManager.get(
            'plugins',
            'runtime',
            'missing_user_for_authentication',
            info.message);
          error.details = {
            subCode: error.subCodes.AuthenticationError
          };
          reject(error);
        } else {
          resolve(user);
        }
      };

      try {
        passport.authenticate(strategyName, this.options[strategyName] || {}, authCB)(request, response);
      } catch (e) {
        if (e instanceof KuzzleError) {
          reject(e);
        } else {
<<<<<<< HEAD
          reject(errorsManager.get(
=======
          reject(errorsManager.getErrorFrom(
            e,
>>>>>>> 838cf433
            'plugins',
            'runtime',
            'plugin_error'));
        }
      }
    });
  }

  /**
   * Exposes passport.use function
   *
   * @param {string} name - strategy name
   * @param {object} strategy - instantiated strategy object
   * @param {object} opts - options to provide to authenticate with the strategy
   */
  use(name, strategy, opts = {}) {
    passport.use(name, strategy);
    this.options[name] = opts;
  }

  /**
   * Exposes passport.unuse, unregistering a strategy from kuzzle
   *
   * @param  {string} name - name of the strategy to unregister
   */
  unuse(name) {
    passport.unuse(name);
    delete this.options[name];
  }
}

module.exports = PassportWrapper;<|MERGE_RESOLUTION|>--- conflicted
+++ resolved
@@ -63,12 +63,8 @@
           if (err instanceof KuzzleError) {
             reject(err);
           } else {
-<<<<<<< HEAD
-            reject(errorsManager.get(
-=======
             reject(errorsManager.getErrorFrom(
               err,
->>>>>>> 838cf433
               'plugins',
               'runtime',
               'plugin_error'));
@@ -94,12 +90,8 @@
         if (e instanceof KuzzleError) {
           reject(e);
         } else {
-<<<<<<< HEAD
-          reject(errorsManager.get(
-=======
           reject(errorsManager.getErrorFrom(
             e,
->>>>>>> 838cf433
             'plugins',
             'runtime',
             'plugin_error'));
