--- conflicted
+++ resolved
@@ -4,14 +4,10 @@
 /**
  * Index/collection cache management
  */
-module.exports = function IndexCache (kuzzle) {
+module.exports = function indexCache (kuzzle) {
   this.indexes = {};
 
-<<<<<<< HEAD
-  this.init = function indexCacheInit () {
-    kuzzle.services.list.storageEngine.listIndexes(new RequestObject({}))
-=======
-  this.initInternal = function () {
+  this.initInternal = function indexCacheInitInternal () {
     return kuzzle.internalEngine.getMapping()
       .then(mapping => {
         Object.keys(mapping).forEach(index => {
@@ -21,9 +17,8 @@
   };
 
 
-  this.init = function () {
+  this.init = function indexCacheInit () {
     return kuzzle.services.list.storageEngine.listIndexes(new RequestObject({}))
->>>>>>> 0f80c999
       .then(result => {
         result.indexes.forEach(index => {
           this.indexes[index] = [];
@@ -62,10 +57,7 @@
     return modified;
   };
 
-<<<<<<< HEAD
-  this.remove = function indexCacheRemove (index, collection, notify) {
-=======
-  this.exists = function (index, collection) {
+  this.exists = function indexCacheExists (index, collection) {
     if (collection === undefined) {
       return this.indexes[index];
     }
@@ -73,8 +65,7 @@
     return this.indexes[index] && this.indexes[index].indexOf(collection) !== -1;
   };
 
-  this.remove = function (index, collection, notify) {
->>>>>>> 0f80c999
+  this.remove = function indexCacheRemove (index, collection, notify) {
     var 
       modified = false,
       position;
