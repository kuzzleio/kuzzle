--- conflicted
+++ resolved
@@ -22,24 +22,15 @@
 
 /**
  * Index/collection cache management
- * @class IndexCache
  */
 class IndexCache {
-<<<<<<< HEAD
 
   constructor (kuzzle) {
-=======
-  constructor(kuzzle) {
->>>>>>> bded6424
     this.indexes = {};
     this.kuzzle = kuzzle;
   }
 
-<<<<<<< HEAD
   initInternal (internalEngine) {
-=======
-  initInternal(internalEngine) {
->>>>>>> bded6424
     return internalEngine.getMapping()
       .then(mapping => {
         Object.keys(mapping).forEach(index => {
@@ -48,11 +39,7 @@
       });
   }
 
-<<<<<<< HEAD
   init () {
-=======
-  init() {
->>>>>>> bded6424
     return this.kuzzle.internalEngine.listIndexes()
       .then(indexes => {
         indexes.forEach(index => {
@@ -66,11 +53,7 @@
       });
   }
 
-<<<<<<< HEAD
-  add (index, collection, notify) {
-=======
-  add(index, collection, notify = true) {
->>>>>>> bded6424
+  add (index, collection, notify = true) {
     let modified = false;
 
     if (index !== undefined) {
@@ -92,11 +75,7 @@
     return modified;
   }
 
-<<<<<<< HEAD
   exists (index, collection) {
-=======
-  exists(index, collection) {
->>>>>>> bded6424
     if (collection === undefined) {
       return this.indexes[index];
     }
@@ -104,16 +83,9 @@
     return this.indexes[index] && this.indexes[index].indexOf(collection) !== -1;
   }
 
-<<<<<<< HEAD
-  remove (index, collection, notify) {
+  remove (index, collection, notify = true) {
     let
       modified = false;
-
-    notify = (notify === undefined) || notify;
-=======
-  remove(index, collection, notify = true) {
-    let modified = false;
->>>>>>> bded6424
 
     if (index && this.indexes[index]) {
       if (collection) {
@@ -137,13 +109,7 @@
     return modified;
   }
 
-<<<<<<< HEAD
-  reset (index, notify) {
-    notify = (notify === undefined) || notify;
-
-=======
-  reset(index, notify = true) {
->>>>>>> bded6424
+  reset (index, notify = true) {
     if (index !== undefined) {
       this.indexes[index] = [];
     }
@@ -155,10 +121,6 @@
       this.kuzzle.pluginsManager.trigger('core:indexCache:reset', {index});
     }
   }
-<<<<<<< HEAD
-
-=======
->>>>>>> bded6424
 }
 
 module.exports = IndexCache;