--- conflicted
+++ resolved
@@ -53,14 +53,10 @@
     if (notify && modified) {
       kuzzle.pluginsManager.trigger('core:indexCache:add', {index, collection});
     }
-
+    
     return modified;
   };
 
-<<<<<<< HEAD
-  this.remove = function (index, collection, notify) {
-    var
-=======
   this.exists = function indexCacheExists (index, collection) {
     if (collection === undefined) {
       return this.indexes[index];
@@ -71,10 +67,9 @@
 
   this.remove = function indexCacheRemove (index, collection, notify) {
     var 
->>>>>>> 8a244911
       modified = false,
       position;
-
+    
     notify = (notify === undefined) || notify;
 
     if (index && this.indexes[index]) {
@@ -91,24 +86,24 @@
         modified = true;
       }
     }
-
+    
     if (notify && modified) {
       kuzzle.pluginsManager.trigger('core:indexCache:remove', {index, collection});
     }
-
+    
     return modified;
   };
 
   this.reset = function indexCacheReset (index, notify) {
     notify = (notify === undefined) || notify;
-
+    
     if (index !== undefined) {
       this.indexes[index] = [];
     }
     else {
       this.indexes = {};
     }
-
+    
     if (notify) {
       kuzzle.pluginsManager.trigger('core:indexCache:reset', {index});
     }
