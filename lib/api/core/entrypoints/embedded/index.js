/*
 * Kuzzle, a backend software, self-hostable and ready to use
 * to power modern apps
 *
 * Copyright 2015-2018 Kuzzle
 * mailto: support AT kuzzle.io
 * website: http://kuzzle.io
 *
 * Licensed under the Apache License, Version 2.0 (the "License");
 * you may not use this file except in compliance with the License.
 * You may obtain a copy of the License at
 *
 * https://www.apache.org/licenses/LICENSE-2.0
 *
 * Unless required by applicable law or agreed to in writing, software
 * distributed under the License is distributed on an "AS IS" BASIS,
 * WITHOUT WARRANTIES OR CONDITIONS OF ANY KIND, either express or implied.
 * See the License for the specific language governing permissions and
 * limitations under the License.
 */

'use strict';

const
  Bluebird = require('bluebird'),
  Context = require('./context'),
  debug = require('../../../../kuzzleDebug')('kuzzle:entry-point:embedded'),
  EntryPoint = require('../entrypoint'),
  fs = require('fs'),
  http = require('http'),
  HttpProtocol = require('./protocols/http'),
  {
    models: { RequestContext },
    errors: { ServiceUnavailableError }
  } = require('kuzzle-common-objects'),
  MqttProtocol = require('./protocols/mqtt'),
  WebSocketProtocol = require('./protocols/websocket'),
  SocketIoProtocol = require('./protocols/socketio'),
  moment = require('moment'),
  path = require('path'),
  winston = require('winston'),
  WinstonElasticsearch = require('winston-elasticsearch'),
  WinstonSyslog = require('winston-syslog'),
  Manifest = require('./manifest'),
  ClientConnection = require('./clientConnection'),
  removeErrorStack = require('./removeErrorStack'),
  errorsManager = require('../../../../config/error-codes/throw');

const bearerRegexp = /^Bearer /i;

class EmbeddedEntryPoint extends EntryPoint {
  constructor (kuzzle) {
    super(kuzzle);

    this.config = kuzzle.config.server;

    this.httpServer = null;

    this.protocols = {};

    this.clients = {};

    this.logger = null;

    this.isShuttingDown = false;

    this.anonymousUserId = null;
  }

  dispatch (event, data) {
    if (event === 'notify') {
      return this._notify(data);
    }
    else if (event === 'broadcast') {
      return this._broadcast(data);
    }
    else if (event === 'shutdown') {
      this.isShuttingDown = true;
      return;
    }

    errorsManager.throw(
<<<<<<< HEAD
      'entrypoints',
      'embedded',
=======
      'network',
      'entrypoint',
>>>>>>> 5c87d792
      'unknown_event_received',
      event
    );
  }

  init () {
    // We need to verify the port ourselves, to make sure Node.js won't open
    // a named pipe if the provided port number is a string
    if (!Number.isInteger(this.config.port)) {
      errorsManager.throw(
<<<<<<< HEAD
        'entrypoints',
        'embedded',
=======
        'network',
        'entrypoint',
>>>>>>> 5c87d792
        'invalid_network_port_number',
        this.config.port
      );
    }

    this.initLogger();

    this.httpServer = http.createServer();
    this.httpServer.listen(this.config.port, this.config.host);

    const initPromises = [];

    for (const ProtocolClass of [
      HttpProtocol,
      MqttProtocol,
      WebSocketProtocol,
      SocketIoProtocol
    ]) {
      const protocol = new ProtocolClass();

      initPromises.push(protocol.init(this)
        .then(enabled => {
          if (enabled) {
            this.protocols[protocol.name] = protocol;
          }
        })
      );
    }

    return Bluebird.all(initPromises)
      .then(() => this.kuzzle.repositories.user.anonymous())
      .then(anonymous => {
        this.anonymousUserId = anonymous._id;
        return this.loadMoreProtocols();
      })
      .catch(e => {
        this.kuzzle.log.error(e);
        throw e;
      });
  }

  /**
   * On client subscribing to a channel, dispatch the information
   * to the protocol.
   *
   * @param {string} channel
   * @param {string} connectionId
   */
  joinChannel (channel, connectionId) {
    debug(
      '[server] client "%s" joining channel "%s"',
      connectionId,
      channel
    );

    const client = this.clients[connectionId];

    if (!client || !client.protocol) {
      return;
    }

    try {
      this.protocols[client.protocol].joinChannel(
        channel,
        connectionId
      );
    } catch (e) {
      this.kuzzle.log.error(`[join] protocol ${client && client.protocol} failed: ${e.message}`);
    }
  }

  leaveChannel (channel, connectionId) {
    debug(
      '[server] connection "%s" leaving channel "%s"',
      connectionId,
      channel
    );

    const client = this.clients[connectionId];

    if (!client || !client.protocol) {
      return;
    }

    try {
      this.protocols[client.protocol].leaveChannel(channel, connectionId);
    } catch (e) {
      this.kuzzle.log.error(`[leave channel] protocol ${client && client.protocol} failed: ${e.message}`);
    }
  }

  /**
   * Loads installed protocols in memory
   */
  loadMoreProtocols () {
    const dir = path.join(__dirname, '../../../../../protocols/enabled');

    let dirs;
    try {
      dirs = fs.readdirSync(dir);
    } catch (e) {
      return Bluebird.resolve();
    }

    dirs = dirs.map(
      d => path.join(dir, d)).filter(d => fs.statSync(d).isDirectory());

    return Bluebird.map(dirs, protoDir => {
      const
        protocol = new (require(protoDir))(),
        manifest = new Manifest(this.kuzzle, protoDir, protocol);

      manifest.load();

      return Bluebird.resolve()
        .then(() => protocol.init(this, new Context(this.kuzzle)))
        .catch(error => {
          this.kuzzle.log.error(`Error during "${manifest.name}" protocol init:`);
          throw error;
        })
        .timeout(this.kuzzle.config.services.common.defaultInitTimeout)
        .then(() => {
          if (this.protocols[manifest.name]) {
            errorsManager.throw(
<<<<<<< HEAD
              'entrypoints',
              'embedded',
=======
              'network',
              'entrypoint',
>>>>>>> 5c87d792
              'conflicting_protocol_name',
              manifest.name
            );
          }
          this.protocols[manifest.name] = protocol;
        });
    });
  }

  initLogger () {
    const transports = [];

    for (const conf of this.config.logs.transports) {
      const opts = {
        level: conf.level || 'info',
        silent: conf.silent || false,
        colorize: conf.colorize === true
          ? winston.format.colorize()
          : false,
        timestamp: conf.timestamp === true
          ? winston.format.timestamp()
          : false,
        prettyPrint: conf.prettyPrint === true
          ? winston.format.prettyPrint()
          : false,
        depth: conf.depth || false,
        format: conf.format
          ? winston.format[conf.format]()
          : winston.format.json()
      };

      switch (conf.transport || 'console') {
        case 'console':
          transports.push(
            new winston.transports.Console(
              Object.assign(
                opts, {
                  humanReadableUnhandledException: conf.humanReadableUnhandledException || true,
                  stderrLevels: conf.stderrLevels || ['error', 'debug']
                })));
          break;
        case 'elasticsearch':
          transports.push(new WinstonElasticsearch(Object.assign(opts, {
            index: conf.index,
            indexPrefix: conf.indexPrefix || 'kuzzle-access',
            indexSuffixPattern: conf.indexSuffixPattern || 'YYYY.MM',
            messageType: conf.messageType || 'access',
            ensureMappingTemplate: conf.ensureMappingTemplate !== false,
            mappingTemplate: conf.mappingTemplate || 'access.log.mapping.json',
            flushInterval: conf.flushInterval || 2000,
            clientOpts: conf.clientOpts || {}
          })));
          break;
        case 'file':
          transports.push(new winston.transports.File(Object.assign(opts, {
            filename: conf.filename || 'kuzzle.access.log',
            maxSize: conf.maxSize,
            maxFiles: conf.maxFiles,
            eol: conf.eol || '\n',
            logstash: conf.logstash || false,
            tailable: conf.tailable,
            maxRetries: conf.maxRetries || 2,
            zippedArchive: conf.zippedArchive || false
          })));
          break;
        case 'syslog':
          transports.push(new WinstonSyslog(Object.assign(opts, {
            host: conf.host || 'localhost',
            port: conf.port || 514,
            protocol: conf.protocol || 'udp4',
            path: conf.path || '/dev/log',
            pid: conf.pid || process.pid,
            facility: conf.facility || 'local0',
            localhost: conf.localhost || 'localhost',
            type: conf.type || 'BSD',
            app_name: conf.app_name || process.title,
            eol: conf.eol
          })));
          break;
        default:
          this.kuzzle.log.error(
            `Failed to initialize logger transport "${conf.transport}": unsupported transport. Skipped.`);
      }
    }

    this.logger = winston.createLogger({transports});
  }

  /**
   * /!\ This method is a critical section of code.
   * Modifications must be compared against current
   * performances benchmarks
   *
   * @param {Request} request
   * @param {object} extra
   */
  logAccess (request, extra = null) {
    let connection = this.clients[request.context.connection.id];

    // Make do with the RequestContext information
    if (!connection) {
      connection = new ClientConnection(
        request.context.connection.protocol || '-',
        request.context.connection.ips || [],
        request.context.connection.misc.headers
      );
    }

    if (this.config.logs.accessLogFormat === 'logstash') {
      // custom kuzzle logs to be exported to logstash
      this.logger.info({
        connection,
        extra,
        request: request.input,
        error: request.error,
        status: request.status
      });
      return;
    }

    // user init: prioritize the already decoded and verified token stored in
    // the request
    // If not available, then that may mean that we didn't verify the user yet,
    // so we have to decode any provided token
    let user = null;

    if (request.context.token !== null) {
      if (request.context.token.userId === this.anonymousUserId) {
        user = '(anonymous)';
      } else {
        user = request.context.token.userId;
      }
    }

    // = apache combined
    const protocol = connection.protocol.toUpperCase();
    let
      url,
      verb = 'DO';

    if (connection.protocol.startsWith('HTTP/')) {
      verb = extra.method;
      url = extra.url;

      // try to get plain user name, 1st form jwt token if present, then from
      // basic auth
      if (user === null && connection.headers.authorization) {
        try {
          if (bearerRegexp.test(connection.headers.authorization)) {
            const
              b64Payload = connection.headers.authorization.split('.')[1],
              payload = Buffer.from(b64Payload, 'base64').toString('utf8');

            user = JSON.parse(payload)._id;
          } else {
            user = Buffer.from(connection.headers.authorization, 'base64')
              .toString('utf8')
              .split(':')[0];
          }
        } catch (err) {
          // do nothing: we don't know anything about the token, it may be
          // invalid on-purpose for all we know
        }
      }
    } else {
      // for other protocols than http, we reconstruct a pseudo url
      url = `/${request.input.controller}/${request.input.action}`;
      if (request.input.resource.index) {
        url += '/' + request.input.resource.index;
      }
      if (request.input.resource.collection) {
        url += '/' + request.input.resource.collection;
      }
      if (request.input.resource._id) {
        url += '/' + request.input.resource._id;
      }

      let queryString = '';

      for (const k of Object.keys(request.input.args)) {
        const val = request.input.args[k];

        if (queryString.length > 0) {
          queryString += '&';
        }

        queryString += `${k}=${typeof val === 'object' ? JSON.stringify(val) : val}`;
      }

      if (queryString.length > 0) {
        url += '?' + queryString;
      }

      if (user === null && request.input.jwt) {
        try {
          const
            b64Payload = request.input.jwt.split('.')[1],
            payload = Buffer.from(b64Payload, 'base64').toString('utf8');
          user = JSON.parse(payload)._id;
        } catch (err) {
          // do nothing: we don't know anything about the token, it may be
          // invalid on-purpose for all we know
        }
      }
    }

    const ip = connection.ips[connection.ips.length - 1 - this.config.logs.accessLogIpOffset]
      || '-';

    if (user === null) {
      user = '-';
    }

    this.logger.info(ip +
      ' - ' +
      user +
      ' [' + moment().format('DD/MMM/YYYY:HH:mm:ss ZZ') + '] ' +
      `"${verb} ${url} ${protocol}" ` +
      (request.status || ' -') + ' ' +
      (request.response
        ? Buffer.byteLength(JSON.stringify(request.response))
        : '-') + ' ' +
      (connection.headers.referer
        ? `"${connection.headers.referer}"`
        : '-') + ' ' +
      (connection.headers['user-agent']
        ? `"${connection.headers['user-agent']}"`
        : '-'));
  }

  /*
  -----------------------------------------------------------------------
  methods exposed to protocols
  -----------------------------------------------------------------------
  */

  /**
   *
   * @param {Request} request
   * @param cb
   */
  execute (request, cb) {
    if (this.isShuttingDown) {
      debug('Shutting down. Dropping request: %a', request);
      return this._isShuttingDownError(request, cb);
    }

    debug('Funneling request: %a', request);
    this.kuzzle.funnel.execute(request, (error, result) => {
      if (error && !result.error) {
        result.setError(error);
      }

      this.logAccess(result);

      const response = result.response.toJSON();

      cb(removeErrorStack(response));
    });
  }

  /**
   *
   * @param {ClientConnection} connection
   */
  newConnection (connection) {
    this.clients[connection.id] = connection;
    this.kuzzle.router.newConnection(
      new RequestContext({connection})
    );
  }

  /**
   * @param {string} connectionId
   */
  removeConnection (connectionId) {
    const connection = this.clients[connectionId];

    if (connection) {
      this.kuzzle.router.removeConnection(new RequestContext({connection}));
      delete this.clients[connectionId];
    }
  }

  // --------------------------------------------------------------------

  _broadcast (data) {
    debug(
      '[server] broadcasting data through all protocols: %a',
      data
    );

    for (const protoKey of Object.keys(this.protocols)) {
      const protocol = this.protocols[protoKey];

      try {
        protocol.broadcast(removeErrorStack(data));
      } catch (e) {
        this.kuzzle.log.error(`[broadcast] protocol ${protoKey} failed: ${e.message}\n${e.stack}`);
      }
    }
  }

  _isShuttingDownError (request, cb) {
    request.setError(new ServiceUnavailableError('Kuzzle is shutting down'));
    this.logAccess(request);

    cb(removeErrorStack(request.response.toJSON()));
  }

  _notify (data) {
    debug('[server] sending notification to client with connection id "%s": %a', data.connectionId, data);

    const client = this.clients[data.connectionId];

    if (!client || !client.protocol) {
      return;
    }

    try {
      this.protocols[client.protocol].notify(removeErrorStack(data));
    } catch (e) {
      this.kuzzle.log.error(`[notify] protocol ${client.protocol} failed: ${e.message}`);
    }
  }
}

module.exports = EmbeddedEntryPoint;<|MERGE_RESOLUTION|>--- conflicted
+++ resolved
@@ -80,13 +80,8 @@
     }
 
     errorsManager.throw(
-<<<<<<< HEAD
-      'entrypoints',
-      'embedded',
-=======
       'network',
       'entrypoint',
->>>>>>> 5c87d792
       'unknown_event_received',
       event
     );
@@ -97,13 +92,8 @@
     // a named pipe if the provided port number is a string
     if (!Number.isInteger(this.config.port)) {
       errorsManager.throw(
-<<<<<<< HEAD
-        'entrypoints',
-        'embedded',
-=======
         'network',
         'entrypoint',
->>>>>>> 5c87d792
         'invalid_network_port_number',
         this.config.port
       );
@@ -228,13 +218,8 @@
         .then(() => {
           if (this.protocols[manifest.name]) {
             errorsManager.throw(
-<<<<<<< HEAD
-              'entrypoints',
-              'embedded',
-=======
               'network',
               'entrypoint',
->>>>>>> 5c87d792
               'conflicting_protocol_name',
               manifest.name
             );
