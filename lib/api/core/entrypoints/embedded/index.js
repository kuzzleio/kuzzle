/*
 * Kuzzle, a backend software, self-hostable and ready to use
 * to power modern apps
 *
 * Copyright 2015-2017 Kuzzle
 * mailto: support AT kuzzle.io
 * website: http://kuzzle.io
 *
 * Licensed under the Apache License, Version 2.0 (the "License");
 * you may not use this file except in compliance with the License.
 * You may obtain a copy of the License at
 *
 * https://www.apache.org/licenses/LICENSE-2.0
 *
 * Unless required by applicable law or agreed to in writing, software
 * distributed under the License is distributed on an "AS IS" BASIS,
 * WITHOUT WARRANTIES OR CONDITIONS OF ANY KIND, either express or implied.
 * See the License for the specific language governing permissions and
 * limitations under the License.
 */

'use strict';

const
  Bluebird = require('bluebird'),
  Context = require('./context'),
  debug = require('../../../../kuzzleDebug')('kuzzle:entry-point:embedded'),
  EntryPoint = require('../entrypoint'),
  fs = require('fs'),
  http = require('http'),
  HttpProtocol = require('./protocols/http'),
  {
    InternalError: KuzzleInternalError,
    ServiceUnavailableError
  } = require('kuzzle-common-objects').errors,
  WebSocketProtocol = require('./protocols/websocket'),
  SocketIoProtocol = require('./protocols/socketio'),
  moment = require('moment'),
  path = require('path'),
  RequestContext = require('kuzzle-common-objects').models.RequestContext,
  winston = require('winston'),
  WinstonElasticsearch = require('winston-elasticsearch'),
  WinstonSyslog = require('winston-syslog');

const bunyan = require('bunyan');

const bearerRegexp = /^Bearer /i;

class EmbeddedEntryPoint extends EntryPoint {
  constructor (kuzzle) {
    super(kuzzle);

    this.config = kuzzle.config.server;

    this.httpServer = null;

    this.protocols = {};

    this.clients = {};

    this.logger = null;

    this.isShuttingDown = false;
  }

  dispatch (event, data) {
    if (event === 'notify') {
      return this._notify(data);
    }
    else if (event === 'broadcast') {
      return this._broadcast(data);
    }
    else if (event === 'shutdown') {
      this.isShuttingDown = true;
      return;
    }

    throw new KuzzleInternalError(`Unknown event received: ${event}`);
  }

  init () {
    this.initLogger();

    this.httpServer = http.createServer();
    this.httpServer.listen(this.config.port, this.config.host);

    if (this.config.protocols.http.enabled) {
      this.protocols.http = new HttpProtocol();
      this.protocols.http.init(this);
    }

    if (this.config.protocols.websocket.enabled) {
      this.protocols.websocket = new WebSocketProtocol();
      this.protocols.websocket.init(this);
    }

    if (this.config.protocols.socketio.enabled) {
      this.protocols.socketio = new SocketIoProtocol();
      this.protocols.socketio.init(this);
    }

    return Bluebird.resolve()
      .then(() => this.loadMoreProtocols())
      .catch(e => {
        this.kuzzle.pluginsManager.trigger('log:error', e);
        throw e;
      });
  }

  /**
   * On client subscribing to a channel, dispatch the information
   * to the protocol.
   *
   * @param {string} channel
   * @param {string} connectionId
   */
  joinChannel (channel, connectionId) {
    debug('[server] client "%s" joining channel "%s"', connectionId, channel);

    const client = this.clients[connectionId];

    if (!client || !client.protocol) {
      return;
    }

    try {
      this.protocols[client.protocol].joinChannel(channel, connectionId);
    }
    catch (e) {
      this.kuzzle.pluginsManager.trigger('log:error', `[join] protocol ${client && client.protocol} failed: ${e.message}`);
    }
  }

  leaveChannel (channel, connectionId) {
    debug('[server] connection "%s" leaving channel "%s"', connectionId, channel);

    const client = this.clients[connectionId];

    if (!client || !client.protocol) {
      return;
    }

    try {
      this.protocols[client.protocol].leaveChannel(channel, connectionId);
    }
    catch (e) {
      this.kuzzle.pluginsManager.trigger('log:error', `[leave channel] protocol ${client && client.protocol} failed: ${e.message}`);
    }
  }

  /**
   * Loads installed plugins in memory
   */
  loadMoreProtocols () {
    const dir = path.join(__dirname, '../../../../../protocols/enabled');

    if (!fs.existsSync(dir)) {
      return Bluebird.resolve();
    }

    const
      promises = [],
      dirs = fs.readdirSync(dir)
        .map(d => path.join(dir, d))
        .filter(d => fs.statSync(d).isDirectory);

    for (const protoDir of dirs) {
      const
        protocol = new (require(protoDir))(),
        name = protocol.protocol || path.basename(protoDir);

      promises.push(Bluebird.resolve()
        .then(() => protocol.init(this, new Context(this.kuzzle)))
        .catch(error => {
          this.kuzzle.pluginsManager.trigger('log:error', `Error during "${name}" protocol init:`);
          throw error;
        })
        .timeout(this.kuzzle.config.services.common.defaultInitTimeout)
        .then(() => {
          this.protocols[name] = protocol;
        }));
    }

    return Bluebird.all(promises);
  }

  initLogger () {
    const transports = [];

    for (const conf of this.config.logs.transports) {
      const opts = {
        level: conf.level || 'info',
        silent: conf.silent || false,
        colorize: conf.colorize === true ? winston.format.colorize() : false,
        timestamp: conf.timestamp === true ? winston.format.timestamp() : false,
        prettyPrint: conf.prettyPrint === true ? winston.format.prettyPrint() : false,
        depth: conf.depth || false,
        format: conf.format ? winston.format[conf.format]() : winston.format.json()
      };

      switch (conf.transport || 'console') {
        case 'console':
          transports.push(new winston.transports.Console(Object.assign(opts, {
            humanReadableUnhandledException: conf.humanReadableUnhandledException || true,
            stderrLevels: conf.stderrLevels || ['error', 'debug']
          })));
          break;
        case 'elasticsearch':
          transports.push(new WinstonElasticsearch(Object.assign(opts, {
            index: conf.index,
            indexPrefix: conf.indexPrefix || 'kuzzle-access',
            indexSuffixPattern: conf.indexSuffixPattern || 'YYYY.MM',
            messageType: conf.messageType || 'access',
            ensureMappingTemplate: conf.ensureMappingTemplate !== false,
            mappingTemplate: conf.mappingTemplate || 'access.log.mapping.json',
            flushInterval: conf.flushInterval || 2000,
            clientOpts: conf.clientOpts || {}
          })));
          break;
        case 'file':
          transports.push(new winston.transports.File(Object.assign(opts, {
            filename: conf.filename || 'kuzzle.access.log',
            maxSize: conf.maxSize,
            maxFiles: conf.maxFiles,
            eol: conf.eol || '\n',
            logstash: conf.logstash || false,
            tailable: conf.tailable,
            maxRetries: conf.maxRetries || 2,
            zippedArchive: conf.zippedArchive || false
          })));
          break;
        case 'syslog':
          transports.push(new WinstonSyslog(Object.assign(opts, {
            host: conf.host || 'localhost',
            port: conf.port || 514,
            protocol: conf.protocol || 'udp4',
            path: conf.path || '/dev/log',
            pid: conf.pid || process.pid,
            facility: conf.facility || 'local0',
            localhost: conf.localhost || 'localhost',
            type: conf.type || 'BSD',
            app_name: conf.app_name || process.title,
            eol: conf.eol
          })));
          break;
        default:
          // eslint-disable-next-line no-console
          console.error(`Failed to initialize logger transport "${conf.transport}": unsupported transport. Skipped.`);
      }
    }

    this.logger = winston.createLogger({transports});
  }

  /**
   * /!\ This method is a critical section of code.
   * Modifications must be compared against current
   * performances benchmarks
   *
   * @param {Request} request
   * @param {object} extra
   */
  logAccess (request, extra = null) {
    const connection = this.clients[request.context.connectionId];

    if (!connection) {
      this.kuzzle.pluginsManager.trigger('log:warn', `[access log] No connection retrieved for connection id: ${request.context.connectionId}\n` +
        'Most likely, the connection was closed before the response was received.');
      return;
    }

    if (this.config.logs.accessLogFormat === 'logstash') {
      // custom kuzzle logs to be exported to logstash
      this.logger.info({
        connection,
        extra,
        request: request.input,
        error: request.error,
        status: request.status
      });
      return;
    }

    const protocol = connection.protocol.toUpperCase();

    // = apache combined
    let
      verb = 'DO',
      url = '',
      user = '-';

    if (request.error) {
      url = '/error';
    }

    if (connection && connection.protocol.startsWith('HTTP/')) {
      verb = extra.method;
      url = extra.url;

      // try to get plain user name, 1st form jwt token if present, then from basic auth
      if (connection.headers.authorization) {
        try {
          if (bearerRegexp.test(connection.headers.authorization)) {
            const
              b64Payload = connection.headers.authorization.split('.')[1],
              payload = Buffer.from(b64Payload, 'base64').toString('utf8');

            user = JSON.parse(payload)._id;
          }
          else {
            user = Buffer.from(connection.headers.authorization, 'base64')
              .toString('utf8')
              .split(':')[0];
          }
        }
        catch (err) {
          this.kuzzle.pluginsManager.trigger('log:warn', 'Unable to extract user from authorization header: ' + connection.headers.authorization);
        }
      }
    }
    else {
      // for other protocols than http, we reconstruct a pseudo url
      url = `/${request.input.controller}/${request.input.action}`;
      if (request.input.resource.index) {
        url += '/' + request.input.resource.index;
      }
      if (request.input.resource.collection) {
        url += '/' + request.input.resource.collection;
      }
      if (request.input.resource._id) {
        url += '/' + request.input.resource._id;
      }

      let queryString = '';

      for (const k of Object.keys(request.input.args)) {
        const val = request.input.args[k];

        if (queryString.length > 0) {
          queryString += '&';
        }

        queryString += `${k}=${typeof val === 'object' ? JSON.stringify(val) : val}`;
      }

      if (queryString.length > 0) {
        url += '?' + queryString;
      }

      if (request.input.jwt) {
        try {
          const
            b64Payload = request.input.jwt.split('.')[1],
<<<<<<< HEAD
            payload = new Buffer(b64Payload, 'base64').toString('utf8');
=======
            payload = Buffer.from(b64Payload, 'base64').toString('utf8');
>>>>>>> ff3fdcbf
          user = JSON.parse(payload)._id;
        }
        catch (err) {
          this.kuzzle.pluginsManager.trigger('log:warn', 'Unable to extract user from jwt token: ' + request.input.jwt);
        }
      }
    }

    // process.stdout._handle.setBlocking(true);
    this.logger.info(connection.ips[connection.ips.length - 1 - this.config.logs.accessLogIpOffset] +
      ' - ' +
      user +
      ' [' + moment().format('DD/MMM/YYYY:HH:mm:ss ZZ') + '] ' +
      `"${verb} ${url} ${protocol}" ` +
      request.status || ' - ' +
      (request.response ? Buffer.byteLength(JSON.stringify(request.response)) : '-') + ' ' +
      (connection.headers.referer ? `"${connection.headers.referer}"` : '-') + ' ' +
      (connection.headers['user-agent'] ? `"${connection.headers['user-agent']}"` : '-'));
  }

  /*
  -----------------------------------------------------------------------
  methods exposed to protocols
  -----------------------------------------------------------------------
  */

  /**
   *
   * @param {Request} request
   * @param cb
   */
  execute (request, cb) {
    if (this.isShuttingDown) {
      return this._isShuttingDownError(request, cb);
    }

    this.kuzzle.funnel.execute(request, (error, result) => {
      if (error && !result.error) {
        result.setError(error);
      }

      this.logAccess(result);

      const response = result.response.toJSON();

      cb(this.constructor._removeErrorStack(response));
    });
  }

  /**
   *
   * @param {ClientConnection} connection
   */
  newConnection (connection) {
    this.clients[connection.id] = connection;
    this.kuzzle.router.newConnection(new RequestContext({
      connectionId: connection.id,
      protocol: connection.protocol,
      headers: connection.headers
    }));
  }

  /**
   * @param {string} connectionId
   */
  removeConnection (connectionId) {
    if (!this.clients[connectionId]) {
      return;
    }

    const connection = this.clients[connectionId];
    this.kuzzle.router.removeConnection(new RequestContext({
      connectionId,
      protocol: connection.protocol
    }));
    delete this.clients[connectionId];
  }

  // --------------------------------------------------------------------

  _broadcast (data) {
    debug('[server] broadcasting data through all protocols: %a', data);

    for (const protoKey of Object.keys(this.protocols)) {
      const protocol = this.protocols[protoKey];

      try {
        protocol.broadcast(this.constructor._removeErrorStack(data));
      }
      catch (e) {
        this.kuzzle.pluginsManager.trigger('log:error', `[broadcast] protocol ${protoKey} failed: ${e.message}`);
      }
    }
  }

  _isShuttingDownError (request, cb) {
    request.setError(new ServiceUnavailableError('Kuzzle is shutting down'));
    this.logAccess(request);

    cb(this.constructor._removeErrorStack(request.response.toJSON()));
  }

  _notify (data) {
    debug('[server] sending notification to client with connection id "%s": %a', data.connectionId, data);

    const client = this.clients[data.connectionId];

    if (!client || !client.protocol) {
      return;
    }

    try {
      this.protocols[client.protocol].notify(this.constructor._removeErrorStack(data));
    }
    catch (e) {
      this.kuzzle.pluginsManager.trigger('log:error', `[notify] protocol ${client.protocol} failed: ${e.message}`);
    }
  }

  static _removeErrorStack (data) {
    if (process.env.NODE_ENV !== 'development'
      && data
      && data.content
      && data.content.error) {
      delete data.content.error.stack;
    }

    return data;
  }
}

module.exports = EmbeddedEntryPoint;<|MERGE_RESOLUTION|>--- conflicted
+++ resolved
@@ -41,8 +41,6 @@
   winston = require('winston'),
   WinstonElasticsearch = require('winston-elasticsearch'),
   WinstonSyslog = require('winston-syslog');
-
-const bunyan = require('bunyan');
 
 const bearerRegexp = /^Bearer /i;
 
@@ -351,11 +349,7 @@
         try {
           const
             b64Payload = request.input.jwt.split('.')[1],
-<<<<<<< HEAD
-            payload = new Buffer(b64Payload, 'base64').toString('utf8');
-=======
             payload = Buffer.from(b64Payload, 'base64').toString('utf8');
->>>>>>> ff3fdcbf
           user = JSON.parse(payload)._id;
         }
         catch (err) {
@@ -364,7 +358,6 @@
       }
     }
 
-    // process.stdout._handle.setBlocking(true);
     this.logger.info(connection.ips[connection.ips.length - 1 - this.config.logs.accessLogIpOffset] +
       ' - ' +
       user +
