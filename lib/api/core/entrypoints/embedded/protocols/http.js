--- conflicted
+++ resolved
@@ -32,7 +32,6 @@
   Writable = require('stream').Writable,
   HttpFormDataStream = require('../service/httpFormDataStream'),
   {
-<<<<<<< HEAD
     Request,
     errors: {
       KuzzleError,
@@ -40,14 +39,6 @@
       SizeLimitError
     }
   } = require('kuzzle-common-objects'),
-=======
-    KuzzleError,
-    BadRequestError,
-    SizeLimitError,
-    InternalError: KuzzleInternalError
-  } = require('kuzzle-common-objects').errors,
-  Request = require('kuzzle-common-objects').Request,
->>>>>>> f3fb1f65
   zlib = require('zlib');
 
 const
@@ -83,7 +74,6 @@
   init(entryPoint) {
     return super.init('http', entryPoint)
       .then(() => {
-<<<<<<< HEAD
         const config = entryPoint.config.protocols.http;
 
         if (config.enabled === false) {
@@ -184,107 +174,6 @@
       proxyRequest.headers['content-type'] = 'application/json';
       this._sendRequest(connection, response, proxyRequest);
     });
-=======
-        if (entryPoint.config.protocols.http.enabled === false) {
-          return false;
-        }
-
-        debug('initializing http Server with config: %a', entryPoint.config);
-
-        this.maxFormFileSize = bytes.parse(entryPoint.config.protocols.http.maxFormFileSize);
-        this.maxEncodingLayers = entryPoint.config.protocols.http.maxEncodingLayers;
-        this.server = entryPoint.httpServer;
-    
-        for (const numericParameter of ['maxFormFileSize', 'maxEncodingLayers']) {
-          if (this[numericParameter] === null || isNaN(this[numericParameter])) {
-            throw new KuzzleInternalError(`Invalid HTTP "${numericParameter}" parameter value: expected a numeric value`);
-          }
-        }
-    
-        this.decoders = this._setDecoders();
-    
-        this.server.on('request', (request, response) => {
-          const ips = [request.socket.remoteAddress];
-    
-          if (request.headers['x-forwarded-for']) {
-            request.headers['x-forwarded-for'].split(',').forEach(s => ips.push(s.trim()));
-          }
-    
-          const
-            connection = new ClientConnection('HTTP/' + request.httpVersion, ips, request.headers),
-            payload = {
-              ips,
-              requestId: connection.id,
-              url: request.url,
-              method: request.method,
-              headers: request.headers,
-              content: ''
-            };
-    
-          debug('[%s] receiving HTTP request: %a', connection.id, payload);
-          this.entryPoint.newConnection(connection);
-    
-          if (request.headers['content-length'] > this.maxRequestSize) {
-            request.resume();
-            return this._replyWithError(connection.id, payload, response, new SizeLimitError('Maximum HTTP request size exceeded'));
-          }
-    
-          let stream;
-    
-          if (!request.headers['content-type'] || request.headers['content-type'].startsWith('application/json')) {
-            stream = this._createWriteStream(connection.id, payload);
-          } else {
-            try {
-              stream = new HttpFormDataStream({
-                headers: request.headers,
-                limits: {fileSize: this.maxFormFileSize}
-              }, payload, request);
-            } catch (error) {
-              request.resume();
-              return this._replyWithError(connection.id, payload, response, new BadRequestError(error));
-            }
-          }
-    
-          let pipes;
-    
-          try {
-            pipes = this._uncompress(request);
-          } catch(err) {
-            return this._replyWithError(connection.id, payload, response, err);
-          }
-    
-          // We attach our writable stream to the last pipe of the chain
-          if (pipes.length > 0) {
-            pipes[pipes.length-1].pipe(stream);
-          } else {
-            request.pipe(stream);
-          }
-    
-          // We forwarded all pipe errors to the request's event handler
-          request.on('error', err => {
-            const kerr = err instanceof KuzzleError ? err : new BadRequestError(err);
-            // remove all pipes before flushing the stream
-            request.unpipe();
-            request.removeAllListeners().resume();
-            stream.removeAllListeners().end();
-    
-            // When an error occurs on a Readable Stream, the
-            // registered pipes are NOT freed automatically
-            pipes.forEach(pipe => pipe.close());
-    
-            return this._replyWithError(connection.id, payload, response, kerr);
-          });
-    
-          stream.on('finish', () => {
-            debug('[%s] End Request', connection.id);
-            payload.headers['content-type'] = 'application/json';
-            this._sendRequest(connection.id, response, payload);
-          });
-        });
-        
-        return true;
-      });
->>>>>>> f3fb1f65
   }
 
   /**
@@ -516,15 +405,10 @@
       disabledfn = () => {
         throw new BadRequestError('Compression support is disabled');
       };
-<<<<<<< HEAD
 
     assert(
       typeof allowCompression === 'boolean',
       'Invalid HTTP "allowCompression" parameter value: expected a boolean value');
-=======
-    
-    assert(typeof allowCompression !== 'boolean', 'Invalid HTTP "allowCompression" parameter value: expected a boolean value');
->>>>>>> f3fb1f65
 
     // for now, we accept gzip, deflate and identity
     const decoders = {};
