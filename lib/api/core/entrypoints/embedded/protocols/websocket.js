/*
 * Kuzzle, a backend software, self-hostable and ready to use
 * to power modern apps
 *
 * Copyright 2015-2018 Kuzzle
 * mailto: support AT kuzzle.io
 * website: http://kuzzle.io
 *
 * Licensed under the Apache License, Version 2.0 (the "License");
 * you may not use this file except in compliance with the License.
 * You may obtain a copy of the License at
 *
 * https://www.apache.org/licenses/LICENSE-2.0
 *
 * Unless required by applicable law or agreed to in writing, software
 * distributed under the License is distributed on an "AS IS" BASIS,
 * WITHOUT WARRANTIES OR CONDITIONS OF ANY KIND, either express or implied.
 * See the License for the specific language governing permissions and
 * limitations under the License.
 */

'use strict';

const
  assert = require('assert'),
  debug = require('../../../../../kuzzleDebug')('kuzzle:entry-point:protocols:websocket'),
  Protocol = require('./protocol'),
  { Server: WebSocketServer, Sender } = require('ws'),
  ClientConnection = require('../clientConnection'),
  {
    Request,
    errors: {
      BadRequestError,
      InternalError: KuzzleInternalError
    }
  } = require('kuzzle-common-objects');

// Used by the broadcast method to build JSON payloads while limiting the
// number of JSON serializations
const
  jsonRoomProp = ',"room":"',
  jsonEnder = '"}';

// Passed to ws.Sender to build a RFC-6455 frame
const wsFrameOptions = {
  fin: true,
  rsv1: false,
  opcode: 1,
  mask: false,
  readOnly: true
};

/**
 * @class  WebSocketConnection
 */
class WebSocketConnection {
  constructor(socket, lastActivity) {
    this.alive = true;
    this.socket = socket;
    this.channels = new Set();
    this.lastActivity = lastActivity;
  }
}

/**
 * @class WebsocketProtocol
 */
class WebSocketProtocol extends Protocol {
  constructor () {
    super();
    this.server = null;
    this.kuzzle = null;
    this.heartbeatInterval = null;
    this.idleSweepInterval = null;

    // Prevents thousands of "Date.now()" per second: it's far more efficient
    // to have a timestamp property refreshed every second or so, since we
    // don't need to be more precise than that
    this.activityTimestamp = Date.now();
    this.activityInterval = setInterval(() => {
      this.activityTimestamp = Date.now();
    }, 1000);

    // Map<channel, Set<connection IDs>>
    this.channels = new Map();

    // Map<connection ID, WebSocketConnection>
    this.connectionPool = new Map();
  }

  /**
   *
   * @param {EmbeddedEntryPoint} entryPoint
   */
  init (entryPoint) {
    return super.init('websocket', entryPoint)
      .then(() => {
        if (this.config.enabled === false) {
          return false;
        }

<<<<<<< HEAD
        debug('initializing WebSocket Server with config: %a', this.config);

        this._startHeartbeat();
        this._startIdleSweeps();
=======
        debug(
          'initializing WebSocket Server with config: %a',
          entryPoint.config.protocols.websocket);

        const heartbeat = entryPoint.config.protocols.websocket.heartbeat;

        if (!Number.isInteger(heartbeat) || heartbeat < 0) {
          throw new KuzzleInternalError(`WebSocket: invalid heartbeat value ${heartbeat}`);
        }

        if (heartbeat > 0) {
          this.heartbeatInterval = setInterval(
            () => this._doHeartbeat(),
            heartbeat);
        }
>>>>>>> c5bcad2c

        this.kuzzle = this.entryPoint.kuzzle;

        this.server = new WebSocketServer({
          server: entryPoint.httpServer,
          maxPayload: this.maxRequestSize,
          perMessageDeflate: false
        });

<<<<<<< HEAD
        this.server.on('connection', this.onConnection.bind(this));
        this.server.on('error', this.onServerError.bind(this));
=======
        this.server.on(
          'connection',
          (socket, request) => this.onConnection(socket, request));

        this.server.on('error', error => this.onServerError(error));
>>>>>>> c5bcad2c

        return true;
      });
  }

  onServerError(error) {
    this.kuzzle.emit(
      'log:error',
      `[websocket] An error has occured "${error.message}":\n${error.stack}`);
  }

  onConnection(socket, request) {
    if (request.url && request.url.startsWith('/socket.io/')) {
      // Discarding request management here: let socket.io protocol manage
      // this connection
      return;
    }

    const
      ips = this._getIps(request),
      connection = new ClientConnection(this.name, ips, request.headers),
      wsConnection = new WebSocketConnection(socket, this.activityTimestamp);

    debug('[%s] creating Websocket connection', connection.id);

    this.entryPoint.newConnection(connection);
    this.connectionPool.set(connection.id, wsConnection);

    socket.on('close', () => {
      debug('[%s] received a `close` event', connection.id);
      this.onClientDisconnection(connection.id);
    });

    socket.on('error', () => {
      debug('[%s] received an `error` event', connection.id);
      this.onClientDisconnection(connection.id);
    });

    socket.on('message', data => {
      debug('[%s] received a `message` event', connection.id);
      this.onClientMessage(connection, data);
    });

    socket.on('ping', () => {
      debug('[%s] received a `ping` event', connection.id);
      wsConnection.alive = true;
      wsConnection.lastActivity = this.activityTimestamp;
    });

    socket.on('pong', () => {
      debug('[%s] received a `pong` event', connection.id);
      wsConnection.alive = true;
      wsConnection.lastActivity = this.activityTimestamp;
    });
  }

  onClientDisconnection(clientId) {
    debug('[%s] Client disconnected', clientId);

    this.entryPoint.removeConnection(clientId);

    const connection = this.connectionPool.get(clientId);

    if (!connection) {
      return;
    }

    connection.alive = false;

    for (const channel of connection.channels) {
      const ids = this.channels.get(channel);

      if (ids) {
        ids.delete(clientId);
        if (ids.size === 0) {
          this.channels.delete(channel);
        }
      }
    }

    this.connectionPool.delete(clientId);
  }

  onClientMessage(connection, data) {
    const wsConnection = this.connectionPool.get(connection.id);

    if (!data || !wsConnection) {
      return;
    }

    wsConnection.lastActivity = this.activityTimestamp;

    let parsed;

    debug('[%s] onClientMessage: %a', connection.id, data);

    try {
      parsed = JSON.parse(data);
    }
    catch (e) {
      /*
       we cannot add a "room" information since we need to extract
       a request ID from the incoming data, which is apparently
       not a valid JSON
       So... the error is forwarded to the client, hoping they know
       what to do with it.
       */
      return this._send(
        connection.id, JSON.stringify(new BadRequestError(e.message)));
    }

    try {
      this.entryPoint.execute(new Request(parsed, {connection}), result => {
        if (result.content && typeof result.content === 'object') {
          result.content.room = result.requestId;
        }
        return this._send(connection.id, JSON.stringify(result.content));
      });
    }
    catch (e) {
      const errobj = {
        room: parsed.requestId,
        status: 400,
        error: {
          message: e.message
        }
      };

<<<<<<< HEAD
      this.entryPoint.kuzzle.pluginsManager.trigger(
        'log:error', new KuzzleInternalError(e.message));
=======
      this.entryPoint.kuzzle.emit('log:error', new KuzzleInternalError(e.message));
>>>>>>> c5bcad2c

      return this._send(connection.id, JSON.stringify(errobj));
    }
  }

  /**
   * /!\ WARNING: CRITICAL CODE SECTION AHEAD /!\
   * (this means performance over maintenability or readability... sorry)
   *
   * Do not change without reason: this method is used by the real-time engine
   * to send very similar notifications to A LOT of different sockets
   *
   * This function precomputes RFC-6455 WebSocket frames and send them raw to
   * destination sockets. This prevents the recomputing of the same frame
   * over and over again for each broadcast.
   *
   * @param  {Object} data
   */
  broadcast(data) {
    const
      stringified = JSON.stringify(data.payload),
      // 255 bytes should be enough to hold the following:
      //     ,"room":"<channel identifier>"
      // (with current channel encoding, this is less than 100 bytes)
      payload = Buffer.allocUnsafe(stringified.length + 255);

    let offset = stringified.length - 1;

    payload.write(stringified, 0);
    payload.write(jsonRoomProp, offset);

    offset += jsonRoomProp.length;

    for (const channel of data.channels) {
      const connectionIds = this.channels.get(channel);

      if (connectionIds) {
        // Adds the room property to the message
        payload.write(channel, offset);
        payload.write(jsonEnder, offset + channel.length);

        // prevent buffer overwrites due to socket.send being an
        // async method (race condition)
        const
          payloadLength = offset + channel.length + jsonEnder.length,
          payloadSafeCopy = Buffer.allocUnsafe(payloadLength);

        payload.copy(payloadSafeCopy, 0, 0, payloadLength);

        const frame = Sender.frame(payloadSafeCopy, wsFrameOptions);

        for (const connectionId of connectionIds) {
          const connection = this.connectionPool.get(connectionId);

          if (connection &&
            connection.alive &&
            connection.socket.readyState === connection.socket.OPEN
          ) {
            connection.socket._sender.sendFrame(frame);
          }
        }
      }
    }
  }

  notify(data) {
    const payload = data.payload;

    debug('notify: %a', data);

    data.channels.forEach(channel => {
      payload.room = channel;
      this._send(data.connectionId, JSON.stringify(payload));
    });
  }

  joinChannel(channel, connectionId) {
    debug('joinChannel: %s %s', channel, connectionId);

    const connection = this.connectionPool.get(connectionId);

    if (!connection || !connection.alive) {
      return;
    }

    let ids = this.channels.get(channel);

    if (!ids) {
      ids = new Set([connectionId]);
      this.channels.set(channel, ids);
    } else {
      ids.add(connectionId);
    }

    connection.channels.add(channel);
  }

  leaveChannel(channel, connectionId) {
    debug('leaveChannel: %s %s', channel, connectionId);

    const
      connection = this.connectionPool.get(connectionId),
      ids = this.channels.get(channel);

    if (!connection || !ids || !ids.has(connectionId)) {
      return;
    }

    ids.delete(connectionId);

    if (ids.size === 0) {
      this.channels.delete(channel);
    }

    connection.channels.delete(channel);
  }

  disconnect(clientId, message = 'Connection closed by remote host') {
    debug('[%s] disconnect', clientId);

    const connection = this.connectionPool.get(clientId);
    if (connection) {
      connection.alive = false;
      connection.socket.close(1011, message);
    }
  }

  _send (id, data) {
    debug('[%s] send: %a', id, data);

    const connection = this.connectionPool.get(id);

    if (connection && connection.alive &&
      connection.socket.readyState === connection.socket.OPEN
    ) {
      connection.socket.send(data);
    }
  }

  _startHeartbeat() {
    assert(
      Number.isInteger(this.config.heartbeat) && this.config.heartbeat >= 0,
      `WebSocket: invalid heartbeat value ${this.config.heartbeat}`);

    if (this.config.heartbeat > 0) {
      this.heartbeatInterval = setInterval(
        this._doHeartbeat.bind(this),
        this.config.heartbeat);
    }
  }

  _startIdleSweeps() {
    assert(
      Number.isInteger(this.config.idleTimeout) && this.config.idleTimeout >= 0,
      `WebSocket: invalid idleTimeout value ${this.config.idleTimeout}`);

    if (this.config.idleTimeout > 0) {
      this.idleSweepInterval = setInterval(
        this._sweepIdleSockets.bind(this),
        this.config.idleTimeout);
    }
  }

  _doHeartbeat() {
    debug('Heartbeat');
    const
      lastActivityThreshold = this.activityTimestamp - this.config.heartbeat;

    for (const connection of this.connectionPool.values()) {
      if (connection.alive === false) {
        // if still marked as "not alive", then the socket did not respond
        // to the last emitted PING request
        // (this correctly triggers the 'close' event handler on that socket)
        connection.socket.terminate();
      } else if (connection.lastActivity < lastActivityThreshold) {
        // emit a PING request only if the socket has been inactive for longer
        // than the heartbeat value
        connection.alive = false;
        connection.socket.ping();
      }
    }
  }

  _sweepIdleSockets() {
    debug('Cleaning dead sockets');

    const now = Date.now();

    for (const connection of this.connectionPool.values()) {
      if ((now - connection.lastActivity) > this.config.idleTimeout) {
        // correctly triggers the 'close' event handler on that socket
        connection.socket.terminate();
      }
    }
  }
}

module.exports = WebSocketProtocol;<|MERGE_RESOLUTION|>--- conflicted
+++ resolved
@@ -99,28 +99,10 @@
           return false;
         }
 
-<<<<<<< HEAD
         debug('initializing WebSocket Server with config: %a', this.config);
 
         this._startHeartbeat();
         this._startIdleSweeps();
-=======
-        debug(
-          'initializing WebSocket Server with config: %a',
-          entryPoint.config.protocols.websocket);
-
-        const heartbeat = entryPoint.config.protocols.websocket.heartbeat;
-
-        if (!Number.isInteger(heartbeat) || heartbeat < 0) {
-          throw new KuzzleInternalError(`WebSocket: invalid heartbeat value ${heartbeat}`);
-        }
-
-        if (heartbeat > 0) {
-          this.heartbeatInterval = setInterval(
-            () => this._doHeartbeat(),
-            heartbeat);
-        }
->>>>>>> c5bcad2c
 
         this.kuzzle = this.entryPoint.kuzzle;
 
@@ -130,16 +112,8 @@
           perMessageDeflate: false
         });
 
-<<<<<<< HEAD
         this.server.on('connection', this.onConnection.bind(this));
         this.server.on('error', this.onServerError.bind(this));
-=======
-        this.server.on(
-          'connection',
-          (socket, request) => this.onConnection(socket, request));
-
-        this.server.on('error', error => this.onServerError(error));
->>>>>>> c5bcad2c
 
         return true;
       });
@@ -268,12 +242,8 @@
         }
       };
 
-<<<<<<< HEAD
-      this.entryPoint.kuzzle.pluginsManager.trigger(
+      this.entryPoint.kuzzle.emit(
         'log:error', new KuzzleInternalError(e.message));
-=======
-      this.entryPoint.kuzzle.emit('log:error', new KuzzleInternalError(e.message));
->>>>>>> c5bcad2c
 
       return this._send(connection.id, JSON.stringify(errobj));
     }
