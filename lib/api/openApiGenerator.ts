--- conflicted
+++ resolved
@@ -22,15 +22,10 @@
 import { version } from './../../package.json';
 import {
   DefinitionsDocument, 
-<<<<<<< HEAD
   DocumentCountComponent,
   DocumentCreateComponent,
-} from './swagger/documents/document';
-=======
-  DocumentCountComponent, 
 } from './openapi/documents/document';
 import { Inflector } from './../util/inflector';
->>>>>>> ccd36723
 
 const routeUrlMatch = /:([^/]*)/g;
 
