--- conflicted
+++ resolved
@@ -24,7 +24,6 @@
 import {
   DefinitionsDocument, 
   DocumentCountComponent,
-  DocumentGet,
   DocumentGetComponent,
 } from './swagger/documents/document';
 
@@ -85,27 +84,12 @@
         description: 'document controller'
       }
     ],
-<<<<<<< HEAD
-    paths: {
-      '/count': {
-        DocumentCount
-      },
-      '/get': {
-        DocumentGet
-      }
-    },
-=======
     paths: {},
->>>>>>> 214b6ab5
     components: {
       ...DefinitionsDocument,
       schemas: {
-<<<<<<< HEAD
-        DocumentCountComponent,
-        DocumentGetComponent,
-=======
         ...DocumentCountComponent,
->>>>>>> 214b6ab5
+        ...DocumentGetComponent,
       }
     }
   };
