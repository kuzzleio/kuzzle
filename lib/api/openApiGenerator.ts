/*
 * Kuzzle, a backend software, self-hostable and ready to use
 * to power modern apps
 *
 * Copyright 2015-2020 Kuzzle
 * mailto: support AT kuzzle.io
 * website: http://kuzzle.io
 *
 * Licensed under the Apache License, Version 2.0 (the "License");
 * you may not use this file except in compliance with the License.
 * You may obtain a copy of the License at
 *
 * https://www.apache.org/licenses/LICENSE-2.0
 *
 * Unless required by applicable law or agreed to in writing, software
 * distributed under the License is distributed on an "AS IS" BASIS,
 * WITHOUT WARRANTIES OR CONDITIONS OF ANY KIND, either express or implied.
 * See the License for the specific language governing permissions and
 * limitations under the License.
 */
import _ from 'lodash';
import { version } from './../../package.json';
import {
  DefinitionsDocument, 
  DocumentCountComponent,
<<<<<<< HEAD
  DocumentExistsComponent,
=======
  DocumentUpdateComponent,
>>>>>>> 0aab2c52
  DocumentReplaceComponent,
  DocumentGetComponent,
  DocumentCreateOrReplaceComponent,
  DocumentCreateComponent,
} from './openapi/documents/document';
import { Inflector } from './../util/inflector';

const routeUrlMatch = /:([^/]*)/g;

/**
 * Genrate basic openApi Controller
 */
function generateController(route: any, response: any) {
  if (route.controller !== undefined) {
    if (!_.some(response.tags, {name: route.controller})) {
      const capitalizedController = Inflector.upFirst(route.controller);
      response.tags.push({description: `${capitalizedController} Controller`, name: route.controller});
    }
    if (route.openapi.tags === undefined) {
      route.openapi.tags = [];
    }
    if (!route.openapi.tags.includes(route.controller)) {
      route.openapi.tags.push(route.controller);
    }
  }
}

/**
 * Genrate basic openApi Summary
 */
function generateSummary(route: any) {
  if (route.openapi.description === undefined) {
    route.openapi.description = `Controller: ${route.controller}.`;
  }
  if (route.openapi.summary === undefined) {
    route.openapi.summary = `Action: ${route.action}.`;
  }
}

/**
 * Genrate basic openApi Parameters
 */
function generateParameters(route: any) {
  if (route.openapi.parameters === undefined) {
    route.openapi.parameters = [];

    let m = routeUrlMatch.exec(route.path);
    while (m !== null) {
      routeUrlMatch.lastIndex++;
      route.openapi.parameters.push({
        in: 'path',
        name: m[1],
        required: true,
        schema: {type: 'string'}
      });

      m = routeUrlMatch.exec(route.path);
    }
  }
  if (route.openapi.parameters.length === 0) {
    route.openapi.parameters = undefined;
  }
}

/**
 * Genrate basic openApi Response
 */
function generateResponse(route: any) {
  if (route.openapi.responses === undefined) {
    route.openapi.responses = {
      '200': {
        description: 'OK'
      }
    };
  }
}

/**
 * Generates JSON OpenApi object
 *
 * @returns {object} openApi object
 */
/* eslint-disable @typescript-eslint/no-unused-vars */
export function generateOpenApi(): any {
/* eslint-enable @typescript-eslint/no-unused-vars */
  const routes = [];

  global.kuzzle.config.http.routes.forEach(_route => routes.push({ ..._route }));
  global.kuzzle.pluginsManager.routes.forEach(_route => routes.push({ ..._route }));

  /* eslint-disable sort-keys */
  const response = {
    swagger: '2.0',
    info: {
      title: 'Kuzzle API',
      description: 'The Kuzzle HTTP API',
      contact: {
        name: 'Kuzzle team',
        url: 'http://kuzzle.io',
        email: 'hello@kuzzle.io',
        discord: 'http://join.discord.kuzzle.io'
      },
      license: {
        name: 'Apache 2',
        url: 'http://opensource.org/licenses/apache2.0'
      },
      version: version
    },
    externalDocs: {
      description: 'Kuzzle API Documentation',
      url: 'https://docs.kuzzle.io/core/2/api/'
    },
    servers: [
      {
        url: 'https://{baseUrl}:{port}',
        description: 'Kuzzle Base Url',
        variables: {
          baseUrl: {
            default: 'localhost'
          },
          port: {
            default: '7512'
          }
        }

      }
    ],
    tags: [
      {
        name: 'document',
        description: 'document controller'
      }
    ],
    schemes: [
      'https',
      'http'
    ],
    paths: {},
    components: {
      ...DefinitionsDocument,
      schemas: {
        ...DocumentCountComponent,
<<<<<<< HEAD
        ...DocumentExistsComponent,
=======
        ...DocumentUpdateComponent,
>>>>>>> 0aab2c52
        ...DocumentReplaceComponent,
        ...DocumentGetComponent,
        ...DocumentCreateOrReplaceComponent,
        ...DocumentCreateComponent,
      }
    }
  };
  /* eslint-enable sort-keys */

  for (const route of routes) {
    // Make sure route verbs are lowercase
    if (route.verb !== undefined) {
      route.verb = route.verb.toLowerCase();
    }

    // Set :param notation to {param}
    route.formattedPath = route.path.replace(routeUrlMatch, '{$1}');

    if (response.paths[route.formattedPath] === undefined) {
      response.paths[route.formattedPath] = {};
    }

    if (response.paths[route.formattedPath][route.verb] !== undefined) {
      continue;
    }

    // If custom specification, return as it is
    if (route.openapi) {
      response.paths[route.formattedPath][route.verb] = route.openapi;
      continue;
    }

    if (route.openapi === undefined) {
      route.openapi = {};
    }

    generateController(route, response);

    generateSummary(route);

    generateParameters(route);

    generateResponse(route);

    response.paths[route.formattedPath][route.verb] = route.openapi;
  }

  return response;
}<|MERGE_RESOLUTION|>--- conflicted
+++ resolved
@@ -23,11 +23,8 @@
 import {
   DefinitionsDocument, 
   DocumentCountComponent,
-<<<<<<< HEAD
   DocumentExistsComponent,
-=======
   DocumentUpdateComponent,
->>>>>>> 0aab2c52
   DocumentReplaceComponent,
   DocumentGetComponent,
   DocumentCreateOrReplaceComponent,
@@ -170,11 +167,8 @@
       ...DefinitionsDocument,
       schemas: {
         ...DocumentCountComponent,
-<<<<<<< HEAD
         ...DocumentExistsComponent,
-=======
         ...DocumentUpdateComponent,
->>>>>>> 0aab2c52
         ...DocumentReplaceComponent,
         ...DocumentGetComponent,
         ...DocumentCreateOrReplaceComponent,
