/*
 * Kuzzle, a backend software, self-hostable and ready to use
 * to power modern apps
 *
 * Copyright 2015-2020 Kuzzle
 * mailto: support AT kuzzle.io
 * website: http://kuzzle.io
 *
 * Licensed under the Apache License, Version 2.0 (the "License");
 * you may not use this file except in compliance with the License.
 * You may obtain a copy of the License at
 *
 * https://www.apache.org/licenses/LICENSE-2.0
 *
 * Unless required by applicable law or agreed to in writing, software
 * distributed under the License is distributed on an "AS IS" BASIS,
 * WITHOUT WARRANTIES OR CONDITIONS OF ANY KIND, either express or implied.
 * See the License for the specific language governing permissions and
 * limitations under the License.
 */
import _ from 'lodash';
import { KuzzleRequest } from './request';
import { version } from './../../package.json';
import {
  DefinitionsDocument, 
  DocumentCountComponent,
  DocumentExists,
  DocumentExistsComponent,
} from './swagger/documents/document';

const routeUrlMatch = /:([^/]*)/g;

/**
 * Generates JSON OpenApi object
 *
 * @returns {object} openApi object
 */
/* eslint-disable @typescript-eslint/no-unused-vars */
export function generateOpenApi(_request: KuzzleRequest): any {
/* eslint-enable @typescript-eslint/no-unused-vars */
  const routes = [];

  global.kuzzle.config.http.routes.forEach(_route => routes.push({ ..._route }));
  global.kuzzle.pluginsManager.routes.forEach(_route => routes.push({ ..._route }));

  /* eslint-disable sort-keys */
  const response = {
    openapi: '3.0.1',
    info: {
      title: 'Kuzzle API',
      description: 'The Kuzzle HTTP API',
      contact: {
        name: 'Kuzzle team',
        url: 'http://kuzzle.io',
        email: 'hello@kuzzle.io'
      },
      license: {
        name: 'Apache 2',
        url: 'http://opensource.org/licenses/apache2.0'
      },
      version: version
    },
    externalDocs: {
      description: 'Kuzzle API Documentation',
      url: 'https://docs.kuzzle.io/core/2/api/'
    },
    servers: [
      {
        url: 'https://{baseUrl}:{port}',
        description: 'Kuzzle Base Url',
        variables: {
          baseUrl: {
            default: 'localhost'
          },
          port: {
            default: '7512'
          }
        }

      }
    ],
    tags: [
      {
        name: 'document',
        description: 'document controller'
      }
    ],
<<<<<<< HEAD
    paths: {
      '/count': {
        DocumentCount
      },
      '/exists': {
        DocumentExists,
      }
    },
=======
    paths: {},
>>>>>>> 4337473b
    components: {
      ...DefinitionsDocument,
      schemas: {
<<<<<<< HEAD
        DocumentCountComponent,
        DocumentExistsComponent
=======
        ...DocumentCountComponent,
>>>>>>> 4337473b
      }
    }
  };
  /* eslint-enable sort-keys */

  routes.forEach(route => {
    // Make sure route verbs are lowercase
    if (route.verb !== undefined) {
      route.verb = route.verb.toLowerCase();
    }

    // Set :param notation to {param}
    route.formattedPath = route.path.replace(routeUrlMatch, '{$1}');

    if (response.paths[route.formattedPath] === undefined) {
      response.paths[route.formattedPath] = {};
    }

    if (response.paths[route.formattedPath][route.verb] !== undefined) {
      return;
    }

    // If custom specification, return as it is
    if (route.openapi) {
      response.paths[route.formattedPath][route.verb] = route.openapi;
      return;
    }

    if (route.info === undefined) {
      route.info = {};
    }
    if (route.controller !== undefined) {
      if (!_.some(response.tags, {name: route.controller})) {
        const capitalizedController = route.controller.charAt(0).toUpperCase() + route.controller.slice(1);
        response.tags.push({description: `${capitalizedController} Controller`, name: route.controller});
      }
      if (route.info.tags === undefined) {
        route.info.tags = [];
      }
      if (!route.info.tags.includes(route.controller)) {
        route.info.tags.push(route.controller);
      }
    }

    if (route.info.description === undefined) {
      route.info.description = `Controller: ${route.controller}.`;
    }
    if (route.info.summary === undefined) {
      route.info.summary = `Action: ${route.action}.`;
    }
    if (route.info.parameters === undefined) {
      route.info.parameters = [];

      let m = routeUrlMatch.exec(route.path);
      while (m !== null) {
        routeUrlMatch.lastIndex++;
        route.info.parameters.push({
          in: 'path',
          name: m[1],
          required: true,
          schema: {type: 'string'}
        });

        m = routeUrlMatch.exec(route.path);
      }
    }

    if (route.info.parameters.length === 0) {
      route.info.parameters = undefined;
    }

    if (route.info.responses === undefined) {
      route.info.responses = {
        '200': {
          description: 'OK'
        }
      };
    }

    response.paths[route.formattedPath][route.verb] = route.info;
  });

  return response;
}<|MERGE_RESOLUTION|>--- conflicted
+++ resolved
@@ -24,7 +24,6 @@
 import {
   DefinitionsDocument, 
   DocumentCountComponent,
-  DocumentExists,
   DocumentExistsComponent,
 } from './swagger/documents/document';
 
@@ -85,27 +84,12 @@
         description: 'document controller'
       }
     ],
-<<<<<<< HEAD
-    paths: {
-      '/count': {
-        DocumentCount
-      },
-      '/exists': {
-        DocumentExists,
-      }
-    },
-=======
     paths: {},
->>>>>>> 4337473b
     components: {
       ...DefinitionsDocument,
       schemas: {
-<<<<<<< HEAD
-        DocumentCountComponent,
-        DocumentExistsComponent
-=======
         ...DocumentCountComponent,
->>>>>>> 4337473b
+        ...DocumentExistsComponent
       }
     }
   };
