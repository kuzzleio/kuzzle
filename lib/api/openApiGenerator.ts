--- conflicted
+++ resolved
@@ -23,10 +23,7 @@
 import {
   DefinitionsDocument, 
   DocumentCountComponent,
-<<<<<<< HEAD
   DocumentDeleteComponent,
-} from './swagger/documents/document';
-=======
   DocumentScrollComponent,
   DocumentExistsComponent,
   DocumentUpdateComponent,
@@ -36,7 +33,6 @@
   DocumentCreateComponent,
 } from './openapi/documents/document';
 import { Inflector } from './../util/inflector';
->>>>>>> 09481a65
 
 const routeUrlMatch = /:([^/]*)/g;
 
@@ -173,9 +169,7 @@
       ...DefinitionsDocument,
       schemas: {
         ...DocumentCountComponent,
-<<<<<<< HEAD
         ...DocumentDeleteComponent,
-=======
         ...DocumentScrollComponent,
         ...DocumentExistsComponent,
         ...DocumentUpdateComponent,
@@ -183,7 +177,6 @@
         ...DocumentGetComponent,
         ...DocumentCreateOrReplaceComponent,
         ...DocumentCreateComponent,
->>>>>>> 09481a65
       }
     }
   };
