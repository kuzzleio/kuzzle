--- conflicted
+++ resolved
@@ -23,15 +23,11 @@
 import {
   DefinitionsDocument, 
   DocumentCountComponent,
-<<<<<<< HEAD
   DocumentGetComponent,
-} from './swagger/documents/document';
-=======
   DocumentCreateOrReplaceComponent,
   DocumentCreateComponent,
 } from './openapi/documents/document';
 import { Inflector } from './../util/inflector';
->>>>>>> 1340d561
 
 const routeUrlMatch = /:([^/]*)/g;
 
@@ -168,12 +164,9 @@
       ...DefinitionsDocument,
       schemas: {
         ...DocumentCountComponent,
-<<<<<<< HEAD
         ...DocumentGetComponent,
-=======
         ...DocumentCreateOrReplaceComponent,
         ...DocumentCreateComponent,
->>>>>>> 1340d561
       }
     }
   };
