var
  _ = require('lodash'),
  async = require('async'),
  operators = require('./operators'),
  BadRequestError = require('../core/errors/badRequestError'),
  KuzzleError = require('../core/errors/kuzzleError'),
  q = require('q'),
  util = require('util'),
  geohash = require('ngeohash'),
  units = require('node-units'),
  methods,
  geoUtil = {};

module.exports = methods = {

  /**
   * Reference to parent. Initialized by the Dsl object
   */
  dsl: {},

  /**
   * Build rooms and filtersTree according to a given filter for 'term' filter (test equality)
   *
   * @param {String} roomId
   * @param {String} index
   * @param {String} collection
   * @param {Object} filter given by user on subscribe
   * @param {Boolean} not if not is true, check if filters are not true
   * @return {Promise} the formatted filter that need to be added to the room
   */
  term: function (roomId, index, collection, filter, not) {
    return termFunction('term', roomId, index, collection, filter, not);
  },

  /**
   * Build rooms and filtersTree according to a given filter for 'terms' filter (test equality with one of given value in array)
   *
   * @param {String} roomId
   * @param {String} index
   * @param {String} collection
   * @param {Object} filter given by user on subscribe
   * @param {Boolean} not if not is true, check if filters are not true
   * @return {Promise} the formatted filter that need to be added to the room
   */
  terms: function (roomId, index, collection, filter, not) {
    return termFunction('terms', roomId, index, collection, filter, not);
  },

  /**
   * Build filtersTree according to a given filter for 'range' filter and return the formatted filter
   * that can contains filters: gte, gt, lte, lt, from, to
   *
   * @param {String} roomId
   * @param {String} index
   * @param {String} collection
   * @param {Object} filter given by user on subscribe
   * @param {Boolean} not if not is true, check if filters are not true
   * @return {Promise} the formatted filter that need to be added to the room
   */
  range: function (roomId, index, collection, filter, not) {
    var
      deferred = q.defer(),
      field,
      formattedFilters;

    if (_.isEmpty(filter)) {
      deferred.reject(new BadRequestError('A filter can\'t be empty'));
      return deferred.promise;
    }

    field = Object.keys(filter)[0];
    formattedFilters = {};

    async.each(Object.keys(filter[field]), function (fn, callback) {
      var
        value = filter[field][fn],
        curriedFunctionName = '',
        result;

      if (not) {
        curriedFunctionName += 'not';
      }
      curriedFunctionName += 'range' + field + fn + value;

      result = buildCurriedFunction(index, collection, field, fn, value, curriedFunctionName, roomId, not);
      if (util.isError(result)) {
        callback(result);
        return false;
      }

      formattedFilters[result.path] = result.filter;

      callback();
    }, function (error) {
      if (error) {
        deferred.reject(error);
      }

      deferred.resolve({and: formattedFilters});
    });

    return deferred.promise;
  },

  /**
   * Build rooms and filtersTree according to a given filter for 'bool' filter (nested filters with ~and/or)
   *
   * @param {String} roomId
   * @param {String} index
   * @param {String} collection
   * @param {Object} filter given by user on subscribe
   * @param {Boolean} not if not is true, check if filters are not true
   * @return {Promise} the formatted filter that need to be added to the room
   */
  bool: function (roomId, index, collection, filter, not) {
    var
      deferred = q.defer(),
      allowedBoolFunctions = ['must', 'mustNot', 'should'],
      formattedFilters = {};

    if (_.isEmpty(filter)) {
      deferred.reject(new BadRequestError('A filter can\'t be empty'));
      return deferred.promise;
    }

    async.each(Object.keys(filter), function (method, callback) {
      var methodName = _.camelCase(method);

      if (this[methodName] === undefined || allowedBoolFunctions.indexOf(methodName) === -1) {
        callback(new BadRequestError('Function ' + method + ' doesn\'t exist'));
        return false;
      }

      this[methodName](roomId, index, collection, filter[method], not)
        .then(function (subFormattedFilters) {
          formattedFilters = deepExtend(formattedFilters, subFormattedFilters);
          callback();
        })
        .catch(function (error) {
          callback(error);
        });

    }.bind(this), function (error) {
      if (error) {
        deferred.reject(error);
      }

      // check if there is an upper "and" that wrap the whole object
      if ((Object.keys(formattedFilters)[0] !== 'or' && Object.keys(formattedFilters)[0] !== 'and') ||
        Object.keys(formattedFilters).length > 1) {

        formattedFilters = {and: formattedFilters};
      }

      deferred.resolve(formattedFilters);
    });

    return deferred.promise;
  },

  /**
   * Build rooms and filtersTree according to a given filter for 'must' filter (and in nested filters)
   *
   * @param {String} roomId
   * @param {String} index
   * @param {String} collection
   * @param {Object} filters given by user on subscribe
   * @param {Boolean} not if not is true, check if filters are not true
   * @return {Promise} the formatted filter that need to be added to the room
   */
  must: function (roomId, index, collection, filters, not) {
    var deferred = q.defer();

    getFormattedFilters(roomId, index, collection, filters, not)
      .then(function (formattedFilters) {
        deferred.resolve({and: formattedFilters});
      })
      .catch(function (error) {
        deferred.reject(error);
      });

    return deferred.promise;
  },

  /**
   * Build rooms and filtersTree according to a given filter for 'must_not' filter (and not in nested filters)
   *
   * @param {String} roomId
   * @param {String} index
   * @param {String} collection
   * @param {Object} filters given by user on subscribe
   * @param {Boolean} not if not is true, invert the boolean result
   * @return {Promise} the formatted filter that need to be added to the room
   */
  mustNot: function (roomId, index, collection, filters, not) {
    if (not === undefined) {
      not = false;
    }

    return this.must(roomId, index, collection, filters, !not);
  },

  /**
   * Build rooms and filtersTree according to a given filter for 'should' filter (or in nested filters with a minimum should match option)
   *
   * @param {String} roomId
   * @param {String} index
   * @param {String} collection
   * @param {Object} filters given by user on subscribe
   * @param {Boolean} not if not is true, invert the boolean result
   * @return {Promise} the formatted filter that need to be added to the room
   */
<<<<<<< HEAD
  should: function (roomId, index, collection, filters, not) {
    var deferred = q.defer();

    getFormattedFilters(roomId, index, collection, filters, not)
      .then(function (formattedFilters) {
        if (not) {
          deferred.resolve({and: formattedFilters});
        }
        else {
          deferred.resolve({or: formattedFilters});
        }
      })
      .catch(function (error) {
        deferred.reject(error);
      });
=======
  should: function (roomId, collection, filters, not) {
    if (not) {
      return this.and(roomId, collection, filters, not);
    }
>>>>>>> 77d83887

    return this.or(roomId, collection, filters, not);
  },

  /**
   * Build rooms and filtersTree according to a given filter for 'and' filter
   *
   * @param {String} roomId
   * @param {String} index
   * @param {String} collection
   * @param {Object} filters given by user on subscribe
   * @param {Boolean} not if not is true, invert the boolean result
   * @return {Promise} the formatted filter that need to be added to the room
   */
  and: function (roomId, index, collection, filters, not) {
    var deferred = q.defer();

    getFormattedFilters(roomId, index, collection, filters, not)
      .then(function (formattedFilters) {
        deferred.resolve({and: formattedFilters});
      })
      .catch(function (error) {
        deferred.reject(error);
      });

    return deferred.promise;
  },

  /**
   * Build rooms and filtersTree according to a given filter for 'or' filter
   *
   * @param {String} roomId
   * @param {String} index
   * @param {String} collection
   * @param {Object} filters given by user on subscribe
   * @param {Boolean} not if not is true, invert the boolean result
   * @return {Promise} the formatted filter that need to be added to the room
   */
<<<<<<< HEAD
  or: function (roomId, index, collection, filters, not) {
    var deferred = q.defer();

    getFormattedFilters(roomId, index, collection, filters, not)
      .then(function (formattedFilters) {
        deferred.resolve({or: formattedFilters});
=======
  or: function (roomId, collection, filters, not) {
    var
      deferred = q.defer();

    getFormattedFiltersAsList(roomId, collection, filters, not)
      .then(formattedFilters => {
        return deferred.resolve({or: formattedFilters});
>>>>>>> 77d83887
      })
      .catch(error => {
        return deferred.reject(error);
      });

    return deferred.promise;
  },

  /**
   * Build rooms and filtersTree according to a given filter for 'not' filter
   *
   * @param {String} roomId
   * @param {String} index
   * @param {String} collection
   * @param {Object} filters given by user on subscribe
   * @param {Boolean} not if not is true, invert the boolean result
   * @return {Promise} the formatted filter that need to be added to the room
   */
  not: function (roomId, index, collection, filters, not) {
    if (not === undefined) {
      not = false;
    }

    return this.must(roomId, index, collection, filters, !not);
  },

  /**
   * Build rooms and filtersTree according to a given filter for 'exists' filter
   *
   * @param {String} roomId
   * @param {String} index
   * @param {String} collection
   * @param {Object} filter given by user on subscribe
   * @param {Boolean} not if not is true, invert the boolean result
   * @return {Promise} the formatted filter that need to be added to the room
   */
  exists: function (roomId, index, collection, filter, not) {
    var
      deferred = q.defer(),
      fieldName,
      formattedFilters,
      curriedFunctionName = '',
      inGlobals = false,
      result;

    if (_.isEmpty(filter)) {
      deferred.reject(new BadRequestError('A filter can\'t be empty'));
      return deferred.promise;
    }

    fieldName = filter.field;

    if (!fieldName) {
      deferred.reject(new BadRequestError('Filter \'exists\' must contains \'field\' attribute'));
      return deferred.promise;
    }

    formattedFilters = {};

    if (not) {
      curriedFunctionName += 'not';
      inGlobals = true;
    }
    // Clean the field in function name because can contains '.' and we don't want it in the function name
    curriedFunctionName += 'exists' + fieldName.split('.').join('');

    result = buildCurriedFunction(index, collection, fieldName, 'exists', fieldName, curriedFunctionName, roomId, not, inGlobals);
    if (util.isError(result)) {
      deferred.reject(result);
      return deferred.promise;
    }

    formattedFilters[result.path] = result.filter;

    deferred.resolve(formattedFilters);
    return deferred.promise;
  },

  /**
   * Build rooms and filtersTree according to a given filter for 'ids' filter
   *
   * @param {String} roomId
   * @param {String} index
   * @param {String} collection
   * @param {Object} filter given by user on subscribe
   * @param {Boolean} not if not is true, invert the boolean result
   * @return {Promise} the formatted filter that need to be added to the room
   */
  ids: function (roomId, index, collection, filter, not) {
    var
      deferred = q.defer(),
      formattedFilters,
      curriedFunctionName = '',
      result;

    if (_.isEmpty(filter)) {
      deferred.reject(new BadRequestError('A filter can\'t be empty'));
      return deferred.promise;
    }

    if (!filter.values || _.isEmpty(filter.values)) {
      deferred.reject(new BadRequestError('Filter ids must contains "values" attribute'));
      return deferred.promise;
    }

    if (!Array.isArray(filter.values) || _.isEmpty(filter.values)) {
      deferred.reject(new BadRequestError('Attribute "values" in filter ids must contains a non-empty array'));
      return deferred.promise;
    }

    formattedFilters = {};

    if (not) {
      curriedFunctionName += 'not';
    }

    curriedFunctionName += 'ids_id' + filter.values;

    // We can use the 'terms' operators because is the same behaviour: check if the value in document match one of values in the filter
    result = buildCurriedFunction(index, collection, '_id', 'terms', filter.values, curriedFunctionName, roomId, not, false);

    if (util.isError(result)) {
      deferred.reject(result);
      return deferred.promise;
    }

    formattedFilters[result.path] = result.filter;

    deferred.resolve(formattedFilters);
    return deferred.promise;
  },

  /**
   * Build rooms and filtersTree according to a given filter for 'geoBoundingBox' filter
   *
   * @param {String} roomId
   * @param {String} index
   * @param {String} collection
   * @param {Object} filter given by user on subscribe
   * @param {Boolean} not if not is true, invert the boolean result
   * @return {Promise} the formatted filter that need to be added to the room
   */
  geoBoundingBox: function (roomId, index, collection, filter, not) {
    var
      curriedFunctionName,
      deferred = q.defer(),
      fieldName,
      formattedFilters = {},
      geoFilter,
      bBox,
      top,
      left,
      bottom,
      right,
      result;

    if (_.isEmpty(filter)) {
      deferred.reject(new BadRequestError('Missing filter'));
      return deferred.promise;
    }

    fieldName = Object.keys(filter)[0];

    geoFilter = filter[fieldName];
    // elastic search DSL allows the undescore notation
    // we need an exception for the linter
    /* jshint camelcase: false */
    if (geoFilter.top_left) {
      geoFilter.topLeft = geoFilter.top_left;
      delete geoFilter.top_left;
    }
    if (geoFilter.bottom_right) {
      geoFilter.bottomRight = geoFilter.bottom_right;
      delete geoFilter.bottom_right;
    }
    /* jshint camelcase: true */

    try {
      bBox = geoUtil.constructBBox(geoFilter);
      top = bBox.top;
      left = bBox.left;
      bottom = bBox.bottom;
      right = bBox.right;
    }
    catch (err) {
      deferred.reject(err);
      return deferred.promise;
    }

    curriedFunctionName = [fieldName, 'geoBoundingBox', geohash.encode(left, top), geohash.encode(right, bottom)].join('');
    if (not) {
      curriedFunctionName += 'not';
    }

    result = buildCurriedFunction(
      index,
      collection,
      fieldName,
      'geoBoundingBox',
      {top: top, left: left, right: right, bottom: bottom},
      curriedFunctionName,
      roomId,
      not
    );

    if (util.isError(result)) {
      deferred.reject(result);
      return deferred.promise;
    }

    formattedFilters[result.path] = result.filter;

    deferred.resolve(formattedFilters);
    return deferred.promise;
  },

  /**
   * Return true only if the point in field is in a specific distance from a geo point
   * @param {String} roomId
   * @param {String} index
   * @param {String} collection
   * @param {Object} filter given by user on subscribe
   * @param {Boolean} not if not is true, invert the boolean result
   * @return {Promise} the formatted filter that need to be added to the room
   */
  geoDistance: function (roomId, index, collection, filter, not) {
    var
      curriedFunctionName,
      deferred = q.defer(),
      fieldName,
      formattedFilters = {},
      geoFilter,
      point,
      lat,
      lon,
      distance,
      result;

    if (_.isEmpty(filter)) {
      deferred.reject(new BadRequestError('Missing filter'));
      return deferred.promise;
    }

    try {
      Object.keys(filter).forEach(function (field) {
        if (field !== 'distance') {
          fieldName = field;
          return false;
        }
      });

      if (fieldName === undefined) {
        throw new BadRequestError('No location field given');
      }

      geoFilter = filter[fieldName];

      // elastic search DSL allows the undescore notation
      // we need an exception for the linter
      /* jshint camelcase: false */
      if (geoFilter.lat_lon) {
        geoFilter.latLon = geoFilter.lat_lon;
        delete geoFilter.lat_lon;
      }
      /* jshint camelcase: true */

      if (!filter.distance) {
        throw new BadRequestError('No distance given');
      }

      point = geoUtil.constructPoint(geoFilter);
      lat = point.lat;
      lon = point.lon;
      distance = geoUtil.getDistance(filter.distance);

    }
    catch (err) {
      deferred.reject(err);
      return deferred.promise;
    }

    curriedFunctionName = [fieldName, 'geoDistance', geohash.encode(lat, lon), distance].join('');
    if (not) {
      curriedFunctionName += 'not';
    }

    result = buildCurriedFunction(
      index,
      collection,
      fieldName,
      'geoDistance',
      {lat: lat, lon: lon, distance: distance},
      curriedFunctionName,
      roomId,
      not
    );

    if (util.isError(result)) {
      deferred.reject(result);
      return deferred.promise;
    }

    formattedFilters[result.path] = result.filter;

    deferred.resolve(formattedFilters);
    return deferred.promise;
  },

  /**
   * Return true only if the point in field is in a range from a specific point
   * @param {String} roomId
   * @param {String} index
   * @param {String} collection
   * @param {Object} filter given by user on subscribe
   * @param {Boolean} not if not is true, invert the boolean result
   * @return {Promise} the formatted filter that need to be added to the room
   */
  geoDistanceRange: function (roomId, index, collection, filter, not) {
    var
      curriedFunctionName,
      deferred = q.defer(),
      fieldName,
      formattedFilters = {},
      geoFilter,
      point,
      lat,
      lon,
      from,
      to,
      result;

    if (_.isEmpty(filter)) {
      deferred.reject(new BadRequestError('Missing filter'));
      return deferred.promise;
    }

    try {
      Object.keys(filter).forEach(function (field) {
        if (field !== 'from' && field !== 'to') {
          fieldName = field;
          return false;
        }
      });

      if (fieldName === undefined) {
        throw new BadRequestError('No location field given');
      }

      geoFilter = filter[fieldName];
      // elastic search DSL allows the undescore notation
      // we need an exception for the linter
      /* jshint camelcase: false */
      if (geoFilter.lat_lon) {
        geoFilter.latLon = geoFilter.lat_lon;
        delete geoFilter.lat_lon;
      }
      /* jshint camelcase: true */

      if (!filter.from) {
        throw new BadRequestError('No from parameter given');
      }
      if (!filter.to) {
        throw new BadRequestError('No to parameter given');
      }

      point = geoUtil.constructPoint(geoFilter);
      lat = point.lat;
      lon = point.lon;

      from = geoUtil.getDistance(filter.from);
      to = geoUtil.getDistance(filter.to);

    }
    catch (err) {
      deferred.reject(err);
      return deferred.promise;
    }

    curriedFunctionName = [fieldName, 'geoDistanceRange', geohash.encode(lat, lon), from, to].join('');
    if (not) {
      curriedFunctionName += 'not';
    }

    result = buildCurriedFunction(
      index,
      collection,
      fieldName,
      'geoDistanceRange',
      {lat: lat, lon: lon, from: from, to: to},
      curriedFunctionName,
      roomId,
      not
    );

    if (util.isError(result)) {
      deferred.reject(result);
      return deferred.promise;
    }

    formattedFilters[result.path] = result.filter;

    deferred.resolve(formattedFilters);
    return deferred.promise;
  },

  /**
   * Return true only if the point in field is included in a polygon
   * @param {String} roomId
   * @param {String} index
   * @param {String} collection
   * @param {Object} filter given by user on subscribe
   * @param {Boolean} not if not is true, invert the boolean result
   * @return {Promise} the formatted filter that need to be added to the room
   */
  geoPolygon: function (roomId, index, collection, filter, not) {
    var
      curriedFunctionName,
      deferred = q.defer(),
      fieldName,
      formattedFilters = {},
      geoFilter,
      polygon,
      geoHashPolygon = [],
      result;

    if (_.isEmpty(filter)) {
      deferred.reject(new BadRequestError('Missing filter'));
      return deferred.promise;
    }

    try {

      fieldName = Object.keys(filter)[0];

      geoFilter = filter[fieldName];

      polygon = geoUtil.constructPolygon(geoFilter);

    }
    catch (err) {
      deferred.reject(err);
      return deferred.promise;
    }

    polygon.forEach(function (point) {
      geoHashPolygon.push(geohash.encode(point.lat, point.lon));
    });

    curriedFunctionName = [fieldName, 'geoPolygon', geoHashPolygon.join('')].join('');
    if (not) {
      curriedFunctionName += 'not';
    }

    result = buildCurriedFunction(
      index,
      collection,
      fieldName,
      'geoPolygon',
      polygon,
      curriedFunctionName,
      roomId,
      not
    );

    if (util.isError(result)) {
      deferred.reject(result);
      return deferred.promise;
    }

    formattedFilters[result.path] = result.filter;

    deferred.resolve(formattedFilters);
    return deferred.promise;
  },

  /**
   * Return true only if the point in field is in the square
   */
  geoShape: function () {
    var deferred = q.defer();

    deferred.reject(new KuzzleError('geoShape is not implemented yet.'));
    return deferred.promise;
  },

  /**
   * Return true only if the value in field pass the regexp test
   */
  regexp: function () {
    var deferred = q.defer();

    deferred.reject(new KuzzleError('regexp is not implemented yet.'));
    return deferred.promise;
  },

  /**
   * Build rooms and filtersTree according to a given filter for 'missing' filter
   *
   * @param {String} roomId
   * @param {String} index
   * @param {String} collection
   * @param {Object} filter given by user on subscribe
   * @param {Boolean} not if not is true, invert the boolean result
   * @return {Promise} the formatted filter that need to be added to the room
   */
  missing: function (roomId, index, collection, filter, not) {
    var
      deferred = q.defer(),
      fieldName,
      formattedFilters,
      curriedFunctionName = '',
      inGlobals = false,
      result;

    if (_.isEmpty(filter)) {
      deferred.reject(new BadRequestError('A filter can\'t be empty'));
      return deferred.promise;
    }

    fieldName = filter.field;

    if (!fieldName) {
      deferred.reject(new BadRequestError('Filter \'missing\' must contains \'field\' attribute'));
      return deferred.promise;
    }

    formattedFilters = {};

    if (not) {
      curriedFunctionName += 'not';
      inGlobals = true;
    }
    // Clean the field in function name because can contains '.' and we don't want it in the function name
    curriedFunctionName += 'missing' + fieldName.split('.').join('');

    result = buildCurriedFunction(index, collection, fieldName, 'missing', fieldName, curriedFunctionName, roomId, not, inGlobals);
    if (util.isError(result)) {
      deferred.reject(result);
      return deferred.promise;
    }

    formattedFilters[result.path] = result.filter;

    deferred.resolve(formattedFilters);
    return deferred.promise;
  }
};


/**
 * Fill object filtersTree with the new filter added by user
 *
 * @param {String} index the index name
 * @param {String} collection the collection name
 * @param {String} field the field where we need to apply the filter
 * @param {String} operatorName the operator name that the user wants to execute against the document (defined in operator.js)
 * @param {*} value the value to test on the field
 * @param {String} curriedFunctionName
 * @param {String} roomId
 * @param {Boolean} not
 * @param {Boolean} inGlobals true if the roomId must be added in global room for the collection (eg, for 'not exists' filter)
 * @returns {Object} an object with the path and the new filter
 */
function buildCurriedFunction(index, collection, field, operatorName, value, curriedFunctionName, roomId, not, inGlobals) {
  var
    curriedFunction,
    path = index + '.' + collection + '.' + field + '.' + curriedFunctionName;

  if (operators[operatorName] === undefined) {
    return new BadRequestError('Operator ' + operatorName + ' doesn\'t exist');
  }

  if (!methods.dsl.filtersTree[index]) {
    methods.dsl.filtersTree[index] = {};
  }

  if (!methods.dsl.filtersTree[index][collection]) {
    methods.dsl.filtersTree[index][collection] = {};
  }

  if (!methods.dsl.filtersTree[index][collection].fields) {
    methods.dsl.filtersTree[index][collection].fields = {};
  }

  if (!methods.dsl.filtersTree[index][collection].fields[field]) {
    methods.dsl.filtersTree[index][collection].fields[field] = {};
  }

  if (!methods.dsl.filtersTree[index][collection].fields[field][curriedFunctionName]) {
    curriedFunction = _.curry(operators[operatorName]);
    curriedFunction = _.curry(curriedFunction(field, value));
    if (not) {
      curriedFunction = _.negate(curriedFunction);
    }

    methods.dsl.filtersTree[index][collection].fields[field][curriedFunctionName] = {
      rooms: [],
      fn: curriedFunction
    };
  }

  if (methods.dsl.filtersTree[index][collection].fields[field][curriedFunctionName].rooms.indexOf(roomId) === -1) {
    methods.dsl.filtersTree[index][collection].fields[field][curriedFunctionName].rooms.push(roomId);
  }

  if (inGlobals) {
    if (!methods.dsl.filtersTree[index][collection].rooms) {
      methods.dsl.filtersTree[index][collection].rooms = [];
    }

    if (methods.dsl.filtersTree[index][collection].rooms.indexOf(roomId) === -1) {
      methods.dsl.filtersTree[index][collection].rooms.push(roomId);
    }
  }

  return {
    path: path,
    filter: methods.dsl.filtersTree[index][collection].fields[field][curriedFunctionName]
  };
}

/**
 * Construct the formattedFilters for filters with conditional operand (bool, and, or, ...)
 *
 * @param {String} roomId
 * @param {String} index
 * @param {String} collection
 * @param {Object} filters given by user on subscribe
 * @param {Boolean} not if not is true, invert the boolean result
 * @return {Promise} the formatted filter that need to be added to the room
 */
function getFormattedFilters(roomId, index, collection, filters, not) {
  var
    deferred = q.defer(),
    formattedFilters;

  if (_.isEmpty(filters)) {
    deferred.reject(new BadRequestError('Filters can\'t be empty'));
    return deferred.promise;
  }

  formattedFilters = {};

  if (!Array.isArray(filters)) {
    filters = [filters];
  }

  async.each(filters, function (filter, callback) {
    var
      method,
      methodName;

    if (_.isEmpty(filter)) {
      // just ignore if one of filters is empty, we don't have to rise an error
      callback();
      return false;
    }

    method = Object.keys(filter)[0];
    methodName = _.camelCase(method);

    if (methods[methodName] === undefined) {
      callback(new BadRequestError('Function ' + method + ' doesn\'t exist'));
      return false;
    }

    methods[methodName](roomId, index, collection, filter[method], not)
      .then(function (subFormattedFilters) {
        formattedFilters = deepExtend(formattedFilters, subFormattedFilters);
        callback();
      })
      .catch(function (error) {
        callback(error);
      });

  }, function (error) {
    if (error) {
      deferred.reject(error);
    }

    deferred.resolve(formattedFilters);
  });

  return deferred.promise;
}

/**
 * Build formattedFilters as list for operand like OR and SHOULD
 *
 * @param {string} roomId
 * @param {string} collection
 * @param {Object} filters
 * @param {boolean} not
 * @returns {Promise}
 */
function getFormattedFiltersAsList (roomId, collection, filters, not) {
  var
    deferred = q.defer(),
    formattedFilters = [];

  if (!Array.isArray(filters) || filters.length === 0) {
    deferred.reject(new BadRequestError('This filter must contains a filters array'));
    return deferred.promise;
  }

  async.each(filters, (filter, callback) => {
    getFormattedFilters(roomId, collection, filter, not)
      .then(formattedFilter => {
        formattedFilters.push(formattedFilter);
        callback();
      })
      .catch(error => {
        callback(error);
      });
  }, error => {
    if (error) {
      return deferred.reject(error);
    }

    return deferred.resolve(formattedFilters);
  });

  return deferred.promise;
}

/**
 * Allow to merge two object and merge extend entries "and" and "or"
 * @param {Object} filters1
 * @param {Object} filters2
 * @returns {Object} the merged object
 */
function deepExtend (filters1, filters2) {
  var
    attr,
    resultFilters;

  if (_.isEmpty(filters1)) {
    return filters2;
  }
  if (_.isEmpty(filters2)) {
    return filters1;
  }

  resultFilters = _.clone(filters1);

  for (attr in filters2) {
    if (filters2.hasOwnProperty(attr)) {
      if (!resultFilters[attr]) {
        resultFilters[attr] = filters2[attr];
      }
      else if (attr === 'and' || attr === 'or') {
        resultFilters[attr] = deepExtend(resultFilters[attr], filters2[attr]);
      }
    }
  }

  return resultFilters;
}

/**
 * Allow to build filter for "term" and "terms" filters
 *
 * @param {String} termType "term" or "terms"
 * @param {String} roomId
 * @param {String} index
 * @param {String} collection
 * @param {Object} filter given by user on subscribe
 * @param {Boolean} not if not is true, check if filters are not true
 * @return {Promise} the formatted filter that need to be added to the room
 */
<<<<<<< HEAD
function termFunction(termType, roomId, index, collection, filter, not) {
=======
function termFunction (termType, roomId, collection, filter, not) {
>>>>>>> 77d83887
  var
    deferred = q.defer(),
    field,
    value,
    formattedFilters,
    curriedFunctionName = '',
    result;

  if (_.isEmpty(filter)) {
    deferred.reject(new BadRequestError('A filter can\'t be empty'));
    return deferred.promise;
  }

  field = Object.keys(filter)[0];
  value = filter[field];
  formattedFilters = {};

  if (termType === 'terms' && !Array.isArray(value)) {
    deferred.reject(new BadRequestError('Filter terms must contains an array'));
    return deferred.promise;
  }

  if (not) {
    curriedFunctionName += 'not';
  }
  // Clean the field in function name because can contains '.' and we don't want it in the function name
  curriedFunctionName += termType + field.split('.').join('') + value;

  result = buildCurriedFunction(index, collection, field, termType, value, curriedFunctionName, roomId, not);
  if (util.isError(result)) {
    deferred.reject(result);
    return deferred.promise;
  }

  formattedFilters[result.path] = result.filter;

  deferred.resolve(formattedFilters);
  return deferred.promise;
}

geoUtil = {
  /**
   * Construct a valid usable BBox
   *
   * @param {Object} geoFilter the given object
   * @return {Object} the valid usable BBox object
   */
  constructBBox: function (geoFilter) {
    var top, left, bottom, right, tmp;
    // { top: -74.1, left: 40.73, bottom: -71.12, right: 40.01 }
    if (geoFilter.top &&
      geoFilter.left &&
      geoFilter.bottom &&
      geoFilter.right
    ) {
      top = geoFilter.top;
      left = geoFilter.left;
      bottom = geoFilter.bottom;
      right = geoFilter.right;
    }
    // { topLeft: { lat: 40.73, lon: -74.1 }, bottomRight: { lat: 40.01, lon: -71.12 } }
    else if (geoFilter.topLeft &&
      geoFilter.bottomRight &&
      geoFilter.topLeft.lat &&
      geoFilter.topLeft.lon &&
      geoFilter.bottomRight.lat &&
      geoFilter.bottomRight.lon
    ) {
      top = geoFilter.topLeft.lon;
      left = geoFilter.topLeft.lat;
      bottom = geoFilter.bottomRight.lon;
      right = geoFilter.bottomRight.lat;
    }
    // { topLeft: [ -74.1, 40.73 ], bottomRight: [ -71.12, 40.01 ] }
    else if (geoFilter.topLeft &&
      geoFilter.bottomRight &&
      _.isArray(geoFilter.topLeft) &&
      _.isArray(geoFilter.bottomRight)
    ) {
      top = geoFilter.topLeft[0];
      left = geoFilter.topLeft[1];
      bottom = geoFilter.bottomRight[0];
      right = geoFilter.bottomRight[1];
    }
    // { topLeft: "40.73, -74.1", bottomRight: "40.01, -71.12" }
    else if (geoFilter.topLeft &&
      geoFilter.bottomRight &&
      _.isString(geoFilter.topLeft) &&
      _.isString(geoFilter.bottomRight) &&
      /^[-.0-9]+,\s*[-.0-9]+$/.test(geoFilter.topLeft) &&
      /^[-.0-9]+,\s*[-.0-9]+$/.test(geoFilter.bottomRight)
    ) {
      tmp = geoFilter.topLeft.match(/^([-.0-9]+),\s*([-.0-9]+)$/);
      top = tmp[2];
      left = tmp[1];

      tmp = geoFilter.bottomRight.match(/^([-.0-9]+),\s*([-.0-9]+)$/);
      bottom = tmp[2];
      right = tmp[1];
    }
    // { topLeft: "dr5r9ydj2y73", bottomRight: "drj7teegpus6" }
    else if (geoFilter.topLeft &&
      geoFilter.bottomRight &&
      _.isString(geoFilter.topLeft) &&
      _.isString(geoFilter.bottomRight) &&
      /^[0-9a-z]{4,}$/.test(geoFilter.topLeft) &&
      /^[0-9a-z]{4,}$/.test(geoFilter.bottomRight)
    ) {
      tmp = geohash.decode(geoFilter.topLeft);
      top = tmp.longitude;
      left = tmp.latitude;

      tmp = geohash.decode(geoFilter.bottomRight);
      bottom = tmp.longitude;
      right = tmp.latitude;
    }

    if (top && left && bottom && right) {
      if (!_.isNumber(top)) {
        top = parseFloat(top);
      }
      if (!_.isNumber(left)) {
        left = parseFloat(left);
      }
      if (!_.isNumber(bottom)) {
        bottom = parseFloat(bottom);
      }
      if (!_.isNumber(right)) {
        right = parseFloat(right);
      }
    }
    else {
      throw new BadRequestError('Unable to parse coordinates');
    }

    return {top: top, left: left, bottom: bottom, right: right};
  },

  /**
   * Construct a valid usable BBox
   *
   * @param {Object} geoFilter the given object
   * @return {Object} the valid usable BBox object
   */
  constructPolygon: function (geoFilter) {
    var point,
      polygon = [];

    if (geoFilter.points === undefined) {
      throw new BadRequestError('No point list found');
    }

    if (!_.isArray(geoFilter.points)) {
      throw new BadRequestError('A polygon must be in array format');
    }

    if (geoFilter.points.length < 3) {
      throw new BadRequestError('A polygon must have at least 3 points');
    }

    geoFilter.points.forEach(function (entry) {
      point = geoUtil.constructPoint(entry);
      polygon.push(point);
    });

    return polygon;
  },

  /**
   * Construct a valid usable point
   *
   * @param {Object} geoFilter the given object
   * @return {Object} the valid usable point object
   */
  constructPoint: function (geoFilter) {
    var lat, lon, tmp;

    // { lat: -74.1, lon: 40.73 }
    if (geoFilter.lat !== undefined &&
      geoFilter.lon !== undefined
    ) {
      lat = geoFilter.lat;
      lon = geoFilter.lon;
    }
    // { latLon: { lat: 40.73, lon: -74.1 } }
    else if (geoFilter.latLon &&
      geoFilter.latLon.lat !== undefined &&
      geoFilter.latLon.lon !== undefined
    ) {
      lat = geoFilter.latLon.lat;
      lon = geoFilter.latLon.lon;
    }
    // { latLon: [ -74.1, 40.73 ] }
    else if (geoFilter.latLon &&
      _.isArray(geoFilter.latLon)
    ) {
      lat = geoFilter.latLon[0];
      lon = geoFilter.latLon[1];
    }
    // { latLon: "40.73, -74.1" }
    else if (geoFilter.latLon &&
      _.isString(geoFilter.latLon) &&
      /^[-.0-9]+,\s*[-.0-9]+$/.test(geoFilter.latLon)
    ) {
      tmp = geoFilter.latLon.match(/^([-.0-9]+),\s*([-.0-9]+)$/);
      lat = tmp[2];
      lon = tmp[1];
    }
    // { latLon: "dr5r9ydj2y73"}
    else if (geoFilter.latLon &&
      _.isString(geoFilter.latLon) &&
      /^[0-9a-z]{4,}$/.test(geoFilter.latLon)
    ) {
      tmp = geohash.decode(geoFilter.latLon);
      lat = tmp.latitude;
      lon = tmp.longitude;
    } else if (_.isArray(geoFilter)) {
      lat = geoFilter[0];
      lon = geoFilter[1];
    }

    if (lat !== undefined && lon !== undefined) {
      if (!_.isNumber(lat)) {
        lat = parseFloat(lat);
      }
      if (!_.isNumber(lon)) {
        lon = parseFloat(lon);
      }
    }
    else {
      throw new BadRequestError('Unable to parse coordinates');
    }
    return {lat: lat, lon: lon};
  },

  /**
   * Generate a valid usable distance
   *
   * @param {String} distance the given distance
   * @return {Object} the distance in meters
   */
  getDistance: function (distance) {
    var tmp;
    if (_.isString(distance)) {
      // just clean enough the distance so that localized notations (like "3 258,55 Ft" instead of "3258.55 ft")
      // could be accepted
      tmp = distance.replace(/-/, '').replace(/ /, '').replace(/,/, '.').toLowerCase().replace(/([0-9])([a-z])/, '$1 $2');

      try {
        // units.convert validate the string, so that we do not need further cleanup
        distance = units.convert(tmp + ' to m');
      }
      catch (err) {
        throw new BadRequestError('Unable to parse the distance filter parameter');
      }
    }
    else {
      // nothing else, lets assume that the distance is already in meters
    }

    return distance;
  }
};<|MERGE_RESOLUTION|>--- conflicted
+++ resolved
@@ -8,8 +8,231 @@
   util = require('util'),
   geohash = require('ngeohash'),
   units = require('node-units'),
-  methods,
-  geoUtil = {};
+  methods;
+
+var geoUtil = {
+  /**
+   * Construct a valid usable BBox
+   *
+   * @param {Object} the given object
+   * @return {Object} the valid usable BBox object
+   */
+  constructBBox: function (geoFilter) {
+    var top, left, bottom, right, tmp;
+    // { top: -74.1, left: 40.73, bottom: -71.12, right: 40.01 }
+    if (geoFilter.top &&
+      geoFilter.left &&
+      geoFilter.bottom &&
+      geoFilter.right
+    ) {
+      top = geoFilter.top;
+      left = geoFilter.left;
+      bottom = geoFilter.bottom;
+      right = geoFilter.right;
+    }
+    // { topLeft: { lat: 40.73, lon: -74.1 }, bottomRight: { lat: 40.01, lon: -71.12 } }
+    else if (geoFilter.topLeft &&
+      geoFilter.bottomRight &&
+      geoFilter.topLeft.lat &&
+      geoFilter.topLeft.lon &&
+      geoFilter.bottomRight.lat &&
+      geoFilter.bottomRight.lon
+    ) {
+      top = geoFilter.topLeft.lon;
+      left = geoFilter.topLeft.lat;
+      bottom = geoFilter.bottomRight.lon;
+      right = geoFilter.bottomRight.lat;
+    }
+    // { topLeft: [ -74.1, 40.73 ], bottomRight: [ -71.12, 40.01 ] }
+    else if (geoFilter.topLeft &&
+      geoFilter.bottomRight &&
+      _.isArray(geoFilter.topLeft) &&
+      _.isArray(geoFilter.bottomRight)
+    ) {
+      top = geoFilter.topLeft[0];
+      left = geoFilter.topLeft[1];
+      bottom = geoFilter.bottomRight[0];
+      right = geoFilter.bottomRight[1];
+    }
+    // { topLeft: "40.73, -74.1", bottomRight: "40.01, -71.12" }
+    else if (geoFilter.topLeft &&
+      geoFilter.bottomRight &&
+      _.isString(geoFilter.topLeft) &&
+      _.isString(geoFilter.bottomRight) &&
+      /^[-.0-9]+,\s*[-.0-9]+$/.test(geoFilter.topLeft) &&
+      /^[-.0-9]+,\s*[-.0-9]+$/.test(geoFilter.bottomRight)
+    ) {
+      tmp = geoFilter.topLeft.match(/^([-.0-9]+),\s*([-.0-9]+)$/);
+      top = tmp[2];
+      left = tmp[1];
+
+      tmp = geoFilter.bottomRight.match(/^([-.0-9]+),\s*([-.0-9]+)$/);
+      bottom = tmp[2];
+      right = tmp[1];
+    }
+    // { topLeft: "dr5r9ydj2y73", bottomRight: "drj7teegpus6" }
+    else if (geoFilter.topLeft &&
+      geoFilter.bottomRight &&
+      _.isString(geoFilter.topLeft) &&
+      _.isString(geoFilter.bottomRight) &&
+      /^[0-9a-z]{4,}$/.test(geoFilter.topLeft) &&
+      /^[0-9a-z]{4,}$/.test(geoFilter.bottomRight)
+    ) {
+      tmp = geohash.decode(geoFilter.topLeft);
+      top = tmp.longitude;
+      left = tmp.latitude;
+
+      tmp = geohash.decode(geoFilter.bottomRight);
+      bottom = tmp.longitude;
+      right = tmp.latitude;
+    }
+
+    if (top && left && bottom && right) {
+      if (!_.isNumber(top)) {
+        top = parseFloat(top);
+      }
+      if (!_.isNumber(left)) {
+        left = parseFloat(left);
+      }
+      if (!_.isNumber(bottom)) {
+        bottom = parseFloat(bottom);
+      }
+      if (!_.isNumber(right)) {
+        right = parseFloat(right);
+      }
+    }
+    else {
+      throw new BadRequestError('Unable to parse coordinates');
+    }
+
+    return {top: top, left: left, bottom: bottom, right: right};
+  },
+
+  /**
+   * Construct a valid usable BBox
+   *
+   * @param {Object} the given object
+   * @return {Object} the valid usable BBox object
+   */
+  constructPolygon: function (geoFilter) {
+    var point,
+      polygon = [];
+
+    if (geoFilter.points === undefined) {
+      throw new BadRequestError('No point list found');
+    }
+
+    if (!_.isArray(geoFilter.points)) {
+      throw new BadRequestError('A polygon must be in array format');
+    }
+
+    if (geoFilter.points.length < 3) {
+      throw new BadRequestError('A polygon must have at least 3 points');
+    }
+
+    geoFilter.points.forEach(function (entry) {
+      point = geoUtil.constructPoint(entry);
+      polygon.push(point);
+    });
+
+    return polygon;
+  },
+
+  /**
+   * Construct a valid usable point
+   *
+   * @param {Object} the given object
+   * @return {Object} the valid usable point object
+   */
+  constructPoint: function (geoFilter) {
+    var lat, lon, tmp;
+
+    // { lat: -74.1, lon: 40.73 }
+    if (geoFilter.lat !== undefined &&
+      geoFilter.lon !== undefined
+    ) {
+      lat = geoFilter.lat;
+      lon = geoFilter.lon;
+    }
+    // { latLon: { lat: 40.73, lon: -74.1 } }
+    else if (geoFilter.latLon &&
+      geoFilter.latLon.lat !== undefined &&
+      geoFilter.latLon.lon !== undefined
+    ) {
+      lat = geoFilter.latLon.lat;
+      lon = geoFilter.latLon.lon;
+    }
+    // { latLon: [ -74.1, 40.73 ] }
+    else if (geoFilter.latLon &&
+      _.isArray(geoFilter.latLon)
+    ) {
+      lat = geoFilter.latLon[0];
+      lon = geoFilter.latLon[1];
+    }
+    // { latLon: "40.73, -74.1" }
+    else if (geoFilter.latLon &&
+      _.isString(geoFilter.latLon) &&
+      /^[-.0-9]+,\s*[-.0-9]+$/.test(geoFilter.latLon)
+    ) {
+      tmp = geoFilter.latLon.match(/^([-.0-9]+),\s*([-.0-9]+)$/);
+      lat = tmp[2];
+      lon = tmp[1];
+    }
+    // { latLon: "dr5r9ydj2y73"}
+    else if (geoFilter.latLon &&
+      _.isString(geoFilter.latLon) &&
+      /^[0-9a-z]{4,}$/.test(geoFilter.latLon)
+    ) {
+      tmp = geohash.decode(geoFilter.latLon);
+      lat = tmp.latitude;
+      lon = tmp.longitude;
+    } else if (_.isArray(geoFilter)) {
+      lat = geoFilter[0];
+      lon = geoFilter[1];
+    }
+
+    if (lat !== undefined && lon !== undefined) {
+      if (!_.isNumber(lat)) {
+        lat = parseFloat(lat);
+      }
+      if (!_.isNumber(lon)) {
+        lon = parseFloat(lon);
+      }
+    }
+    else {
+      throw new BadRequestError('Unable to parse coordinates');
+    }
+    return {lat: lat, lon: lon};
+  },
+
+  /**
+   * Generate a valid usable distance
+   *
+   * @param {String} the given distance
+   * @return {Object} the distance in meters
+   */
+  getDistance: function (distance) {
+    var tmp;
+    if (_.isString(distance)) {
+      // just clean enough the distance so that localized notations (like "3 258,55 Ft" instead of "3258.55 ft")
+      // could be accepted
+      tmp = distance.replace(/-/, '').replace(/ /, '').replace(/,/, '.').toLowerCase().replace(/([0-9])([a-z])/, '$1 $2');
+
+      try {
+        // units.convert validate the string, so that we do not need further cleanup
+        distance = units.convert(tmp + ' to m');
+      }
+      catch (err) {
+        throw new BadRequestError('Unable to parse the distance filter parameter');
+      }
+    }
+    else {
+      // nothing else, lets assume that the distance is already in meters
+    }
+
+    return distance;
+  }
+};
 
 module.exports = methods = {
 
@@ -210,30 +433,12 @@
    * @param {Boolean} not if not is true, invert the boolean result
    * @return {Promise} the formatted filter that need to be added to the room
    */
-<<<<<<< HEAD
   should: function (roomId, index, collection, filters, not) {
-    var deferred = q.defer();
-
-    getFormattedFilters(roomId, index, collection, filters, not)
-      .then(function (formattedFilters) {
-        if (not) {
-          deferred.resolve({and: formattedFilters});
-        }
-        else {
-          deferred.resolve({or: formattedFilters});
-        }
-      })
-      .catch(function (error) {
-        deferred.reject(error);
-      });
-=======
-  should: function (roomId, collection, filters, not) {
     if (not) {
-      return this.and(roomId, collection, filters, not);
-    }
->>>>>>> 77d83887
-
-    return this.or(roomId, collection, filters, not);
+      return this.and(roomId, index, collection, filters, not);
+    }
+
+    return this.or(roomId, index, collection, filters, not);
   },
 
   /**
@@ -270,22 +475,13 @@
    * @param {Boolean} not if not is true, invert the boolean result
    * @return {Promise} the formatted filter that need to be added to the room
    */
-<<<<<<< HEAD
   or: function (roomId, index, collection, filters, not) {
-    var deferred = q.defer();
-
-    getFormattedFilters(roomId, index, collection, filters, not)
-      .then(function (formattedFilters) {
-        deferred.resolve({or: formattedFilters});
-=======
-  or: function (roomId, collection, filters, not) {
     var
       deferred = q.defer();
 
-    getFormattedFiltersAsList(roomId, collection, filters, not)
+    getFormattedFiltersAsList(roomId, index, collection, filters, not)
       .then(formattedFilters => {
         return deferred.resolve({or: formattedFilters});
->>>>>>> 77d83887
       })
       .catch(error => {
         return deferred.reject(error);
@@ -976,12 +1172,13 @@
  * Build formattedFilters as list for operand like OR and SHOULD
  *
  * @param {string} roomId
+ * @param {string} index
  * @param {string} collection
  * @param {Object} filters
  * @param {boolean} not
  * @returns {Promise}
  */
-function getFormattedFiltersAsList (roomId, collection, filters, not) {
+function getFormattedFiltersAsList (roomId, index, collection, filters, not) {
   var
     deferred = q.defer(),
     formattedFilters = [];
@@ -991,8 +1188,9 @@
     return deferred.promise;
   }
 
+
   async.each(filters, (filter, callback) => {
-    getFormattedFilters(roomId, collection, filter, not)
+    getFormattedFilters(roomId, index, collection, filter, not)
       .then(formattedFilter => {
         formattedFilters.push(formattedFilter);
         callback();
@@ -1017,7 +1215,7 @@
  * @param {Object} filters2
  * @returns {Object} the merged object
  */
-function deepExtend (filters1, filters2) {
+function deepExtend(filters1, filters2) {
   var
     attr,
     resultFilters;
@@ -1056,11 +1254,7 @@
  * @param {Boolean} not if not is true, check if filters are not true
  * @return {Promise} the formatted filter that need to be added to the room
  */
-<<<<<<< HEAD
 function termFunction(termType, roomId, index, collection, filter, not) {
-=======
-function termFunction (termType, roomId, collection, filter, not) {
->>>>>>> 77d83887
   var
     deferred = q.defer(),
     field,
@@ -1099,228 +1293,4 @@
 
   deferred.resolve(formattedFilters);
   return deferred.promise;
-}
-
-geoUtil = {
-  /**
-   * Construct a valid usable BBox
-   *
-   * @param {Object} geoFilter the given object
-   * @return {Object} the valid usable BBox object
-   */
-  constructBBox: function (geoFilter) {
-    var top, left, bottom, right, tmp;
-    // { top: -74.1, left: 40.73, bottom: -71.12, right: 40.01 }
-    if (geoFilter.top &&
-      geoFilter.left &&
-      geoFilter.bottom &&
-      geoFilter.right
-    ) {
-      top = geoFilter.top;
-      left = geoFilter.left;
-      bottom = geoFilter.bottom;
-      right = geoFilter.right;
-    }
-    // { topLeft: { lat: 40.73, lon: -74.1 }, bottomRight: { lat: 40.01, lon: -71.12 } }
-    else if (geoFilter.topLeft &&
-      geoFilter.bottomRight &&
-      geoFilter.topLeft.lat &&
-      geoFilter.topLeft.lon &&
-      geoFilter.bottomRight.lat &&
-      geoFilter.bottomRight.lon
-    ) {
-      top = geoFilter.topLeft.lon;
-      left = geoFilter.topLeft.lat;
-      bottom = geoFilter.bottomRight.lon;
-      right = geoFilter.bottomRight.lat;
-    }
-    // { topLeft: [ -74.1, 40.73 ], bottomRight: [ -71.12, 40.01 ] }
-    else if (geoFilter.topLeft &&
-      geoFilter.bottomRight &&
-      _.isArray(geoFilter.topLeft) &&
-      _.isArray(geoFilter.bottomRight)
-    ) {
-      top = geoFilter.topLeft[0];
-      left = geoFilter.topLeft[1];
-      bottom = geoFilter.bottomRight[0];
-      right = geoFilter.bottomRight[1];
-    }
-    // { topLeft: "40.73, -74.1", bottomRight: "40.01, -71.12" }
-    else if (geoFilter.topLeft &&
-      geoFilter.bottomRight &&
-      _.isString(geoFilter.topLeft) &&
-      _.isString(geoFilter.bottomRight) &&
-      /^[-.0-9]+,\s*[-.0-9]+$/.test(geoFilter.topLeft) &&
-      /^[-.0-9]+,\s*[-.0-9]+$/.test(geoFilter.bottomRight)
-    ) {
-      tmp = geoFilter.topLeft.match(/^([-.0-9]+),\s*([-.0-9]+)$/);
-      top = tmp[2];
-      left = tmp[1];
-
-      tmp = geoFilter.bottomRight.match(/^([-.0-9]+),\s*([-.0-9]+)$/);
-      bottom = tmp[2];
-      right = tmp[1];
-    }
-    // { topLeft: "dr5r9ydj2y73", bottomRight: "drj7teegpus6" }
-    else if (geoFilter.topLeft &&
-      geoFilter.bottomRight &&
-      _.isString(geoFilter.topLeft) &&
-      _.isString(geoFilter.bottomRight) &&
-      /^[0-9a-z]{4,}$/.test(geoFilter.topLeft) &&
-      /^[0-9a-z]{4,}$/.test(geoFilter.bottomRight)
-    ) {
-      tmp = geohash.decode(geoFilter.topLeft);
-      top = tmp.longitude;
-      left = tmp.latitude;
-
-      tmp = geohash.decode(geoFilter.bottomRight);
-      bottom = tmp.longitude;
-      right = tmp.latitude;
-    }
-
-    if (top && left && bottom && right) {
-      if (!_.isNumber(top)) {
-        top = parseFloat(top);
-      }
-      if (!_.isNumber(left)) {
-        left = parseFloat(left);
-      }
-      if (!_.isNumber(bottom)) {
-        bottom = parseFloat(bottom);
-      }
-      if (!_.isNumber(right)) {
-        right = parseFloat(right);
-      }
-    }
-    else {
-      throw new BadRequestError('Unable to parse coordinates');
-    }
-
-    return {top: top, left: left, bottom: bottom, right: right};
-  },
-
-  /**
-   * Construct a valid usable BBox
-   *
-   * @param {Object} geoFilter the given object
-   * @return {Object} the valid usable BBox object
-   */
-  constructPolygon: function (geoFilter) {
-    var point,
-      polygon = [];
-
-    if (geoFilter.points === undefined) {
-      throw new BadRequestError('No point list found');
-    }
-
-    if (!_.isArray(geoFilter.points)) {
-      throw new BadRequestError('A polygon must be in array format');
-    }
-
-    if (geoFilter.points.length < 3) {
-      throw new BadRequestError('A polygon must have at least 3 points');
-    }
-
-    geoFilter.points.forEach(function (entry) {
-      point = geoUtil.constructPoint(entry);
-      polygon.push(point);
-    });
-
-    return polygon;
-  },
-
-  /**
-   * Construct a valid usable point
-   *
-   * @param {Object} geoFilter the given object
-   * @return {Object} the valid usable point object
-   */
-  constructPoint: function (geoFilter) {
-    var lat, lon, tmp;
-
-    // { lat: -74.1, lon: 40.73 }
-    if (geoFilter.lat !== undefined &&
-      geoFilter.lon !== undefined
-    ) {
-      lat = geoFilter.lat;
-      lon = geoFilter.lon;
-    }
-    // { latLon: { lat: 40.73, lon: -74.1 } }
-    else if (geoFilter.latLon &&
-      geoFilter.latLon.lat !== undefined &&
-      geoFilter.latLon.lon !== undefined
-    ) {
-      lat = geoFilter.latLon.lat;
-      lon = geoFilter.latLon.lon;
-    }
-    // { latLon: [ -74.1, 40.73 ] }
-    else if (geoFilter.latLon &&
-      _.isArray(geoFilter.latLon)
-    ) {
-      lat = geoFilter.latLon[0];
-      lon = geoFilter.latLon[1];
-    }
-    // { latLon: "40.73, -74.1" }
-    else if (geoFilter.latLon &&
-      _.isString(geoFilter.latLon) &&
-      /^[-.0-9]+,\s*[-.0-9]+$/.test(geoFilter.latLon)
-    ) {
-      tmp = geoFilter.latLon.match(/^([-.0-9]+),\s*([-.0-9]+)$/);
-      lat = tmp[2];
-      lon = tmp[1];
-    }
-    // { latLon: "dr5r9ydj2y73"}
-    else if (geoFilter.latLon &&
-      _.isString(geoFilter.latLon) &&
-      /^[0-9a-z]{4,}$/.test(geoFilter.latLon)
-    ) {
-      tmp = geohash.decode(geoFilter.latLon);
-      lat = tmp.latitude;
-      lon = tmp.longitude;
-    } else if (_.isArray(geoFilter)) {
-      lat = geoFilter[0];
-      lon = geoFilter[1];
-    }
-
-    if (lat !== undefined && lon !== undefined) {
-      if (!_.isNumber(lat)) {
-        lat = parseFloat(lat);
-      }
-      if (!_.isNumber(lon)) {
-        lon = parseFloat(lon);
-      }
-    }
-    else {
-      throw new BadRequestError('Unable to parse coordinates');
-    }
-    return {lat: lat, lon: lon};
-  },
-
-  /**
-   * Generate a valid usable distance
-   *
-   * @param {String} distance the given distance
-   * @return {Object} the distance in meters
-   */
-  getDistance: function (distance) {
-    var tmp;
-    if (_.isString(distance)) {
-      // just clean enough the distance so that localized notations (like "3 258,55 Ft" instead of "3258.55 ft")
-      // could be accepted
-      tmp = distance.replace(/-/, '').replace(/ /, '').replace(/,/, '.').toLowerCase().replace(/([0-9])([a-z])/, '$1 $2');
-
-      try {
-        // units.convert validate the string, so that we do not need further cleanup
-        distance = units.convert(tmp + ' to m');
-      }
-      catch (err) {
-        throw new BadRequestError('Unable to parse the distance filter parameter');
-      }
-    }
-    else {
-      // nothing else, lets assume that the distance is already in meters
-    }
-
-    return distance;
-  }
-};+}