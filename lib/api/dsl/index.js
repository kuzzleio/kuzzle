--- conflicted
+++ resolved
@@ -27,21 +27,7 @@
 
     idObject.filters = filters || {};
 
-<<<<<<< HEAD
-    if (filterName === undefined) {
-      return q.reject(new BadRequestError('Undefined filters'));
-    }
-
-    privateFilterName = _.camelCase(filterName);
-
-    if (!methods[privateFilterName]) {
-      return q.reject(new NotFoundError('Unknown filter with name '+ privateFilterName));
-    }
-
-    return this.methods[privateFilterName](roomId, index, collection, filters[filterName]);
-=======
     return crypto.createHash('md5').update(stringify(idObject)).digest('hex');
->>>>>>> e360c8c0
   };
 
   /**
@@ -53,37 +39,20 @@
    * @param {Object} filters
    * @return {promise}
    */
-<<<<<<< HEAD
-  this.addCollectionSubscription = function (roomId, index, collection) {
-    var diff = [];
-
-    if (!this.filtersTree[index]) {
-      this.filtersTree[index] = {};
-    }
-
-    if (!this.filtersTree[index][collection]) {
-      this.filtersTree[index][collection] = {};
-    }
-
-    if (!this.filtersTree[index][collection].rooms) {
-      this.filtersTree[index][collection].rooms = [];
-    }
-
-    if (this.filtersTree[index][collection].rooms.indexOf(roomId) === -1) {
-      this.filtersTree[index][collection].rooms.push(roomId);
-
-      diff.push({ ftR: { i: index, c: collection, r: roomId }});
-    }
-
-    return q({ diff });
-=======
   this.register = function (filterId, index, collection, filters) {
     if (!filters || _.isEmpty(filters)) {
       return this.filters.addCollectionSubscription(filterId, index, collection);
     }
 
     return this.filters.addSubscription(filterId, index, collection, filters);
->>>>>>> e360c8c0
+  };
+  
+  /**
+   * Test data against filters in the filters tree to get the matching
+   * filters ID, if any
+    }
+
+    return this.filters.addSubscription(filterId, index, collection, filters);
   };
   
   /**
