--- conflicted
+++ resolved
@@ -820,9 +820,6 @@
     return this._changeUser(request, id, content, userId, profileIds);
   }
 
-<<<<<<< HEAD
-    global.kuzzle.log.info(`[SECURITY] ${SecurityController.userOrSdk(userId)} applied action "${request.input.action}" on user "${id}."`);
-=======
   /**
    * Applies a partial update to an existing user.
    * If the user doesn't already exist, a new user is created.
@@ -836,7 +833,6 @@
     const userId = request.getKuid();
     const profileIds = request.getBodyArray('content.profileIds');
     const defaultValues = request.getBodyObject('default', {});
->>>>>>> 585e61d0
 
     try {
       return await this._changeUser(request, id, content, userId, profileIds);
@@ -1262,7 +1258,7 @@
         userId,
       });
 
-    global.kuzzle.log.info(`[SECURITY] User "${userId}" applied action "${request.input.action}" on user "${id}."`);
+    global.kuzzle.log.info(`[SECURITY] ${SecurityController.userOrSdk(userId)} applied action "${request.input.action}" on user "${id}."`);
 
     return formatProcessing.serializeUser(updated);
   }
