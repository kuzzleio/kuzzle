--- conflicted
+++ resolved
@@ -1231,11 +1231,7 @@
    * @returns {Promise}
    * @private
    */
-<<<<<<< HEAD
-  async _persistUser (request, profileIds, content, { humanReadableId=true } = {}) {
-=======
   async _persistUser (request, profileIds, content, { humanReadableId = true } = {}) {
->>>>>>> a22a0d58
     const credentials = request.getBodyObject('credentials', {});
     const strategies = Object.keys(credentials);
     const generator = humanReadableId
