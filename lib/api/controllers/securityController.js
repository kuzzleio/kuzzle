/*
 * Kuzzle, a backend software, self-hostable and ready to use
 * to power modern apps
 *
 * Copyright 2015-2018 Kuzzle
 * mailto: support AT kuzzle.io
 * website: http://kuzzle.io
 *
 * Licensed under the Apache License, Version 2.0 (the "License");
 * you may not use this file except in compliance with the License.
 * You may obtain a copy of the License at
 *
 * https://www.apache.org/licenses/LICENSE-2.0
 *
 * Unless required by applicable law or agreed to in writing, software
 * distributed under the License is distributed on an "AS IS" BASIS,
 * WITHOUT WARRANTIES OR CONDITIONS OF ANY KIND, either express or implied.
 * See the License for the specific language governing permissions and
 * limitations under the License.
 */

'use strict';

const
  _ = require('lodash'),
  uuid = require('uuid/v4'),
  Bluebird = require('bluebird'),
  BaseController = require('./baseController'),
  formatProcessing = require('../core/auth/formatProcessing'),
  errorsManager = require('../../config/error-codes/throw.js'),
  {
    Request,
    errors: {
      NotFoundError,
      BadRequestError,
      PluginImplementationError
    }
  } = require('kuzzle-common-objects'),
  {
    assertHasBody,
    assertBodyHasAttribute,
    assertBodyAttributeType,
    assertContentAttributeType,
    assertContentHasAttribute,
    assertContentHasNotAttribute,
    assertHasId,
    assertIdStartsNotUnderscore,
    assertHasStrategy,
    assertHasScrollId,
    assertIsStrategyRegistered
  } = require('../../util/requestAssertions');

/**
 * @param {Kuzzle} kuzzle
 * @param {Request} request
 * @param {object} pojoUser
 */
const persistUser = Bluebird.coroutine(
  function* persistUserGenerator (kuzzle, request, pojoUser) {
    let loadedUser;

<<<<<<< HEAD
    try {
      loadedUser = yield kuzzle.repositories.user.load(pojoUser._id);
    } catch (error) {
      if (! (error instanceof NotFoundError)) {
        throw error;
      }
      loadedUser = null;
=======
  // Add metadata
  pojoUser._kuzzle_info = {
    author: request.context.user ? String(request.context.user._id) : null,
    createdAt: Date.now(),
    updatedAt: null,
    updater: null
  };

  try {
    loadedUser = yield kuzzle.repositories.user.load(pojoUser._id);
  }
  catch (error) {
    if (! (error instanceof NotFoundError)) {
      throw error;
>>>>>>> fd5ffb33
    }

<<<<<<< HEAD
    if (loadedUser !== null) {
      errorsManager.throw(
        'api',
        'security',
        'user_already_exists',
        pojoUser._id);
=======
  if (loadedUser !== null) {
    throw new PreconditionError(`user "${pojoUser._id}" already exist.`);
  }

  const
    strategies = request.input.body.credentials
      ? Object.keys(request.input.body.credentials)
      : [],
    registeredStrategies = kuzzle.pluginsManager.listStrategies();

  // Credentials validation
  for (const strategy of strategies) {
    if (registeredStrategies.indexOf(strategy) === -1) {
      throw new BadRequestError(`strategy "${strategy}" is not a known strategy.`);
>>>>>>> fd5ffb33
    }

    const
      strategies = request.input.body.credentials
        ? Object.keys(request.input.body.credentials)
        : [],
      registeredStrategies = kuzzle.pluginsManager.listStrategies();

    // Credentials validation
    for (const strategy of strategies) {
      if (registeredStrategies.indexOf(strategy) === -1) {
        errorsManager.throw('api', 'security', 'unknown_strategy', strategy);
      }

<<<<<<< HEAD
      const existMethod = kuzzle.pluginsManager.getStrategyMethod(
        strategy,
        'exists');
      const exists = yield existMethod(request, pojoUser._id, strategy);

      if (exists === true) {
        errorsManager.throw(
          'api',
          'security',
          'creds_on_non_existing_user',
          pojoUser._id);
      }

=======
    try {
      const validateMethod = kuzzle.pluginsManager.getStrategyMethod(strategy, 'validate');
>>>>>>> fd5ffb33

      try {
        const validateMethod = kuzzle.pluginsManager.getStrategyMethod(
          strategy,
          'validate');

        yield validateMethod(
          request,
          request.input.body.credentials[strategy],
          pojoUser._id,
          strategy,
          false);
      } catch (error) {
        if (! (error instanceof NotFoundError)) {
          throw new BadRequestError(error);
        }
      }
    }

<<<<<<< HEAD
    // Add metadata
    pojoUser._kuzzle_info = {
      author: request.context.user ? String(request.context.user._id) : null,
      createdAt: Date.now(),
      updatedAt: null,
      updater: null
    };
=======
  const options = {
    database: {
      method: 'create',
      refresh: request.input.args.refresh
    }
  };
  // Throw in case of failure with the right KuzzleError object
  const createdUser = yield kuzzle.repositories.user.fromDTO(pojoUser)
    .then(modifiedUser => kuzzle.repositories.user.persist(modifiedUser, options))
    .then(modifiedUser => formatProcessing.formatUserForSerialization(kuzzle, modifiedUser));
>>>>>>> fd5ffb33

    const options = {
      database: {
        method: 'create',
        refresh: request.input.args.refresh
      }
    };
    // Throw in case of failure with the right KuzzleError object
    const createdUser = yield kuzzle.repositories.user.fromDTO(pojoUser)
      .then(
        modifiedUser =>
          kuzzle.repositories.user.persist(modifiedUser, options)
      )
      .then(
        modifiedUser =>
          formatProcessing.formatUserForSerialization(kuzzle, modifiedUser)
      );

    // Creating credentials
    const errors = [];
    let errorStep = null;

    for (let i = 0; i < strategies.length; i++) {
      const
        strategy = strategies[i],
        createMethod = kuzzle.pluginsManager.getStrategyMethod(
          strategy,
          'create');

      try {
        yield createMethod(
          request,
          request.input.body.credentials[strategy],
          pojoUser._id,
          strategy);
      } catch (error) {
        errorStep = i;
        errors.push(error);
        break;
      }
    }

    if (errorStep === null) {
      return Bluebird.resolve(createdUser);
    }

    /*
    Failed to create credentials: rollbacking
    We try to delete the errored strategy as well
   */
    for (let i = 0; i <= errorStep; i++) {
      const
        strategy = strategies[i],
        deleteMethod = kuzzle.pluginsManager.getStrategyMethod(
          strategy,
          'delete');

      // We catch any error produced by delete as we want to make as much cleanup as possible
      yield deleteMethod(request, pojoUser._id, strategy)
        .catch(error => {
          errors.push(error);
          return Bluebird.resolve();
        });
    }

    return kuzzle.repositories.user.delete(
      pojoUser._id,
      {refresh: request.input.args.refresh}
    )
      .finally(() => {
        throw new PluginImplementationError(
          `An error occurred during the creation of user "${pojoUser._id}":\n`
          + errors.map(error => error.message).join('\n')
        );
      });
  });

/**
 * @param {Kuzzle} kuzzle
 * @constructor
 * @property {Kuzzle} kuzzle
 */
class SecurityController extends BaseController {
  constructor(kuzzle) {
    super(kuzzle, [
      'createCredentials',
      'createFirstAdmin',
      'createOrReplaceProfile',
      'createOrReplaceRole',
      'createProfile',
      'createRestrictedUser',
      'createRole',
      'createUser',
      'deleteCredentials',
      'deleteProfile',
      'deleteRole',
      'deleteUser',
      'getAllCredentialFields',
      'getCredentialFields',
      'getCredentials',
      'getCredentialsById',
      'getProfile',
      'getProfileMapping',
      'getProfileRights',
      'getRole',
      'getRoleMapping',
      'getUser',
      'getUserMapping',
      'getUserRights',
      'hasCredentials',
      'mDeleteProfiles',
      'mDeleteRoles',
      'mDeleteUsers',
      'mGetProfiles',
      'mGetRoles',
      'replaceUser',
      'scrollProfiles',
      'scrollUsers',
      'searchProfiles',
      'searchRoles',
      'searchUsers',
      'updateCredentials',
      'updateProfile',
      'updateProfileMapping',
      'updateRole',
      'updateRoleMapping',
      'updateUser',
      'updateUserMapping',
      'validateCredentials'
    ]);
    this.subdomain = 'security';
  }

  /**
   * Get the role mapping
   *
   * @returns {Promise}
   */
  getRoleMapping() {
    return this.kuzzle.internalEngine.getMapping(
      {index: this.kuzzle.internalEngine.index,
        type: 'roles'}
    )
      .then(
        response => (
          {
            mapping:
            response[this.kuzzle.internalEngine.index].mappings.roles.properties
          }
        ));
  }

  /**
   * Update the roles collection mapping

   * @param {Request} request
   * @returns {Promise}
   */
  updateRoleMapping(request) {
    assertHasBody(request);
    return this.kuzzle.internalEngine.updateMapping(
      'roles',
      request.input.body);
  }

  /**
   * Get the profile mapping
   *
   * @returns {Promise}
   */
  getProfileMapping() {
    return this.kuzzle.internalEngine.getMapping(
      {
        index: this.kuzzle.internalEngine.index,
        type: 'profiles'
      }
    )
      .then(
        response => (
          {
            mapping:
            response[this.kuzzle.internalEngine.index].mappings.profiles.properties
          }
        ));
  }

  /**
   * Update the profiles collection mapping

   * @param {Request} request
   * @returns {Promise}
   */
  updateProfileMapping(request) {
    assertHasBody(request);
    return this.kuzzle.internalEngine.updateMapping(
      'profiles',
      request.input.body);
  }

  /**
   * Get the user mapping
   *
   * @returns {Promise}
   */
  getUserMapping() {
    return this.kuzzle.internalEngine.getMapping(
      {
        index: this.kuzzle.internalEngine.index,
        type: 'users'
      }
    )
      .then(
        response => (
          {
            mapping:
            response[this.kuzzle.internalEngine.index].mappings.users.properties
          }
        ));
  }

  /**
   * Update the users collection mapping

   * @param {Request} request
   * @returns {Promise}
   */
  updateUserMapping(request) {
    assertHasBody(request);
    return this.kuzzle.internalEngine.updateMapping(
      'users',
      request.input.body);
  }

  /**
   * Get a specific role according to the given id
   *
   * @param {Request} request
   * @returns {Promise<Object>}
   */
  getRole(request) {
    assertHasId(request);

    return this.kuzzle.repositories.role.load(request.input.resource._id)
      .then(role => {
        if (!role) {
          return Bluebird.reject(this.getError(
            'role_not_found',
            request.input.resource._id));
        }

        return formatProcessing.formatRoleForSerialization(role);
      });
  }

  /**
   * Get specific roles according to given ids
   *
   * @param {Request} request
   * @returns {Promise<Object>}
   */
  mGetRoles(request) {
    assertHasBody(request);
    assertBodyHasAttribute(request, 'ids');
    assertBodyAttributeType(request, 'ids', 'array');

    return this.kuzzle.repositories.role.loadMultiFromDatabase(
      request.input.body.ids
    )
      .then(roles => {
        const formatted = roles.map(
          role => formatProcessing.formatRoleForSerialization(role)
        );
        return {hits: formatted, total: formatted.length};
      });
  }

  /**
   * Return a list of roles that specify a right for the given indexes
   *
   * @param {Request} request
   * @returns {Promise<Object>}
   */
  searchRoles(request) {
    checkSearchPageLimit(request, this.kuzzle.config.limits.documentsFetchCount);

    const
      controllers = request.input.body && request.input.body.controllers,
      from = request.input.args
        && request.input.args.from
        && Number(request.input.args.from),
      size = request.input.args
        && request.input.args.size
        && Number(request.input.args.size);

    return this.kuzzle.repositories.role.searchRole(controllers, from, size)
      .then(response => {
        response.hits = response.hits.map(
          (role => formatProcessing.formatRoleForSerialization(role))
        );

        return response;
      });
  }

  /**
   * Create or replace a Role
   *
   * @param {Request} request
   * @returns {Promise<Object>}
   */
  createOrReplaceRole(request) {
    assertHasBody(request);
    assertHasId(request);

    return createOrReplaceRole(
      this.kuzzle.repositories.role,
      request,
      {
        method: 'createOrReplace',
        refresh: request.input.args.refresh
      }
    )
      .then(role => formatProcessing.formatRoleForSerialization(role));
  }

  /**
   * Create a Role
   *
   * @param {Request} request
   * @returns {Promise<Object>}
   */
  createRole(request) {
    assertHasBody(request);
    assertHasId(request);
    assertIdStartsNotUnderscore(request);

    return createOrReplaceRole(
      this.kuzzle.repositories.role,
      request,
      {
        method: 'create',
        refresh: request.input.args.refresh
      }
    )
      .then(role => formatProcessing.formatRoleForSerialization(role));
  }

  /**
   * Remove a role according to the given id
   *
   * @param {Request} request
   * @returns {Promise<Object>}
   */
  deleteRole(request) {
    assertHasId(request);

    const options = { refresh: request.input.args.refresh };

    return this.kuzzle.repositories.role.load(request.input.resource._id)
      .then(role => this.kuzzle.repositories.role.delete(role, options));
  }

  /**
   * Get a specific profile according to the given id
   *
   * @param {Request} request
   * @returns {Promise<Object>}
   */
  getProfile(request) {
    assertHasId(request);

    return this.kuzzle.repositories.profile.load(request.input.resource._id)
      .then(profile => {
        if (!profile) {
          return Bluebird.reject(this.getError(
            'profile_not_found',
            request.input.resource._id));
        }

        return formatProcessing.formatProfileForSerialization(profile);
      });
  }

  /**
   * Get specific profiles according to given ids
   *
   * @param {Request} request
   * @returns {Promise<Object>}
   */
  mGetProfiles(request) {
    assertHasBody(request);
    assertBodyHasAttribute(request, 'ids');
    assertBodyAttributeType(request, 'ids', 'array');

    return this.kuzzle.repositories.profile.loadMultiFromDatabase(
      request.input.body.ids
    )
      .then(profiles => {
        const formatted = profiles.map(
          profile => formatProcessing.formatProfileForSerialization(profile)
        );
        return {hits: formatted, total: formatted.length};
      });
  }

  /**
   * Create or replace a Profile
   *
   * @param {Request} request
   * @returns {Promise<Object>}
   */
  createOrReplaceProfile(request) {
    assertHasBody(request);
    assertBodyHasAttribute(request, 'policies');
    assertBodyAttributeType(request, 'policies', 'array');
    assertHasId(request);
    assertIdStartsNotUnderscore(request);

    return createOrReplaceProfile(
      this.kuzzle.repositories.profile,
      request,
      {
        method: 'createOrReplace',
        refresh: request.input.args.refresh
      }
    )
      .then(
        profile => formatProcessing.formatProfileForSerialization(profile)
      );
  }

  /**
   * Create a Profile
   *
   * @param {Request} request
   * @returns {Promise<Object>}
   */
  createProfile(request) {
    assertHasBody(request);
    assertBodyHasAttribute(request, 'policies');
    assertBodyAttributeType(request, 'policies', 'array');
    assertHasId(request);
    assertIdStartsNotUnderscore(request);

    return createOrReplaceProfile(
      this.kuzzle.repositories.profile,
      request,
      {
        method: 'create',
        refresh: request.input.args.refresh
      }
    )
      .then(
        profile => formatProcessing.formatProfileForSerialization(profile)
      );
  }

  /**
   * Deletes a profile
   *
   * @param {Request} request
   * @returns {Promise<Object>}
   */
  deleteProfile(request) {
    assertHasId(request);

    const options = { refresh: request.input.args.refresh };

    return this.kuzzle.repositories.profile.load(request.input.resource._id)
      .then(
        profile => this.kuzzle.repositories.profile.delete(profile, options));
  }

  /**
   * Returns a list of profiles that contain a given set of roles
   *
   * @param {Request} request
   * @returns {Promise<Object>}
   */
  searchProfiles(request) {
    let roles = [];

    checkSearchPageLimit(
      request,
      this.kuzzle.config.limits.documentsFetchCount
    );

    if (request.input.body && request.input.body.roles) {
      roles = request.input.body.roles;
    }

    return this.kuzzle.repositories.profile.searchProfiles(
      roles,
      request.input.args)
      .then(response => {
        response.hits = response.hits.map(
          profile => formatProcessing.formatProfileForSerialization(profile));
        return response;
      });
  }

  /**
   * Given a user id, returns the matching User object
   *
   * @param {Request} request
   * @returns {Promise<Object>}
   */
  getUser(request) {
    assertHasId(request);

    return this.kuzzle.repositories.user.load(request.input.resource._id)
      .then(user => {
        if (!user) {
          return Bluebird.reject(this.getError(
            'user_not_found',
            request.input.resource._id));
        }

        return formatProcessing.formatUserForSerialization(this.kuzzle, user);
      });
  }

  /**
   * Given a profile id, returns the matching profile's rights as an array.
   *
   * @param {Request} request
   * @returns {Promise<Object>}
   */
  getProfileRights(request) {
    assertHasId(request);

    return this.kuzzle.repositories.profile.load(request.input.resource._id)
      .then(profile => {
        if (!profile) {
          this.throw('profile_not_found', request.input.resource._id);
        }

        return profile.getRights();
      })
      .then(rights => Object.keys(rights).reduce(
        (array, item) => array.concat(rights[item]), [])
      )
      .then(rights => ({hits: rights, total: rights.length}));
  }

  /**
   * Given a user id, returns the matching user's rights as an array.
   *
   * @param {Request} request
   * @returns {Promise<Object>}
   */
  getUserRights(request) {
    assertHasId(request);

    return this.kuzzle.repositories.user.load(request.input.resource._id)
      .then(user => {
        if (!user) {
          this.throw('user_not_found', request.input.resource._id);
        }

        return user.getRights(this.kuzzle);
      })
      .then(rights => 
        Object.keys(rights).reduce((array, item) => 
          array.concat(rights[item]), [])
      )
      .then(rights => ({hits: rights, total: rights.length}));
  }

  /**
   * Returns the User objects matching the given query
   *
   * @param {Request} request
   * @returns {Promise<Object>}
   */
  searchUsers(request) {
    checkSearchPageLimit(
      request,
      this.kuzzle.config.limits.documentsFetchCount);

    return this.kuzzle.repositories.user.search(
      request.input.body ? request.input.body : {},
      request.input.args)
      .then(
        response => formatUserSearchResult(
          this.kuzzle,
          formatProcessing.formatUserForSerialization,
          response));
  }

  /**
   * Deletes a User from Kuzzle
   *
   * @param {Request} request
   * @returns {Promise<Object>}
   */
  deleteUser(request) {
    assertHasId(request);

    const options = { refresh: request.input.args.refresh };

    return this.kuzzle.repositories.user.load(request.input.resource._id)
      .then(user => this.kuzzle.repositories.user.delete(user, options));
  }

  /**
   * Creates a new User object in Kuzzle's database layer
   *
   * @param {Request} request
   * @returns {Promise<Object>}
   */
  createUser(request) {
    assertHasBody(request);
    assertIdStartsNotUnderscore(request);
    assertBodyHasAttribute(request, 'content');
    assertBodyAttributeType(request, 'content', 'object');
    assertContentHasAttribute(request, 'profileIds');
    assertContentAttributeType(request, 'profileIds', 'array');

    if (request.input.body.credentials) {
      assertBodyAttributeType(request, 'credentials', 'object');
    }

    const pojoUser = request.input.body.content;
    pojoUser._id = request.input.resource._id || uuid();

    return persistUser(this.kuzzle, request, pojoUser);
  }

  /**
   * Creates a new User object in Kuzzle's database layer and applies restricted profileIds
   *
   * @param {Request} request
   * @returns {Promise<Object>}
   */
  createRestrictedUser(request) {
    assertHasBody(request);
    assertIdStartsNotUnderscore(request);
    assertBodyHasAttribute(request, 'content');
    assertBodyAttributeType(request, 'content', 'object');
    assertContentHasNotAttribute(request, 'profileIds');

    if (request.input.body.credentials) {
      assertBodyAttributeType(request, 'credentials', 'object');
    }

    const pojoUser = request.input.body.content;
    pojoUser._id = request.input.resource._id || uuid();

    pojoUser.profileIds = this.kuzzle.config.security.restrictedProfileIds;

    return persistUser(this.kuzzle, request, pojoUser);
  }

  /**
   * Updates an existing User
   *
   * @param {Request} request
   * @returns {Promise<Object>}
   */
  updateUser(request) {
    assertHasBody(request);
    assertHasId(request);

    const options = {
      database: {
        method: 'update',
        refresh: request.input.args.refresh,
        retryOnConflict: request.input.args.retryOnConflict
      }
    };

    return this.kuzzle.repositories.user.load(request.input.resource._id)
      .then(user => updateMetadata(user, request))
      .then(user => {
        const pojo = request.input.body;
        pojo._id = request.input.resource._id;

        const currentUserPojo = this.kuzzle.repositories.user.toDTO(user);
        return this.kuzzle.repositories.user.fromDTO(
          Object.assign(currentUserPojo, pojo));
      })
      .then(user => this.kuzzle.repositories.user.persist(user, options))
      .then(updatedUser => formatProcessing.formatUserForSerialization(
        this.kuzzle,
        updatedUser));
  }

  /**
   * Replaces an existing User
   *
   * @param {Request} request
   * @returns {Promise<Object>}
   */
  replaceUser(request) {
    let pojoUser;

    assertHasBody(request);
    assertBodyHasAttribute(request, 'profileIds');
    assertHasId(request);

    pojoUser = request.input.body;
    pojoUser._id = request.input.resource._id;

    // Add metadata
    pojoUser._kuzzle_info = {
      author: request.context.user ? String(request.context.user._id) : null,
      createdAt: Date.now(),
      updatedAt: null,
      updater: null
    };

    const options = {
      database: {
        method: 'replace',
        refresh: request.input.args.refresh
      }
    };

    return this.kuzzle.repositories.user.load(request.input.resource._id)
      .then(loadedUser => (!loadedUser)
        ? Bluebird.reject(
          this.getError(
            'user_not_found',
            request.input.resource._id))
        : Bluebird.resolve())
      .then(() => this.kuzzle.repositories.user.fromDTO(pojoUser))
      .then(updatedUser => this.kuzzle.repositories.user.persist(
        updatedUser,
        options))
      .then(createdUser => formatProcessing.formatUserForSerialization(
        this.kuzzle,
        createdUser));
  }

  /**
   * Updates an existing profile
   *
   * @param {Request} request
   * @returns {Promise<Object>}
   */
  updateProfile(request) {
    assertHasBody(request);
    assertHasId(request);

    const options = {
      method: 'update',
      refresh: request.input.args.refresh,
      retryOnConflict: request.input.args.retryOnConflict
    };

    return this.kuzzle.repositories.profile.load(request.input.resource._id)
      .then(profile => updateMetadata(profile, request))
      .then(profile => this.kuzzle.repositories.profile.validateAndSaveProfile(
        _.extend(
          profile,
          request.input.body),
        options))
      .then(updatedProfile => formatProcessing.formatProfileForSerialization(
        updatedProfile));
  }

  /**
   * Updates an existing role
   *
   * @param {Request} request
   * @returns {Promise<Object>}
   */
  updateRole(request) {
    assertHasBody(request);
    assertHasId(request);

    const options = {
      method: 'update',
      refresh: request.input.args.refresh,
      retryOnConflict: request.input.args.retryOnConflict
    };

    return this.kuzzle.repositories.role.load(request.input.resource._id)
      .then(role => updateMetadata(role, request))
      .then(role => this.kuzzle.repositories.role.validateAndSaveRole(
        _.extend(
          role,
          request.input.body),
        options))
      .then(updatedRole => formatProcessing.formatRoleForSerialization(
        updatedRole));
  }

  /**
   * Creates the first admin user if it does not already exist
   *
   * @param {Request} request
   * @returns {Promise<Object>}
   */
  createFirstAdmin(request) {
    assertHasBody(request);
    assertBodyHasAttribute(request, 'content');
    assertBodyAttributeType(request, 'content', 'object');
    assertIdStartsNotUnderscore(request);

    const reset = request.input.args.reset || false;

    return this.kuzzle.funnel.controllers.server.adminExists()
      .then(adminExists => {
        if (adminExists.exists) {
          return Bluebird.reject(new Error('Admin user is already set.'));
        }

        delete request.input.args.reset;
        request.input.body.content.profileIds = ['admin'];
        request.input.resource._id = request.input.resource._id || uuid();

        return this.createUser(request);
      })
      .then(response => {
        if (reset) {
          return resetRoles(
            this.kuzzle.config.security.standard.roles,
            this.kuzzle.repositories.role
          )
            .then(() => resetProfiles(this.kuzzle.repositories.profile))
            .then(() => this.kuzzle.funnel.controllers.index.refreshInternal())
            .then(() => response);
        }

        return response;
      });
  }

  /**
   * Deletes multiple profiles
   *
   * @param {Request} request
   * @returns {Promise<Object>}
   */
  mDeleteProfiles(request) {
    return mDelete(this.kuzzle, 'profile', request);
  }

  /**
   * Deletes multiple roles
   *
   * @param {Request} request
   * @returns {Promise<Object>}
   */
  mDeleteRoles(request) {
    return mDelete(this.kuzzle, 'role', request);
  }

  /**
   * Deletes multiple users
   *
   * @param {Request} request
   * @returns {Promise<Object>}
   */
  mDeleteUsers(request) {
    return mDelete(this.kuzzle, 'user', request);
  }

  /**
   * Scroll a paginated users search result
   *
   * @param {Request} request
   * @returns {Promise<Object>}
   */
  scrollUsers(request) {
    assertHasScrollId(request);

    return this.kuzzle.repositories.user.scroll(
      request.input.args.scrollId,
      request.input.args.scroll)
      .then(response => formatUserSearchResult(
        this.kuzzle,
        formatProcessing.formatUserForSerialization,
        response));
  }

  /**
   * Scroll a paginated profiles search result
   *
   * @param {Request} request
   * @returns {Promise<Object>}
   */
  scrollProfiles(request) {
    assertHasScrollId(request);

    return this.kuzzle.repositories.profile.scroll(
      request.input.args.scrollId,
      request.input.args.scroll
    )
      .then(response => {
        response.hits = response.hits.map(
          profile => formatProcessing.formatProfileForSerialization(profile));
        return response;
      });
  }

  /**
   * @param {Request} request
   * @returns {Promise<Object>}
   */
  createCredentials(request) {
    assertHasStrategy(request);
    assertIsStrategyRegistered(this.kuzzle, request);
    assertHasId(request);
    assertHasBody(request);

    const
      id = request.input.resource._id,
      strategy = request.input.args.strategy;

    return this.kuzzle.repositories.user.load(id)
      .then(user => {
        if (user === null) {
          this.throw('cant_create_creds', id);
        }

        const validateMethod = this.kuzzle.pluginsManager.getStrategyMethod(
          strategy,
          'validate');

        return validateMethod(
          request,
          request.input.body,
          id,
          strategy,
          false);
      })
      .then(() => {
        const createMethod = this.kuzzle.pluginsManager.getStrategyMethod(
          strategy,
          'create');

        return createMethod(request, request.input.body, id, strategy);
      });
  }

  /**
   * @param {Request} request
   * @returns {Promise<Object>}
   */
  updateCredentials(request) {
    assertHasStrategy(request);
    assertIsStrategyRegistered(this.kuzzle, request);
    assertHasId(request);
    assertHasBody(request);

    const
      id = request.input.resource._id,
      strategy = request.input.args.strategy;

    return this.kuzzle.repositories.user.load(id)
      .then(user => {
        if (user === null) {
          this.throw('cant_update_creds', id);
        }

        const validateMethod = this.kuzzle.pluginsManager.getStrategyMethod(
          strategy,
          'validate');

        return validateMethod(request, request.input.body, id, strategy, true);
      })
      .then(() => {
        const updateMethod = this.kuzzle.pluginsManager.getStrategyMethod(
          strategy,
          'update');

        return updateMethod(request, request.input.body, id, strategy);
      });
  }

  /**
   * @param {Request} request
   * @returns {Promise<Object>}
   */
  hasCredentials(request) {
    assertHasStrategy(request);
    assertIsStrategyRegistered(this.kuzzle, request);
    assertHasId(request);

    const existsMethod = this.kuzzle.pluginsManager.getStrategyMethod(
      request.input.args.strategy,
      'exists');

    return existsMethod(
      request,
      request.input.resource._id,
      request.input.args.strategy);
  }

  /**
   * @param {Request} request
   * @returns {Promise<Object>}
   */
  validateCredentials(request) {
    assertHasStrategy(request);
    assertIsStrategyRegistered(this.kuzzle, request);
    assertHasBody(request);

    const validateMethod = this.kuzzle.pluginsManager.getStrategyMethod(
      request.input.args.strategy,
      'validate');

    // _id can be null on purpose
    return validateMethod(
      request,
      request.input.body,
      request.input.resource._id,
      request.input.args.strategy,
      false);
  }

  /**
   * @param {Request} request
   * @returns {Promise<Object>}
   */
  deleteCredentials(request) {
    assertHasStrategy(request);
    assertIsStrategyRegistered(this.kuzzle, request);
    assertHasId(request);

    const deleteMethod = this.kuzzle.pluginsManager.getStrategyMethod(
      request.input.args.strategy,
      'delete');

    return deleteMethod(
      request,
      request.input.resource._id,
      request.input.args.strategy)
      .then(() => ({acknowledged: true}));
  }

  /**
   * @param {Request} request
   * @returns {Promise<Object>}
   */
  getCredentials(request) {
    assertHasStrategy(request);
    assertIsStrategyRegistered(this.kuzzle, request);
    assertHasId(request);

    if (
      this.kuzzle.pluginsManager.hasStrategyMethod(
        request.input.args.strategy,
        'getInfo')
    ) {
      const getInfoMethod = this.kuzzle.pluginsManager.getStrategyMethod(
        request.input.args.strategy,
        'getInfo');

      return getInfoMethod(
        request,
        request.input.resource._id,
        request.input.args.strategy);
    }

    return Bluebird.resolve({});
  }

  /**
   * @param {Request} request
   * @returns {Promise<Object>}
   */
  getCredentialsById(request) {
    assertHasStrategy(request);
    assertIsStrategyRegistered(this.kuzzle, request);
    assertHasId(request);

    if (
      this.kuzzle.pluginsManager.hasStrategyMethod(
        request.input.args.strategy,
        'getById')
    ) {
      const getByIdMethod = this.kuzzle.pluginsManager.getStrategyMethod(
        request.input.args.strategy,
        'getById');

      return getByIdMethod(
        request,
        request.input.resource._id,
        request.input.args.strategy);
    }

    return Bluebird.resolve({});
  }

  /**
   * @param {Request} request
   * @returns {Promise<Object>}
   */
  getCredentialFields(request) {
    assertHasStrategy(request);
    assertIsStrategyRegistered(this.kuzzle, request);

    return Bluebird.resolve(this.kuzzle.pluginsManager.getStrategyFields(
      request.input.args.strategy));
  }

  /**
   * @returns {Promise<Object>}
   */
  getAllCredentialFields() {
    const strategyFields = {};

    this.kuzzle.pluginsManager.listStrategies()
      .forEach(strategy => {
        strategyFields[strategy] = 
          this.kuzzle.pluginsManager.getStrategyFields(strategy);
      });

    return Bluebird.resolve(strategyFields);
  }
}

module.exports = SecurityController;

/**
 * @param {RoleRepository} roleRepository
 * @param {Request} request
 * @param opts
 * @returns {Promise<Role>}
 */
function createOrReplaceRole (roleRepository, request, opts) {
  return roleRepository.getRoleFromRequest(request)
    .then(role => roleRepository.validateAndSaveRole(role, opts));
}

/**
 * @param {ProfileRepository} profileRepository
 * @param {Request} request
 * @param opts
 * @returns {Promise<Profile>}
 */
function createOrReplaceProfile (profileRepository, request, opts) {
  return profileRepository.getProfileFromRequest(request)
    .then(hydratedProfile => profileRepository.validateAndSaveProfile(
      hydratedProfile,
      opts));
}

/**
 * @param {object} defaults - Default roles configuration
 * @param {RoleRepository} roleRepository
 * @returns {Promise<*>}
 */
function resetRoles (defaults, roleRepository) {
  const promises = ['admin', 'default', 'anonymous'].map(id => {
    return roleRepository.fromDTO(Object.assign({_id: id}, defaults[id]))
      .then(role => roleRepository.validateAndSaveRole(role));
  });

  return Bluebird.all(promises);
}

/**
 * @param {ProfileRepository} profileRepository
 * @returns {Promise<*>}
 */
function resetProfiles (profileRepository) {
  const promises = ['admin', 'default', 'anonymous'].map(id => {
    return profileRepository.fromDTO({_id: id, policies: [{roleId: id}]})
      .then(profile => profileRepository.validateAndSaveProfile(profile));
  });

  return Bluebird.all(promises);
}

/**
 *
 * @param {Kuzzle} kuzzle
 * @param {string.<profile|role|user>} type
 * @param {Request} request
 * @returns {Promise<*>}
 */
function mDelete (kuzzle, type, request) {
  const action = _.upperFirst(type);

  assertHasBody(request);
  assertBodyHasAttribute(request, 'ids');
  assertBodyAttributeType(request, 'ids', 'array');

  if (
    request.input.body.ids.length
    > kuzzle.config.limits.documentsWriteCount
  ) {
    errorsManager.throw(
      'api',
      'security',
      'delete_limit_reached',
      kuzzle.config.limits.documentsWriteCount);
  }

  return Bluebird.all(request.input.body.ids.map(id => {
    const deleteRequest = new Request({
      controller: 'security',
      action: `delete${action}`,
      _id: id
    }, request.context);


    if (request.input.args.refresh) {
      deleteRequest.input.args.refresh = request.input.args.refresh;
    }

    return Bluebird.promisify(
      kuzzle.funnel.mExecute,
      {context: kuzzle.funnel})(deleteRequest);
  }))
    .then(delRequests => {
      const
        errors = [],
        ids = [];

      delRequests.forEach(req => {
        if (req.error) {
          errors.push(req.error);
          return;
        }

        ids.push(req.input.resource._id);
      });

      if (errors.length) {
        request.setError(errorsManager.getError(
          'api',
          'security',
          'mdelete',
          action,
          type,
          errors));
      }

      return ids;
    });
}

/**
 * Checks if a search result can exceeds the server configured limit
 * @param {Request} request
 * @param {number} limit
 * @throws
 */
function checkSearchPageLimit(request, limit) {
  if (request.input.args.size) {
    const size = request.input.args.size - (request.input.args.from || 0);

    if (size > limit) {
      errorsManager.throw(
        'api',
        'security',
        'search_page_size_limit_reached',
        limit);
    }
  }
}

/**
 * Normalizes search results
 * @param {Kuzzle} kuzzle
 * @param {function} formatter
 * @param {object} raw
 * @returns {Promise<object>}
 */
function formatUserSearchResult(kuzzle, formatter, raw) {
  return Bluebird.map(raw.hits, user => formatter(kuzzle, user))
    .then(formattedUsers => {
      raw.hits = formattedUsers;
      return raw;
    });
}

/**
 * Sets the metadata for an update request
 * @param {object} securityDocument
 * @param {Request} request
 * @returns {object}
 */
function updateMetadata(securityDocument, request) {
  if (!securityDocument) {
    return Bluebird.reject(
      errorsManager.throw(
        'api',
        'security',
        'cant_update_non_existing',
        request.input.action.replace('update', '').toLowerCase(),
        request.input.resource._id));
  }

  securityDocument._kuzzle_info = _.assign(securityDocument._kuzzle_info, {
    updatedAt: Date.now(),
    updater: request.context.user ? String(request.context.user._id) : null
  });

  return securityDocument;
}<|MERGE_RESOLUTION|>--- conflicted
+++ resolved
@@ -59,55 +59,30 @@
   function* persistUserGenerator (kuzzle, request, pojoUser) {
     let loadedUser;
 
-<<<<<<< HEAD
+    // Add metadata
+    pojoUser._kuzzle_info = {
+      author: request.context.user ? String(request.context.user._id) : null,
+      createdAt: Date.now(),
+      updatedAt: null,
+      updater: null
+    };
+
     try {
       loadedUser = yield kuzzle.repositories.user.load(pojoUser._id);
-    } catch (error) {
-      if (! (error instanceof NotFoundError)) {
+    }
+    catch (error) {
+      if (!(error instanceof NotFoundError)) {
         throw error;
       }
       loadedUser = null;
-=======
-  // Add metadata
-  pojoUser._kuzzle_info = {
-    author: request.context.user ? String(request.context.user._id) : null,
-    createdAt: Date.now(),
-    updatedAt: null,
-    updater: null
-  };
-
-  try {
-    loadedUser = yield kuzzle.repositories.user.load(pojoUser._id);
-  }
-  catch (error) {
-    if (! (error instanceof NotFoundError)) {
-      throw error;
->>>>>>> fd5ffb33
     }
 
-<<<<<<< HEAD
     if (loadedUser !== null) {
       errorsManager.throw(
         'api',
         'security',
         'user_already_exists',
         pojoUser._id);
-=======
-  if (loadedUser !== null) {
-    throw new PreconditionError(`user "${pojoUser._id}" already exist.`);
-  }
-
-  const
-    strategies = request.input.body.credentials
-      ? Object.keys(request.input.body.credentials)
-      : [],
-    registeredStrategies = kuzzle.pluginsManager.listStrategies();
-
-  // Credentials validation
-  for (const strategy of strategies) {
-    if (registeredStrategies.indexOf(strategy) === -1) {
-      throw new BadRequestError(`strategy "${strategy}" is not a known strategy.`);
->>>>>>> fd5ffb33
     }
 
     const
@@ -122,7 +97,6 @@
         errorsManager.throw('api', 'security', 'unknown_strategy', strategy);
       }
 
-<<<<<<< HEAD
       const existMethod = kuzzle.pluginsManager.getStrategyMethod(
         strategy,
         'exists');
@@ -135,11 +109,6 @@
           'creds_on_non_existing_user',
           pojoUser._id);
       }
-
-=======
-    try {
-      const validateMethod = kuzzle.pluginsManager.getStrategyMethod(strategy, 'validate');
->>>>>>> fd5ffb33
 
       try {
         const validateMethod = kuzzle.pluginsManager.getStrategyMethod(
@@ -159,27 +128,6 @@
       }
     }
 
-<<<<<<< HEAD
-    // Add metadata
-    pojoUser._kuzzle_info = {
-      author: request.context.user ? String(request.context.user._id) : null,
-      createdAt: Date.now(),
-      updatedAt: null,
-      updater: null
-    };
-=======
-  const options = {
-    database: {
-      method: 'create',
-      refresh: request.input.args.refresh
-    }
-  };
-  // Throw in case of failure with the right KuzzleError object
-  const createdUser = yield kuzzle.repositories.user.fromDTO(pojoUser)
-    .then(modifiedUser => kuzzle.repositories.user.persist(modifiedUser, options))
-    .then(modifiedUser => formatProcessing.formatUserForSerialization(kuzzle, modifiedUser));
->>>>>>> fd5ffb33
-
     const options = {
       database: {
         method: 'create',
@@ -188,14 +136,8 @@
     };
     // Throw in case of failure with the right KuzzleError object
     const createdUser = yield kuzzle.repositories.user.fromDTO(pojoUser)
-      .then(
-        modifiedUser =>
-          kuzzle.repositories.user.persist(modifiedUser, options)
-      )
-      .then(
-        modifiedUser =>
-          formatProcessing.formatUserForSerialization(kuzzle, modifiedUser)
-      );
+      .then(modifiedUser => kuzzle.repositories.user.persist(modifiedUser, options))
+      .then(modifiedUser => formatProcessing.formatUserForSerialization(kuzzle, modifiedUser));
 
     // Creating credentials
     const errors = [];
@@ -319,8 +261,10 @@
    */
   getRoleMapping() {
     return this.kuzzle.internalEngine.getMapping(
-      {index: this.kuzzle.internalEngine.index,
-        type: 'roles'}
+      {
+        index: this.kuzzle.internalEngine.index,
+        type: 'roles'
+      }
     )
       .then(
         response => (
