--- conflicted
+++ resolved
@@ -98,6 +98,14 @@
     }
   }
 
+  // Add metadata
+  pojoUser._kuzzle_info= {
+    author: request.context.user ? String(request.context.user._id) : null,
+    createdAt: Date.now(),
+    updatedAt: null,
+    updater: null
+  };
+
   // Throw in case of failure with the right KuzzleError object
   const createdUser = yield kuzzle.repositories.user.hydrate(new User(), pojoUser)
     .then(modifiedUser => kuzzle.repositories.user.persist(modifiedUser, {database: {method: 'create'}}))
@@ -146,7 +154,7 @@
   return kuzzle.repositories.user.delete(pojoUser._id)
     .finally(() => {
       throw new PluginImplementationError(
-        `An error occured during the creation of user "${pojoUser._id}":\n` 
+        `An error occurred during the creation of user "${pojoUser._id}":\n` 
         + errors.map(error => error.message).join('\n')
       );
     });
@@ -624,17 +632,13 @@
     assertHasId(request);
 
     return this.kuzzle.repositories.user.load(request.input.resource._id)
-<<<<<<< HEAD
+      .then(user => updateMetadata(user, request))
       .then(user => {
         const pojo = request.input.body;
         pojo._id = request.input.resource._id;
         return this.kuzzle.repositories.user.hydrate(user, pojo);
       })
       .then(user => this.kuzzle.repositories.user.persist(user, {database: {method: 'update'}}))
-=======
-      .then(user => updateMetadata(user, request))
-      .then(user => this.kuzzle.repositories.user.persist(_.extend(user, request.input.body), {database: {method: 'update'}}))
->>>>>>> d64e6347
       .then(updatedUser => formatProcessing.formatUserForSerialization(this.kuzzle, updatedUser));
   }
 
@@ -1112,8 +1116,6 @@
       users.hits = formattedUsers;
       return users;
     });
-<<<<<<< HEAD
-=======
 }
 
 /**
@@ -1129,163 +1131,4 @@
   });
 
   return securityDocument;
-}
-
-/**
- * @param {Kuzzle} kuzzle
- * @param {Request} request
- * @param {object} pojoUser
- */
-function* persistUserAndCredentials (kuzzle, request, pojoUser) {
-  const
-    user = new User(),
-    loadedUser = yield Bluebird.resolve(kuzzle.repositories.user.load(pojoUser._id));
-  let
-    errorStep = null,
-    creationError = null,
-    errorMessage,
-    createdUser,
-    errors;
-
-  if (loadedUser !== null) {
-    throw new PreconditionError(`user "${pojoUser._id}" already exist.`);
-  }
-
-  const strategies = request.input.body.credentials ? Object.keys(request.input.body.credentials) : [];
-
-  if (strategies.length > 0) {
-    const registeredStrategies = kuzzle.pluginsManager.listStrategies();
-
-    for (const strategy of strategies) {
-      if (registeredStrategies.indexOf(strategy) === -1) {
-        throw new BadRequestError(`strategy "${strategy}" is not a known strategy.`);
-      }
-
-      const existMethod = kuzzle.pluginsManager.getStrategyMethod(strategy, 'exists');
-      const exists = yield existMethod(request, pojoUser._id, strategy);
-
-      if (exists === true) {
-        throw new KuzzleInternalError(`Internal database inconsistency detected: existing credentials found on non-existing user ${pojoUser._id}`);
-      }
-
-      const validateMethod = kuzzle.pluginsManager.getStrategyMethod(strategy, 'validate');
-
-      try {
-        yield validateMethod(
-          request, 
-          request.input.body.credentials[strategy], 
-          pojoUser._id, 
-          strategy, 
-          false
-        );
-      }
-      catch (error) {
-        throw new BadRequestError(error);
-      }
-    }
-
-    for (let i = 0; i < strategies.length; i++) {
-      const
-        strategy = strategies[i],
-        createMethod = kuzzle.pluginsManager.getStrategyMethod(strategy, 'create');
-
-      try {
-        yield createMethod(request, request.input.body.credentials[strategy], pojoUser._id, strategy);
-      }
-      catch (error) {
-        errorStep = i;
-        creationError = error;
-        break;
-      }
-    }
-  }
-
-  // Add metadata
-  pojoUser._kuzzle_info= {
-    author: request.context.user ? String(request.context.user._id) : null,
-    createdAt: Date.now(),
-    updatedAt: null,
-    updater: null
-  };
-
-  if (errorStep === null) {
-    try {
-      createdUser = yield kuzzle.repositories.user.hydrate(user, pojoUser)
-        .then(modifiedUser => kuzzle.repositories.user.persist(modifiedUser, {database: {method: 'create'}}))
-        .then(modifiedUser => formatProcessing.formatUserForSerialization(kuzzle, modifiedUser));
-    }
-    catch (error) {
-      errorStep = strategies.length - 1;
-      creationError = error;
-    }
-  }
-
-  if (errorStep === null) {
-    return Bluebird.resolve(createdUser);
-  }
-
-  errors = [creationError];
-
-  // We try to delete the strategy that was in error as well
-  for (let i = 0; i <= errorStep; i++) {
-    const
-      strategy = strategies[i],
-      deleteMethod = kuzzle.pluginsManager.getStrategyMethod(strategy, 'delete');
-
-    // We catch any error produced by delete as we want to make as much cleanup as possible
-    yield deleteMethod(request, request.input.resource._id, strategy)
-      .catch(error => {
-        errors.push(error);
-        return Bluebird.resolve();
-      });
-  }
-
-  errorMessage = `An error occurred during the creation of user "${request.input.resource._id}": ` + errors.map(error => error.message).join(';');
-
-  if (creationError !== null) {
-    throw new KuzzleInternalError(errorMessage);
-  }
-  else {
-    throw new PluginImplementationError(errorMessage);
-  }
-}
-
-/**
- * @param {Kuzzle} kuzzle 
- * @param {Request} request 
- */
-function* securityDeleteUserGenerator (kuzzle, request) {
-  const
-    availableStrategies = kuzzle.pluginsManager.listStrategies(),
-    userStrategies = [],
-    errors = [];
-
-  for (const strategy of availableStrategies) {
-    const
-      existsMethod = kuzzle.pluginsManager.getStrategyMethod(strategy, 'exists'),
-      existStrategy = yield existsMethod(request, request.input.resource._id, strategy);
-
-    if (existStrategy) {
-      userStrategies.push(strategy);
-    }
-  }
-
-  if (userStrategies.length > 0) {
-    for (const strategy of userStrategies) {
-      const
-        deleteMethod = kuzzle.pluginsManager.getStrategyMethod(strategy, 'delete');
-
-      // We catch any error produced by delete as we want to make as much cleanup as possible
-      yield deleteMethod(request, request.input.resource._id, strategy)
-        .catch(error => {
-          errors.push(error);
-          return Bluebird.reject(error);
-        });
-    }
-  }
-
-  if (errors.length > 0) {
-    throw new KuzzleInternalError(`was not able to remove bad credentials of user "${request.input.resource._id}": ` + errors.map(error => error.message).join(';'));
-  }
->>>>>>> d64e6347
 }