--- conflicted
+++ resolved
@@ -1168,12 +1168,9 @@
   async _persistUser(request, profileIds, content, { humanReadableId=true } = {}) {
     const credentials = this.getBodyObject(request, 'credentials', {});
     const strategies = Object.keys(credentials);
-<<<<<<< HEAD
     const generator = humanReadableId
       ? () => nameGenerator('kuid')
       : () => 'kuid-' + uuidv4();
-=======
->>>>>>> d357e82a
 
     let id = '';
     let alreadyExists = false;
