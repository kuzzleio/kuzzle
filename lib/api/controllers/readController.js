--- conflicted
+++ resolved
@@ -1,9 +1,6 @@
 var
   q = require('q'),
-<<<<<<< HEAD
-=======
   BadRequestError = require('../core/errors/badRequestError'),
->>>>>>> 2840b682
   ResponseObject = require('../core/models/responseObject');
 
 module.exports = function ReadController (kuzzle) {
