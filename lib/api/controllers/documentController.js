--- conflicted
+++ resolved
@@ -154,18 +154,6 @@
 
     return this.publicStorage.mGet(index, collection, ids)
       .then(({ items, errors }) => {
-<<<<<<< HEAD
-=======
-        let hits = [].concat(items);
-
-        if (errors.length > 0) {
-          request.setError(
-            errorsManager.get('services', 'storage', 'incomplete_fetch'));
-
-          hits = hits.concat(errors);
-        }
-
->>>>>>> f7764d85
         return {
           successes: items,
           errors
@@ -439,18 +427,6 @@
           deletedIds.push(documents[i]._id);
         }
 
-<<<<<<< HEAD
-=======
-        if (errors.length > 0) {
-          request.setError(
-            errorsManager.get(
-              'services',
-              'storage',
-              'incomplete_delete',
-              errors));
-        }
-
->>>>>>> f7764d85
         // @todo should be done in clientAdapter ?
         return this.kuzzle.notifier.notifyDocumentMDelete(request, documents);
       })
@@ -532,18 +508,6 @@
       .then(_response => {
         response = _response;
 
-<<<<<<< HEAD
-=======
-        if (response.errors.length > 0) {
-          request.setError(
-            errorsManager.get(
-              'services',
-              'storage',
-              'incomplete_create',
-              response.errors));
-        }
-
->>>>>>> f7764d85
         return this.kuzzle.notifier.notifyDocumentMChanges(
           request,
           response.items,
