/*
 * Kuzzle, a backend software, self-hostable and ready to use
 * to power modern apps
 *
 * Copyright 2015-2018 Kuzzle
 * mailto: support AT kuzzle.io
 * website: http://kuzzle.io
 *
 * Licensed under the Apache License, Version 2.0 (the "License");
 * you may not use this file except in compliance with the License.
 * You may obtain a copy of the License at
 *
 * https://www.apache.org/licenses/LICENSE-2.0
 *
 * Unless required by applicable law or agreed to in writing, software
 * distributed under the License is distributed on an "AS IS" BASIS,
 * WITHOUT WARRANTIES OR CONDITIONS OF ANY KIND, either express or implied.
 * See the License for the specific language governing permissions and
 * limitations under the License.
 */

'use strict';

const
  errorsManager = require('../../util/errors'),
  BaseController = require('./baseController'),
  {
    assertHasBody,
    assertHasIndexAndCollection,
  } = require('../../util/requestAssertions');

/**
 * @class DocumentController
 * @param {Kuzzle} kuzzle
 */
class DocumentController extends BaseController {
  constructor(kuzzle) {
    super(kuzzle, [
      'count',
      'create',
      'createOrReplace',
      'delete',
      'deleteByQuery',
      'exists',
      'get',
      'mCreate',
      'mCreateOrReplace',
      'mDelete',
      'mGet',
      'mReplace',
      'mUpdate',
      'replace',
      'scroll',
      'search',
      'update',
      'validate'
    ]);
  }

  /**
   * @param {Request} request
   * @returns {Promise<Object>}
   */
  search (request) {
    const
      { from, size, scrollTTL, searchBody } = this.getSearchParams(request),
      { index, collection } = this.getIndexAndCollection(request);

    if ( [',', '*', '+'].some(searchValue => index.indexOf(searchValue) !== -1)
      || index === '_all'
    ) {
      errorsManager.throw('services', 'storage', 'no_multi_indexes');
    }
    if ( [',', '*', '+'].some(searchValue => collection.indexOf(searchValue) !== -1)
      || collection === '_all'
    ) {
      errorsManager.throw('services', 'storage', 'no_multi_collections');
    }

<<<<<<< HEAD
    this.assertNotExceedMaxFetch(size - from);

    return this.publicStorage.search(
      index,
      collection,
      searchBody,
      { from, size, scroll: scrollTTL }
    )
      .then(({ scrollId, hits, aggregations, total }) => ({
        scrollId,
        hits,
        aggregations,
        total
      }));
=======
    if (request.input.args.size) {
      const documentsCount =
        request.input.args.size - (request.input.args.from || 0);

      if (documentsCount > this.kuzzle.config.limits.documentsFetchCount) {
        errorsManager.throw(
          'services',
          'storage',
          'get_limit_exceeded',
          this.kuzzle.config.limits.documentsFetchCount);
      }
    }

    return this.engine.search(request);
>>>>>>> 7d6adf55
  }

  /**
   * @param {Request} request
   * @returns {Promise<Object>}
   */
<<<<<<< HEAD
  scroll (request) {
    const
      scrollTTL = this.getScrollTTLParam(request),
      _scrollId = this.getStringParam(request, 'args.scrollId');

    return this.publicStorage.scroll(_scrollId, { scrollTTL })
      .then(({ scrollId, hits, total }) => ({
        scrollId,
        hits,
        total
      }));
=======
  scroll(request) {
    if (!request.input.args.scrollId) {
      errorsManager.throw('api', 'assert', 'missing_argument', 'scrollId');
    }

    return this.engine.scroll(request);
>>>>>>> 7d6adf55
  }

  /**
   * @param {Request} request
   * @returns {Promise<Boolean>}
   */
  exists (request) {
    const
      id = this.getId(request),
      { index, collection } = this.getIndexAndCollection(request);

    return this.publicStorage.exists(index, collection, id);
  }

  /**
   * @param {Request} request
   * @returns {Promise<Object>}
   */
  get (request) {
    const
      id = this.getId(request),
      { index, collection } = this.getIndexAndCollection(request);

    return this.publicStorage.get(index, collection, id)
      .then(({ _id, _version, _source}) => ({
        _id,
        _version,
        _source
      }));
  }

  /**
   * Get specific documents according to given ids
   *
   * @param {Request} request
   * @returns {Promise<Object>}
   */
  mGet (request) {
    const
      ids = this.getArrayParam(request, 'body.ids'),
      { index, collection } = this.getIndexAndCollection(request);

<<<<<<< HEAD
    this.assertNotExceedMaxFetch(ids.length);
=======
    if (request.input.body.ids.length > this.kuzzle.config.limits.documentsFetchCount) {
      errorsManager.throw(
        'services',
        'storage',
        'get_limit_exceeded',
        this.kuzzle.config.limits.documentsFetchCount);
    }
>>>>>>> 7d6adf55

    return this.publicStorage.mGet(index, collection, ids)
      .then(({ items, errors }) => {
        let hits = [].concat(items);

<<<<<<< HEAD
        if (errors.length > 0) {
          request.setError(errorsManager.get('some_document_missing'));

          hits = hits.concat(errors);
=======
        if (documents.hits.some(doc => ! doc.found)) {
          request.setError(
            errorsManager.get('services', 'storage', 'incomplete_fetch'));
>>>>>>> 7d6adf55
        }

        return {
          total: hits.length,
          hits
        };
      });
  }

  /**
   * @param {Request} request
   * @returns {Promise<Object>}
   */
  count (request) {
    const
      { searchBody } = this.getSearchParams(request),
      { index, collection } = this.getIndexAndCollection(request);

    return this.publicStorage.count(index, collection, searchBody)
      .then(count => ({
        count
      }));
  }

  /**
   * Create a new document
   *
   * @param {Request} request
   * @returns {Promise<Object>}
   */
  create (request) {
    let
      modifiedRequest,
      response;

    const
      id = request.input.resource._id,
      content = this.getObjectParam(request, 'body'),
      userId = this.getUserId(request),
      refresh = this.getStringParam(request, 'args.refresh', 'false'),
      { index, collection } = this.getIndexAndCollection(request);

    return this.kuzzle.validation.validate(request, false)
      .then(newRequest => {
        modifiedRequest = newRequest;

        return this.publicStorage.create(
          index,
          collection,
          content,
          { userId, id, refresh });
      })
      .then(_response => {
        // response: { _id, _version, _source }
        response = _response;

        return this.kuzzle.notifier.notifyDocumentCreate(
          modifiedRequest,
          response);
      })
      .then(() => response);
  }

  /**
   * Create the documents provided in the body
   * Delegates the notification to create action
   *
   * @param {Request} request
   * @returns {Promise<Object>}
   */
  mCreate (request) {
    return this._mChanges(request, 'mCreate', false);
  }

  /**
   * Create a new document through the persistent layer. If it already exists, update it instead.
   *
   * @param {Request} request
   * @returns {Promise<Object>}
   */
  createOrReplace (request) {
    let
      modifiedRequest,
      response;

    const
      id = this.getId(request),
      content = this.getObjectParam(request, 'body'),
      userId = this.getUserId(request),
      refresh = this.getStringParam(request, 'args.refresh', 'false'),
      { index, collection } = this.getIndexAndCollection(request);

    return this.kuzzle.validation.validate(request, false)
      .then(newRequest => {
        modifiedRequest = newRequest;

        return this.publicStorage.createOrReplace(
          index,
          collection,
          id,
          content,
          { refresh, userId });
      })
      .then(_response => {
        // response: { _id, _version, _source, created }
        response = _response;

        if (response.created) {
          return this.kuzzle.notifier.notifyDocumentCreate(
            modifiedRequest,
            response);
        }

        return this.kuzzle.notifier.notifyDocumentReplace(modifiedRequest);
      })
      .then(() => response);
  }

  /**
   * Create or replace the documents provided in the body
   * Delegates the notification to createOrReplace action
   *
   * @param {Request} request
   * @returns {Promise<Object>}
   */
  mCreateOrReplace (request) {
    return this._mChanges(request, 'mCreateOrReplace', true);
  }

  /**
   * Update a document through the persistent layer
   *
   * @param {Request} request
   * @returns {Promise<Object>}
   */
  update (request) {
    let modifiedRequest, response;

    const
      id = this.getId(request),
      content = this.getObjectParam(request, 'body'),
      userId = this.getUserId(request),
      refresh = this.getStringParam(request, 'args.refresh', 'false'),
      retryOnConflict = request.input.args.retryOnConflict,
      { index, collection } = this.getIndexAndCollection(request);

    return this.kuzzle.validation.validate(request, false)
      .then(newRequest => {
        modifiedRequest = newRequest;

        return this.publicStorage.update(
          index,
          collection,
          id,
          content,
          { refresh, userId, retryOnConflict });
      })
      .then(_response => {
        // response: { _id, _version }
        response = _response;

        return this.kuzzle.notifier.notifyDocumentUpdate(modifiedRequest);
      })
      .then(() => response);
  }

  /**
   * Update the documents provided in the body
   * Delegates the notification to update action
   *
   * @param {Request} request
   * @returns {Promise<Object>}
   */
  mUpdate (request) {
    return this._mChanges(request, 'mUpdate', true);
  }

  /**
   * Replace a document through the persistent layer. Throws an error if the document doesn't exist
   *
   * @param {Request} request
   * @returns {Promise<Object>}
   */
  replace (request) {
    let
      modifiedRequest,
      response;

    const
      id = this.getId(request),
      content = this.getObjectParam(request, 'body'),
      userId = this.getUserId(request),
      refresh = this.getStringParam(request, 'args.refresh', 'false'),
      { index, collection } = this.getIndexAndCollection(request);

    return this.kuzzle.validation.validate(request, false)
      .then(newRequest => {
        modifiedRequest = newRequest;

        return this.publicStorage.replace(
          index,
          collection,
          id,
          content,
          { userId, refresh });
      })
      .then(_response => {
        // response: { _id, _version, _source }
        response = _response;

        return this.kuzzle.notifier.notifyDocumentReplace(modifiedRequest);
      })
      .then(() => response);
  }

  /**
   * Replace the documents provided in the body
   * Delegates the notification to update action
   *
   * @param {Request} request
   * @returns {Promise<Object>}
   */
  mReplace (request) {
    return this._mChanges(request, 'mReplace', true);
  }

  /**
   * Delete a document through the persistent layer
   *
   * @param {Request} request
   * @returns {Promise<Object>}
   */
  delete (request) {
    let document;

    const
      id = this.getId(request),
      { index, collection } = this.getIndexAndCollection(request);

    return this.publicStorage.get(index, collection, id)
      .then(_document => {
        document = _document;

        return this.publicStorage.delete(index, collection, id);
      })
      .then(() => this.kuzzle.notifier.notifyDocumentMDelete(request, [document]))
      .then(() => ({
        _id: document._id
      }));
  }

  /**
   * Delete specific documents according to given ids
   * Delegates the notification to delete action
   *
   * @param {Request} request
   * @returns {Promise<Object>}
   */
  mDelete (request) {
    const
      deletedIds = [],
      ids = this.getArrayParam(request, 'body.ids'),
      refresh = this.getStringParam(request, 'args.refresh', 'false'),
      { index, collection } = this.getIndexAndCollection(request);

    return this.publicStorage.mDelete(index, collection, ids, { refresh })
      .then(({ documents, errors }) => {
        for (let i = 0; i < documents.length; i++) {
          deletedIds.push(documents[i]._id);
        }

<<<<<<< HEAD
        if (errors.length > 0) {
          request.setError(errorsManager.get('deletion_failed', errors));
=======
        if (response.error.length > 0) {
          request.setError(
            errorsManager.get(
              'services',
              'storage',
              'incomplete_delete',
              response.error));
>>>>>>> 7d6adf55
        }

        // @todo should be done in clientAdapter ?
        return this.kuzzle.notifier.notifyDocumentMDelete(request, documents);
      })
      .then(() => deletedIds);
  }

  /**
   * Delete several documents matching a query through the persistent layer
   *
   * @param {Request} request
   * @returns {Promise<Object>}
   */
  deleteByQuery (request) {
    const
      deletedIds = [],
      query = this.getObjectParam(request, 'body.query'),
      refresh = this.getStringParam(request, 'args.refresh', 'false'),
      { index, collection } = this.getIndexAndCollection(request);

    return this.publicStorage.deleteByQuery(
      index,
      collection,
      query,
      { refresh }
    )
      .then(({ documents }) => {
        for (let i = 0; i < documents.length; i++) {
          deletedIds.push(documents[i]._id);
        }

        return this.kuzzle.notifier.notifyDocumentMDelete(request, documents);
      })
      .then(() => ({
        ids: deletedIds
      }));
  }

  /**
   * Validate a document against collection validation specifications.
   *
   * @param {Request} request
   * @returns {Promise<Object>}
   */
  validate (request) {
    assertHasBody(request);
    assertHasIndexAndCollection(request);

    // @todo validation service should not take request argument
    return this.kuzzle.validation.validate(request, true);
  }

  /**
   * Applies a multi-document change request (create, update,
   * replace, createOrReplace)
   *
   * @param  {Request} request
   * @param  {String} methodName ES Service method to apply
   * @param  {boolean} cached Action requires the notifier to pull ids from cache
   * @return {Promise.<Object>} { hits, errors}
   */
  _mChanges (request, methodName, cached) {
    const
      refresh = this.getStringParam(request, 'args.refresh', 'false'),
      userId = this.getUserId(request),
      documents = this.getArrayParam(request, 'body.documents'),
      { index, collection } = this.getIndexAndCollection(request);

    let response;

    return this.publicStorage[methodName](
      index,
      collection,
      documents,
      { refresh, userId }
    )
      .then(_response => {
        response = _response;

<<<<<<< HEAD
        if (response.errors.length > 0) {
          request.setError(
            errorsManager.get('creation_failed', response.errors));
=======
        if (response.error.length > 0) {
          request.setError(
            errorsManager.get(
              'services',
              'storage',
              'incomplete_create',
              response.error));
>>>>>>> 7d6adf55
        }

        return this.kuzzle.notifier.notifyDocumentMChanges(
          request,
          response.items,
          cached);
      })
      .then(() => ({
        hits: response.items,
        errors: response.errors
      }));
  }
}

module.exports = DocumentController;<|MERGE_RESOLUTION|>--- conflicted
+++ resolved
@@ -77,7 +77,6 @@
       errorsManager.throw('services', 'storage', 'no_multi_collections');
     }
 
-<<<<<<< HEAD
     this.assertNotExceedMaxFetch(size - from);
 
     return this.publicStorage.search(
@@ -92,33 +91,16 @@
         aggregations,
         total
       }));
-=======
-    if (request.input.args.size) {
-      const documentsCount =
-        request.input.args.size - (request.input.args.from || 0);
-
-      if (documentsCount > this.kuzzle.config.limits.documentsFetchCount) {
-        errorsManager.throw(
-          'services',
-          'storage',
-          'get_limit_exceeded',
-          this.kuzzle.config.limits.documentsFetchCount);
-      }
-    }
-
-    return this.engine.search(request);
->>>>>>> 7d6adf55
-  }
-
-  /**
-   * @param {Request} request
-   * @returns {Promise<Object>}
-   */
-<<<<<<< HEAD
+  }
+
+  /**
+   * @param {Request} request
+   * @returns {Promise<Object>}
+   */
   scroll (request) {
     const
       scrollTTL = this.getScrollTTLParam(request),
-      _scrollId = this.getStringParam(request, 'args.scrollId');
+      _scrollId = this.getArg(request, 'scrollId', 'string');
 
     return this.publicStorage.scroll(_scrollId, { scrollTTL })
       .then(({ scrollId, hits, total }) => ({
@@ -126,14 +108,6 @@
         hits,
         total
       }));
-=======
-  scroll(request) {
-    if (!request.input.args.scrollId) {
-      errorsManager.throw('api', 'assert', 'missing_argument', 'scrollId');
-    }
-
-    return this.engine.scroll(request);
->>>>>>> 7d6adf55
   }
 
   /**
@@ -173,35 +147,20 @@
    */
   mGet (request) {
     const
-      ids = this.getArrayParam(request, 'body.ids'),
-      { index, collection } = this.getIndexAndCollection(request);
-
-<<<<<<< HEAD
+      ids = this.getBodyArg(request, 'ids', 'array'),
+      { index, collection } = this.getIndexAndCollection(request);
+
     this.assertNotExceedMaxFetch(ids.length);
-=======
-    if (request.input.body.ids.length > this.kuzzle.config.limits.documentsFetchCount) {
-      errorsManager.throw(
-        'services',
-        'storage',
-        'get_limit_exceeded',
-        this.kuzzle.config.limits.documentsFetchCount);
-    }
->>>>>>> 7d6adf55
 
     return this.publicStorage.mGet(index, collection, ids)
       .then(({ items, errors }) => {
         let hits = [].concat(items);
 
-<<<<<<< HEAD
         if (errors.length > 0) {
-          request.setError(errorsManager.get('some_document_missing'));
-
-          hits = hits.concat(errors);
-=======
-        if (documents.hits.some(doc => ! doc.found)) {
           request.setError(
             errorsManager.get('services', 'storage', 'incomplete_fetch'));
->>>>>>> 7d6adf55
+
+          hits = hits.concat(errors);
         }
 
         return {
@@ -239,9 +198,9 @@
 
     const
       id = request.input.resource._id,
-      content = this.getObjectParam(request, 'body'),
+      content = this.getBody(request),
       userId = this.getUserId(request),
-      refresh = this.getStringParam(request, 'args.refresh', 'false'),
+      refresh = this.getArg(request, 'refresh', 'string', 'false'),
       { index, collection } = this.getIndexAndCollection(request);
 
     return this.kuzzle.validation.validate(request, false)
@@ -289,9 +248,9 @@
 
     const
       id = this.getId(request),
-      content = this.getObjectParam(request, 'body'),
+      content = this.getBody(request),
       userId = this.getUserId(request),
-      refresh = this.getStringParam(request, 'args.refresh', 'false'),
+      refresh = this.getArg(request, 'refresh', 'string', 'false'),
       { index, collection } = this.getIndexAndCollection(request);
 
     return this.kuzzle.validation.validate(request, false)
@@ -342,9 +301,9 @@
 
     const
       id = this.getId(request),
-      content = this.getObjectParam(request, 'body'),
+      content = this.getBody(request),
       userId = this.getUserId(request),
-      refresh = this.getStringParam(request, 'args.refresh', 'false'),
+      refresh = this.getArg(request, 'refresh', 'string', 'false'),
       retryOnConflict = request.input.args.retryOnConflict,
       { index, collection } = this.getIndexAndCollection(request);
 
@@ -392,9 +351,9 @@
 
     const
       id = this.getId(request),
-      content = this.getObjectParam(request, 'body'),
+      content = this.getBody(request),
       userId = this.getUserId(request),
-      refresh = this.getStringParam(request, 'args.refresh', 'false'),
+      refresh = this.getArg(request, 'refresh', 'string', 'false'),
       { index, collection } = this.getIndexAndCollection(request);
 
     return this.kuzzle.validation.validate(request, false)
@@ -463,8 +422,8 @@
   mDelete (request) {
     const
       deletedIds = [],
-      ids = this.getArrayParam(request, 'body.ids'),
-      refresh = this.getStringParam(request, 'args.refresh', 'false'),
+      ids = this.getBodyArg(request, 'ids', 'array'),
+      refresh = this.getArg(request, 'refresh', 'string', 'false'),
       { index, collection } = this.getIndexAndCollection(request);
 
     return this.publicStorage.mDelete(index, collection, ids, { refresh })
@@ -473,18 +432,13 @@
           deletedIds.push(documents[i]._id);
         }
 
-<<<<<<< HEAD
         if (errors.length > 0) {
-          request.setError(errorsManager.get('deletion_failed', errors));
-=======
-        if (response.error.length > 0) {
           request.setError(
             errorsManager.get(
               'services',
               'storage',
               'incomplete_delete',
-              response.error));
->>>>>>> 7d6adf55
+              errors));
         }
 
         // @todo should be done in clientAdapter ?
@@ -502,8 +456,8 @@
   deleteByQuery (request) {
     const
       deletedIds = [],
-      query = this.getObjectParam(request, 'body.query'),
-      refresh = this.getStringParam(request, 'args.refresh', 'false'),
+      query = this.getBodyArg(request, 'query', 'object'),
+      refresh = this.getArg(request, 'refresh', 'string', 'false'),
       { index, collection } = this.getIndexAndCollection(request);
 
     return this.publicStorage.deleteByQuery(
@@ -549,9 +503,9 @@
    */
   _mChanges (request, methodName, cached) {
     const
-      refresh = this.getStringParam(request, 'args.refresh', 'false'),
+      refresh = this.getArg(request, 'refresh', 'string', 'false'),
       userId = this.getUserId(request),
-      documents = this.getArrayParam(request, 'body.documents'),
+      documents = this.getBodyArg(request, 'documents', 'array'),
       { index, collection } = this.getIndexAndCollection(request);
 
     let response;
@@ -565,19 +519,13 @@
       .then(_response => {
         response = _response;
 
-<<<<<<< HEAD
         if (response.errors.length > 0) {
-          request.setError(
-            errorsManager.get('creation_failed', response.errors));
-=======
-        if (response.error.length > 0) {
           request.setError(
             errorsManager.get(
               'services',
               'storage',
               'incomplete_create',
-              response.error));
->>>>>>> 7d6adf55
+              response.errors));
         }
 
         return this.kuzzle.notifier.notifyDocumentMChanges(
