/*
 * Kuzzle, a backend software, self-hostable and ready to use
 * to power modern apps
 *
 * Copyright 2015-2018 Kuzzle
 * mailto: support AT kuzzle.io
 * website: http://kuzzle.io
 *
 * Licensed under the Apache License, Version 2.0 (the "License");
 * you may not use this file except in compliance with the License.
 * You may obtain a copy of the License at
 *
 * https://www.apache.org/licenses/LICENSE-2.0
 *
 * Unless required by applicable law or agreed to in writing, software
 * distributed under the License is distributed on an "AS IS" BASIS,
 * WITHOUT WARRANTIES OR CONDITIONS OF ANY KIND, either express or implied.
 * See the License for the specific language governing permissions and
 * limitations under the License.
 */

'use strict';

const
  errorsManager = require('../../config/error-codes/throw').wrap('api', 'document'),
  BaseController = require('./baseController'),
  {
    assertHasBody,
    assertHasIndexAndCollection,
  } = require('../../util/requestAssertions');

/**
 * @class DocumentController
 * @param {Kuzzle} kuzzle
 */
class DocumentController extends BaseController {
  constructor(kuzzle) {
    super(kuzzle, [
      'count',
      'create',
      'createOrReplace',
      'delete',
      'deleteByQuery',
      'exists',
      'get',
      'mCreate',
      'mCreateOrReplace',
      'mDelete',
      'mGet',
      'mReplace',
      'mUpdate',
      'replace',
      'scroll',
      'search',
      'update',
      'validate'
    ]);
  }

  /**
   * @param {Request} request
   * @returns {Promise<Object>}
   */
  search (request) {
    const
      { from, size, scrollTTL, searchBody } = this.getSearchParams(request),
      { index, collection } = this.getIndexAndCollection(request);

    if ( [',', '*', '+'].some(searchValue => index.indexOf(searchValue) !== -1)
      || index === '_all'
    ) {
      errorsManager.throw('search_on_multiple_indexes');
    }
    if ( [',', '*', '+'].some(searchValue => collection.indexOf(searchValue) !== -1)
      || collection === '_all'
    ) {
      errorsManager.throw('search_on_multiple_collections');
    }

    this.assertNotExceedMaxFetch(size - from);

    return this.publicStorage.search(
      index,
      collection,
      searchBody,
      { from, size, scroll: scrollTTL }
    )
      .then(({ scrollId, hits, aggregations, total }) => ({
        scrollId,
        hits,
        aggregations,
        total
      }));
  }

  /**
   * @param {Request} request
   * @returns {Promise<Object>}
   */
  scroll (request) {
    const
      scrollTTL = this.getScrollTTLParam(request),
      _scrollId = this.getStringParam(request, 'args.scrollId');

    return this.publicStorage.scroll(_scrollId, { scrollTTL })
      .then(({ scrollId, hits, total }) => ({
        scrollId,
        hits,
        total
      }));
  }

  /**
   * @param {Request} request
   * @returns {Promise<Boolean>}
   */
<<<<<<< HEAD
  exists (request) {
    const
      id = this.getId(request),
      { index, collection } = this.getIndexAndCollection(request);

    return this.publicStorage.exists(index, collection, id);
=======
  exists(request) {
    assertHasId(request);

    return this.engine.get(request)
      .then(() => true)
      .catch(error => error.status === 404 ? false : Bluebird.reject(error));
>>>>>>> 815de20e
  }

  /**
   * @param {Request} request
   * @returns {Promise<Object>}
   */
  get (request) {
    const
      id = this.getId(request),
      { index, collection } = this.getIndexAndCollection(request);

    return this.publicStorage.get(index, collection, id)
      .then(({ _id, _version, _source}) => ({
        _id,
        _version,
        _source
      }));
  }

  /**
   * Get specific documents according to given ids
   *
   * @param {Request} request
   * @returns {Promise<Object>}
   */
  mGet (request) {
    const
      ids = this.getArrayParam(request, 'body.ids'),
      { index, collection } = this.getIndexAndCollection(request);

    this.assertNotExceedMaxFetch(ids.length);

    return this.publicStorage.mGet(index, collection, ids)
      .then(({ items, errors }) => {
        let hits = [].concat(items);

        if (errors.length > 0) {
          request.setError(errorsManager.getError('some_document_missing'));

          hits = hits.concat(errors);
        }

        return {
          total: hits.length,
          hits
        };
      });
  }

  /**
   * @param {Request} request
   * @returns {Promise<Object>}
   */
  count (request) {
    const
      { query } = this.getSearchParams(request),
      { index, collection } = this.getIndexAndCollection(request);

    return this.publicStorage.count(index, collection, { query })
      .then(count => ({
        count
      }));
  }

  /**
   * Create a new document
   *
   * @param {Request} request
   * @returns {Promise<Object>}
   */
  create (request) {
    let
      modifiedRequest,
      response;

    const
      id = request.input.resource._id,
      content = this.getObjectParam(request, 'body'),
      userId = this.getUserId(request),
      refresh = this.getStringParam(request, 'args.refresh', 'false'),
      { index, collection } = this.getIndexAndCollection(request);

    return this.kuzzle.validation.validate(request, false)
      .then(newRequest => {
        modifiedRequest = newRequest;

        return this.engine.create(modifiedRequest);
      })
<<<<<<< HEAD
      .then(() => this.publicStorage.create(
        index,
        collection,
        content,
        { userId, id, refresh })
      )
=======
>>>>>>> 815de20e
      .then(_response => {
        // response: { _id, _version, _source }
        response = _response;

        return this.kuzzle.notifier.notifyDocumentCreate(
          modifiedRequest,
          _response);
      })
      .then(() => response);
  }

  /**
   * Create the documents provided in the body
   * Delegates the notification to create action
   *
   * @param {Request} request
   * @returns {Promise<Object>}
   */
  mCreate (request) {
    return this._mChanges(request, 'mCreate', false);
  }

  /**
   * Create a new document through the persistent layer. If it already exists, update it instead.
   *
   * @param {Request} request
   * @returns {Promise<Object>}
   */
  createOrReplace (request) {
    let
      modifiedRequest,
      response;

    const
      id = this.getId(request),
      content = this.getObjectParam(request, 'body'),
      userId = this.getUserId(request),
      refresh = this.getStringParam(request, 'args.refresh', 'false'),
      { index, collection } = this.getIndexAndCollection(request);

    return this.kuzzle.validation.validate(request, false)
      .then(newRequest => {
        modifiedRequest = newRequest;
        return this.engine.createOrReplace(modifiedRequest);
      })
<<<<<<< HEAD
      .then(() => this.publicStorage.createOrReplace(
        index,
        collection,
        id,
        content,
        { refresh, userId })
      )
=======
>>>>>>> 815de20e
      .then(_response => {
        // response: { _id, _version, _source, created }
        response = _response;

        if (response.created) {
          return this.kuzzle.notifier.notifyDocumentCreate(request, response);
        }

        return this.kuzzle.notifier.notifyDocumentReplace(request);
      })
      .then(() => response);
  }

  /**
   * Create or replace the documents provided in the body
   * Delegates the notification to createOrReplace action
   *
   * @param {Request} request
   * @returns {Promise<Object>}
   */
  mCreateOrReplace (request) {
    return this._mChanges(request, 'mCreateOrReplace', true);
  }

  /**
   * Update a document through the persistent layer
   *
   * @param {Request} request
   * @returns {Promise<Object>}
   */
  update (request) {
    let modifiedRequest, response;

    const
      id = this.getId(request),
      content = this.getObjectParam(request, 'body'),
      userId = this.getUserId(request),
      refresh = this.getStringParam(request, 'args.refresh', 'false'),
      retryOnConflict = request.input.args.retryOnConflict,
      { index, collection } = this.getIndexAndCollection(request);

    return this.kuzzle.validation.validate(request, false)
      .then(newRequest => {
        modifiedRequest = newRequest;

        return this.publicStorage.update(
          index,
          collection,
          id,
          content,
          { refresh, userId, retryOnConflict });
      })
      .then(_response => {
        // response: { _id, _version }
        response = _response;

        return this.kuzzle.notifier.notifyDocumentUpdate(modifiedRequest);
      })
      .then(() => response);
  }

  /**
   * Update the documents provided in the body
   * Delegates the notification to update action
   *
   * @param {Request} request
   * @returns {Promise<Object>}
   */
  mUpdate (request) {
    return this._mChanges(request, 'mUpdate', true);
  }

  /**
   * Replace a document through the persistent layer. Throws an error if the document doesn't exist
   *
   * @param {Request} request
   * @returns {Promise<Object>}
   */
  replace (request) {
    let
      modifiedRequest,
      response;

    const
      id = this.getId(request),
      content = this.getObjectParam(request, 'body'),
      userId = this.getUserId(request),
      refresh = this.getStringParam(request, 'args.refresh', 'false'),
      { index, collection } = this.getIndexAndCollection(request);

    return this.kuzzle.validation.validate(request, false)
      .then(newRequest => {
        modifiedRequest = newRequest;
        return this.engine.replace(modifiedRequest);
      })
<<<<<<< HEAD
      .then(() => this.publicStorage.replace(
        index,
        collection,
        id,
        content,
        { userId, refresh })
      )
=======
>>>>>>> 815de20e
      .then(_response => {
        // response: { _id, _version, _source }
        response = _response;

        return this.kuzzle.notifier.notifyDocumentReplace(modifiedRequest);
      })
      .then(() => response);
  }

  /**
   * Replace the documents provided in the body
   * Delegates the notification to update action
   *
   * @param {Request} request
   * @returns {Promise<Object>}
   */
  mReplace (request) {
    return this._mChanges(request, 'mReplace', true);
  }

  /**
   * Delete a document through the persistent layer
   *
   * @param {Request} request
   * @returns {Promise<Object>}
   */
  delete (request) {
    let document;

    const
      id = this.getId(request),
      { index, collection } = this.getIndexAndCollection(request);

<<<<<<< HEAD
    // @deprecated - Notifications before action will be removed in Kuzzle v2
    return this.kuzzle.notifier.publish(request, 'unknown', 'pending')
      .then(() => this.publicStorage.get(index, collection, id))
      .then(_document => {
        document = _document;

        return this.publicStorage.delete(index, collection, id);
=======
    return this.engine.delete(request)
      .then(_response => {
        response = _response;
        return this.kuzzle.notifier.notifyDocumentMDelete(
          request,
          [response._id]);
>>>>>>> 815de20e
      })
      .then(() => this.kuzzle.notifier.notifyDocumentMDelete(request, [document]))
      .then(() => ({
        _id: document._id
      }));
  }

  /**
   * Delete specific documents according to given ids
   * Delegates the notification to delete action
   *
   * @param {Request} request
   * @returns {Promise<Object>}
   */
  mDelete (request) {
    const
      deletedIds = [],
      ids = this.getArrayParam(request, 'body.ids'),
      refresh = this.getStringParam(request, 'args.refresh', 'false'),
      { index, collection } = this.getIndexAndCollection(request);

    return this.publicStorage.mDelete(index, collection, ids, { refresh })
      .then(({ documents, errors }) => {
        for (let i = 0; i < documents.length; i++) {
          deletedIds.push(documents[i]._id);
        }

        if (errors.length > 0) {
          request.setError(errorsManager.getError('deletion_failed', errors));
        }

        // @todo should be done in clientAdapter ?
        return this.kuzzle.notifier.notifyDocumentMDelete(request, documents);
      })
      .then(() => deletedIds);
  }

  /**
   * Delete several documents matching a query through the persistent layer
   *
   * @param {Request} request
   * @returns {Promise<Object>}
   */
  deleteByQuery (request) {
    const
      deletedIds = [],
      query = this.getObjectParam(request, 'body.query'),
      refresh = this.getStringParam(request, 'args.refresh', 'false'),
      { index, collection } = this.getIndexAndCollection(request);

    return this.publicStorage.deleteByQuery(
      index,
      collection,
      query,
      { refresh }
    )
      .then(({ documents }) => {
        for (let i = 0; i < documents.length; i++) {
          deletedIds.push(documents[i]._id);
        }

        return this.kuzzle.notifier.notifyDocumentMDelete(request, documents);
      })
      .then(() => ({
        ids: deletedIds
      }));
  }

  /**
   * Validate a document against collection validation specifications.
   *
   * @param {Request} request
   * @returns {Promise<Object>}
   */
  validate (request) {
    assertHasBody(request);
    assertHasIndexAndCollection(request);

    // @todo validation service should not take request argument
    return this.kuzzle.validation.validate(request, true);
  }

  /**
   * Applies a multi-document change request (create, update,
   * replace, createOrReplace)
   *
   * @param  {Request} request
   * @param  {String} methodName ES Service method to apply
   * @param  {boolean} cached Action requires the notifier to pull ids from cache
   * @return {Promise.<Object>} { hits, errors}
   */
  _mChanges (request, methodName, cached) {
    const
      refresh = this.getStringParam(request, 'args.refresh', 'false'),
      userId = this.getUserId(request),
      documents = this.getArrayParam(request, 'body.documents'),
      { index, collection } = this.getIndexAndCollection(request);

    let response;

    return this.publicStorage[methodName](
      index,
      collection,
      documents,
      { refresh, userId }
    )
      .then(_response => {
        response = _response;

        if (response.errors.length > 0) {
          request.setError(
            errorsManager.getError('creation_failed', response.errors));
        }

        return this.kuzzle.notifier.notifyDocumentMChanges(
          request,
          response.items,
          cached);
      })
      .then(() => ({
        hits: response.items,
        errors: response.errors
      }));
  }
}

module.exports = DocumentController;<|MERGE_RESOLUTION|>--- conflicted
+++ resolved
@@ -114,21 +114,12 @@
    * @param {Request} request
    * @returns {Promise<Boolean>}
    */
-<<<<<<< HEAD
   exists (request) {
     const
       id = this.getId(request),
       { index, collection } = this.getIndexAndCollection(request);
 
     return this.publicStorage.exists(index, collection, id);
-=======
-  exists(request) {
-    assertHasId(request);
-
-    return this.engine.get(request)
-      .then(() => true)
-      .catch(error => error.status === 404 ? false : Bluebird.reject(error));
->>>>>>> 815de20e
   }
 
   /**
@@ -215,24 +206,19 @@
       .then(newRequest => {
         modifiedRequest = newRequest;
 
-        return this.engine.create(modifiedRequest);
-      })
-<<<<<<< HEAD
-      .then(() => this.publicStorage.create(
-        index,
-        collection,
-        content,
-        { userId, id, refresh })
-      )
-=======
->>>>>>> 815de20e
+        return this.publicStorage.create(
+          index,
+          collection,
+          content,
+          { userId, id, refresh });
+      })
       .then(_response => {
         // response: { _id, _version, _source }
         response = _response;
 
         return this.kuzzle.notifier.notifyDocumentCreate(
           modifiedRequest,
-          _response);
+          response);
       })
       .then(() => response);
   }
@@ -269,27 +255,25 @@
     return this.kuzzle.validation.validate(request, false)
       .then(newRequest => {
         modifiedRequest = newRequest;
-        return this.engine.createOrReplace(modifiedRequest);
-      })
-<<<<<<< HEAD
-      .then(() => this.publicStorage.createOrReplace(
-        index,
-        collection,
-        id,
-        content,
-        { refresh, userId })
-      )
-=======
->>>>>>> 815de20e
+
+        return this.publicStorage.createOrReplace(
+          index,
+          collection,
+          id,
+          content,
+          { refresh, userId });
+      })
       .then(_response => {
         // response: { _id, _version, _source, created }
         response = _response;
 
         if (response.created) {
-          return this.kuzzle.notifier.notifyDocumentCreate(request, response);
+          return this.kuzzle.notifier.notifyDocumentCreate(
+            modifiedRequest,
+            response);
         }
 
-        return this.kuzzle.notifier.notifyDocumentReplace(request);
+        return this.kuzzle.notifier.notifyDocumentReplace(modifiedRequest);
       })
       .then(() => response);
   }
@@ -374,18 +358,14 @@
     return this.kuzzle.validation.validate(request, false)
       .then(newRequest => {
         modifiedRequest = newRequest;
-        return this.engine.replace(modifiedRequest);
-      })
-<<<<<<< HEAD
-      .then(() => this.publicStorage.replace(
-        index,
-        collection,
-        id,
-        content,
-        { userId, refresh })
-      )
-=======
->>>>>>> 815de20e
+
+        return this.publicStorage.replace(
+          index,
+          collection,
+          id,
+          content,
+          { userId, refresh });
+      })
       .then(_response => {
         // response: { _id, _version, _source }
         response = _response;
@@ -419,22 +399,11 @@
       id = this.getId(request),
       { index, collection } = this.getIndexAndCollection(request);
 
-<<<<<<< HEAD
-    // @deprecated - Notifications before action will be removed in Kuzzle v2
-    return this.kuzzle.notifier.publish(request, 'unknown', 'pending')
-      .then(() => this.publicStorage.get(index, collection, id))
+    return this.publicStorage.get(index, collection, id)
       .then(_document => {
         document = _document;
 
         return this.publicStorage.delete(index, collection, id);
-=======
-    return this.engine.delete(request)
-      .then(_response => {
-        response = _response;
-        return this.kuzzle.notifier.notifyDocumentMDelete(
-          request,
-          [response._id]);
->>>>>>> 815de20e
       })
       .then(() => this.kuzzle.notifier.notifyDocumentMDelete(request, [document]))
       .then(() => ({
