--- conflicted
+++ resolved
@@ -19,19 +19,7 @@
  * limitations under the License.
  */
 
-<<<<<<< HEAD
-const
-  Bluebird = require('bluebird'),
-  {
-    errors: {
-      InternalError: KuzzleInternalError
-    }
-  } = require('kuzzle-common-objects');
-
-// Base class for all controllers (except the funnel one)
-=======
 // Base class for all API controllers
->>>>>>> 4765fa7b
 class BaseController {
   constructor(kuzzle, actions = []) {
     this.kuzzle = kuzzle;
