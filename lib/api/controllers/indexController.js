--- conflicted
+++ resolved
@@ -68,13 +68,8 @@
    */
   async create(request) {
     const index = request.getIndex();
-<<<<<<< HEAD
     const options = request.input.body && request.input.body.options ? request.input.body.options : {};
     await this.ask('core:storage:public:index:create', index, options);
-=======
-
-    await this.ask("core:storage:public:index:create", index);
->>>>>>> e9e8f585
   }
 
   /**
