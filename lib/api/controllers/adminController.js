module.exports = function AdminController (kuzzle) {
  /**
   * Delete the entire collection and associate mapping
   * @param {RequestObject} requestObject
   * @returns {Promise}
   */
  this.deleteCollection = function (requestObject) {
    kuzzle.pluginsManager.trigger('data:deleteCollection', requestObject);
    return kuzzle.workerListener.add(requestObject)
      .then(response => {
        kuzzle.indexCache.remove(requestObject.index, requestObject.collection);
        return response;
      });
  };

  /**
   * Add a mapping to the collection
   * @param {RequestObject} requestObject
   * @returns {Promise}
   */
<<<<<<< HEAD
  this.putMapping = function (requestObject) {
    kuzzle.pluginsManager.trigger('data:putMapping', requestObject);
    return kuzzle.workerListener.add(requestObject)
      .then(response => {
        kuzzle.indexCache.add(requestObject.index, requestObject.collection);
        return response;
      });
=======
  this.updateMapping = function (requestObject) {
    kuzzle.pluginsManager.trigger('data:updateMapping', requestObject);
    return kuzzle.workerListener.add(requestObject);
>>>>>>> 17d0c277
  };

  /**
   * Get the collection mapping
   * @param {RequestObject} requestObject
   * @returns {*}
   */
  this.getMapping = function (requestObject) {
    kuzzle.pluginsManager.trigger('data:getMapping', requestObject);
    return kuzzle.services.list.readEngine.getMapping(requestObject);
  };

  /**
   * Returns the statistics frame from a date
   *
   * @param {RequestObject} requestObject
   * @returns {Promise} promise resolved as a ResponseObject
   */
  this.getStats = function (requestObject) {
    kuzzle.pluginsManager.trigger('data:getStats', requestObject);
    return kuzzle.statistics.getStats(requestObject);
  };

  /**
   * Returns the last statistics frame
   *
   * @param {RequestObject} requestObject
   * @returns {Promise} promise resolved as a ResponseObject
   */
  this.getLastStats = function (requestObject) {
    kuzzle.pluginsManager.trigger('data:getLastStats', requestObject);
    return kuzzle.statistics.getLastStats(requestObject);
  };

  /**
   * Returns all stored statistics frames
   *
   * @param {RequestObject} requestObject
   * @returns {Promise} promise resolved as a ResponseObject
   */
  this.getAllStats = function (requestObject) {
    kuzzle.pluginsManager.trigger('data:getAllStats', requestObject);
    return kuzzle.statistics.getAllStats(requestObject);
  };

  /**
   * Reset a collection by removing all documents while keeping the existing mapping.
   *
   * @param {RequestObject} requestObject
   * @returns {Promise}
   */
  this.truncateCollection = function (requestObject) {
    kuzzle.pluginsManager.trigger('data:truncateCollection', requestObject);
    return kuzzle.workerListener.add(requestObject);
  };

  /**
   * Reset all indexes
   *
   * @param {RequestObject} requestObject
   * @returns {Promise}
   */
  this.deleteIndexes = function (requestObject) {
    kuzzle.pluginsManager.trigger('data:deleteIndexes', requestObject);
    return kuzzle.workerListener.add(requestObject)
      .then(response => {
        kuzzle.indexCache.reset();
        return response;
      });
  };

  /**
   * Create an empty index
   * @param {RequestObject} requestObject
   * @returns {Promise}
   */
  this.createIndex = function (requestObject) {
    kuzzle.pluginsManager.trigger('data:createIndex', requestObject);
    return kuzzle.workerListener.add(requestObject)
      .then(response => {
        kuzzle.indexCache.add(requestObject.index);
        return response;
      });
  };

  /**
   * Delete the entire index and associated collections
   * @param {RequestObject} requestObject
   * @returns {Promise}
   */
  this.deleteIndex = function (requestObject) {
    kuzzle.pluginsManager.trigger('data:deleteIndex', requestObject);
    return kuzzle.workerListener.add(requestObject)
      .then(response => {
        kuzzle.indexCache.remove(requestObject.index);
        return response;
      });
  };

  /**
   * Remove all rooms for a given collection
   * @param {RequestObject} requestObject
   * @returns {Promise}
   */
  this.removeRooms = function (requestObject) {
    kuzzle.pluginsManager.trigger('subscription:removeRooms', requestObject);
    return kuzzle.hotelClerk.removeRooms(requestObject);
  };
};<|MERGE_RESOLUTION|>--- conflicted
+++ resolved
@@ -18,19 +18,13 @@
    * @param {RequestObject} requestObject
    * @returns {Promise}
    */
-<<<<<<< HEAD
-  this.putMapping = function (requestObject) {
-    kuzzle.pluginsManager.trigger('data:putMapping', requestObject);
+  this.updateMapping = function (requestObject) {
+    kuzzle.pluginsManager.trigger('data:updateMapping', requestObject);
     return kuzzle.workerListener.add(requestObject)
       .then(response => {
         kuzzle.indexCache.add(requestObject.index, requestObject.collection);
         return response;
       });
-=======
-  this.updateMapping = function (requestObject) {
-    kuzzle.pluginsManager.trigger('data:updateMapping', requestObject);
-    return kuzzle.workerListener.add(requestObject);
->>>>>>> 17d0c277
   };
 
   /**
