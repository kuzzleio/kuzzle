var
  _ = require('lodash'),
  q = require('q'),
  async = require('async'),
  ResponseObject = require('../core/models/responseObject'),
<<<<<<< HEAD
  BadRequestError = require('../core/errors/badRequestError'),
  PartialError = require('../core/errors/partialError'),
  internalIndex = require('rc')('kuzzle').internalIndex;
=======
  PartialError = require('../core/errors/partialError');
>>>>>>> 452ef9c2

module.exports = function AdminController (kuzzle) {
  /**
   * Add a mapping to the collection
   * @param {RequestObject} requestObject
   * @returns {Promise}
   */
  this.updateMapping = function (requestObject) {
    var
      modifiedRequestObject = null;

    return kuzzle.pluginsManager.trigger('data:beforeUpdateMapping', requestObject)
      .then(newRequestObject => {
        modifiedRequestObject = newRequestObject;
        return kuzzle.workerListener.add(modifiedRequestObject);
      })
      .then(response => {
        kuzzle.indexCache.add(modifiedRequestObject.index, modifiedRequestObject.collection);
        return kuzzle.pluginsManager.trigger('data:afterUpdateMapping', new ResponseObject(modifiedRequestObject, response));
      });
  };

  /**
   * Get the collection mapping
   * @param {RequestObject} requestObject
   * @returns {*}
   */
  this.getMapping = function (requestObject) {
    var modifiedRequestObject = null;

    return kuzzle.pluginsManager.trigger('data:beforeGetMapping', requestObject)
      .then(newRequestObject => {
        modifiedRequestObject = newRequestObject;

        return kuzzle.services.list.readEngine.getMapping(modifiedRequestObject);
      })
      .then(response => kuzzle.pluginsManager.trigger('data:afterGetMapping', new ResponseObject(modifiedRequestObject, response)));
  };

  /**
   * Returns the statistics frame from a date
   *
   * @param {RequestObject} requestObject
   * @returns {Promise} promise resolved as a ResponseObject
   */
  this.getStats = function (requestObject) {
    var modifiedRequestObject = null;

    return kuzzle.pluginsManager.trigger('data:beforeGetStats', requestObject)
      .then(newRequestObject => {
        modifiedRequestObject = newRequestObject;
        return kuzzle.statistics.getStats(modifiedRequestObject);
      })
      .then(response => kuzzle.pluginsManager.trigger('data:afterGetStats', new ResponseObject(modifiedRequestObject, response)));
  };

  /**
   * Returns the last statistics frame
   *
   * @param {RequestObject} requestObject
   * @returns {Promise} promise resolved as a ResponseObject
   */
  this.getLastStats = function (requestObject) {
    var modifiedRequestObject = null;

    return kuzzle.pluginsManager.trigger('data:beforeGetLastStats', requestObject)
      .then(newRequestObject => {
        modifiedRequestObject = newRequestObject;
        return kuzzle.statistics.getLastStats();
      })
      .then(response => kuzzle.pluginsManager.trigger('data:afterGetLastStats', new ResponseObject(modifiedRequestObject, response)));
  };

  /**
   * Returns all stored statistics frames
   *
   * @param {RequestObject} requestObject
   * @returns {Promise} promise resolved as a ResponseObject
   */
  this.getAllStats = function (requestObject) {
    var modifiedRequestObject = null;

    return kuzzle.pluginsManager.trigger('data:beforeGetAllStats', requestObject)
      .then(newRequestObject => {
        modifiedRequestObject = newRequestObject;
        return kuzzle.statistics.getAllStats(modifiedRequestObject);
      })
      .then(response => kuzzle.pluginsManager.trigger('data:afterGetAllStats', new ResponseObject(modifiedRequestObject, response)));
  };

  /**
   * Reset a collection by removing all documents while keeping the existing mapping.
   *
   * @param {RequestObject} requestObject
   * @returns {Promise}
   */
  this.truncateCollection = function (requestObject) {
    var modifiedRequestObject = null;

    return kuzzle.pluginsManager.trigger('data:beforeTruncateCollection', requestObject)
      .then(newRequestObject => {
        modifiedRequestObject = newRequestObject;
        return kuzzle.workerListener.add(modifiedRequestObject);
      })
      .then(response => kuzzle.pluginsManager.trigger('data:afterTruncateCollection', new ResponseObject(modifiedRequestObject, response)));
  };

  /**
   * Reset all indexes
   *
   * @param {RequestObject} requestObject
   * @param {Context} context
   * @returns {Promise}
   */
  this.deleteIndexes = function (requestObject, context) {
    var modifiedRequestObject = null;
    return kuzzle.services.list.readEngine.listIndexes()
      .then(response => {
        var
          deferred = q.defer(),
          allowedIndexes = [],
          indexes = response.indexes.filter(index => _.includes(requestObject.data.body.indexes, index));

        async.each(indexes, (index, callback) => {
          context.token.user.profile.isActionAllowed({controller: 'admin', action: 'deleteIndex', index: index}, context, kuzzle)
            .then((isAllowed) => {
              if (isAllowed) {
                allowedIndexes.push(index);
              }
            })
            .finally(() => callback());
        },
        error => {
          if (error) {
            deferred.reject(error);
          } else {
            return deferred.resolve(allowedIndexes);
          }
        });
        return deferred.promise;
      })
      .then(allowedIndexes => {
        requestObject.data.body.indexes = allowedIndexes;
        return kuzzle.pluginsManager.trigger('data:beforeDeleteIndexes', requestObject);
      })
      .then(newRequestObject => {
        modifiedRequestObject = newRequestObject;
        return kuzzle.workerListener.add(modifiedRequestObject);
      })
      .then(response => {
        var responseObject = new ResponseObject(modifiedRequestObject, response);

        response.deleted.forEach(index => kuzzle.indexCache.remove(index));

        return kuzzle.pluginsManager.trigger('data:beforeDeleteIndexes', responseObject);
      });
  };

  /**
   * Create an empty index
   * @param {RequestObject} requestObject
   * @returns {Promise}
   */
  this.createIndex = function (requestObject) {
    var modifiedRequestObject = null;

    return kuzzle.pluginsManager.trigger('data:beforeCreateIndex', requestObject)
      .then(newRequestObject => {
        modifiedRequestObject = newRequestObject;
        return kuzzle.workerListener.add(modifiedRequestObject);
      })
      .then(response => {
        kuzzle.indexCache.add(modifiedRequestObject.index);
        return kuzzle.pluginsManager.trigger('data:afterCreateIndex', new ResponseObject(modifiedRequestObject, response));
      });
  };

  /**
   * Delete the entire index and associated collections
   * @param {RequestObject} requestObject
   * @returns {Promise}
   */
  this.deleteIndex = function (requestObject) {
    var modifiedRequestObject = null;

    return kuzzle.pluginsManager.trigger('data:beforeDeleteIndex', requestObject)
      .then(newRequestObject => {
        modifiedRequestObject = newRequestObject;
        return kuzzle.workerListener.add(modifiedRequestObject);
      })
      .then(response => {
        kuzzle.indexCache.remove(modifiedRequestObject.index);
        return kuzzle.pluginsManager.trigger('data:afterDeleteIndex', new ResponseObject(modifiedRequestObject, response));
      });
  };

  /**
   * Remove all rooms for a given collection
   * @param {RequestObject} requestObject
   * @returns {Promise}
   */
  this.removeRooms = function (requestObject) {
    var modifiedRequestObject = null;

    return kuzzle.pluginsManager.trigger('subscription:beforeRemoveRooms', requestObject)
      .then(newRequestObject => {
        modifiedRequestObject = newRequestObject;
        return kuzzle.hotelClerk.removeRooms(modifiedRequestObject);
      })
      .then(response => {
        var responseObject = new ResponseObject(modifiedRequestObject, response);

        if (response.partialErrors && response.partialErrors.length > 0) {
          responseObject.error = new PartialError('Some errors with provided rooms', response.partialErrors);
          responseObject.status = responseObject.error.status;
        }

        return kuzzle.pluginsManager.trigger('subscription:afterRemoveRooms', responseObject);
      });
  };

  /**
   * Forces the refresh of the given index.
   * /!\ Can lead to some performances issues.
   * cf https://www.elastic.co/guide/en/elasticsearch/guide/current/near-real-time.html
   *
   * @param {RequestObject} requestObject
   * @returns {*}
   */
  this.refreshIndex = function (requestObject) {
    var modifiedRequestObject = null;

    return kuzzle.pluginsManager.trigger('data:beforeRefreshIndex', requestObject)
      .then(newRequestObject => {
        modifiedRequestObject = newRequestObject;
        return kuzzle.workerListener.add(modifiedRequestObject);
      })
      .then(response => kuzzle.pluginsManager.trigger('data:afterRefreshIndex', new ResponseObject(modifiedRequestObject, response)));
  };

  /**
   * Gets the current autoRefresh value for the current index.
   *
   * @param {RequestObject} requestObject
   * @returns {*}
   */
  this.getAutoRefresh = function (requestObject) {
    var modifiedRequestObject = null;

    return kuzzle.pluginsManager.trigger('data:beforeGetAutoRefresh', requestObject)
      .then(newRequestObject => {
        modifiedRequestObject = newRequestObject;

        // even if being a get method, the autorefresh is set in the worker side
        // we need to ask it the status
        return kuzzle.workerListener.add(modifiedRequestObject);
      })
      .then(response => kuzzle.pluginsManager.trigger('data:afterGetAutoRefresh', new ResponseObject(modifiedRequestObject, response)))
      .then(response => {
        response.data.body = response.data.body.response;
        return response;
      });
  };

  /**
   * Sets elasticsearch autorefresh on/off for current index.
   * /!\ Can lead to some performances issues.
   * cf https://www.elastic.co/guide/en/elasticsearch/guide/current/near-real-time.html
   *
   * @param {RequestObject} requestObject
   * @returns {*}
   */
  this.setAutoRefresh = function (requestObject) {
    var modifiedRequestObject = null;

    return kuzzle.pluginsManager.trigger('data:beforeSetAutoRefresh', requestObject)
      .then(newRequestObject => {
        modifiedRequestObject = newRequestObject;

        if (newRequestObject.data.body.autoRefresh === undefined) {
          throw new BadRequestError('mandatory parameter "autoRefresh" not found.');
        }
        if (typeof newRequestObject.data.body.autoRefresh !== 'boolean') {
          throw new BadRequestError('Invalid type for autoRefresh, expected Boolean got ' + typeof newRequestObject.data.body.autoRefresh);
        }

        return kuzzle.workerListener.add(modifiedRequestObject);
      })
      .then(response => kuzzle.pluginsManager.trigger('data:afterSetAutoRefresh', new ResponseObject(modifiedRequestObject, response)))
      .then(response => {
        response.data.body = response.data.body.response;
        return response;
      });
  };
};<|MERGE_RESOLUTION|>--- conflicted
+++ resolved
@@ -3,13 +3,8 @@
   q = require('q'),
   async = require('async'),
   ResponseObject = require('../core/models/responseObject'),
-<<<<<<< HEAD
   BadRequestError = require('../core/errors/badRequestError'),
-  PartialError = require('../core/errors/partialError'),
-  internalIndex = require('rc')('kuzzle').internalIndex;
-=======
   PartialError = require('../core/errors/partialError');
->>>>>>> 452ef9c2
 
 module.exports = function AdminController (kuzzle) {
   /**
