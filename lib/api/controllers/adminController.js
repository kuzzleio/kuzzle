--- conflicted
+++ resolved
@@ -23,19 +23,8 @@
 
 const
   errorsManager = require('../../util/errors'),
-<<<<<<< HEAD
-  { get } = require('../../util/safeObject'),
-  { NativeController } = require('./baseController'),
-  Bluebird = require('bluebird'),
-  { Request } = require('kuzzle-common-objects'),
-  {
-    assertHasBody,
-    assertArgsHasAttribute
-  } = require('../../util/requestAssertions');
-=======
   { NativeController } = require('./baseController'),
   Bluebird = require('bluebird');
->>>>>>> 5fba725c
 
 const _locks = {};
 
@@ -63,13 +52,6 @@
   resetCache (request) {
     const database = this.getString(request, 'database');
 
-<<<<<<< HEAD
-    const
-      database = request.input.args.database,
-      cacheEngine = get(this.kuzzle.services.list, database);
-
-    if (!cacheEngine || typeof cacheEngine.flushdb !== 'function') {
-=======
     let cacheEngine;
 
     // @todo allow only memoryStorage
@@ -80,7 +62,6 @@
       cacheEngine = this.kuzzle.cacheEngine.public;
     }
     else {
->>>>>>> 5fba725c
       errorsManager.throw('services', 'cache', 'database_not_found', database);
     }
 
@@ -137,23 +118,9 @@
   resetDatabase (request) {
     this._lockAction(request, 'Kuzzle is already reseting all indexes.');
 
-<<<<<<< HEAD
-    const indexes = Array
-      .from(this.kuzzle.indexCache.indexes.keys())
-      .filter(idx => idx[0] !== '%');
-
-    return Bluebird.map(indexes, index => {
-      const req = new Request({ index, refresh: request.input.args.refresh });
-
-      return this.kuzzle.services.list.storageEngine.deleteIndex(req)
-        .then(() => this.kuzzle.indexCache.remove(index));
-    })
-      .then(() =>{
-=======
     return this.publicStorage.listIndexes()
       .then(indexes => this.publicStorage.deleteIndexes(indexes))
       .then(() => {
->>>>>>> 5fba725c
         delete _locks.resetDatabase;
 
         return { acknowledge: true };
