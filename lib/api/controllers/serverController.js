/*
 * Kuzzle, a backend software, self-hostable and ready to use
 * to power modern apps
 *
 * Copyright 2015-2018 Kuzzle
 * mailto: support AT kuzzle.io
 * website: http://kuzzle.io
 *
 * Licensed under the Apache License, Version 2.0 (the "License");
 * you may not use this file except in compliance with the License.
 * You may obtain a copy of the License at
 *
 * https://www.apache.org/licenses/LICENSE-2.0
 *
 * Unless required by applicable law or agreed to in writing, software
 * distributed under the License is distributed on an "AS IS" BASIS,
 * WITHOUT WARRANTIES OR CONDITIONS OF ANY KIND, either express or implied.
 * See the License for the specific language governing permissions and
 * limitations under the License.
 */

'use strict';

const
  errorsManager = require('../../config/error-codes/throw'),
  BaseController = require('./baseController'),
  Bluebird = require('bluebird'),
  os = require('os');

/**
 * @class ServerController
 * @param {Kuzzle} kuzzle
 */
class ServerController extends BaseController {
  constructor(kuzzle) {
    super(kuzzle, [
      'adminExists',
      'getAllStats',
      'getConfig',
      'getLastStats',
      'getStats',
      'healthCheck',
      'info',
      'now',
      'publicApi'
    ]);
  }

  /**
   * Returns the statistics frame from a date
   *
   * @param {Request} request
   * @returns {Promise<Object>}
   */
  getStats(request) {
    return this.kuzzle.statistics.getStats(request);
  }

  /**
   * Returns the last statistics frame
   *
   * @returns {Promise<Object>}
   */
  getLastStats() {
    return this.kuzzle.statistics.getLastStats();
  }

  /**
   * Returns all stored statistics frames
   *
   * @returns {Promise<Object>}
   */
  getAllStats() {
    return this.kuzzle.statistics.getAllStats();
  }

  /**
   * Returns the Kuzzle configuration
   *
   * @returns {Promise<Object>}
   */
  getConfig() {
    const config = Object.assign({}, this.kuzzle.config);

    // Already and more appropriately returned by server:info
    delete config.http;

    // Not a good idea to export Kuzzle's salt, hash algorithm
    // and default rights
    delete config.security;

    return Bluebird.resolve(config);
  }

  /**
   * Checks if an admin user Exists
   *
   * @returns {Promise<Object>}
   */
  adminExists() {
    return this.kuzzle.adminExists()
      .then(response => ({ exists: response }));
  }

  /**
   * @returns {Promise<Object>}
   */
  now() {
    return Bluebird.resolve({now: Date.now()});
  }

  /**
   * @returns {Promise<Object>}
   */
  healthCheck(request) {
    const result = {
      status: 'green',
      services: {}
    };

<<<<<<< HEAD
    return this.kuzzle.services.internalCache.getInfos()
=======
    return this.kuzzle.services.internalCache.infos()
>>>>>>> 7d6aab32
      .then(() => {
        result.services.internalCache = 'green';
      })
      .catch(error => {
        request.setError(errorsManager.getError(
          'internal',
          'external_services',
          'service_unavailable',
          error));
        result.services.internalCache = 'red';
        result.status = 'red';
      })
<<<<<<< HEAD
      .then(() => this.kuzzle.services.publicCache.getInfos())
=======
      .then(() => this.kuzzle.services.publicCache.infos())
>>>>>>> 7d6aab32
      .then(() => {
        result.services.memoryStorage = 'green';
      })
      .catch(error => {
        request.setError(errorsManager.getError(
          'internal',
          'external_services',
          'service_unavailable',
          error));
        result.services.memoryStorage = 'red';
        result.status = 'red';
      })
<<<<<<< HEAD
      .then(() => this.kuzzle.services.publicStorage.getInfos())
=======
      .then(() => this.kuzzle.services.publicStorage.infos())
>>>>>>> 7d6aab32
      .then(response => {
        if (['yellow', 'green'].indexOf(response.status) === -1) {
          errorsManager.throw('api', 'server', 'elasticsearch_down', JSON.stringify(response));
        }
        result.services.storageEngine = 'green';
      })
      .catch(error => {
        request.setError(errorsManager.getError(
          'internal',
          'external_services',
          'service_unavailable',
          error));
        result.services.storageEngine = 'red';
        result.status = 'red';
      })
      .then(() => result);
  }

  /**
   * @returns {Promise<Object>}
   */
  info() {
    const
      response = {
        kuzzle: {
          version: this.kuzzle.config.version,
          api: {
            routes: {}
          },
          nodeVersion: process.version,
          memoryUsed: process.memoryUsage().rss,
          uptime: process.uptime() + 's',
          plugins: {},
          system: {
            memory: {
              total: os.totalmem(),
              free: os.freemem()
            },
            cpus: os.cpus()
          }
        },
        services: {}
      };

    const
      kuzzleApi = this._buildApiDefinition(
        this.kuzzle.funnel.controllers,
        this.kuzzle.config.http.routes),
      pluginsApi = this._buildApiDefinition(
        this.kuzzle.funnel.pluginsControllers,
        this.kuzzle.pluginsManager.routes,
        '_plugin/'),
      apiDefinition = Object.assign({}, kuzzleApi, pluginsApi);

    response.kuzzle.api.routes = apiDefinition;

    response.kuzzle.plugins =
      this.kuzzle.pluginsManager.getPluginsDescription();

    let serviceName;

    return Object.keys(this.kuzzle.services.list)
      .reduce((previous, current) => {
        return previous.then(serviceInfo => {
          if (serviceName && serviceInfo) {
            response.services[serviceName] = serviceInfo;
          }

          serviceName = current;

          // @todo remove the condition when garbage collector is removed
<<<<<<< HEAD
          if (! this.kuzzle.services.list[current].getInfos) {
            return Bluebird.resolve();
          }

          return this.kuzzle.services.list[current].getInfos();
=======
          if (! this.kuzzle.services.list[current].infos) {
            return Bluebird.resolve();
          }

          return this.kuzzle.services.list[current].infos();
>>>>>>> 7d6aab32
        });
      }, Bluebird.resolve())
      .then(serviceInfo => {
        if (serviceInfo) {
          response.services[serviceName] = serviceInfo;
        }

        return Bluebird.resolve({serverInfo: response});
      });
  }

  publicApi () {
    const
      kuzzleApi = this._buildApiDefinition(
        this.kuzzle.funnel.controllers,
        this.kuzzle.config.http.routes),
      pluginsApi = this._buildApiDefinition(
        this.kuzzle.funnel.pluginsControllers,
        this.kuzzle.pluginsManager.routes,
        '_plugin/'),
      apiDefinition = Object.assign({}, kuzzleApi, pluginsApi);

    return Bluebird.resolve(apiDefinition);
  }

  _buildApiDefinition (controllers, httpRoutes, urlPrefix = '') {
    const routes = {};

    for (const controller of Object.keys(controllers)) {
      const actionList = {};

      for (const action of this._getActions(controllers[controller])) {
        actionList[action] = { controller, action };

        // resolve associated http route for each actions
        const routeDescriptionList = httpRoutes.filter(route => {
          return (
            (route.controller === controller
              || (controller === 'memoryStorage' && route.controller === 'ms'))
            && route.action === action);
        });

        for (const routeDescription of routeDescriptionList) {
          if (! actionList[action].http) {
            actionList[action].http = [];
          }

          actionList[action].http.push({
            url: (urlPrefix + routeDescription.url).replace(/\/\//g, '/'),
            verb: routeDescription.verb.toUpperCase()
          });
        }
      }

      if (Object.keys(actionList).length > 0) {
        routes[controller] = actionList;
      }
    }

    return routes;
  }

  _getActions (controller) {
    if (controller.actions instanceof Set) {
      return controller.actions;
    }

    // plugin controller does not have "actions" array
    return Object.keys(controller);
  }
}

module.exports = ServerController;<|MERGE_RESOLUTION|>--- conflicted
+++ resolved
@@ -118,11 +118,7 @@
       services: {}
     };
 
-<<<<<<< HEAD
-    return this.kuzzle.services.internalCache.getInfos()
-=======
     return this.kuzzle.services.internalCache.infos()
->>>>>>> 7d6aab32
       .then(() => {
         result.services.internalCache = 'green';
       })
@@ -135,11 +131,7 @@
         result.services.internalCache = 'red';
         result.status = 'red';
       })
-<<<<<<< HEAD
-      .then(() => this.kuzzle.services.publicCache.getInfos())
-=======
       .then(() => this.kuzzle.services.publicCache.infos())
->>>>>>> 7d6aab32
       .then(() => {
         result.services.memoryStorage = 'green';
       })
@@ -152,11 +144,7 @@
         result.services.memoryStorage = 'red';
         result.status = 'red';
       })
-<<<<<<< HEAD
-      .then(() => this.kuzzle.services.publicStorage.getInfos())
-=======
       .then(() => this.kuzzle.services.publicStorage.infos())
->>>>>>> 7d6aab32
       .then(response => {
         if (['yellow', 'green'].indexOf(response.status) === -1) {
           errorsManager.throw('api', 'server', 'elasticsearch_down', JSON.stringify(response));
@@ -228,19 +216,11 @@
           serviceName = current;
 
           // @todo remove the condition when garbage collector is removed
-<<<<<<< HEAD
-          if (! this.kuzzle.services.list[current].getInfos) {
-            return Bluebird.resolve();
-          }
-
-          return this.kuzzle.services.list[current].getInfos();
-=======
           if (! this.kuzzle.services.list[current].infos) {
             return Bluebird.resolve();
           }
 
           return this.kuzzle.services.list[current].infos();
->>>>>>> 7d6aab32
         });
       }, Bluebird.resolve())
       .then(serviceInfo => {
