/*
 * Kuzzle, a backend software, self-hostable and ready to use
 * to power modern apps
 *
 * Copyright 2015-2018 Kuzzle
 * mailto: support AT kuzzle.io
 * website: http://kuzzle.io
 *
 * Licensed under the Apache License, Version 2.0 (the "License");
 * you may not use this file except in compliance with the License.
 * You may obtain a copy of the License at
 *
 * https://www.apache.org/licenses/LICENSE-2.0
 *
 * Unless required by applicable law or agreed to in writing, software
 * distributed under the License is distributed on an "AS IS" BASIS,
 * WITHOUT WARRANTIES OR CONDITIONS OF ANY KIND, either express or implied.
 * See the License for the specific language governing permissions and
 * limitations under the License.
 */

'use strict';

const
  errorsManager = require('../../util/errors'),
  BaseController = require('./baseController'),
  Bluebird = require('bluebird'),
  os = require('os');

/**
 * @class ServerController
 * @param {Kuzzle} kuzzle
 */
class ServerController extends BaseController {
  constructor(kuzzle) {
    super(kuzzle, [
      'adminExists',
      'getAllStats',
      'getConfig',
      'getLastStats',
      'getStats',
      'healthCheck',
      'info',
      'now',
      'publicApi'
    ]);
  }

  /**
   * Returns the statistics frame from a date
   *
   * @param {Request} request
   * @returns {Promise<Object>}
   */
  getStats(request) {
    return this.kuzzle.statistics.getStats(request);
  }

  /**
   * Returns the last statistics frame
   *
   * @returns {Promise<Object>}
   */
  getLastStats() {
    return this.kuzzle.statistics.getLastStats();
  }

  /**
   * Returns all stored statistics frames
   *
   * @returns {Promise<Object>}
   */
  getAllStats() {
    return this.kuzzle.statistics.getAllStats();
  }

  /**
   * Returns the Kuzzle configuration
   *
   * @returns {Promise<Object>}
   */
  getConfig() {
    const config = Object.assign({}, this.kuzzle.config);

    // Already and more appropriately returned by server:info
    delete config.http;

    // Not a good idea to export Kuzzle's salt, hash algorithm
    // and default rights
    delete config.security;

    return Bluebird.resolve(config);
  }

  /**
   * Checks if an admin user Exists
   *
   * @returns {Promise<Object>}
   */
  adminExists() {
    return this.kuzzle.adminExists()
      .then(response => ({ exists: response }));
  }

  /**
   * @returns {Promise<Object>}
   */
  now() {
    return Bluebird.resolve({now: Date.now()});
  }

  /**
   * @returns {Promise<Object>}
   */
  healthCheck(request) {
    const
      getServiceUnavailableError =
        err => errorsManager.get('core', 'fatal', 'service_unavailable', err),
      result = { status: 'green', services: {} };

    return this.kuzzle.cacheEngine.internal.info()
      .then(() => {
        result.services.internalCache = 'green';
      })
      .catch(error => {
        request.setError(getServiceUnavailableError(error));
        result.services.internalCache = 'red';
        result.status = 'red';
      })
      .then(() => this.kuzzle.cacheEngine.public.info())
      .then(() => {
        result.services.memoryStorage = 'green';
      })
      .catch(error => {
        request.setError(getServiceUnavailableError(error));
        result.services.memoryStorage = 'red';
        result.status = 'red';
      })
      .then(() => this.kuzzle.storageEngine.public.info())
      .then(response => {
        if (response.status !== 'yellow' && response.status !== 'green') {
          throw new Error('ElasticSearch is down: ' + JSON.stringify(response));
        }

        result.services.storageEngine = 'green';
      })
      .catch(error => {
        request.setError(getServiceUnavailableError(error));
        result.services.storageEngine = 'red';
        result.status = 'red';
      })
      .then(() => result);
  }

  /**
   * @returns {Promise<Object>}
   */
  async info () {
    const
      response = {
        kuzzle: {
          version: this.kuzzle.config.version,
          api: {
            routes: {}
          },
          nodeVersion: process.version,
          memoryUsed: process.memoryUsage().rss,
          uptime: process.uptime() + 's',
          plugins: {},
          system: {
            memory: {
              total: os.totalmem(),
              free: os.freemem()
            },
            cpus: os.cpus()
          }
        },
        services: {}
      };

    const
      kuzzleApi = this._buildApiDefinition(
        this.kuzzle.funnel.controllers,
        this.kuzzle.config.http.routes),
      pluginsApi = this._buildApiDefinition(
        this.kuzzle.funnel.pluginsControllers,
        this.kuzzle.pluginsManager.routes,
        '_plugin/'),
      apiDefinition = Object.assign({}, kuzzleApi, pluginsApi);

    response.kuzzle.api.routes = apiDefinition;

    response.kuzzle.plugins = this.kuzzle.pluginsManager.getPluginsDescription();

    response.services.internalCache = await this.kuzzle.cacheEngine.internal.info();

    response.services.memoryStorage = await this.kuzzle.cacheEngine.public.info();

    response.services.internalStorage = await this.kuzzle.storageEngine.internal.info();

    response.services.publicStorage = await this.kuzzle.storageEngine.public.info();

    return {
      serverInfo: response
    };
  }

  publicApi () {
    const
      kuzzleApi = this._buildApiDefinition(
        this.kuzzle.funnel.controllers,
        this.kuzzle.config.http.routes),
      pluginsApi = this._buildApiDefinition(
        this.kuzzle.funnel.pluginsControllers,
        this.kuzzle.pluginsManager.routes,
        '_plugin/'),
      apiDefinition = Object.assign({}, kuzzleApi, pluginsApi);

    return Bluebird.resolve(apiDefinition);
  }

  _buildApiDefinition (controllers, httpRoutes, urlPrefix = '') {
    const routes = {};

    for (const [ name, controller ] of controllers.entries()) {
      const actionList = {};

      for (const action of this._getActions(controller)) {
        actionList[action] = { controller: name , action };

        // resolve associated http route for each actions
        const routeDescriptionList = httpRoutes.filter(route => {
          return (
<<<<<<< HEAD
            (route.controller === controller
              || (controller === 'memoryStorage' && route.controller === 'ms'))
=======
            (route.controller === name
              || (name === 'memoryStorage' && route.controller === 'ms'))
>>>>>>> b08d844b
            && route.action === action);
        });

        for (const routeDescription of routeDescriptionList) {
          if (! actionList[action].http) {
            actionList[action].http = [];
          }

          actionList[action].http.push({
            url: (urlPrefix + routeDescription.url).replace(/\/\//g, '/'),
            verb: routeDescription.verb.toUpperCase()
          });
        }
      }

      if (Object.keys(actionList).length > 0) {
        routes[name] = actionList;
      }
    }

    return routes;
  }

  _getActions (controller) {
    if (controller.actions instanceof Set) {
      return controller.actions;
    }

    // plugin controller does not have "actions" array
    return Object.keys(controller);
  }
}

module.exports = ServerController;<|MERGE_RESOLUTION|>--- conflicted
+++ resolved
@@ -231,13 +231,8 @@
         // resolve associated http route for each actions
         const routeDescriptionList = httpRoutes.filter(route => {
           return (
-<<<<<<< HEAD
-            (route.controller === controller
-              || (controller === 'memoryStorage' && route.controller === 'ms'))
-=======
             (route.controller === name
               || (name === 'memoryStorage' && route.controller === 'ms'))
->>>>>>> b08d844b
             && route.action === action);
         });
 
