/*
 * Kuzzle, a backend software, self-hostable and ready to use
 * to power modern apps
 *
 * Copyright 2015-2018 Kuzzle
 * mailto: support AT kuzzle.io
 * website: http://kuzzle.io
 *
 * Licensed under the Apache License, Version 2.0 (the "License");
 * you may not use this file except in compliance with the License.
 * You may obtain a copy of the License at
 *
 * https://www.apache.org/licenses/LICENSE-2.0
 *
 * Unless required by applicable law or agreed to in writing, software
 * distributed under the License is distributed on an "AS IS" BASIS,
 * WITHOUT WARRANTIES OR CONDITIONS OF ANY KIND, either express or implied.
 * See the License for the specific language governing permissions and
 * limitations under the License.
 */

'use strict';

const
  errorsManager = require('../../config/error-codes/throw'),
  BaseController = require('./baseController'),
  Bluebird = require('bluebird'),
  os = require('os');

/**
 * @class ServerController
 * @param {Kuzzle} kuzzle
 */
class ServerController extends BaseController {
  constructor(kuzzle) {
    super(kuzzle, [
      'adminExists',
      'getAllStats',
      'getConfig',
      'getLastStats',
      'getStats',
      'healthCheck',
      'info',
      'now',
      'publicApi'
    ]);
  }

  /**
   * Returns the statistics frame from a date
   *
   * @param {Request} request
   * @returns {Promise<Object>}
   */
  getStats(request) {
    return this.kuzzle.statistics.getStats(request);
  }

  /**
   * Returns the last statistics frame
   *
   * @returns {Promise<Object>}
   */
  getLastStats() {
    return this.kuzzle.statistics.getLastStats();
  }

  /**
   * Returns all stored statistics frames
   *
   * @returns {Promise<Object>}
   */
  getAllStats() {
    return this.kuzzle.statistics.getAllStats();
  }

  /**
   * Returns the Kuzzle configuration
   *
   * @returns {Promise<Object>}
   */
  getConfig() {
    const config = Object.assign({}, this.kuzzle.config);

    // Already and more appropriately returned by server:info
    delete config.http;

    // Not a good idea to export Kuzzle's salt, hash algorithm
    // and default rights
    delete config.security;

    return Bluebird.resolve(config);
  }

  /**
   * Checks if an admin user Exists
   *
   * @returns {Promise<Object>}
   */
  adminExists() {
<<<<<<< HEAD
    return this.kuzzle.adminExists()
      .then(response => ({ exists: response }));
=======
    return this.kuzzle.internalEngine.adminExists()
      .then(response => ({exists: response}));
>>>>>>> 3fc96d7e
  }

  /**
   * @returns {Promise<Object>}
   */
  now() {
    return Bluebird.resolve({now: Date.now()});
  }

  /**
   * @returns {Promise<Object>}
   */
  healthCheck(request) {
    const result = {
      status: 'green',
      services: {}
    };

    return this.kuzzle.services.internalCache.getInfos()
      .then(() => {
        result.services.internalCache = 'green';
      })
      .catch(error => {
        request.setError(errorsManager.getError(
          'internal',
          'external_services',
          'service_unavailable',
          error));
        result.services.internalCache = 'red';
        result.status = 'red';
      })
      .then(() => this.kuzzle.services.publicCache.getInfos())
      .then(() => {
        result.services.memoryStorage = 'green';
      })
      .catch(error => {
        request.setError(errorsManager.getError(
          'internal',
          'external_services',
          'service_unavailable',
          error));
        result.services.memoryStorage = 'red';
        result.status = 'red';
      })
      .then(() => this.kuzzle.services.publicStorage.getInfos())
      .then(response => {
        if (['yellow', 'green'].indexOf(response.status) === -1) {
          errorsManager.throw('api', 'server', 'elasticsearch_down', JSON.stringify(response));
        }
        result.services.storageEngine = 'green';
      })
      .catch(error => {
        request.setError(errorsManager.getError(
          'internal',
          'external_services',
          'service_unavailable',
          error));
        result.services.storageEngine = 'red';
        result.status = 'red';
      })
      .then(() => result);
  }

  /**
   * @returns {Promise<Object>}
   */
  info() {
    const
      response = {
        kuzzle: {
          version: this.kuzzle.config.version,
          api: {
            routes: {}
          },
          nodeVersion: process.version,
          memoryUsed: process.memoryUsage().rss,
          uptime: process.uptime() + 's',
          plugins: {},
          system: {
            memory: {
              total: os.totalmem(),
              free: os.freemem()
            },
            cpus: os.cpus()
          }
        },
        services: {}
      };

    const
      kuzzleApi = this._buildApiDefinition(
        this.kuzzle.funnel.controllers,
        this.kuzzle.config.http.routes),
      pluginsApi = this._buildApiDefinition(
        this.kuzzle.funnel.pluginsControllers,
        this.kuzzle.pluginsManager.routes,
        '_plugin/'),
      apiDefinition = Object.assign({}, kuzzleApi, pluginsApi);

    response.kuzzle.api.routes = apiDefinition;

    response.kuzzle.plugins =
      this.kuzzle.pluginsManager.getPluginsDescription();

    let serviceName;

    return Object.keys(this.kuzzle.services.list)
      .reduce((previous, current) => {
        return previous.then(serviceInfo => {
          if (serviceName && serviceInfo) {
            response.services[serviceName] = serviceInfo;
          }

          serviceName = current;

          // @todo remove the condition when garbage collector is removed
          if (! this.kuzzle.services.list[current].getInfos) {
            return Bluebird.resolve();
          }

          return this.kuzzle.services.list[current].getInfos();
        });
      }, Bluebird.resolve())
      .then(serviceInfo => {
        if (serviceInfo) {
          response.services[serviceName] = serviceInfo;
        }

        return Bluebird.resolve({serverInfo: response});
      });
  }

  publicApi () {
    const
      kuzzleApi = this._buildApiDefinition(
        this.kuzzle.funnel.controllers,
        this.kuzzle.config.http.routes),
      pluginsApi = this._buildApiDefinition(
        this.kuzzle.funnel.pluginsControllers,
        this.kuzzle.pluginsManager.routes,
        '_plugin/'),
      apiDefinition = Object.assign({}, kuzzleApi, pluginsApi);

    return Bluebird.resolve(apiDefinition);
  }

  _buildApiDefinition (controllers, httpRoutes, urlPrefix = '') {
    const routes = {};

    for (const controller of Object.keys(controllers)) {
      const actionList = {};

      for (const action of this._getActions(controllers[controller])) {
        actionList[action] = { controller, action };

        // resolve associated http route for each actions
        const routeDescriptionList = httpRoutes.filter(route => {
          return (
            (route.controller === controller
              || (controller === 'memoryStorage' && route.controller === 'ms'))
            && route.action === action);
        });

        for (const routeDescription of routeDescriptionList) {
          if (! actionList[action].http) {
            actionList[action].http = [];
          }

          actionList[action].http.push({
            url: (urlPrefix + routeDescription.url).replace(/\/\//g, '/'),
            verb: routeDescription.verb.toUpperCase()
          });
        }
      }

      if (Object.keys(actionList).length > 0) {
        routes[controller] = actionList;
      }
    }

    return routes;
  }

  _getActions (controller) {
    if (controller.actions instanceof Set) {
      return controller.actions;
    }

    // plugin controller does not have "actions" array
    return Object.keys(controller);
  }
}

module.exports = ServerController;<|MERGE_RESOLUTION|>--- conflicted
+++ resolved
@@ -98,13 +98,8 @@
    * @returns {Promise<Object>}
    */
   adminExists() {
-<<<<<<< HEAD
     return this.kuzzle.adminExists()
       .then(response => ({ exists: response }));
-=======
-    return this.kuzzle.internalEngine.adminExists()
-      .then(response => ({exists: response}));
->>>>>>> 3fc96d7e
   }
 
   /**
