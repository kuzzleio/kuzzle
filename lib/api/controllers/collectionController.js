/*
 * Kuzzle, a backend software, self-hostable and ready to use
 * to power modern apps
 *
 * Copyright 2015-2018 Kuzzle
 * mailto: support AT kuzzle.io
 * website: http://kuzzle.io
 *
 * Licensed under the Apache License, Version 2.0 (the "License");
 * you may not use this file except in compliance with the License.
 * You may obtain a copy of the License at
 *
 * https://www.apache.org/licenses/LICENSE-2.0
 *
 * Unless required by applicable law or agreed to in writing, software
 * distributed under the License is distributed on an "AS IS" BASIS,
 * WITHOUT WARRANTIES OR CONDITIONS OF ANY KIND, either express or implied.
 * See the License for the specific language governing permissions and
 * limitations under the License.
 */

'use strict';

const
  errorsManager = require('../../util/errors'),
<<<<<<< HEAD
  { has, isPlainObject } = require('../../util/safeObject'),
  { NativeController } = require('./baseController'),
  _ = require('lodash'),
  Bluebird = require('bluebird'),
  {
    assertHasBody,
    assertHasIndex,
    assertHasIndexAndCollection,
    assertHasScrollId
  } = require('../../util/requestAssertions');
=======
  { isPlainObject } = require('../../util/safeObject'),
  { NativeController } = require('./baseController'),
  Bluebird = require('bluebird');
>>>>>>> 5fba725c

/**
 * @class CollectionController
 * @param {Kuzzle} kuzzle
 * @constructor
 */
class CollectionController extends NativeController {
  constructor(kuzzle) {
    super(kuzzle, [
      'create',
      'deleteSpecifications',
      'exists',
      'getMapping',
      'getSpecifications',
      'list',
      'scrollSpecifications',
      'searchSpecifications',
      'truncate',
      'updateMapping',
      'updateSpecifications',
      'validateSpecifications',
      'refresh',
      'delete'
    ]);

    this.defaultScrollTTL = this.kuzzle.storageEngine.config.defaults.scrollTTL;
  }

  /**
   * Updates the mapping of the collection
   *
   * @param {Request} request
   * @returns {Promise.<Object>}
   */
  updateMapping (request) {
    const
      { index, collection } = this.getIndexAndCollection(request),
      mapping = this.getBody(request);

    return this.publicStorage.updateMapping(index, collection, mapping)
      .then(({ dynamic, _meta, properties }) => ({
        dynamic,
        _meta,
        properties
      }));
  }

  /**
   * Get the collection mapping
   *
   * @param {Request} request
   * @returns {Promise.<Object>}
   */
  getMapping (request) {
    const
      { index, collection } = this.getIndexAndCollection(request),
      includeKuzzleMeta = this.getBoolean(request, 'includeKuzzleMeta');

    return this.publicStorage.getMapping(index, collection, { includeKuzzleMeta })
      .then(({ dynamic, _meta, properties }) => ({
        dynamic,
        _meta,
        properties
      }));
  }

  /**
   * Get the collection validation specifications
   *
   * @param {Request} request
   * @returns {Promise.<Object>}
   */
  getSpecifications (request) {
    const { index, collection } = this.getIndexAndCollection(request);

<<<<<<< HEAD
    return this.kuzzle.indexCache.exists(index)
      .then(exists => {
        if (!exists) {
          errorsManager.throw('services', 'storage', 'unknown_index', index);
        }

        return this.kuzzle.indexCache.exists(index, collection);
      })
      .then(exists => {
        if (!exists) {
          errorsManager.throw('services', 'storage', 'unknown_collection', collection);
        }

        return this.internalEngine.get('validations', `${index}#${collection}`);
      })
=======
    return this.kuzzle.internalIndex.get('validations', `${index}#${collection}`)
>>>>>>> 5fba725c
      .then(response => response._source)
      .catch(error => {
        if (error.status === 404) {
          errorsManager.throwFrom(
            error,
            'validation',
            'assert',
            'not_found',
            index,
            collection);
        }

        throw error;
      });
  }

  /**
   * Search for collection validation specifications
   *
   * @param {Request} request
   * @returns {Promise.<Object>}
   */
<<<<<<< HEAD
  searchSpecifications(request) {
    const
      query = request.input.body && request.input.body.query
        ? request.input.body.query
        : {};

    if (!isPlainObject(query)) {
=======
  searchSpecifications (request) {
    const { from, size, scrollTTL, searchBody } = this.getSearchParams(request);

    if (!isPlainObject(searchBody)) {
>>>>>>> 5fba725c
      errorsManager.throw(
        'api',
        'assert',
        'invalid_type',
        'body.query',
        'object');
<<<<<<< HEAD
    }

    if (request.input.args.size) {
      const size = request.input.args.size - (request.input.args.from || 0);

      if (size > this.kuzzle.config.limits.documentsFetchCount) {
        errorsManager.throw(
          'services',
          'storage',
          'get_limit_exceeded',
          this.kuzzle.config.limits.documentsFetchCount);
      }
=======
>>>>>>> 5fba725c
    }

    this.assertNotExceedMaxFetch(size - from);

    return this.kuzzle.internalIndex.search(
      'validations',
      searchBody,
      { from, size, scroll: scrollTTL }
    )
      .then(({ hits, scrollId, total }) => ({
        hits,
        scrollId,
        total
      }));
  }

  /**
   * Scroll over a paginated search results
   *
   * @param {Request} request
   * @returns {Promise.<object>}
   */
  scrollSpecifications (request) {
    const
      ttl = this.getString(request, 'scroll', this.defaultScrollTTL),
      id = this.getString(request, 'scrollId');

    return this.kuzzle.internalIndex.scroll(id, ttl)
      .then(({ scrollId, hits, total }) => ({
        scrollId,
        hits,
        total
      }));
  }

  /**
   * Replace the specifications of a collection
   *
   * @param {Request} request
   * @returns {Promise.<Object>}
   */
  updateSpecifications (request) {
    const
      { index, collection } = this.getIndexAndCollection(request),
      specifications = this.getBody(request);

    return this.kuzzle.validation.validateFormat(
      index,
      collection,
      specifications,
      true
    )
      .then(({ isValid, errors }) => {
        if (! isValid) {
          errorsManager.throw(
            'validation',
            'assert',
            'invalid_specifications',
            errors.join('\n\t- '));
        }

<<<<<<< HEAD
        errorsManager.throw(
          'validation',
          'assert',
          'invalid_specifications',
          response.details.join('\n\t- '));
=======
        return this.kuzzle.internalIndex.createOrReplace(
          'validations',
          `${index}#${collection}`,
          {
            index,
            collection,
            validation: specifications
          });
>>>>>>> 5fba725c
      })
      .then(() => this.kuzzle.internalIndex.refreshCollection('validations'))
      .then(() => this.kuzzle.validation.curateSpecification())
      .then(() => specifications);
  }

  /**
   * Add a specification collections
   *
   * @param {Request} request
   * @returns {Promise.<Object>}
   */
<<<<<<< HEAD
  deleteSpecifications(request) {
    assertHasIndexAndCollection(request);
    const { index, collection } = request.input.resource;

    if ( !has(this.kuzzle.validation.specification, index)
      || !has(this.kuzzle.validation.specification[index], collection)
    ) {
      return Bluebird.resolve({acknowledged: true});
    }

    return this.internalEngine
      .delete(
        'validations',
        `${request.input.resource.index}#${request.input.resource.collection}`)
      .then(() => this.kuzzle.internalEngine.refresh())
=======
  deleteSpecifications (request) {
    const
      { index, collection } = this.getIndexAndCollection(request),
      specificationsId = `${index}#${collection}`;

    return this.kuzzle.internalIndex.delete('validations', specificationsId)
      .catch(error => {
        if (error.status === 404) {
          return {
            acknowledged: true
          };
        }

        throw error;
      })
      .then(() => this.kuzzle.internalIndex.refreshCollection('validations'))
>>>>>>> 5fba725c
      .then(() => this.kuzzle.validation.curateSpecification())
      .then(() => ({
        acknowledged: true
      }));
  }

  /**
   * Validate a specification
   *
   * @param {Request} request
   * @returns {Promise.<Object>}
   */
  validateSpecifications (request) {
    const
      { index, collection } = this.getIndexAndCollection(request),
      specifications = this.getBody(request);

    return this.kuzzle.validation.validateFormat(
      index,
      collection,
      specifications,
      true
    )
      .then(({ isValid, errors }) => {
        if (! isValid) {
          return {
            valid: false,
            details: errors,
            description: 'Some errors with provided specifications.'
          };
        }

        return {
          valid: true
        };
      });
  }

  /**
   * Reset a collection by removing all documents while keeping the existing mapping.
   *
   * @param {Request} request
   * @returns {Promise.<Object>}
   */
  truncate (request) {
    const { index, collection } = this.getIndexAndCollection(request);

    return this.publicStorage.truncateCollection(index, collection)
      .then(() => ({
        acknowledged: true
      }));
  }

  /**
   * @param {Request} request
   * @returns {Promise.<Object>}
   */
  list (request) {
    const
      index = this.getIndex(request),
      { from, size } = this.getSearchParams(request),
      type = this.getString(request, 'type', 'all');

    if (['all', 'stored', 'realtime'].indexOf(type) === -1) {
      errorsManager.throw('api', 'assert', 'invalid_argument', '"all", "stored", "realtime"');
    }

    let collections = [];

    if (type === 'realtime' || type === 'all') {
<<<<<<< HEAD
      collections = this.kuzzle.hotelClerk
        .getRealtimeCollections(request.input.resource.index)
=======
      collections = this.kuzzle.hotelClerk.getRealtimeCollections(index)
>>>>>>> 5fba725c
        .map(name => ({ name, type: 'realtime' }));
    }

    return Bluebird.resolve()
      .then(() => {
        if (type === 'realtime') {
          return;
        }

        return this.publicStorage.listCollections(index)
          .then(publicCollections => {
            for (const name of publicCollections) {
              collections.push({ name, type: 'stored' });
            }
          });
      })
      .then(() => {
        collections.sort((a, b) => {
          if (a.name === b.name) {
            return 0;
          }
          return a.name < b.name ? -1 : 1;
        });

        return this._paginateCollections(from, size, { type, collections });
      });
  }

  /**
   * @param {Request} request
   * @returns {Promise.<boolean>}
   */
  exists (request) {
    const { index, collection } = this.getIndexAndCollection(request);

    return this.publicStorage.collectionExists(index, collection);
  }

  /**
   * Creates a new collection with the specifed mapping.
   * Only update the mapping if collection exists.
   *
   * @param {Request} request
   * @returns {Promise.<Object>}
   */
  create (request) {
    const
      mappings = this.getBody(request, {}),
      { index, collection } = this.getIndexAndCollection(request);

    return this.publicStorage.createCollection(index, collection, mappings)
      .then(() => ({
        acknowledged: true
      }));
  }

  /**
   * Refresh a collection
   *
   * @param {Request} request
   * @returns {Promise.<Object>}
   */
  refresh (request) {
    const { index, collection } = this.getIndexAndCollection(request);

    return this.publicStorage.refreshCollection(index, collection)
      .then(() => null);
  }

  /**
   * Deletes a collection
   *
   * @param {String} index
   * @param {String} collection
   *
   * @returns {Promise}
   */
  delete (request) {
    const { index, collection } = this.getIndexAndCollection(request);

    return this.publicStorage.deleteCollection(index, collection)
      .then(() => null);
  }


<<<<<<< HEAD
/**
 * @param {Validation} validator - validator instance
 * @param list
 * @returns {Promise<Boolean|Object>}
 */
function validateSpecificationList (validator, list) {
  return Bluebird
    .map(
      list,
      specification => validator.isValidSpecification(
        specification._source.index,
        specification._source.collection,
        specification._source.validation,
        true))
    .then(response => {
      let errors = [];

      response
        .filter(value => !value.isValid)
        .forEach(value => {
          errors = errors.concat(value.errors);
        });

      if (errors.length === 0) {
        return {valid: true};
      }

      // we resolve here because we do not always need to send an
      // error each time this method is used
      return {
        valid: false,
        details: errors,
        // @todo useless, to be removed in a future version
        description: 'Some errors with provided specifications.'
      };
    });
}

=======
  /**
   * Uses from and size to paginate response results
   * If type is "all", stored collections are prioritary
   *
   * @param {Number} from
   * @param {Number} size
   * @param {Object} response
   * @returns {Object} { collections, from, size }
   */
  _paginateCollections (from, size, response) {
    if (from || size) {
      if (from) {
        response.from = Number.parseInt(from);
      } else {
        response.from = 0;
      }

      if (size) {
        response.size = Number.parseInt(size);
>>>>>>> 5fba725c

        response.collections = response.collections.slice(
          response.from,
          response.from + response.size
        );
      } else {
        response.collections = response.collections.slice(response.from);
      }
    }

    return response;
  }
}

module.exports = CollectionController;<|MERGE_RESOLUTION|>--- conflicted
+++ resolved
@@ -23,22 +23,9 @@
 
 const
   errorsManager = require('../../util/errors'),
-<<<<<<< HEAD
-  { has, isPlainObject } = require('../../util/safeObject'),
-  { NativeController } = require('./baseController'),
-  _ = require('lodash'),
-  Bluebird = require('bluebird'),
-  {
-    assertHasBody,
-    assertHasIndex,
-    assertHasIndexAndCollection,
-    assertHasScrollId
-  } = require('../../util/requestAssertions');
-=======
   { isPlainObject } = require('../../util/safeObject'),
   { NativeController } = require('./baseController'),
   Bluebird = require('bluebird');
->>>>>>> 5fba725c
 
 /**
  * @class CollectionController
@@ -114,25 +101,7 @@
   getSpecifications (request) {
     const { index, collection } = this.getIndexAndCollection(request);
 
-<<<<<<< HEAD
-    return this.kuzzle.indexCache.exists(index)
-      .then(exists => {
-        if (!exists) {
-          errorsManager.throw('services', 'storage', 'unknown_index', index);
-        }
-
-        return this.kuzzle.indexCache.exists(index, collection);
-      })
-      .then(exists => {
-        if (!exists) {
-          errorsManager.throw('services', 'storage', 'unknown_collection', collection);
-        }
-
-        return this.internalEngine.get('validations', `${index}#${collection}`);
-      })
-=======
     return this.kuzzle.internalIndex.get('validations', `${index}#${collection}`)
->>>>>>> 5fba725c
       .then(response => response._source)
       .catch(error => {
         if (error.status === 404) {
@@ -155,41 +124,16 @@
    * @param {Request} request
    * @returns {Promise.<Object>}
    */
-<<<<<<< HEAD
-  searchSpecifications(request) {
-    const
-      query = request.input.body && request.input.body.query
-        ? request.input.body.query
-        : {};
-
-    if (!isPlainObject(query)) {
-=======
   searchSpecifications (request) {
     const { from, size, scrollTTL, searchBody } = this.getSearchParams(request);
 
     if (!isPlainObject(searchBody)) {
->>>>>>> 5fba725c
       errorsManager.throw(
         'api',
         'assert',
         'invalid_type',
         'body.query',
         'object');
-<<<<<<< HEAD
-    }
-
-    if (request.input.args.size) {
-      const size = request.input.args.size - (request.input.args.from || 0);
-
-      if (size > this.kuzzle.config.limits.documentsFetchCount) {
-        errorsManager.throw(
-          'services',
-          'storage',
-          'get_limit_exceeded',
-          this.kuzzle.config.limits.documentsFetchCount);
-      }
-=======
->>>>>>> 5fba725c
     }
 
     this.assertNotExceedMaxFetch(size - from);
@@ -251,13 +195,6 @@
             errors.join('\n\t- '));
         }
 
-<<<<<<< HEAD
-        errorsManager.throw(
-          'validation',
-          'assert',
-          'invalid_specifications',
-          response.details.join('\n\t- '));
-=======
         return this.kuzzle.internalIndex.createOrReplace(
           'validations',
           `${index}#${collection}`,
@@ -266,7 +203,6 @@
             collection,
             validation: specifications
           });
->>>>>>> 5fba725c
       })
       .then(() => this.kuzzle.internalIndex.refreshCollection('validations'))
       .then(() => this.kuzzle.validation.curateSpecification())
@@ -279,23 +215,6 @@
    * @param {Request} request
    * @returns {Promise.<Object>}
    */
-<<<<<<< HEAD
-  deleteSpecifications(request) {
-    assertHasIndexAndCollection(request);
-    const { index, collection } = request.input.resource;
-
-    if ( !has(this.kuzzle.validation.specification, index)
-      || !has(this.kuzzle.validation.specification[index], collection)
-    ) {
-      return Bluebird.resolve({acknowledged: true});
-    }
-
-    return this.internalEngine
-      .delete(
-        'validations',
-        `${request.input.resource.index}#${request.input.resource.collection}`)
-      .then(() => this.kuzzle.internalEngine.refresh())
-=======
   deleteSpecifications (request) {
     const
       { index, collection } = this.getIndexAndCollection(request),
@@ -312,7 +231,6 @@
         throw error;
       })
       .then(() => this.kuzzle.internalIndex.refreshCollection('validations'))
->>>>>>> 5fba725c
       .then(() => this.kuzzle.validation.curateSpecification())
       .then(() => ({
         acknowledged: true
@@ -383,12 +301,7 @@
     let collections = [];
 
     if (type === 'realtime' || type === 'all') {
-<<<<<<< HEAD
-      collections = this.kuzzle.hotelClerk
-        .getRealtimeCollections(request.input.resource.index)
-=======
       collections = this.kuzzle.hotelClerk.getRealtimeCollections(index)
->>>>>>> 5fba725c
         .map(name => ({ name, type: 'realtime' }));
     }
 
@@ -474,46 +387,6 @@
   }
 
 
-<<<<<<< HEAD
-/**
- * @param {Validation} validator - validator instance
- * @param list
- * @returns {Promise<Boolean|Object>}
- */
-function validateSpecificationList (validator, list) {
-  return Bluebird
-    .map(
-      list,
-      specification => validator.isValidSpecification(
-        specification._source.index,
-        specification._source.collection,
-        specification._source.validation,
-        true))
-    .then(response => {
-      let errors = [];
-
-      response
-        .filter(value => !value.isValid)
-        .forEach(value => {
-          errors = errors.concat(value.errors);
-        });
-
-      if (errors.length === 0) {
-        return {valid: true};
-      }
-
-      // we resolve here because we do not always need to send an
-      // error each time this method is used
-      return {
-        valid: false,
-        details: errors,
-        // @todo useless, to be removed in a future version
-        description: 'Some errors with provided specifications.'
-      };
-    });
-}
-
-=======
   /**
    * Uses from and size to paginate response results
    * If type is "all", stored collections are prioritary
@@ -533,7 +406,6 @@
 
       if (size) {
         response.size = Number.parseInt(size);
->>>>>>> 5fba725c
 
         response.collections = response.collections.slice(
           response.from,
