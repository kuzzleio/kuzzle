--- conflicted
+++ resolved
@@ -256,11 +256,8 @@
       'mDeleteUsers',
       'mGetProfiles',
       'mGetRoles',
-<<<<<<< HEAD
       'mGetUsers',
-=======
       'refresh',
->>>>>>> 9168f406
       'replaceUser',
       'revokeTokens',
       'scrollProfiles',
