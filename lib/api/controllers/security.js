/*
 * Kuzzle, a backend software, self-hostable and ready to use
 * to power modern apps
 *
 * Copyright 2015-2020 Kuzzle
 * mailto: support AT kuzzle.io
 * website: http://kuzzle.io
 *
 * Licensed under the Apache License, Version 2.0 (the "License");
 * you may not use this file except in compliance with the License.
 * You may obtain a copy of the License at
 *
 * https://www.apache.org/licenses/LICENSE-2.0
 *
 * Unless required by applicable law or agreed to in writing, software
 * distributed under the License is distributed on an "AS IS" BASIS,
 * WITHOUT WARRANTIES OR CONDITIONS OF ANY KIND, either express or implied.
 * See the License for the specific language governing permissions and
 * limitations under the License.
 */

'use strict';

<<<<<<< HEAD
const _ = require('lodash');
const { v4: uuid } = require('uuid');
const Bluebird = require('bluebird');
const { NativeController } = require('./base');
const formatProcessing = require('../../core/auth/formatProcessing');
const ApiKey = require('../../core/storage/models/apiKey');
const errorsManager = require('../../util/errors');
const {
  Request,
  errors: { KuzzleError }
} = require('kuzzle-common-objects');
const {
  assertHasBody,
  assertBodyHasAttribute,
  assertBodyAttributeType,
  assertContentAttributeType,
  assertContentHasAttribute,
  assertContentHasNotAttribute,
  assertHasId,
  assertIdStartsNotUnderscore,
  assertHasStrategy,
  assertHasScrollId,
  assertIsStrategyRegistered
} = require('../../util/requestAssertions');
=======
const
  _ = require('lodash'),
  { v4: uuid } = require('uuid'),
  Bluebird = require('bluebird'),
  { NativeController } = require('./base'),
  formatProcessing = require('../../core/auth/formatProcessing'),
  ApiKey = require('../../models/storage/apiKey'),
  errorsManager = require('../../util/errors'),
  {
    Request,
    errors: { KuzzleError }
  } = require('kuzzle-common-objects'),
  {
    assertHasBody,
    assertBodyHasAttribute,
    assertBodyAttributeType,
    assertContentAttributeType,
    assertContentHasAttribute,
    assertContentHasNotAttribute,
    assertHasId,
    assertIdStartsNotUnderscore,
    assertHasStrategy,
    assertHasScrollId,
    assertIsStrategyRegistered
  } = require('../../util/requestAssertions');
>>>>>>> bac3cb11

/**
 * Gets the refresh value.
 * Default to 'wait_for' for security actions.
 *
 * @param {Request} request
 *
 * @returns {String}
 */
function getRefresh (request) {
  if ( request.input.args.refresh === false
    || request.input.args.refresh === 'false'
  ) {
    return 'false';
  }

  return 'wait_for';
}


/**
 * @param {Kuzzle} kuzzle
 * @constructor
 * @property {Kuzzle} kuzzle
 */
class SecurityController extends NativeController {
  constructor(kuzzle) {
    super(kuzzle, [
      'createApiKey',
      'createCredentials',
      'createFirstAdmin',
      'createOrReplaceProfile',
      'createOrReplaceRole',
      'createProfile',
      'createRestrictedUser',
      'createRole',
      'createUser',
      'deleteApiKey',
      'deleteCredentials',
      'deleteProfile',
      'deleteRole',
      'deleteUser',
      'getAllCredentialFields',
      'getCredentialFields',
      'getCredentials',
      'getCredentialsById',
      'getProfile',
      'getProfileMapping',
      'getProfileRights',
      'getRole',
      'getRoleMapping',
      'getUser',
      'getUserMapping',
      'getUserRights',
      'hasCredentials',
      'mDeleteProfiles',
      'mDeleteRoles',
      'mDeleteUsers',
      'mGetProfiles',
      'mGetRoles',
      'mGetUsers',
      'refresh',
      'replaceUser',
      'revokeTokens',
      'scrollProfiles',
      'scrollUsers',
      'searchApiKeys',
      'searchProfiles',
      'searchRoles',
      'searchUsers',
      'updateCredentials',
      'updateProfile',
      'updateProfileMapping',
      'updateRole',
      'updateRoleMapping',
      'updateUser',
      'updateUserMapping',
      'validateCredentials'
    ]);

    this.subdomain = 'security';

    this.internalIndex = this.kuzzle.storageEngine.config.internalIndex.name;
    this.securityCollections = ['users', 'profiles', 'roles'];
    this.getStrategyMethod = this.kuzzle.pluginsManager.getStrategyMethod;
  }

  /**
   * Creates a new API key for a user
   */
  async createApiKey (request) {
    const expiresIn = request.input.args.expiresIn || -1;
    const refresh = getRefresh(request);
    const userId = this.getString(request, 'userId');
    const apiKeyId = request.input.resource._id || null;
    const description = this.getBodyString(request, 'description');

    const user = await this.ask('core:security:users:get', userId);
    const connectionId = request.context.connection.id;
    const creatorId = this.getUserId(request);

    const apiKey = await ApiKey.create(
      user,
      connectionId,
      expiresIn,
      description,
      { apiKeyId, creatorId, refresh });

    this.kuzzle.log.info(`[SECURITY] User "${creatorId}" applied action "${request.input.action}" on user "${userId}."`);
    return apiKey.serialize({ includeToken: true });
  }

  /**
   * Search in an user API keys
   */
  async searchApiKeys (request) {
    const userId = this.getString(request, 'userId');
    const query = this.getBody(request, {});
    const { from, size, scrollTTL } = this.getSearchParams(request);

    const searchBody = {
      query: {
        bool: {
          filter: { bool: { must: { term: { userId } } } },
          must: _.isEmpty(query) ? { match_all: {} } : query
        }
      }
    };

    const apiKeys = await ApiKey.search(searchBody, { from, scroll: scrollTTL, size });

    return {
      hits: apiKeys.map(apiKey => apiKey.serialize()),
      total: apiKeys.length
    };
  }

  /**
   * Deletes an user API key
   */
  async deleteApiKey (request) {
    const userId = this.getString(request, 'userId');
    const apiKeyId = this.getId(request);
    const refresh = getRefresh(request);

    const apiKey = await ApiKey.load(userId, apiKeyId);

    await apiKey.delete({ refresh });

    return {
      _id: apiKeyId
    };
  }


  /**
   * Get the role mapping
   *
   * @returns {Promise}
   */
  async getRoleMapping () {
    const { properties } = await this.kuzzle.internalIndex.getMapping('roles');

    return { mapping: properties };
  }

  /**
   * Update the roles collection mapping
   * @param {Request} request
   * @returns {Promise}
   */
  updateRoleMapping (request) {
    const mappings = this.getBody(request);

    return this.kuzzle.internalIndex.updateMapping('roles', mappings);
  }

  /**
   * Get the profile mapping
   *
   * @returns {Promise}
   */
  async getProfileMapping () {
    const {properties} = await this.kuzzle.internalIndex.getMapping('profiles');

    return {mapping: properties};
  }

  /**
   * Update the profiles collection mapping

   * @param {Request} request
   * @returns {Promise}
   */
  updateProfileMapping (request) {
    const mappings = this.getBody(request);

    return this.kuzzle.internalIndex.updateMapping('profiles', mappings);
  }

  /**
   * Get the user mapping
   *
   * @returns {Promise}
   */
  async getUserMapping () {
    const {properties} = await this.kuzzle.internalIndex.getMapping('users');

    return {mapping: properties};
  }

  /**
   * Update the users collection mapping

   * @param {Request} request
   * @returns {Promise}
   */
  updateUserMapping (request) {
    const mappings = this.getBody(request);

    return this.kuzzle.internalIndex.updateMapping('users', mappings);
  }

  /**
   * Get a specific role according to the given id
   *
   * @param {Request} request
   * @returns {Promise<Object>}
   */
  async getRole(request) {
    assertHasId(request);

    const roleId = request.input.resource._id;
    const role = await this.ask('core:security:roles:get', roleId);

    return formatProcessing.serializeRole(role);
  }

  /**
   * Get specific roles according to given ids
   *
   * @param {Request} request
   * @returns {Promise<Object>}
   */
  async mGetRoles(request) {
    const ids = this.getBodyArray(request, 'ids');

    const roles = await this.ask('core:security:roles:mGet', ids);

    return { hits: roles.map(formatProcessing.serializeRole) };
  }

  /**
   * Refresh a security collection (users, roles, profiles)
   *
   * @param {Request} request
   * @returns {Promise}
   */
  async refresh (request) {
    const collection = this.getCollection(request);

    if (!this.securityCollections.includes(collection)) {
      throw errorsManager.get(
        'api',
        'assert',
        'unexpected_argument',
        collection,
        this.securityCollections);
    }

    await this.kuzzle.storageEngine.internal.refreshCollection(
      this.internalIndex,
      collection);

    return null;
  }

  /**
   * Return a list of roles that specify a right for the given indexes
   * @todo  - from and size should be deprecated, they don't make much sense
   *
   * @param {Request} request
   * @returns {Promise<Object>}
   */
  async searchRoles(request) {
    const from = this.getInteger(request, 'from', 0);
    const size = this._getSearchPageSize(request);
    const controllers = this.getBodyArray(request, 'controllers', []);

    const response = await this.ask(
      'core:security:roles:search',
      controllers,
      from,
      size);

    response.hits = response.hits.map(formatProcessing.serializeRole);

    return response;
  }

  /**
   * Create or replace a Role
   *
   * @param {Request} request
   * @returns {Promise<Object>}
   */
  async createOrReplaceRole(request) {
    const id = this.getId(request);
    const body = this.getBody(request);
    const userId = this.getUserId(request);

    const role = await this.ask('core:security:roles:createOrReplace', id, body, {
      force: this.getBoolean(request, 'force'),
      refresh: this.getRefresh(request),
      userId,
    });

    this.kuzzle.log.info(`[SECURITY] User "${userId}" applied action "${request.input.action}" on role "${role._id}."`);
    return formatProcessing.serializeRole(role);
  }

  /**
   * Create a Role
   *
   * @param {Request} request
   * @returns {Promise<Object>}
   */
  async createRole(request) {
    assertIdStartsNotUnderscore(request);
    const id = this.getId(request);
    const body = this.getBody(request);
    const userId = this.getUserId(request);

    const role = await this.ask('core:security:roles:create', id, body, {
      force: this.getBoolean(request, 'force'),
      refresh: this.getRefresh(request),
      userId,
    });

    this.kuzzle.log.info(`[SECURITY] User "${userId}" applied action "${request.input.action}" on role "${role._id}."`);
    return formatProcessing.serializeRole(role);
  }

  /**
   * Remove a role according to the given id
   *
   * @param {Request} request
   * @returns {Promise<Object>}
   */
  async deleteRole(request) {
    const id = this.getId(request);

    await this.ask('core:security:roles:delete', id, {
      refresh: this.getRefresh(request)
    });

    this.kuzzle.log.info(`[SECURITY] User "${this.getUserId(request)}" applied action "${request.input.action} on role "${id}."`);

    // @todo This avoids a breaking change... but we should really return
    // an acknowledgment.
    return { _id: id };
  }

  /**
   * Get a specific profile according to the given id
   *
   * @param {Request} request
   * @returns {Promise<Object>}
   */
  async getProfile(request) {
    const id = this.getId(request);

    const profile = await this.ask('core:security:profiles:get', id);

    return formatProcessing.serializeProfile(profile);
  }

  /**
   * Get specific profiles according to given ids
   *
   * @param {Request} request
   * @returns {Promise<Object>}
   */
  async mGetProfiles(request) {
    const ids = this.getBodyArray(request, 'ids');

    const profiles = await this.ask('core:security:profiles:mGet', ids);

    return {
      hits: profiles.map(profile => formatProcessing.serializeProfile(profile))
    };
  }

  /**
   * Create or replace a Profile
   *
   * @param {Request} request
   * @returns {Promise<Object>}
   */
  async createOrReplaceProfile (request) {
    const id = this.getId(request);
    const policies = this.getBodyArray(request, 'policies');
    const userId = this.getUserId(request);

    assertIdStartsNotUnderscore(request);

    const profile = await this.ask(
      'core:security:profiles:createOrReplace',
      id,
      policies,
      {refresh: this.getRefresh(request), userId});

    this.kuzzle.log.info(`[SECURITY] User "${userId}" applied action "${request.input.action}" on profile "${profile._id}."`);

    return formatProcessing.serializeProfile(profile);
  }

  /**
   * Create a Profile
   *
   * @param {Request} request
   * @returns {Promise<Object>}
   */
  async createProfile (request) {
    const id = this.getId(request);
    const policies = this.getBodyArray(request, 'policies');
    const userId = this.getUserId(request);

    assertIdStartsNotUnderscore(request);

    const profile = await this.ask(
      'core:security:profiles:create',
      id,
      policies,
      {refresh: this.getRefresh(request), userId});

    this.kuzzle.log.info(`[SECURITY] User "${userId}" applied action "${request.input.action}" on profile "${profile._id}."`);

    return formatProcessing.serializeProfile(profile);
  }

  /**
   * Deletes a profile
   *
   * @param {Request} request
   * @returns {Promise<Object>}
   */
  async deleteProfile(request) {
    const id = this.getId(request);
    const options = { refresh: this.getRefresh(request) };

    await this.ask('core:security:profiles:delete', id, options);

    this.kuzzle.log.info(`[SECURITY] User "${this.getUserId(request)}" applied action "${request.input.action}" on profile "${id}."`);

    // @todo - replace by an acknowledgement
    return { _id: id };
  }

  /**
   * Returns a list of profiles that contain a given set of roles
   *
   * @param {Request} request
   * @returns {Promise<Object>}
   */
  async searchProfiles(request) {
    const roles = this.getBodyArray(request, 'roles', []);
    const from = this.getInteger(request, 'from', 0);
    const size = this._getSearchPageSize(request);
    const scroll = this.getScrollTTLParam(request);

    const response = await this.ask('core:security:profiles:search', roles, {
      from,
      scroll,
      size,
    });

    response.hits = response.hits.map(formatProcessing.serializeProfile);

    return response;
  }

  /**
   * Given a user id, returns the matching User object
   *
   * @param {Request} request
   * @returns {Promise<Object>}
   */
  async getUser(request) {
    const id = this.getId(request);
    const user = await this.ask('core:security:users:get', id);

    return formatProcessing.serializeUser(user);
  }

  /**
   * Get specific users according to given ids
   *
   * @param {Request} request
   * @returns {Promise.<Object>}
   */
  async mGetUsers(request) {
    let ids;

    if ( request.input.body
      && request.input.body.ids
      && Object.keys(request.input.body.ids).length
    ) {
      ids = this.getBodyArray(request, 'ids');
    }
    else {
      ids = this.getString(request, 'ids').split(',');
    }

    const users = await this.ask('core:security:users:mGet', ids);

    return { hits: users.map(user => formatProcessing.serializeUser(user)) };
  }

  /**
   * Given a profile id, returns the matching profile's rights as an array.
   *
   * @param {Request} request
   * @returns {Promise<Object>}
   */
  async getProfileRights(request) {
    const id = this.getId(request);

    const profile = await this.ask('core:security:profiles:get', id);
    const rights = await profile.getRights();
    const hits = Object
      .keys(rights)
      .reduce((array, item) => array.concat(rights[item]), []);

    return {
      hits,
      total: hits.length
    };
  }

  /**
   * Given a user id, returns the matching user's rights as an array.
   *
   * @param {Request} request
   * @returns {Promise<Object>}
   */
  async getUserRights(request) {
    const id = this.getId(request);

    const user = await this.ask('core:security:users:get', id);
    const rights = await user.getRights();
    const hits = Object
      .keys(rights)
      .reduce((array, item) => array.concat(rights[item]), []);

    return {
      hits,
      total: hits.length
    };
  }

  /**
   * Returns the User objects matching the given query
   *
   * @param {Request} request
   * @returns {Promise<Object>}
   */
  async searchUsers(request) {
    const size = this._getSearchPageSize(request);
    const { from, scrollTTL, searchBody } = this.getSearchParams(request);

    const response = await this.ask('core:security:users:search', searchBody, {
      from,
      scroll: scrollTTL,
      size,
    });

    return {
      hits: response.hits.map(formatProcessing.serializeUser),
      scrollId: response.scrollId,
      total: response.total,
    };
  }

  /**
   * Deletes a user from Kuzzle
   *
   * @param {Request} request
   * @returns {Promise<Object>}
   */
  async deleteUser(request) {
    const id = this.getId(request);
    const options = { refresh: this.getRefresh(request) };

    await this.ask('core:security:users:delete', id, options);

    this.kuzzle.log.info(`[SECURITY] User "${this.getUserId(request)}" applied action "${request.input.action}" on user "${id}."`);

    return { _id: id };
  }

  /**
   * Creates a new User object in Kuzzle's database layer
   *
   * @param {Request} request
   * @returns {Promise<Object>}
   */
  createUser(request) {
    const content = this.getBodyObject(request, 'content');

    assertIdStartsNotUnderscore(request);
    assertContentHasAttribute(request, 'profileIds');
    assertContentAttributeType(request, 'profileIds', 'array');

    // For future uses: profileIds and content shouldn't be corelated
    const profileIds = content.profileIds;
    delete content.profileIds; // /!\ do not set to undefined

    return this._persistUser(request, profileIds, content);
  }

  /**
   * Creates a new User object in Kuzzle's database layer and applies restricted profileIds
   *
   * @param {Request} request
   * @returns {Promise<Object>}
   */
  createRestrictedUser(request) {
    assertIdStartsNotUnderscore(request);
    assertHasBody(request);
    assertContentHasNotAttribute(request, 'profileIds');

    return this._persistUser(
      request,
      this.kuzzle.config.security.restrictedProfileIds,
      this.getBodyObject(request, 'content', {}));
  }

  /**
   * Updates an existing User
   *
   * @param {Request} request
   * @returns {Promise<Object>}
   */
  updateUser(request) {
    const id = this.getId(request);
    const content = this.getBody(request);
    const userId = this.getUserId(request);

    const updated = this.ask('core:security:users:update', id, content, {
      refresh: this.getRefresh(request),
      retryOnConflict: this.getInteger(request, 'retryOnConflict', 10),
      userId,
    });

    this.kuzzle.log.info(`[SECURITY] User "${userId}" applied action "${request.input.action}" on user "${id}."`);

    return formatProcessing.serializeUser(updated);
  }

  /**
   * Replaces an existing User
   *
   * @param {Request} request
   * @returns {Promise<Object>}
   */
  async replaceUser (request) {
    const id = this.getId(request);
    const content = this.getBody(request);
    const userId = this.getUserId(request);
    assertBodyHasAttribute(request, 'profileIds');

    const user = await this.ask('core:security:users:replace', id, content, {
      refresh: this.getRefresh(request),
      userId,
    });

    this.kuzzle.log.info(`[SECURITY] User "${userId}" applied action "${request.input.action}" on user "${id}."`);

    return formatProcessing.serializeUser(user);
  }

  /**
   * Updates an existing profile
   *
   * @param {Request} request
   * @returns {Promise<Object>}
   */
  async updateProfile(request) {
    const id = this.getId(request);
    const body = this.getBody(request);
    const userId = this.getUserId(request);

    const updated = await this.ask('core:security:profiles:update', id, body, {
      refresh: this.getRefresh(request),
      retryOnConflict: this.getInteger(request, 'retryOnConflict', 10),
      userId,
    });

    this.kuzzle.log.info(`[SECURITY] User "${userId}" applied action "${request.input.action}" on profile "${id}."`);
    return formatProcessing.serializeProfile(updated);
  }

  /**
   * Updates an existing role
   *
   * @param {Request} request
   * @returns {Promise<Object>}
   */
  async updateRole(request) {
    const id = this.getId(request);
    const body = this.getBody(request);
    const userId = this.getUserId(request);

    const updated = await this.ask('core:security:roles:update', id, body, {
      force: this.getBoolean(request, 'force'),
      refresh: this.getRefresh(request),
      retryOnConflict: this.getInteger(request, 'retryOnConflict', 10),
      userId,
    });

    this.kuzzle.log.info(`[SECURITY] User "${userId}" applied action "${request.input.action}" on role "${id}."`);

    return formatProcessing.serializeRole(updated);
  }

  /**
   * Creates the first admin user if it does not already exist
   *
   * @param {Request} request
   * @returns {Promise<Object>}
   */
  async createFirstAdmin (request) {
    assertIdStartsNotUnderscore(request);

    // @todo Will be replaced by a call to "kuzzle:adminExists"
    const adminExists = await this.kuzzle.adminExists();

    if (adminExists.exists) {
      throw errorsManager.get('api', 'process', 'admin_exists');
    }

    const user = await this._persistUser(
      request,
      [ 'admin' ],
      this.getBodyObject(request, 'content', {}));

    const reset = this.getBoolean(request, 'reset');

    if (reset) {
      for (const type of ['roles', 'profiles']) {
        await Bluebird.all(
          Object
            .entries(this.kuzzle.config.security.standard[type])
            .map(([name, content]) => this.ask(
              `core:security:${type}:createOrReplace`,
              name,
              content)));
      }

      await this.kuzzle.internalIndex.refreshCollection('users');
    }

    this.kuzzle.log.info(`[SECURITY] User "${this.getUserId(request)}" applied action "${request.input.action}".`);

    return user;
  }

  /**
   * Deletes multiple profiles
   *
   * @param {Request} request
   * @returns {Promise<Object>}
   */
  mDeleteProfiles(request) {
    return this.mDelete('profiles', request);
  }

  /**
   * Deletes multiple roles
   *
   * @param {Request} request
   * @returns {Promise<Object>}
   */
  mDeleteRoles(request) {
    return this.mDelete('roles', request);
  }

  /**
   * Deletes multiple users
   *
   * @param {Request} request
   * @returns {Promise<Object>}
   */
  mDeleteUsers(request) {
    return this.mDelete('users', request);
  }

  /**
   * Scroll a paginated users search result
   *
   * @param {Request} request
   * @returns {Promise<Object>}
   */
  async scrollUsers(request) {
    const id = this.getString(request, 'scrollId');
    const ttl = this.getScrollTTLParam(request);

    const response = await this.ask('core:security:users:scroll', id, ttl);

    response.hits = response.hits.map(formatProcessing.serializeUser);

    return response;
  }

  /**
   * Scroll a paginated profiles search result
   *
   * @param {Request} request
   * @returns {Promise<Object>}
   */
  async scrollProfiles(request) {
    const id = this.getString(request, 'scrollId');
    const ttl = this.getScrollTTLParam(request);

    const response = await this.ask('core:security:profiles:scroll', id, ttl);

    response.hits = response.hits.map(formatProcessing.serializeProfile);

    return response;
  }

  /**
   * @param {Request} request
   * @returns {Promise<Object>}
   */
  async createCredentials(request) {
    const id = this.getId(request);
    const body = this.getBody(request);
    const strategy = this.getString(request, 'strategy');

    this.assertIsStrategyRegistered(request);

    // Throws if the user doesn't exist
    await this.ask('core:security:users:get', id);

    const validateMethod = this.getStrategyMethod(strategy, 'validate');

    await validateMethod(request, body, id, strategy, false);

    const createMethod = this.getStrategyMethod(strategy, 'create');

    this.kuzzle.log.info(`[SECURITY] User "${this.getUserId(request)}" applied action "${request.input.action}" on user "${id}."`);
    return createMethod(request, body, id, strategy);
  }

  /**
   * @param {Request} request
   * @returns {Promise<Object>}
   */
  async updateCredentials(request) {
    const id = this.getId(request);
    const body = this.getBody(request);
    const strategy = this.getString(request, 'strategy');

    this.assertIsStrategyRegistered(request);

    // Throws if the user doesn't exist
    await this.ask('core:security:users:get', id);

    const validateMethod = this.getStrategyMethod(strategy, 'validate');

    await validateMethod(request, body, id, strategy, true);

    const updateMethod = this.getStrategyMethod(strategy, 'update');

    this.kuzzle.log.info(`[SECURITY] User "${this.getUserId(request)}" applied action "${request.input.action}" on user "${id}."`);

    return updateMethod(request, body, id, strategy);
  }

  /**
   * @param {Request} request
   * @returns {Promise.<Object>}
   */
  async hasCredentials(request) {
    const id = this.getId(request);
    const strategy = this.getString(request, 'strategy');

    this.assertIsStrategyRegistered(request);

    const existsMethod = this.getStrategyMethod(strategy, 'exists');

    return existsMethod(request, id, strategy);
  }

  /**
   * @param {Request} request
   * @returns {Promise.<Object>}
   */
  validateCredentials(request) {
    const strategy = this.getString(request, 'strategy');

    this.assertIsStrategyRegistered(request);

    const validateMethod = this.getStrategyMethod(strategy, 'validate');

    // _id can be null on purpose
    return validateMethod(
      request,
      this.getBody(request),
      request.input.resource._id,
      strategy,
      false);
  }

  /**
   * @param {Request} request
   * @returns {Promise<Object>}
   */
  deleteCredentials(request) {
    assertHasStrategy(request);
    assertIsStrategyRegistered(this.kuzzle, request);
    assertHasId(request);

    const deleteMethod = this.kuzzle.pluginsManager.getStrategyMethod(
      request.input.args.strategy,
      'delete');

    return deleteMethod(request, request.input.resource._id, request.input.args.strategy)
      .then(() => {
        this.kuzzle.log.info(`[SECURITY] User "${this.getUserId(request)}" applied action "${request.input.action}" on user "${request.input.resource._id}."`);
        return {acknowledged: true};
      });
  }

  /**
   * @param {Request} request
   * @returns {Promise<Object>}
   */
  getCredentials(request) {
    assertHasStrategy(request);
    assertIsStrategyRegistered(this.kuzzle, request);
    assertHasId(request);

    if (this.kuzzle.pluginsManager.hasStrategyMethod(request.input.args.strategy, 'getInfo')) {
      const getInfoMethod = this.kuzzle.pluginsManager.getStrategyMethod(
        request.input.args.strategy,
        'getInfo');

      return getInfoMethod(
        request,
        request.input.resource._id,
        request.input.args.strategy);
    }

    return Bluebird.resolve({});
  }

  /**
   * @param {Request} request
   * @returns {Promise<Object>}
   */
  getCredentialsById(request) {
    assertHasStrategy(request);
    assertIsStrategyRegistered(this.kuzzle, request);
    assertHasId(request);

    if (this.kuzzle.pluginsManager.hasStrategyMethod(request.input.args.strategy, 'getById')) {
      const getByIdMethod = this.kuzzle.pluginsManager.getStrategyMethod(
        request.input.args.strategy,
        'getById');

      return getByIdMethod(
        request,
        request.input.resource._id,
        request.input.args.strategy);
    }

    return Bluebird.resolve({});
  }

  /**
   * @param {Request} request
   * @returns {Promise<Object>}
   */
  getCredentialFields(request) {
    assertHasStrategy(request);
    assertIsStrategyRegistered(this.kuzzle, request);

    return Bluebird.resolve(this.kuzzle.pluginsManager.getStrategyFields(
      request.input.args.strategy));
  }

  /**
   * @returns {Promise<Object>}
   */
  getAllCredentialFields() {
    const strategyFields = {};

    this.kuzzle.pluginsManager.listStrategies()
      .forEach(strategy => {
        strategyFields[strategy] =
          this.kuzzle.pluginsManager.getStrategyFields(strategy);
      });

    return Bluebird.resolve(strategyFields);
  }

  /**
   * @param {Request} request
   * @returns {Promise<null>}
   */
  revokeTokens(request) {
    assertHasId(request);

    const userId = request.input.resource._id;
    return this.kuzzle.repositories.user.load(userId)
      .then(user => {
        if (!user) {
          throw errorsManager.get('security', 'user', 'not_found', userId);
        }
        this.kuzzle.repositories.token.deleteByUserId(userId);
        return null;
      });
  }

  /**
   * @param {string.<profile|role|user>} type
   * @param {Request} request
   * @returns {Promise<*>}
   */
  async mDelete (type, request) {
    const ids = this.getBodyArray(request, 'ids');
    const refresh = this.getRefresh(request);

    if (ids.length > this.kuzzle.config.limits.documentsWriteCount) {
      throw errorsManager.get('services', 'storage', 'write_limit_exceeded');
    }

    const successes = [];
    const errors = [];
    const promises = [];

    for (const id of ids) {
      promises.push(
        this.ask(`core:security:${type}:delete`, id, {refresh})
          .then(() => successes.push(id))
          .catch(err => errors.push(err)));
    }

    await Bluebird.all(promises);

    if (errors.length) {
      request.setError(
        errorsManager.get('services', 'storage', 'incomplete_delete', errors));
    }

    if (successes.length > 1000) {
      this.kuzzle.log.info(`[SECURITY] User "${this.getUserId(request)}" deleted the following ${type} ${successes.slice(0, 1000).join(', ')}... (${successes.length - 1000} more users deleted)."`);
    }
    else {
      this.kuzzle.log.info(`[SECURITY] User "${this.getUserId(request)}" deleted the following ${type} ${successes.join(', ')}."`);
    }

    return successes;
  }

  /**
   * Sets the metadata for an update request
   * @param {object} securityDocument
   * @param {Request} request
   * @returns {object}
   */
  updateMetadata(securityDocument, request) {
    if (!securityDocument) {
      return errorsManager.reject(
        'security',
        request.input.action.replace('update', '').toLowerCase(),
        'not_found',
        request.input.resource._id);
    }

    securityDocument._kuzzle_info = _.assign(securityDocument._kuzzle_info, {
      updatedAt: Date.now(),
      updater: this.getUserId(request)
    });
    return securityDocument;
  }

  /**
   * @param {Request} request
   * @returns {Promise}
   * @private
   */
  async _persistUser(request, profileIds, content) {
    const id = request.input.resource._id || uuid();
    const credentials = this.getBodyObject(request, 'credentials', {});
    const strategies = Object.keys(credentials);

    // Early checks before the user is created
    for (const strategy of strategies) {
      if (!this.kuzzle.pluginsManager.listStrategies().includes(strategy)) {
        throw errorsManager.get(
          'security',
          'credentials',
          'unknown_strategy',
          strategy);
      }

      const exists = this.getStrategyMethod(strategy, 'exists');
      if (await exists(request, id, strategy)) {
        throw errorsManager.get(
          'security',
          'credentials',
          'database_inconsistency',
          id);
      }
    }

    const user = await this.ask(
      'core:security:users:create',
      id,
      profileIds,
      content,
      { refresh: this.getRefresh(request) });
    const createdUser = formatProcessing.serializeUser(user);

    // Creating credentials
    let creationFailure = null;

    for (const strategy of strategies) {
      try {
        const validate = this.getStrategyMethod(strategy,'validate');

        await validate(request, credentials[strategy], id, strategy, false);
      }
      catch (error) {
        creationFailure = {error, strategy, validation: true};
        break;
      }

      try {
        const create = this.getStrategyMethod(strategy, 'create');

        await create(request, credentials[strategy], id, strategy);
      }
      catch (error) {
        creationFailure = {error, strategy};
        break;
      }
    }

    if (creationFailure === null) {
      this.kuzzle.log.info(`[SECURITY] User "${this.getUserId(request)}" applied action "${request.input.action}" on user "${id}."`);
      return createdUser;
    }

    // Failed to create credentials: rollback + error management
    // We try to delete the errored strategy as well
    let deletionError = null;
    try {
      const del = this.getStrategyMethod(creationFailure.strategy, 'delete');

      await del(request, id, creationFailure.strategy);
    }
    catch (e) {
      // We catch any error produced by delete as we want to make as much
      // cleanup as possible
      deletionError = e;
    }

    try {
      this.ask('core:security:users:delete', id);
    }
    catch (e) {
      this.kuzzle.log.error(`User rollback error: ${e}`);
    }

    if (deletionError) {
      // 2 errors > we
      throw errorsManager.get(
        'plugin',
        'runtime',
        'unexpected_error',
        [
          creationFailure.error.message,
          deletionError.message
        ].join('\n'));
    }

    if (creationFailure.error instanceof KuzzleError) {
      throw creationFailure.error;
    }

    if (creationFailure.validation) {
      throw errorsManager.getFrom(
        creationFailure.error,
        'security',
        'credentials',
        'rejected',
        creationFailure.error.message);
    }

    throw errorsManager.getFrom(
      creationFailure.error,
      'plugin',
      'runtime',
      'unexpected_error',
      creationFailure.error.message);
  }

  /**
   * Checks if a search result can exceeds the server configured limit
   * @param {Request} request
   * @param {number} limit
   * @throws
   */
  _getSearchPageSize(request) {
    const size = this.getInteger(
      request,
      'size',
      this.kuzzle.config.limits.documentsFetchCount);

    this.assertNotExceedMaxFetch(size);
  }
}

module.exports = SecurityController;<|MERGE_RESOLUTION|>--- conflicted
+++ resolved
@@ -21,13 +21,12 @@
 
 'use strict';
 
-<<<<<<< HEAD
 const _ = require('lodash');
 const { v4: uuid } = require('uuid');
 const Bluebird = require('bluebird');
 const { NativeController } = require('./base');
 const formatProcessing = require('../../core/auth/formatProcessing');
-const ApiKey = require('../../core/storage/models/apiKey');
+const ApiKey = require('../../models/storage/apiKey');
 const errorsManager = require('../../util/errors');
 const {
   Request,
@@ -46,33 +45,6 @@
   assertHasScrollId,
   assertIsStrategyRegistered
 } = require('../../util/requestAssertions');
-=======
-const
-  _ = require('lodash'),
-  { v4: uuid } = require('uuid'),
-  Bluebird = require('bluebird'),
-  { NativeController } = require('./base'),
-  formatProcessing = require('../../core/auth/formatProcessing'),
-  ApiKey = require('../../models/storage/apiKey'),
-  errorsManager = require('../../util/errors'),
-  {
-    Request,
-    errors: { KuzzleError }
-  } = require('kuzzle-common-objects'),
-  {
-    assertHasBody,
-    assertBodyHasAttribute,
-    assertBodyAttributeType,
-    assertContentAttributeType,
-    assertContentHasAttribute,
-    assertContentHasNotAttribute,
-    assertHasId,
-    assertIdStartsNotUnderscore,
-    assertHasStrategy,
-    assertHasScrollId,
-    assertIsStrategyRegistered
-  } = require('../../util/requestAssertions');
->>>>>>> bac3cb11
 
 /**
  * Gets the refresh value.
