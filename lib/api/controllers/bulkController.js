/*
 * Kuzzle, a backend software, self-hostable and ready to use
 * to power modern apps
 *
 * Copyright 2015-2018 Kuzzle
 * mailto: support AT kuzzle.io
 * website: http://kuzzle.io
 *
 * Licensed under the Apache License, Version 2.0 (the "License");
 * you may not use this file except in compliance with the License.
 * You may obtain a copy of the License at
 *
 * https://www.apache.org/licenses/LICENSE-2.0
 *
 * Unless required by applicable law or agreed to in writing, software
 * distributed under the License is distributed on an "AS IS" BASIS,
 * WITHOUT WARRANTIES OR CONDITIONS OF ANY KIND, either express or implied.
 * See the License for the specific language governing permissions and
 * limitations under the License.
 */

'use strict';

<<<<<<< HEAD
const
  errorsManager = require('../../util/errors').wrap('services', 'storage'),
  { NativeController } = require('./baseController'),
  {
    assertHasBody,
    assertBodyHasAttribute,
    assertHasIndexAndCollection,
    assertBodyAttributeType,
    assertIdStartsNotUnderscore
  } = require('../../util/requestAssertions');
=======
const { NativeController } = require('./baseController');
>>>>>>> 5fba725c

/**
 * @class BulkController
 * @param {Kuzzle} kuzzle
 */
class BulkController extends NativeController {
  constructor (kuzzle) {
    super(kuzzle, [
      'import',
      'write',
      'mWrite'
    ]);
  }

  /**
   * Perform a bulk import
   *
   * @param {Request} request
   * @returns {Promise}
   */
<<<<<<< HEAD
  import(request) {
    assertHasBody(request);
    assertBodyHasAttribute(request, 'bulkData');

    return this.engine.import(request)
      .then(response => {
        if (response.partialErrors && response.partialErrors.length > 0) {
          request.setError(
            errorsManager.get('import_failed', response.partialErrors));
        }

        return response;
      });
=======
  import (request) {
    const
      userId = this.getUserId(request),
      { index, collection } = this.getIndexAndCollection(request),
      refresh = this.getString(request, 'refresh', 'false'),
      bulkData = this.getBodyArray(request, 'bulkData'),
      options = {
        refresh,
        userId
      };

    return this.publicStorage.import(index, collection, bulkData, options)
      .then(({ items, errors }) => ({
        successes: items,
        errors
      }));
>>>>>>> 5fba725c
  }

  /**
   * Write a document without adding metadata or performing data validation.
   *
   * @param {Request} request
   * @returns {Promise<Object>}
   */
  write (request) {
    const
      { index, collection } = this.getIndexAndCollection(request),
      id = request.input.resource._id,
      content = this.getBody(request),
      refresh = this.getString(request, 'refresh', 'false'),
      notify = this.getBoolean(request, 'notify');

    return this.publicStorage.createOrReplace(
      index,
      collection,
      id,
      content,
      { refresh, injectKuzzleMeta: false }
    )
      .then(result => {
        if (notify && result.created) {
          this.kuzzle.notifier.notifyDocumentCreate(request, result);
        } else if (notify) {
          this.kuzzle.notifier.notifyDocumentReplace(request);
        }

        return {
          _id: result._id,
          _version: result._version,
          _source: result._source
        };
      });
  }

  /**
   * Write several documents without adding metadata or performing data validation.
   *
   * @param {Request} request
   * @returns {Promise<Object>}
   */
<<<<<<< HEAD
  mWrite(request) {
    assertHasBody(request);
    assertBodyHasAttribute(request, 'documents');
    assertBodyAttributeType(request, 'documents', 'array');
    assertHasIndexAndCollection(request);

    const notify = this.tryGetBoolean(request, 'args.notify');

    return this.engine.mcreateOrReplace(request, false)
      .then(response => {
        if (response.error.length > 0) {
          request.setError(
            errorsManager.get('import_failed', response.error));
=======
  mWrite (request) {
    const
      { index, collection } = this.getIndexAndCollection(request),
      documents = this.getBodyArray(request, 'documents'),
      refresh = this.getString(request, 'refresh', 'false'),
      notify = this.getBoolean(request, 'notify');

    return this.publicStorage.mCreateOrReplace(
      index,
      collection,
      documents,
      { refresh, injectKuzzleMeta: false }
    )
      .then(({ items, errors }) => {
        if (notify) {
          this.kuzzle.notifier.notifyDocumentMChanges(request, items, true);
>>>>>>> 5fba725c
        }

        const successes = [];

        for (const item of items) {
          successes.push({
            _id: item._id,
            _source: item._source,
            _version: item._version
          });
        }

        return {
          successes,
          errors
        };
      });
  }

}

module.exports = BulkController;<|MERGE_RESOLUTION|>--- conflicted
+++ resolved
@@ -21,20 +21,7 @@
 
 'use strict';
 
-<<<<<<< HEAD
-const
-  errorsManager = require('../../util/errors').wrap('services', 'storage'),
-  { NativeController } = require('./baseController'),
-  {
-    assertHasBody,
-    assertBodyHasAttribute,
-    assertHasIndexAndCollection,
-    assertBodyAttributeType,
-    assertIdStartsNotUnderscore
-  } = require('../../util/requestAssertions');
-=======
 const { NativeController } = require('./baseController');
->>>>>>> 5fba725c
 
 /**
  * @class BulkController
@@ -55,21 +42,6 @@
    * @param {Request} request
    * @returns {Promise}
    */
-<<<<<<< HEAD
-  import(request) {
-    assertHasBody(request);
-    assertBodyHasAttribute(request, 'bulkData');
-
-    return this.engine.import(request)
-      .then(response => {
-        if (response.partialErrors && response.partialErrors.length > 0) {
-          request.setError(
-            errorsManager.get('import_failed', response.partialErrors));
-        }
-
-        return response;
-      });
-=======
   import (request) {
     const
       userId = this.getUserId(request),
@@ -86,7 +58,6 @@
         successes: items,
         errors
       }));
->>>>>>> 5fba725c
   }
 
   /**
@@ -131,21 +102,6 @@
    * @param {Request} request
    * @returns {Promise<Object>}
    */
-<<<<<<< HEAD
-  mWrite(request) {
-    assertHasBody(request);
-    assertBodyHasAttribute(request, 'documents');
-    assertBodyAttributeType(request, 'documents', 'array');
-    assertHasIndexAndCollection(request);
-
-    const notify = this.tryGetBoolean(request, 'args.notify');
-
-    return this.engine.mcreateOrReplace(request, false)
-      .then(response => {
-        if (response.error.length > 0) {
-          request.setError(
-            errorsManager.get('import_failed', response.error));
-=======
   mWrite (request) {
     const
       { index, collection } = this.getIndexAndCollection(request),
@@ -162,7 +118,6 @@
       .then(({ items, errors }) => {
         if (notify) {
           this.kuzzle.notifier.notifyDocumentMChanges(request, items, true);
->>>>>>> 5fba725c
         }
 
         const successes = [];
