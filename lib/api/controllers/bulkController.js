/*
 * Kuzzle, a backend software, self-hostable and ready to use
 * to power modern apps
 *
 * Copyright 2015-2018 Kuzzle
 * mailto: support AT kuzzle.io
 * website: http://kuzzle.io
 *
 * Licensed under the Apache License, Version 2.0 (the "License");
 * you may not use this file except in compliance with the License.
 * You may obtain a copy of the License at
 *
 * https://www.apache.org/licenses/LICENSE-2.0
 *
 * Unless required by applicable law or agreed to in writing, software
 * distributed under the License is distributed on an "AS IS" BASIS,
 * WITHOUT WARRANTIES OR CONDITIONS OF ANY KIND, either express or implied.
 * See the License for the specific language governing permissions and
 * limitations under the License.
 */

'use strict';

<<<<<<< HEAD
const BaseController = require('./baseController');
=======
const
  errorsManager = require('../../util/errors').wrap('services', 'storage'),
  BaseController = require('./baseController');
>>>>>>> f7764d85

/**
 * @class BulkController
 * @param {Kuzzle} kuzzle
 */
class BulkController extends BaseController {
  constructor (kuzzle) {
    super(kuzzle, [
      'import',
      'write',
      'mWrite'
    ]);
  }

  /**
   * Perform a bulk import
   *
   * @param {Request} request
   * @returns {Promise}
   */
  import (request) {
    const
      userId = this.getUserId(request),
      { index, collection } = this.getIndexAndCollection(request),
      refresh = this.getString(request, 'refresh', 'false'),
      bulkData = this.getBodyArray(request, 'bulkData'),
      options = {
        refresh,
        userId
      };

    return this.publicStorage.import(index, collection, bulkData, options)
<<<<<<< HEAD
      .then(({ items, errors }) => ({
        successes: items,
        errors
      }));
=======
      .then(({ items, errors }) => {
        if (errors.length > 0) {
          request.setError(
            errorsManager.get('import_failed', errors));
        }

        const allItems = items.concat(errors);

        return {
          items: allItems,
          errors: errors.length > 0
        };
      });
>>>>>>> f7764d85
  }

  /**
   * Write a document without adding metadata or performing data validation.
   *
   * @param {Request} request
   * @returns {Promise<Object>}
   */
  write (request) {
    const
      { index, collection } = this.getIndexAndCollection(request),
      id = request.input.resource._id,
      content = this.getBody(request),
      refresh = this.getString(request, 'refresh', 'false'),
      notify = this.getBoolean(request, 'notify');

    return this.publicStorage.createOrReplace(
      index,
      collection,
      id,
      content,
      { refresh, injectKuzzleMeta: false }
    )
      .then(result => {
        if (notify && result.created) {
          this.kuzzle.notifier.notifyDocumentCreate(request, result);
        } else if (notify) {
          this.kuzzle.notifier.notifyDocumentReplace(request);
        }

        return {
          _id: result._id,
          _version: result._version,
          _source: result._source
        };
      });
  }

  /**
   * Write several documents without adding metadata or performing data validation.
   *
   * @param {Request} request
   * @returns {Promise<Object>}
   */
  mWrite (request) {
    const
      { index, collection } = this.getIndexAndCollection(request),
      documents = this.getBodyArray(request, 'documents'),
      refresh = this.getString(request, 'refresh', 'false'),
      notify = this.getBoolean(request, 'notify');

    return this.publicStorage.mCreateOrReplace(
      index,
      collection,
      documents,
      { refresh, injectKuzzleMeta: false }
    )
      .then(({ items, errors }) => {
<<<<<<< HEAD
=======
        if (errors.length > 0) {
          request.setError(
            errorsManager.get('import_failed', errors));
        }

>>>>>>> f7764d85
        if (notify) {
          this.kuzzle.notifier.notifyDocumentMChanges(
            request,
            items,
            true);
        }

        const successes = [];

        for (const item of items) {
          successes.push({
            _id: item._id,
            _source: item._source,
            _version: item._version
          });
        }

        return {
          successes,
          errors
        };
      });
  }

}

module.exports = BulkController;<|MERGE_RESOLUTION|>--- conflicted
+++ resolved
@@ -21,13 +21,7 @@
 
 'use strict';
 
-<<<<<<< HEAD
 const BaseController = require('./baseController');
-=======
-const
-  errorsManager = require('../../util/errors').wrap('services', 'storage'),
-  BaseController = require('./baseController');
->>>>>>> f7764d85
 
 /**
  * @class BulkController
@@ -60,26 +54,10 @@
       };
 
     return this.publicStorage.import(index, collection, bulkData, options)
-<<<<<<< HEAD
       .then(({ items, errors }) => ({
         successes: items,
         errors
       }));
-=======
-      .then(({ items, errors }) => {
-        if (errors.length > 0) {
-          request.setError(
-            errorsManager.get('import_failed', errors));
-        }
-
-        const allItems = items.concat(errors);
-
-        return {
-          items: allItems,
-          errors: errors.length > 0
-        };
-      });
->>>>>>> f7764d85
   }
 
   /**
@@ -138,19 +116,8 @@
       { refresh, injectKuzzleMeta: false }
     )
       .then(({ items, errors }) => {
-<<<<<<< HEAD
-=======
-        if (errors.length > 0) {
-          request.setError(
-            errorsManager.get('import_failed', errors));
-        }
-
->>>>>>> f7764d85
         if (notify) {
-          this.kuzzle.notifier.notifyDocumentMChanges(
-            request,
-            items,
-            true);
+          this.kuzzle.notifier.notifyDocumentMChanges(request, items, true);
         }
 
         const successes = [];
