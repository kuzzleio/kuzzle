/*
 * Kuzzle, a backend software, self-hostable and ready to use
 * to power modern apps
 *
 * Copyright 2015-2020 Kuzzle
 * mailto: support AT kuzzle.io
 * website: http://kuzzle.io
 *
 * Licensed under the Apache License, Version 2.0 (the "License");
 * you may not use this file except in compliance with the License.
 * You may obtain a copy of the License at
 *
 * https://www.apache.org/licenses/LICENSE-2.0
 *
 * Unless required by applicable law or agreed to in writing, software
 * distributed under the License is distributed on an "AS IS" BASIS,
 * WITHOUT WARRANTIES OR CONDITIONS OF ANY KIND, either express or implied.
 * See the License for the specific language governing permissions and
 * limitations under the License.
 */

'use strict';

const { IncomingMessage } = require('http');
const Cookie = require('cookie');

const Bluebird = require('bluebird');
const { isEmpty } = require('lodash');

const { KuzzleError } = require('../../kerror/errors');
const { KuzzleRequest } = require('../request');
const kerror = require('../../kerror');
const { has } = require('../../util/safeObject');
const { NativeController } = require('./baseController');
const formatProcessing = require('../../core/auth/formatProcessing');
const User = require('../../model/security/user');
const ApiKey = require('../../model/storage/apiKey');

/**
 * @class AuthController
 */
class AuthController extends NativeController {
  /**
   * @param {Kuzzle} kuzzle
   * @constructor
   */
  constructor() {
    super([
      'checkRights',
      'checkToken',
      'createApiKey',
      'createMyCredentials',
      'credentialsExist',
      'deleteApiKey',
      'deleteMyCredentials',
      'getCurrentUser',
      'getMyCredentials',
      'getMyRights',
      'getStrategies',
      'login',
      'logout',
      'refreshToken',
      'searchApiKeys',
      'updateMyCredentials',
      'updateSelf',
      'validateMyCredentials',
    ]);

    this.anonymousId = null;
  }

  /**
   * Controller initialization: we need the anonymous user identifier for the
   * "isAuthenticated" assertion
   *
   * @returns {Promise}
   */
  async init () {
    const anonymous = await global.kuzzle.ask('core:security:user:anonymous:get');
    this.anonymousId = anonymous._id;
  }

  /**
   * Checks if an API action can be executed by the current user
   */
  async checkRights (request) {
    const requestPayload = request.getBody();

    if (typeof requestPayload.controller !== 'string') {
      throw kerror.get('api', 'assert', 'missing_argument', 'body.controller');
    }

    if (typeof requestPayload.action !== 'string') {
      throw kerror.get('api', 'assert', 'missing_argument', 'body.action');
    }

    const user = request.context.user;

    const allowed = await user.isActionAllowed(new KuzzleRequest(requestPayload));

    return {
      allowed
    };
  }

  /**
   * Creates a new API key for the user
   * @param {KuzzleRequest} request
   */
  async createApiKey (request) {
    const expiresIn = request.input.args.expiresIn || -1;
    const refresh = request.getRefresh('wait_for');
    const apiKeyId = request.getId({ ifMissing: 'ignore' });
    const description = request.getBodyString('description');

    const user = request.context.user;

    const apiKey = await ApiKey.create(user, expiresIn, description, {
      apiKeyId,
      creatorId: user._id,
      refresh,
    });

    return apiKey.serialize({ includeToken: true });
  }

  /**
   * Search in the user API keys
   */
  async searchApiKeys (request) {
    let query = request.getBody({});
    const { from, size } = request.getSearchParams();
    const lang = request.getLangParam();

    const user = request.context.user;

    if (lang === 'koncorde') {
      query = await this.translateKoncorde(query);
    }

    const searchBody = {
      query: {
        bool: {
          filter: { bool: { must: { term: { userId: user._id } } } },
          must: isEmpty(query) ? { match_all: {} } : query
        }
      }
    };

    const apiKeys = await ApiKey.search(searchBody, { from, size });

    return {
      hits: apiKeys.map(apiKey => apiKey.serialize()),
      total: apiKeys.length
    };
  }

  /**
   * Deletes an API key
   */
  async deleteApiKey (request) {
    const apiKeyId = request.getId();
    const refresh = request.getRefresh();

    const apiKey = await ApiKey.load(request.context.user._id, apiKeyId);

    await apiKey.delete({ refresh });

    return { _id: apiKeyId };
  }

  /**
   * Logs the current user out
   *
   * @param {KuzzleRequest} request
   * @returns {Promise<object>}
   */
  async logout (request) {
<<<<<<< HEAD
    if ( !global.kuzzle.config.http.cookieAuthentication
=======
    if (!global.kuzzle.config.internal.cookieAuthentication
>>>>>>> e166d068
      || !request.getBoolean('cookieAuth')
    ) {
      this.assertIsAuthenticated(request);
    }

    if (request.context.user._id !== this.anonymousId) {

      if (request.getBoolean('global')) {
        await global.kuzzle.ask(
          'core:security:token:deleteByKuid',
          request.getKuid(),
          {keepApiKeys: true});
      }
      else if ( request.context.token 
        && request.context.token.type !== 'apiKey'
      ) {
        await global.kuzzle.ask(
          'core:security:token:delete',
          request.context.token
        );
      }

    }

    if ( global.kuzzle.config.http.cookieAuthentication
      && request.getBoolean('cookieAuth')
    ) {
      request.response.configure({
        headers: {
          'Set-Cookie': Cookie.serialize(
            'authToken',
            null,
            {
              httpOnly: true,
              path: '/',
              sameSite:'strict',
            }
          )
        }
      });
    }

    return {acknowledged: true};
  }

  // Used to send the Token using different ways when in cookieAuth mode. (DRY)
  async _sendToken(token, request) {
    // Only if the support of Browser Cookie as Authentication Token is enabled
    // otherwise we should send a normal response because
    // even if the SDK / Browser can handle the cookie,
    // Kuzzle would not be capable of doing anything with it
    if ( global.kuzzle.config.http.cookieAuthentication
      && request.getBoolean('cookieAuth')
    ) {
      // Here we are not sending auth token when cookieAuth is set to true
      // This allow us to detect if kuzzle does support cookie as auth token directly from the SDK
      // if the response contains the auth token this means that the configuration [http.accessControlAllowOrigin] is set to *
      // or that the version of kuzzle doesn't support the feature Browser Cookie as Authentication Token

      request.response.configure({
        headers: {
          'Set-Cookie': Cookie.serialize(
            'authToken',
            token.jwt,
            {
              expires: new Date(token.expiresAt),
              httpOnly: true,
              path: '/',
              sameSite: 'strict',
            }
          )
        }
      });

      return {
        _id: token.userId,
        expiresAt: token.expiresAt,
        ttl: token.ttl,
      };
    }

    return {
      _id: token.userId,
      expiresAt: token.expiresAt,
      jwt: token.jwt,
      ttl: token.ttl
    };
  }

  /**
   * Attempts a login with request informations against the provided strategy;
   * local is used if strategy is not provided.
   *
   * @param {KuzzleRequest} request
   * @returns {Promise<Token>}
   */
  async login (request) {
    const strategy = request.getString('strategy');
    const passportRequest = new IncomingMessage();

    // Even in http, the url and the method are not pushed back to the request object
    // set some arbitrary values to get a pseudo-valid object.
    passportRequest.url = `/login?strategy=${strategy}`;
    passportRequest.method = 'POST';
    passportRequest.httpVersion = '1.1';
    passportRequest.httpVersionMajor = 1;
    passportRequest.httpVersionMinor = 1;
    passportRequest.body = request.input.body;
    passportRequest.query = request.input.args;
    passportRequest.headers = Object.assign({}, request.input.headers);

    for (const h of Object.keys(passportRequest.headers)) {
      passportRequest.rawHeaders.push(h);
      passportRequest.rawHeaders.push(passportRequest.headers[h]);
    }
    passportRequest.original = request;

    if (!has(global.kuzzle.pluginsManager.strategies, strategy)) {
      throw kerror.get('security', 'credentials', 'unknown_strategy', strategy);
    }

    const content = await global.kuzzle.passport.authenticate(
      passportRequest,
      strategy);

    // do not trigger the "auth:strategyAutenticated" pipe if the result is
    // not a User object, i.e. if we are a intermediate step of a multi-step
    // authentication strategy
    // (example: first redirection call for oAuth strategies)
    const authResponse = (! (content instanceof User))
      ? { content, strategy }
      : await this.pipe('auth:strategyAuthenticated', { content, strategy });

    if (! (authResponse.content instanceof User)) {
      request.response.configure({
        headers: authResponse.content.headers,
        status: authResponse.content.statusCode || 200
      });

      return authResponse.content;
    }

    const options = {};
    if (request.input.args.expiresIn) {
      options.expiresIn = request.input.args.expiresIn;
    }
    const token = await this.ask(
      'core:security:token:create',
      authResponse.content,
      options);
    const existingToken = global.kuzzle.tokenManager.getConnectedUserToken(
      authResponse.content._id,
      request.context.connection.id);

    if (existingToken) {
      global.kuzzle.tokenManager.refresh(existingToken, token);
    }

    return this._sendToken(token, request);
  }

  /**
   * Returns the user identified by the given jwt token
   *
   * @param {KuzzleRequest} request
   * @returns {Promise<Object>}
   */
  getCurrentUser (request) {
    const
      userId = request.context.token.userId,
      formattedUser = formatProcessing.serializeUser(request.context.user),
      promises = [];

    if (this.anonymousId === userId) {
      promises.push(Bluebird.resolve([]));
    }
    else {
      for (const strategy of global.kuzzle.pluginsManager.listStrategies()) {
        const existsMethod = global.kuzzle.pluginsManager.getStrategyMethod(
          strategy,
          'exists');

        promises.push(
          existsMethod(request, userId, strategy)
            .then(exists => exists ? strategy : null)
            .catch(err => wrapPluginError(err)));
      }
    }

    return Bluebird.all(promises)
      .then(strategies => {
        if (strategies.length > 0) {
          formattedUser.strategies = strategies.filter(item => item !== null);
        }

        return formattedUser;
      });
  }

  /**
   * Returns the rights of the user identified by the given jwt token
   *
   * @param {KuzzleRequest} request
   * @returns {Promise<object>}
   */
  getMyRights (request) {
    return request.context.user.getRights(global.kuzzle)
      .then(rights => Object.keys(rights)
        .reduce((array, item) => array.concat(rights[item]), [])
      )
      .then(rights => ({ hits: rights, total: rights.length }));
  }

  /**
   * Checks the validity of a token.
   *
   * @param {KuzzleRequest} request
   * @returns {Promise<object>}
   */
  async checkToken (request) {
    let token = '';

    if ( global.kuzzle.config.http.cookieAuthentication
      && request.getBoolean('cookieAuth')
    ) {
      token = request.input.jwt;
    }
    else {
      token = request.getBodyString('token');
    }

    try {
      const { expiresAt, userId } = await this.ask('core:security:token:verify', token);

      return { expiresAt, kuid: userId, valid: true };
    }
    catch (error) {
      if (error.status === 401) {
        return { state: error.message, valid: false };
      }

      throw error;
    }
  }

  /**
   * Updates the current user if it is not anonymous
   *
   * @param {KuzzleRequest} request
   * @returns {Promise<object>}
   */
  async updateSelf (request) {
    this.assertIsAuthenticated(request);
    this.assertBodyHasNotAttributes(request, '_id', 'profileIds');

    const userId = request.getKuid();
    const body = request.getBody();

    const user = await this.ask(
      'core:security:user:update',
      userId,
      null,
      body,
      {
        refresh: request.getRefresh('wait_for'),
        retryOnConflict: request.getInteger('retryOnConflict', 10),
        userId,
      });

    global.kuzzle.log.info(`[SECURITY] User "${userId}" applied action "${request.input.action}" on user "${userId}."`);

    return formatProcessing.serializeUser(user);
  }

  /**
   * List authentication strategies
   *
   * @returns {Promise.<string[]>}
   */
  getStrategies () {
    return Bluebird.resolve(global.kuzzle.pluginsManager.listStrategies());
  }

  /**
   * @param {KuzzleRequest} request
   * @returns {Promise.<Object>}
   */
  createMyCredentials (request) {
    this.assertIsAuthenticated(request);

    const
      userId = request.getKuid(),
      strategy = request.getString('strategy'),
      credentials = request.getBody();

    this.assertIsStrategyRegistered(strategy);

    const
      createMethod = global.kuzzle.pluginsManager.getStrategyMethod(
        strategy,
        'create'),
      validateMethod = global.kuzzle.pluginsManager.getStrategyMethod(
        strategy,
        'validate');

    return validateMethod(request, credentials, userId, strategy, false)
      .then(() => createMethod(request, credentials, userId, strategy))
      .catch(err => wrapPluginError(err));
  }

  /**
   * @param {KuzzleRequest} request
   * @returns {Promise.<Object>}
   */
  updateMyCredentials (request) {
    this.assertIsAuthenticated(request);

    const
      userId = request.getKuid(),
      strategy = request.getString('strategy'),
      credentials = request.getBody();

    this.assertIsStrategyRegistered(strategy);

    const
      updateMethod = global.kuzzle.pluginsManager.getStrategyMethod(
        request.input.args.strategy,
        'update'),
      validateMethod = global.kuzzle.pluginsManager.getStrategyMethod(
        request.input.args.strategy,
        'validate');

    return validateMethod(request, credentials, userId, strategy, true)
      .then(() => updateMethod(request, credentials, userId, strategy))
      .catch(err => wrapPluginError(err));
  }

  /**
   * @param {KuzzleRequest} request
   * @returns {Promise.<Object>}
   */
  credentialsExist (request) {
    this.assertIsAuthenticated(request);

    const
      userId = request.getKuid(),
      strategy = request.getString('strategy');

    this.assertIsStrategyRegistered(strategy);

    const existsMethod = global.kuzzle.pluginsManager.getStrategyMethod(
      strategy,
      'exists');

    return existsMethod(request, userId, strategy)
      .catch(err => wrapPluginError(err));
  }

  /**
   * @param {KuzzleRequest} request
   * @returns {Promise.<Object>}
   */
  validateMyCredentials (request) {
    this.assertIsAuthenticated(request);

    const
      userId = request.getKuid(),
      strategy = request.getString('strategy'),
      credentials = request.getBody();

    this.assertIsStrategyRegistered(strategy);

    const validateMethod = global.kuzzle.pluginsManager.getStrategyMethod(
      strategy,
      'validate');

    return validateMethod(request, credentials, userId, strategy, false)
      .catch(err => wrapPluginError(err));
  }

  /**
   * @param {KuzzleRequest} request
   * @returns {Promise.<Object>}
   */
  deleteMyCredentials (request) {
    this.assertIsAuthenticated(request);

    const
      userId = request.getKuid(),
      strategy = request.getString('strategy');

    this.assertIsStrategyRegistered(strategy);

    const deleteMethod = global.kuzzle.pluginsManager.getStrategyMethod(
      strategy,
      'delete');

    return deleteMethod(request, userId, strategy)
      .then(() => ({ acknowledged: true }))
      .catch(err => wrapPluginError(err));
  }

  /**
   * @param {KuzzleRequest} request
   * @returns {Promise.<Object>}
   */
  getMyCredentials (request) {
    this.assertIsAuthenticated(request);

    const
      userId = request.getKuid(),
      strategy = request.getString('strategy');

    this.assertIsStrategyRegistered(strategy);

    if (! global.kuzzle.pluginsManager.hasStrategyMethod(strategy, 'getInfo')) {
      return Bluebird.resolve({});
    }

    const getInfoMethod = global.kuzzle.pluginsManager.getStrategyMethod(
      strategy,
      'getInfo');

    return getInfoMethod(request, userId, strategy)
      .catch(err => wrapPluginError(err));
  }

  /**
   * @param {KuzzleRequest} request
   */
  async refreshToken (request) {
    this.assertIsAuthenticated(request);

    const token = await this.ask(
      'core:security:token:refresh',
      request.context.user,
      request.context.token,
      request.input.args.expiresIn);

    return this._sendToken(token, request);
  }

  assertIsAuthenticated (request) {
    if (request.context.user._id === this.anonymousId) {
      throw kerror.get('security', 'rights', 'unauthorized');
    }
  }
}

function wrapPluginError(error) {
  if (!(error instanceof KuzzleError)) {
    throw kerror.getFrom(
      error,
      'plugin',
      'runtime',
      'unexpected_error',
      error.message);
  }

  throw error;
}

module.exports = AuthController;<|MERGE_RESOLUTION|>--- conflicted
+++ resolved
@@ -176,11 +176,7 @@
    * @returns {Promise<object>}
    */
   async logout (request) {
-<<<<<<< HEAD
     if ( !global.kuzzle.config.http.cookieAuthentication
-=======
-    if (!global.kuzzle.config.internal.cookieAuthentication
->>>>>>> e166d068
       || !request.getBoolean('cookieAuth')
     ) {
       this.assertIsAuthenticated(request);
@@ -194,7 +190,7 @@
           request.getKuid(),
           {keepApiKeys: true});
       }
-      else if ( request.context.token 
+      else if ( request.context.token
         && request.context.token.type !== 'apiKey'
       ) {
         await global.kuzzle.ask(
