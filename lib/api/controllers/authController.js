--- conflicted
+++ resolved
@@ -31,20 +31,7 @@
   formatProcessing = require('../core/auth/formatProcessing'),
   ApiKey = require('../core/storage/models/apiKey'),
   { IncomingMessage } = require('http'),
-<<<<<<< HEAD
-  { errors: { KuzzleError } } = require('kuzzle-common-objects'),
-  {
-    assertIsStrategyRegistered,
-    assertIsAuthenticated,
-    assertHasBody,
-    assertHasStrategy,
-    assertBodyHasNotAttribute,
-    assertArgsHasAttribute,
-    assertBodyHasAttribute
-  } = require('../../util/requestAssertions');
-=======
   { KuzzleError } = require('kuzzle-common-objects').errors;
->>>>>>> 5fba725c
 
 /**
  * @class AuthController
@@ -168,11 +155,7 @@
   logout (request) {
     this.assertIsAuthenticated(request);
 
-<<<<<<< HEAD
-    const promise = this.tryGetBoolean(request, 'args.global')
-=======
     const promise = this.getBoolean(request, 'global')
->>>>>>> 5fba725c
       ? this.kuzzle.repositories.token.deleteByUserId(request.context.user._id)
       : this.kuzzle.repositories.token.expire(request.context.token);
 
@@ -244,15 +227,6 @@
         }
 
         return this.kuzzle.repositories.token
-<<<<<<< HEAD
-          .generateToken(response.content, request, options)
-          .then(token => ({
-            _id: token.userId,
-            jwt: token.jwt,
-            expiresAt: token.expiresAt,
-            ttl: token.ttl
-          }));
-=======
           .generateToken(response.content, request.context.connection.id, options)
           .then(token => {
             const existingToken = this.kuzzle.tokenManager.getConnectedUserToken(
@@ -270,7 +244,6 @@
               ttl: token.ttl
             };
           });
->>>>>>> 5fba725c
       });
   }
 
@@ -280,34 +253,11 @@
    * @param {Request} request
    * @returns {Promise<Object>}
    */
-<<<<<<< HEAD
-  getCurrentUser(request) {
-    let formattedUser;
-
-    return formatProcessing
-      .formatUserForSerialization(this.kuzzle, request.context.user)
-      .then(result => {
-        const
-          availableStrategies = this.kuzzle.pluginsManager.listStrategies(),
-          promises = [];
-
-        formattedUser = result;
-
-        if (this.anonymousId === request.context.token.userId) {
-          return Bluebird.resolve([]);
-        }
-
-        for (const strategy of availableStrategies) {
-          const
-            existsMethod = this.kuzzle.pluginsManager.getStrategyMethod(
-              strategy, 'exists');
-=======
   getCurrentUser (request) {
     const
       userId = request.context.token.userId,
       formattedUser = formatProcessing.serializeUser(request.context.user),
       promises = [];
->>>>>>> 5fba725c
 
     if (this.anonymousId === userId) {
       promises.push(Bluebird.resolve([]));
