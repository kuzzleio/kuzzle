/*
 * Kuzzle, a backend software, self-hostable and ready to use
 * to power modern apps
 *
 * Copyright 2015-2017 Kuzzle
 * mailto: support AT kuzzle.io
 * website: http://kuzzle.io
 *
 * Licensed under the Apache License, Version 2.0 (the "License");
 * you may not use this file except in compliance with the License.
 * You may obtain a copy of the License at
 *
 * https://www.apache.org/licenses/LICENSE-2.0
 *
 * Unless required by applicable law or agreed to in writing, software
 * distributed under the License is distributed on an "AS IS" BASIS,
 * WITHOUT WARRANTIES OR CONDITIONS OF ANY KIND, either express or implied.
 * See the License for the specific language governing permissions and
 * limitations under the License.
 */

'use strict';

const
  Bluebird = require('bluebird'),
  _ = require('lodash'),
<<<<<<< HEAD
  InternalError = require('kuzzle-common-objects').errors.InternalError,
  Token = require('../core/models/security/token'),
  formatProcessing = require('../core/auth/formatProcessing'),
  assertHasBody = require('../../util/requestAssertions').assertHasBody,
  assertBodyHasNotAttribute = require('../../util/requestAssertions').assertBodyHasNotAttribute,
  assertBodyHasAttribute = require('../../util/requestAssertions').assertBodyHasAttribute,
  assertHasStrategy = require('../../util/requestAssertions').assertHasStrategy,
  assertIsConnected = require('../../util/requestAssertions').assertIsConnected,
  assertIsStrategyRegistered = require('../../util/requestAssertions').assertIsStrategyRegistered,
  getRequestRoute = require('../../util/string').getRequestRoute;

/**
 * @class AuthController
 * @property {Kuzzle} kuzzle
=======
  Token = require('../core/models/security/token'),
  formatProcessing = require('../core/auth/formatProcessing'),
  {
    UnauthorizedError,
    InternalError: KuzzleInternalError
  } = require('kuzzle-common-objects').errors,
  {
    assertHasBody,
    assertBodyHasNotAttribute,
    assertBodyHasAttribute
  } = require('./util/requestAssertions');

/**
 * @class AuthController
 * @param {Kuzzle} kuzzle
>>>>>>> bfb62c68
 */
class AuthController {
  /**
   * @param {Kuzzle} kuzzle
   * @constructor
   */
  constructor(kuzzle) {
    this.kuzzle = kuzzle;
  }

  /**
   * Logs the current user out
   *
   * @param {Request} request
   * @returns {Promise<object>}
   */
  logout(request) {
    return this.kuzzle.repositories.token.expire(request.context.token)
      .then(() => Bluebird.resolve({}))
      .catch(err => {
<<<<<<< HEAD
        const error = new InternalError(`${getRequestRoute(request)} Error while forcing token expiration.`);
=======
        const error = new KuzzleInternalError('Error expiring token');
>>>>>>> bfb62c68
        error.details = err;

        return Bluebird.reject(error);
      });
  }

  /**
   * Attempts a login with request informations against the provided strategy; local is used if strategy is not provided.
   *
   * @param {Request} request
   * @returns {Promise<Token>}
   */
  login(request) {
    assertHasBody(request);

    const strategy = request.input.body.strategy || 'local';

    return this.kuzzle.passport.authenticate({query: request.input.body, original: request}, strategy)
      .then(userObject => {
        const options = {};
        if (!userObject.headers) {
          if (request.input.body.expiresIn) {
            options.expiresIn = request.input.body.expiresIn;
          }
          return this.kuzzle.repositories.token.generateToken(userObject, request, options);
        }

        return Bluebird.resolve(userObject);
      })
      .then(response => {
        if (response instanceof Token) {
          return Bluebird.resolve({
            _id: response.userId,
            jwt: response._id
          });
        }

        return response;
      });
  }

  /**
   * Returns the user identified by the given jwt token
   *
   * @param {Request} request
   * @returns {Promise<object>}
   */
  getCurrentUser(request) {
    return formatProcessing.formatUserForSerialization(this.kuzzle, request.context.user);
  }

  /**
   * Returns the rights of the user identified by the given jwt token
   *
   * @param {Request} request
   * @returns {Promise<object>}
   */
  getMyRights(request) {
    return request.context.user.getRights(this.kuzzle)
      .then(rights => Object.keys(rights).reduce((array, item) => array.concat(rights[item]), []))
      .then(rights => Bluebird.resolve({hits: rights, total: rights.length}));
  }

  /**
   * Checks the validity of a token.
   *
   * @param {Request} request
   * @returns {Promise<object>}
   */
  checkToken(request) {
    assertHasBody(request);
    assertBodyHasAttribute(request, 'token');

    return this.kuzzle.repositories.token.verifyToken(request.input.body.token)
      .then(token => Bluebird.resolve({valid: true, expiresAt: token.expiresAt}))
      .catch(invalid => {
        if (invalid.status === 401) {
          return Bluebird.resolve({valid: false, state: invalid.message});
        }

        return Bluebird.reject(invalid);
      });
  }

  /**
   * Updates the current user if it is not anonymous
   *
   * @param {Request} request
   * @returns {Promise<object>}
   */
  updateSelf(request) {
    assertIsConnected(this.kuzzle, request);
    assertHasBody(request);
    assertBodyHasNotAttribute(request, '_id');
    assertBodyHasNotAttribute(request, 'profileIds');

    return this.kuzzle.repositories.user.persist(_.extend(request.context.user, request.input.body), {database: {method: 'update'}})
      .then(updatedUser => formatProcessing.formatUserForSerialization(this.kuzzle, updatedUser));
  }

  /**
   * List authentication strategies
   *
   * @returns {Promise.<string[]>}
   */
  getStrategies() {
    return Promise.resolve(this.kuzzle.pluginsManager.listStrategies());
  }

  /**
   * @param {Request} request
   * @returns {Promise.<Object>}
   */
  createMyCredentials(request) {
    let
      createMethod,
      validateMethod;

    assertIsConnected(this.kuzzle, request);
    assertHasStrategy(request);
    assertIsStrategyRegistered(this.kuzzle, request);
    assertHasBody(request);


    createMethod = this.kuzzle.pluginsManager.getStrategyMethod(request.input.args.strategy, 'create');
    validateMethod = this.kuzzle.pluginsManager.getStrategyMethod(request.input.args.strategy, 'validate');

    return validateMethod(request, request.input.body, request.context.user._id)
      .then(() => createMethod(request, request.input.body, request.context.user._id));
  }

  /**
   * @param {Request} request
   * @returns {Promise.<Object>}
   */
  updateMyCredentials(request) {
    let
      updateMethod,
      validateMethod;

    assertIsConnected(this.kuzzle, request);
    assertHasStrategy(request);
    assertIsStrategyRegistered(this.kuzzle, request);
    assertHasBody(request);

    updateMethod = this.kuzzle.pluginsManager.getStrategyMethod(request.input.args.strategy, 'update');
    validateMethod = this.kuzzle.pluginsManager.getStrategyMethod(request.input.args.strategy, 'validate');

    return validateMethod(request, request.input.body, request.context.user._id)
      .then(() => updateMethod(request, request.input.body, request.context.user._id));
  }

  /**
   * @param {Request} request
   * @returns {Promise.<Object>}
   */
  hasMyCredentials(request) {
    let existsMethod;

    assertIsConnected(this.kuzzle, request);
    assertHasStrategy(request);
    assertIsStrategyRegistered(this.kuzzle, request);

    existsMethod = this.kuzzle.pluginsManager.getStrategyMethod(request.input.args.strategy, 'exists');

    return existsMethod(request, request.context.user._id);
  }

  /**
   * @param {Request} request
   * @returns {Promise.<Object>}
   */
  validateMyCredentials(request) {
    let validateMethod;

    assertIsConnected(this.kuzzle, request);
    assertHasStrategy(request);
    assertIsStrategyRegistered(this.kuzzle, request);
    assertHasBody(request);

    validateMethod = this.kuzzle.pluginsManager.getStrategyMethod(request.input.args.strategy, 'validate');

    return validateMethod(request, request.input.body, request.context.user._id);
  }

  /**
   * @param {Request} request
   * @returns {Promise.<Object>}
   */
  deleteMyCredentials(request) {
    let deleteMethod;

    assertIsConnected(this.kuzzle, request);
    assertHasStrategy(request);
    assertIsStrategyRegistered(this.kuzzle, request);

    deleteMethod = this.kuzzle.pluginsManager.getStrategyMethod(request.input.args.strategy, 'delete');

    return deleteMethod(request, request.context.user._id);
  }

  /**
   * @param {Request} request
   * @returns {Promise.<Object>}
   */
  getMyCredentials(request) {
    let getInfoMethod;

    assertIsConnected(this.kuzzle, request);
    assertHasStrategy(request);
    assertIsStrategyRegistered(this.kuzzle, request);

    if (this.kuzzle.pluginsManager.hasStrategyMethod(request.input.args.strategy, 'getInfo')) {
      getInfoMethod = this.kuzzle.pluginsManager.getStrategyMethod(request.input.args.strategy, 'getInfo');

      return getInfoMethod(request, request.context.user._id);
    }

    return Promise.resolve({});
  }
}

module.exports = AuthController;<|MERGE_RESOLUTION|>--- conflicted
+++ resolved
@@ -24,38 +24,22 @@
 const
   Bluebird = require('bluebird'),
   _ = require('lodash'),
-<<<<<<< HEAD
-  InternalError = require('kuzzle-common-objects').errors.InternalError,
   Token = require('../core/models/security/token'),
   formatProcessing = require('../core/auth/formatProcessing'),
-  assertHasBody = require('../../util/requestAssertions').assertHasBody,
-  assertBodyHasNotAttribute = require('../../util/requestAssertions').assertBodyHasNotAttribute,
-  assertBodyHasAttribute = require('../../util/requestAssertions').assertBodyHasAttribute,
-  assertHasStrategy = require('../../util/requestAssertions').assertHasStrategy,
-  assertIsConnected = require('../../util/requestAssertions').assertIsConnected,
-  assertIsStrategyRegistered = require('../../util/requestAssertions').assertIsStrategyRegistered,
-  getRequestRoute = require('../../util/string').getRequestRoute;
-
-/**
- * @class AuthController
- * @property {Kuzzle} kuzzle
-=======
-  Token = require('../core/models/security/token'),
-  formatProcessing = require('../core/auth/formatProcessing'),
+  {InternalError: KuzzleInternalError} = require('kuzzle-common-objects').errors,
   {
-    UnauthorizedError,
-    InternalError: KuzzleInternalError
-  } = require('kuzzle-common-objects').errors,
-  {
+    assertIsStrategyRegistered,
+    assertIsConnected,
     assertHasBody,
+    assertHasStrategy,
     assertBodyHasNotAttribute,
     assertBodyHasAttribute
-  } = require('./util/requestAssertions');
+  } = require('../../util/requestAssertions'),
+  getRequestRoute = require('../../util/string').getRequestRoute;
 
 /**
  * @class AuthController
  * @param {Kuzzle} kuzzle
->>>>>>> bfb62c68
  */
 class AuthController {
   /**
@@ -76,11 +60,7 @@
     return this.kuzzle.repositories.token.expire(request.context.token)
       .then(() => Bluebird.resolve({}))
       .catch(err => {
-<<<<<<< HEAD
-        const error = new InternalError(`${getRequestRoute(request)} Error while forcing token expiration.`);
-=======
-        const error = new KuzzleInternalError('Error expiring token');
->>>>>>> bfb62c68
+        const error = new KuzzleInternalError(`${getRequestRoute(request)} Error while forcing token expiration.`);
         error.details = err;
 
         return Bluebird.reject(error);
@@ -187,7 +167,7 @@
    * @returns {Promise.<string[]>}
    */
   getStrategies() {
-    return Promise.resolve(this.kuzzle.pluginsManager.listStrategies());
+    return Bluebird.resolve(this.kuzzle.pluginsManager.listStrategies());
   }
 
   /**
@@ -287,19 +267,17 @@
    * @returns {Promise.<Object>}
    */
   getMyCredentials(request) {
-    let getInfoMethod;
-
     assertIsConnected(this.kuzzle, request);
     assertHasStrategy(request);
     assertIsStrategyRegistered(this.kuzzle, request);
 
     if (this.kuzzle.pluginsManager.hasStrategyMethod(request.input.args.strategy, 'getInfo')) {
-      getInfoMethod = this.kuzzle.pluginsManager.getStrategyMethod(request.input.args.strategy, 'getInfo');
+      const getInfoMethod = this.kuzzle.pluginsManager.getStrategyMethod(request.input.args.strategy, 'getInfo');
 
       return getInfoMethod(request, request.context.user._id);
     }
 
-    return Promise.resolve({});
+    return Bluebird.resolve({});
   }
 }
 
