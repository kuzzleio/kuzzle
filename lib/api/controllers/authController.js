/*
 * Kuzzle, a backend software, self-hostable and ready to use
 * to power modern apps
 *
 * Copyright 2015-2018 Kuzzle
 * mailto: support AT kuzzle.io
 * website: http://kuzzle.io
 *
 * Licensed under the Apache License, Version 2.0 (the "License");
 * you may not use this file except in compliance with the License.
 * You may obtain a copy of the License at
 *
 * https://www.apache.org/licenses/LICENSE-2.0
 *
 * Unless required by applicable law or agreed to in writing, software
 * distributed under the License is distributed on an "AS IS" BASIS,
 * WITHOUT WARRANTIES OR CONDITIONS OF ANY KIND, either express or implied.
 * See the License for the specific language governing permissions and
 * limitations under the License.
 */

'use strict';

const
  errorsManager = require('../../util/errors'),
  { has } = require('../../util/safeObject'),
  Bluebird = require('bluebird'),
  _ = require('lodash'),
  { NativeController } = require('./baseController'),
  User = require('../core/models/security/user'),
  formatProcessing = require('../core/auth/formatProcessing'),
  ApiKey = require('../core/storage/models/apiKey'),
  { IncomingMessage } = require('http'),
  { KuzzleError } = require('kuzzle-common-objects').errors;

/**
 * @class AuthController
 * @param {Kuzzle} kuzzle
 */
class AuthController extends NativeController {
  /**
   * @param {Kuzzle} kuzzle
   * @constructor
   */
  constructor(kuzzle) {
    super(kuzzle, [
      'checkToken',
      'createApiKey',
      'createMyCredentials',
      'credentialsExist',
      'deleteApiKey',
      'deleteMyCredentials',
      'getCurrentUser',
      'getMyCredentials',
      'getMyRights',
      'getStrategies',
      'login',
      'logout',
      'refreshToken',
      'searchApiKeys',
      'updateMyCredentials',
      'updateSelf',
      'validateMyCredentials'
    ]);

    this.anonymousId = null;
    this.tokenGracePeriod = this.kuzzle.config.security.jwt.gracePeriod / 1000;
  }

  /**
   * Controller initialization: we need the anonymous user identifier for the
   * "isAuthenticated" assertion
   *
   * @return {Promise}
   */
  init () {
    return this.kuzzle.repositories.user.anonymous()
      .then(anonymous => {
        this.anonymousId = anonymous._id;
      });
  }

  /**
   * Creates a new API key for the user
   */
  async createApiKey (request) {
    const
      expiresIn = request.input.args.expiresIn || -1,
      refresh = request.input.args.refresh,
      apiKeyId = request.input.resource._id || null,
      description = this.getBodyString(request, 'description');

    const
      user = request.context.user,
      connectionId = request.context.connection.id;

    const apiKey = await ApiKey.create(
      user,
      connectionId,
      expiresIn,
      description,
      { creatorId: user._id, refresh, apiKeyId });

    return apiKey.serialize({ includeToken: true });
  }

  /**
   * Search in the user API keys
   */
  async searchApiKeys (request) {
    const
      query = this.getBody(request, {}),
      { from, size } = this.getSearchParams(request);

    const
      user = request.context.user,
      searchBody = {
        query: {
          bool: {
            must: _.isEmpty(query) ? { match_all: {} } : query,
            filter: { bool: { must: { term: { userId: user._id } } } }
          }
        }
      };

    const apiKeys = await ApiKey.search(searchBody, { from, size });

    return {
      total: apiKeys.length,
      hits: apiKeys.map(apiKey => apiKey.serialize())
    };
  }

  /**
   * Deletes an API key
   */
  async deleteApiKey (request) {
    const
      apiKeyId = this.getId(request),
      refresh = request.input.args.refresh;

    const apiKey = await ApiKey.load(
      request.context.user._id,
      apiKeyId);

    await apiKey.delete({ refresh });

    return {
      _id: apiKeyId
    };
  }

  /**
   * Logs the current user out
   *
   * @param {Request} request
   * @returns {Promise<object>}
   */
  logout (request) {
    this.assertIsAuthenticated(request);

    const promise = this.getBoolean(request, 'global')
      ? this.kuzzle.repositories.token.deleteByUserId(request.context.user._id)
      : this.kuzzle.repositories.token.expire(request.context.token);

    return promise.then(() => ({acknowledged: true}));
  }

  /**
   * Attempts a login with request informations against the provided strategy;
   * local is used if strategy is not provided.
   *
   * @param {Request} request
   * @returns {Promise<Token>}
   */
  login (request) {
    const
      strategy = this.getString(request, 'strategy'),
      passportRequest = new IncomingMessage();

    // even in http, the url and the method are not pushed back to the request object
    // set some arbitrary values to get a pseudo-valid object.
    passportRequest.url = `/login?strategy=${strategy}`;
    passportRequest.method = 'POST';
    passportRequest.httpVersion = '1.1';
    passportRequest.httpVersionMajor = 1;
    passportRequest.httpVersionMinor = 1;
    passportRequest.body = request.input.body;
    passportRequest.query = request.input.args;
    passportRequest.headers = Object.assign({}, request.input.headers);
    for (const h of Object.keys(passportRequest.headers)) {
      passportRequest.rawHeaders.push(h);
      passportRequest.rawHeaders.push(passportRequest.headers[h]);
    }
    passportRequest.original = request;

    if (!has(this.kuzzle.pluginsManager.strategies, strategy)) {
      errorsManager.throw(
        'security',
        'credentials',
        'unknown_strategy',
        strategy);
    }

    return this.kuzzle.passport.authenticate(passportRequest, strategy)
      .then(content => {
        // do not trigger the "auth:strategyAutenticated" pipe if the result is
        // not a User object, i.e. if we are a intermediate step of a multi-step
        // authentication strategy
        // (example: first redirection call for oAuth strategies)
        if (! (content instanceof User)) {
          return {strategy, content};
        }

        return this.kuzzle.pipe(
          'auth:strategyAuthenticated',
          {strategy, content});
      })
      .then(response => {
        if (! (response.content instanceof User)) {
          request.setResult(response.content, {
            status: response.content.statusCode || 200,
            headers: response.content.headers
          });
          return response.content;
        }

        const options = {};
        if (request.input.args.expiresIn) {
          options.expiresIn = request.input.args.expiresIn;
        }

<<<<<<< HEAD
        return this.kuzzle.repositories.token.generateToken(
          response.content, request.context.connection.id, options
        )
          .then(token => {
            const existingToken = this.kuzzle.tokenManager.getConnectedUserToken(
              response.content._id,
              request.context.connection.id);

            if (existingToken) {
              this.kuzzle.tokenManager.refresh(existingToken, token);
            }

            return {
              _id: token.userId,
              jwt: token.jwt,
              expiresAt: token.expiresAt,
              ttl: token.ttl
            };
          });
=======
        return this.kuzzle.repositories.token
          .generateToken(response.content, request, options)
          .then(token => ({
            _id: token.userId,
            jwt: token.jwt,
            expiresAt: token.expiresAt,
            ttl: token.ttl
          }));
>>>>>>> 6f9afb5b
      });
  }

  /**
   * Returns the user identified by the given jwt token
   *
   * @param {Request} request
   * @returns {Promise<Object>}
   */
  getCurrentUser (request) {
    const
      userId = request.context.token.userId,
      formattedUser = formatProcessing.serializeUser(request.context.user),
      promises = [];

    if (this.anonymousId === userId) {
      promises.push(Bluebird.resolve([]));
    }
    else {
      for (const strategy of this.kuzzle.pluginsManager.listStrategies()) {
        const existsMethod = this.kuzzle.pluginsManager.getStrategyMethod(
          strategy,
          'exists');

        promises.push(
          existsMethod(request, userId, strategy)
            .then(exists => exists ? strategy : null)
            .catch(err => wrapPluginError(err)));
      }
    }

    return Bluebird.all(promises)
      .then(strategies => {
        if (strategies.length > 0) {
          formattedUser.strategies = strategies.filter(item => item !== null);
        }

        return formattedUser;
      });
  }

  /**
   * Returns the rights of the user identified by the given jwt token
   *
   * @param {Request} request
   * @returns {Promise<object>}
   */
  getMyRights (request) {
    return request.context.user.getRights(this.kuzzle)
      .then(rights => Object.keys(rights)
        .reduce((array, item) => array.concat(rights[item]), [])
      )
      .then(rights => ({ hits: rights, total: rights.length }));
  }

  /**
   * Checks the validity of a token.
   *
   * @param {Request} request
   * @returns {Promise<object>}
   */
  checkToken (request) {
    const token = this.getBodyString(request, 'token');

    return this.kuzzle.repositories.token.verifyToken(token)
      .then(({ expiresAt }) => ({
        valid: true,
        expiresAt
      }))
      .catch(error => {
        if (error.status === 401) {
          return { valid: false, state: error.message };
        }

        throw error;
      });
  }

  /**
   * Updates the current user if it is not anonymous
   *
   * @param {Request} request
   * @returns {Promise<object>}
   */
  updateSelf (request) {
    this.assertIsAuthenticated(request);
    this.assertBodyHasNotAttributes(request, '_id', 'profileIds');

    const userContent = this.getBody(request);

    return this.kuzzle.repositories.user
      .persist(
        _.extend(request.context.user, userContent),
        {database: {method: 'update'}})
      .then(updatedUser => formatProcessing.serializeUser(updatedUser));
  }

  /**
   * List authentication strategies
   *
   * @returns {Promise.<string[]>}
   */
  getStrategies () {
    return Bluebird.resolve(this.kuzzle.pluginsManager.listStrategies());
  }

  /**
   * @param {Request} request
   * @returns {Promise.<Object>}
   */
  createMyCredentials (request) {
    this.assertIsAuthenticated(request);

    const
      userId = this.getUserId(request),
      strategy = this.getString(request, 'strategy'),
      credentials = this.getBody(request);

    this.assertIsStrategyRegistered(strategy);

    const
      createMethod = this.kuzzle.pluginsManager.getStrategyMethod(
        strategy,
        'create'),
      validateMethod = this.kuzzle.pluginsManager.getStrategyMethod(
        strategy,
        'validate');

    return validateMethod(request, credentials, userId, strategy, false)
      .then(() => createMethod(request, credentials, userId, strategy))
      .catch(err => wrapPluginError(err));
  }

  /**
   * @param {Request} request
   * @returns {Promise.<Object>}
   */
  updateMyCredentials (request) {
    this.assertIsAuthenticated(request);

    const
      userId = this.getUserId(request),
      strategy = this.getString(request, 'strategy'),
      credentials = this.getBody(request);

    this.assertIsStrategyRegistered(strategy);

    const
      updateMethod = this.kuzzle.pluginsManager.getStrategyMethod(
        request.input.args.strategy,
        'update'),
      validateMethod = this.kuzzle.pluginsManager.getStrategyMethod(
        request.input.args.strategy,
        'validate');

    return validateMethod(request, credentials, userId, strategy, true)
      .then(() => updateMethod(request, credentials, userId, strategy))
      .catch(err => wrapPluginError(err));
  }

  /**
   * @param {Request} request
   * @returns {Promise.<Object>}
   */
  credentialsExist (request) {
    this.assertIsAuthenticated(request);

    const
      userId = this.getUserId(request),
      strategy = this.getString(request, 'strategy');

    this.assertIsStrategyRegistered(strategy);

    const existsMethod = this.kuzzle.pluginsManager.getStrategyMethod(
      strategy,
      'exists');

    return existsMethod(request, userId, strategy)
      .catch(err => wrapPluginError(err));
  }

  /**
   * @param {Request} request
   * @returns {Promise.<Object>}
   */
  validateMyCredentials (request) {
    this.assertIsAuthenticated(request);

    const
      userId = this.getUserId(request),
      strategy = this.getString(request, 'strategy'),
      credentials = this.getBody(request);

    this.assertIsStrategyRegistered(strategy);

    const validateMethod = this.kuzzle.pluginsManager.getStrategyMethod(
      strategy,
      'validate');

    return validateMethod(request, credentials, userId, strategy, false)
      .catch(err => wrapPluginError(err));
  }

  /**
   * @param {Request} request
   * @returns {Promise.<Object>}
   */
  deleteMyCredentials (request) {
    this.assertIsAuthenticated(request);

    const
      userId = this.getUserId(request),
      strategy = this.getString(request, 'strategy');

    this.assertIsStrategyRegistered(strategy);

    const deleteMethod = this.kuzzle.pluginsManager.getStrategyMethod(
      strategy,
      'delete');

    return deleteMethod(request, userId, strategy)
      .then(() => ({ acknowledged: true }))
      .catch(err => wrapPluginError(err));
  }

  /**
   * @param {Request} request
   * @returns {Promise.<Object>}
   */
  getMyCredentials (request) {
    this.assertIsAuthenticated(request);

    const
      userId = this.getUserId(request),
      strategy = this.getString(request, 'strategy');

    this.assertIsStrategyRegistered(strategy);

    if (! this.kuzzle.pluginsManager.hasStrategyMethod(strategy, 'getInfo')) {
      return Bluebird.resolve({});
    }

    const getInfoMethod = this.kuzzle.pluginsManager.getStrategyMethod(
      strategy,
      'getInfo');

    return getInfoMethod(request, userId, strategy)
      .catch(err => wrapPluginError(err));
  }

  /**
   * @param {Request} request
   */
  refreshToken (request) {
    this.assertIsAuthenticated(request);

    // do not refresh an already refreshed token
    if (request.context.token.refreshed) {
      errorsManager.throw('security', 'token', 'invalid');
    }

    const options = {};
    if (request.input.args.expiresIn) {
      options.expiresIn = request.input.args.expiresIn;
    }

    // we allow a grace period before expiring the current token to allow
    // queued requests to execute, but we immediately forbid
    // any further refreshes on that token to prevent token bombing
    request.context.token.refreshed = true;

    return this.kuzzle.repositories.token.persistToCache(
      request.context.token,
      { ttl: this.tokenGracePeriod })
      .then(() => this.kuzzle.repositories.token.generateToken(
        request.context.user, request.context.connection.id, options))
      .then(token => {
        this.kuzzle.tokenManager.refresh(request.context.token, token);

        return {
          _id: token.userId,
          jwt: token.jwt,
          expiresAt: token.expiresAt,
          ttl: token.ttl
        };
      });
  }

  assertIsAuthenticated (request) {
    if (request.context.user._id === this.anonymousId) {
      errorsManager.throw(
        'security',
        'rights',
        'unauthorized');
    }
  }
}

function wrapPluginError(error) {
  if (!(error instanceof KuzzleError)) {
    errorsManager.throwFrom(
      error,
      'plugin',
      'runtime',
      'unexpected_error',
      error.message);
  }

  throw error;
}

module.exports = AuthController;<|MERGE_RESOLUTION|>--- conflicted
+++ resolved
@@ -230,10 +230,8 @@
           options.expiresIn = request.input.args.expiresIn;
         }
 
-<<<<<<< HEAD
-        return this.kuzzle.repositories.token.generateToken(
-          response.content, request.context.connection.id, options
-        )
+        return this.kuzzle.repositories.token
+          .generateToken(response.content, request, options)
           .then(token => {
             const existingToken = this.kuzzle.tokenManager.getConnectedUserToken(
               response.content._id,
@@ -250,16 +248,6 @@
               ttl: token.ttl
             };
           });
-=======
-        return this.kuzzle.repositories.token
-          .generateToken(response.content, request, options)
-          .then(token => ({
-            _id: token.userId,
-            jwt: token.jwt,
-            expiresAt: token.expiresAt,
-            ttl: token.ttl
-          }));
->>>>>>> 6f9afb5b
       });
   }
 
