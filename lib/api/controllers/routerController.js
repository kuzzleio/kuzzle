--- conflicted
+++ resolved
@@ -174,12 +174,10 @@
 
     async.each(routerCtrl.controllers, function recordSocketListener (controller) {
       socket.on(controller, function (data) {
-<<<<<<< HEAD
-
-        kuzzle.emit("request:start", { body : data});
-=======
->>>>>>> b318ff3b
         var requestObject = new RequestObject(data, {controller: controller});
+
+        kuzzle.emit('test:getTestParam', requestObject);
+        kuzzle.emit(requestObject.controller + ':start', requestObject);
 
         kuzzle.log.silly('Handle Websocket', controller, 'request');
         kuzzle.router.listener.add(requestObject, connection);
@@ -265,13 +263,8 @@
           connection = {type: 'mqtt', id: data.clientId, replyTo: 'mqtt.' + data.clientId};
         }
 
-        this.emit("request:start", { body : data});
-
-<<<<<<< HEAD
         requestObject = new RequestObject(data, {controller: controller, collection: collection, action: action});
 
-=======
->>>>>>> b318ff3b
         kuzzle.router.listener.add(requestObject, connection);
         kuzzle.emit(requestObject.controller + ':start', requestObject);
         
@@ -325,13 +318,7 @@
 
   this.router.listener.add(requestObject, connection);
   this.emit(requestObject.controller + ':start', requestObject);
-<<<<<<< HEAD
-
-  //request:start is a hook to catch meta data from stress test
-  this.emit("request:start", { body : request.body});
-
-=======
->>>>>>> b318ff3b
+
 
   this.funnel.execute(requestObject)
     .then(function (responseObject) {
