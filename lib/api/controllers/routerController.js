--- conflicted
+++ resolved
@@ -28,18 +28,13 @@
         {verb: 'get', url: '/_getLastStats', controller: 'admin', action: 'getLastStats'},
         {verb: 'get', url: '/_getAllStats', controller: 'admin', action: 'getAllStats'},
         {verb: 'get', url: '/_now', controller: 'read', action: 'now'},
-<<<<<<< HEAD
         {verb: 'get', url: '/_listIndexes', controller: 'read', action: 'listIndexes'},
-=======
-        {verb: 'put', url: '/_role/:id', controller: 'admin', action: 'putRole'},
->>>>>>> 25959a1d
         {verb: 'get', url: '/_listSubscriptions', controller: 'subscribe', action: 'list'},
         {verb: 'get', url: '/:index/_listCollections', controller: 'read', action: 'listCollections'},
         {verb: 'get', url: '/:index/:collection/_mapping', controller: 'admin', action: 'getMapping'},
         {verb: 'get', url: '/:index/:collection/:id', controller: 'read', action: 'get'},
 
         {verb: 'post', url: '/_bulk', controller: 'bulk', action: 'import'},
-<<<<<<< HEAD
         {verb: 'post', url: '/_getStats', controller: 'admin', action: 'getStats'},
         {verb: 'post', url: '/:index/_bulk', controller: 'bulk', action: 'import'},
         {verb: 'post', url: '/:index/:collection/_bulk', controller: 'bulk', action: 'import'},
@@ -55,28 +50,12 @@
         {verb: 'delete', url: '/:index/:collection/:id', controller: 'write', action: 'delete'},
         {verb: 'delete', url: '/:index/:collection', controller: 'admin', action: 'deleteCollection'},
 
-        {verb: 'put', url: '/_role', controller: 'admin', action: 'putRole'},
+        {verb: 'put', url: '/_role/:id', controller: 'admin', action: 'putRole'},
         {verb: 'put', url: '/:index', controller: 'admin', action: 'createIndex'},
         {verb: 'put', url: '/:index/:collection', controller: 'write', action: 'createCollection'},
         {verb: 'put', url: '/:index/:collection/_mapping', controller: 'admin', action: 'putMapping'},
         {verb: 'put', url: '/:index/:collection/:id/_:action', controller: 'write'},
         {verb: 'put', url: '/:index/:collection/:id', controller: 'write', action: 'createOrUpdate'}
-=======
-        {verb: 'post', url: '/:collection/_bulk', controller: 'bulk', action: 'import'},
-        {verb: 'post', url: '/:collection/_search', controller: 'read', action: 'search'},
-        {verb: 'post', url: '/:collection/_count', controller: 'read', action: 'count'},
-        {verb: 'post', url: '/:collection/_create', controller: 'write', action: 'create'},
-        {verb: 'post', url: '/:collection', controller: 'write', action: 'publish'},
-        {verb: 'delete', url: '/:collection/_query', controller: 'write', action: 'deleteByQuery'},
-        {verb: 'delete', url: '/:collection/_truncate', controller: 'admin', action: 'truncateCollection'},
-        {verb: 'delete', url: '/:collection/_rooms', controller: 'admin', action: 'removeRooms'},
-        {verb: 'delete', url: '/:collection/:id', controller: 'write', action: 'delete'},
-        {verb: 'delete', url: '/:collection', controller: 'admin', action: 'deleteCollection'},
-        {verb: 'put', url: '/:collection', controller: 'write', action: 'createCollection'},
-        {verb: 'put', url: '/:collection/_mapping', controller: 'admin', action: 'putMapping'},
-        {verb: 'put', url: '/:collection/:id/_:action', controller: 'write'},
-        {verb: 'put', url: '/:collection/:id', controller: 'write', action: 'createOrUpdate'}
->>>>>>> 25959a1d
       ];
     routes = routes.concat(kuzzle.pluginsManager.routes);
 
