var
// library for execute asynchronous methods
  async = require('async'),
  _ = require('lodash'),
  stringify = require('json-stable-stringify'),
  Router = require('router'),
  q = require('q'),
  // For parse a request sent by user
  bodyParser = require('body-parser'),
  // For final step to respond to HTTP request
  finalhandler = require('finalhandler'),
  RequestObject = require('../core/models/requestObject');

module.exports = function RouterController (kuzzle) {

  this.router = null;
  this.controllers = ['write', 'read', 'subscribe', 'admin', 'bulk'];
  this.kuzzle = kuzzle;

  this.initRouterHttp = function () {

    this.router = new Router();

    // create and mount a new router for our API
    var api = new Router();
    this.router.use('/api/', api);

    // add a body parsing middleware to our API
    api.use(bodyParser.json());

    // Simple hello world to let know to the user that kuzzle is running
    api.get('/', function (request, response) {
      response.writeHead('Access-Control-Allow-Origin', '*');
      response.writeHead('Access-Control-Allow-Headers', 'X-Requested-With');
      response.writeHead(200, {'Content-Type': 'application/json'});
      response.end(stringify({error: null, result: 'Hello from Kuzzle :)'}));
    }.bind(this));

    api.post('/_bulk', function (request, response) {
      var params = {
        controller: 'bulk',
        action: 'import'
      };

      executeFromRest.call(kuzzle, params, request, response);
    }.bind(this));

    api.post('/:collection/_bulk', function (request, response) {
      var params = {
        controller: 'bulk',
        action: 'import'
      };

      executeFromRest.call(kuzzle, params, request, response);
    }.bind(this));

    api.put('/:collection/_mapping', function (request, response) {
      var params = {
        controller: 'admin',
        action: 'putMapping'
      };

      executeFromRest.call(kuzzle, params, request, response);
    }.bind(this));

    api.get('/:collection/_mapping', function (request, response) {
      var params = {
        controller: 'admin',
        action: 'getMapping'
      };

      executeFromRest.call(kuzzle, params, request, response);
    }.bind(this));

    api.post('/:collection/_search', function (request, response) {
      var params = {
        controller: 'read',
        action: 'search'
      };

      executeFromRest.call(kuzzle, params, request, response);
    }.bind(this));

    api.delete('/:collection/_query', function (request, response) {
      var params = {
        controller: 'write',
        action: 'deleteByQuery'
      };

      executeFromRest.call(kuzzle, params, request, response);
    }.bind(this));

    api.post('/:collection/_count', function (request, response) {
      var params = {
        controller: 'read',
        action: 'count'
      };

      executeFromRest.call(kuzzle, params, request, response);
    }.bind(this));

    api.put('/:collection/:id/_:action', function (request, response) {
      var params = {
        controller: 'write'
      };

      executeFromRest.call(kuzzle, params, request, response);
    }.bind(this));

    api.put('/:collection/:id', function (request, response) {
      var params = {
        controller: 'write',
        action: 'update'
      };

      executeFromRest.call(kuzzle, params, request, response);
    }.bind(this));

    api.post('/:collection', function (request, response) {
      var params = {
        controller: 'write',
        action: 'create'
      };

      executeFromRest.call(kuzzle, params, request, response);
    }.bind(this));

    api.get('/:collection/:id', function (request, response) {
      var params = {
        controller: 'read',
        action: 'get'
      };

      executeFromRest.call(kuzzle, params, request, response);
    }.bind(this));

    api.delete('/:collection/:id', function (request, response) {
      var params = {
        controller: 'write',
        action: 'delete'
      };

      executeFromRest.call(kuzzle, params, request, response);
    }.bind(this));

    api.delete('/:collection', function (request, response) {
      var params = {
        controller: 'admin',
        action: 'deleteCollection'
      };

      executeFromRest.call(kuzzle, params, request, response);
    }.bind(this));

  };

  this.routeHttp = function (request, response) {
    kuzzle.log.silly('Handle HTTP request');
    this.router(request, response, finalhandler(request, response));
  };

  /**
   * Create asynchronously listeners on all rooms defined by this.controllers
   *
   * @param {Object} socket
   */
  this.routeWebsocket = function (socket) {
    var
      routerCtrl = this,
      connection = {type: 'websocket', id: socket.id};

    async.each(routerCtrl.controllers, function recordSocketListener (controller) {
      socket.on(controller, function (data) {
        kuzzle.log.silly('Handle Websocket', controller, 'request');

        var requestObject = new RequestObject(data, {controller: controller});

<<<<<<< HEAD
        // Listen broker because we waiting for writeEngine response
        if (requestObject.waitForWriteEngine()) {
=======
        // Listen to the broker MQ because we're expecting a writeEngine response
        if (['write', 'admin', 'bulk'].indexOf(requestObject.controller) !== -1) {
>>>>>>> 647b3d41
          kuzzle.services.list.broker.listen(requestObject.writeResponseRoom, function (writeResponse) {
            kuzzle.notifier.notify(requestObject.requestId, writeResponse, connection);
          }, true);
        }

        // Execute the funnel. Forward any non-empty response to the user.
        kuzzle.funnel.execute(requestObject, connection)
          .then(function onExecuteSuccess (responseObject) {
            if (!_.isEmpty(responseObject)) {
              kuzzle.notifier.notify(requestObject.requestId, responseObject.toJson(), connection);
            }
          })
          .catch(function onExecuteError(error) {
            if (_.isObject(error)) {
              error = error.toString();
            }

            kuzzle.notifier.notify(requestObject.requestId, {error: error, result: null}, connection);
            kuzzle.log.error(error);
          });
      });

    });

    // add a specific disconnect event for websocket
    socket.on('disconnect', function () {
      kuzzle.hotelClerk.removeCustomerFromAllRooms(socket.id);
    });

    // add specific error handler on socket
    socket.on('error', function (error) {
      kuzzle.log.error(error);
    });
  };

  this.routeMQListener = function () {

    async.each(this.controllers, function recordMQListener (controller) {
      kuzzle.services.list.broker.listenExchange(controller+'.*.*', function handleMQMessage(msg) {
        var
          connection = null,
          data,
          requestObject,
          rawContent,
          routingArray = msg.fields.routingKey.split('.'),
          controller = routingArray[0],
          collection = routingArray[1],
          action = routingArray[2];

        if (!msg.content instanceof Buffer) {
          rawContent = msg.content.toString();
        }
        else {
          rawContent = (new Buffer(msg.content)).toString();
        }

        try {
          data = JSON.parse(rawContent);
        }
        catch (e) {
          kuzzle.log.error('Parse error: ', e.message, '\nIncriminated message: ', msg, '\nFaulty content: ', rawContent);
          return false;
        }

        kuzzle.log.silly('Handle MQ input', msg.fields.routingKey , 'message');

        // For MQTT messages, we do not have a replyTo header like with AMQP or STOMP
        // => MQTT client has to send its mqtt client id and subscribe to the topic exchange mqtt.<clientId>
        //    to get feedback from Kuzzle.
        if (msg.properties && msg.properties.replyTo) {
          connection = { type: 'amq', id: data.clientId, replyTo: msg.properties.replyTo};
        }
        else {
          connection = {type: 'mqtt', id: data.clientId, replyTo: 'mqtt.' + data.clientId};
        }

        requestObject = new RequestObject(data, {controller: controller, collection: collection, action: action});

<<<<<<< HEAD
        // Listen broker because we waiting for writeEngine response
        if (requestObject.waitForWriteEngine()) {
=======
        // Listen to the broker MQ because we're expecting a writeEngine response
        if (['write', 'admin', 'bulk'].indexOf(requestObject.controller) !== -1) {
>>>>>>> 647b3d41
          kuzzle.services.list.broker.listen(requestObject.writeResponseRoom, function (writeResponse) {
            kuzzle.notifier.notify(requestObject.requestId, writeResponse, connection);
          }, true);
        }

        kuzzle.funnel.execute(requestObject, connection)
          .then(function onExecuteSuccess (responseObject) {
            if (!_.isEmpty(responseObject)) {
              kuzzle.notifier.notify(requestObject.requestId, responseObject.toJson(), connection);
            }
          }.bind(this))
          .catch(function onExecuteError(error) {
            kuzzle.notifier.notify(requestObject.requestId, {error: error, result: null}, connection);
          });

      }); // end listenExchange
    }); // end async
  };
};

function executeFromRest(params, request, response) {
  var
    deferred = q.defer(),
    requestObject,
    data;

  if (!params.controller) {
    deferred.reject('Missing controller');
    return deferred.promise;
  }

  data = {
    controller: params.controller,
    action: params.action || request.params.action,
    collection: request.params.collection
  };

  if (request.params.id) {
    data._id = request.params.id;
  }

  requestObject = new RequestObject(data, request.body);

  response.writeHead('Access-Control-Allow-Origin', '*');
  response.writeHead('Access-Control-Allow-Headers', 'X-Requested-With');

<<<<<<< HEAD
  // Listen broker because we waiting for writeEngine response
  if (requestObject.waitForWriteEngine()) {
=======
  // Listen to the broker MQ because we're expecting a writeEngine response
  if (['write', 'admin', 'bulk'].indexOf(requestObject.controller) !== -1) {
>>>>>>> 647b3d41
    this.services.list.broker.listen(requestObject.writeResponseRoom, function (writeResponse) {
      response.end(stringify(writeResponse));
    }.bind(this), true);
  }

  this.funnel.execute(requestObject)
    .then(function (responseObject) {
      response.writeHead(200, {'Content-Type': 'application/json'});
      if (!_.isEmpty(responseObject)) {
        response.end(stringify(responseObject.toJson()));
      }

    }.bind(this))
    .catch(function (error) {
      response.writeHead(400, {'Content-Type': 'application/json'});
      response.end(stringify({error: error, result: null}));
    });
}<|MERGE_RESOLUTION|>--- conflicted
+++ resolved
@@ -175,13 +175,8 @@
 
         var requestObject = new RequestObject(data, {controller: controller});
 
-<<<<<<< HEAD
-        // Listen broker because we waiting for writeEngine response
+        // Listen to the broker MQ because we're expecting a writeEngine response
         if (requestObject.waitForWriteEngine()) {
-=======
-        // Listen to the broker MQ because we're expecting a writeEngine response
-        if (['write', 'admin', 'bulk'].indexOf(requestObject.controller) !== -1) {
->>>>>>> 647b3d41
           kuzzle.services.list.broker.listen(requestObject.writeResponseRoom, function (writeResponse) {
             kuzzle.notifier.notify(requestObject.requestId, writeResponse, connection);
           }, true);
@@ -260,13 +255,8 @@
 
         requestObject = new RequestObject(data, {controller: controller, collection: collection, action: action});
 
-<<<<<<< HEAD
-        // Listen broker because we waiting for writeEngine response
+        // Listen to the broker MQ because we're expecting a writeEngine response
         if (requestObject.waitForWriteEngine()) {
-=======
-        // Listen to the broker MQ because we're expecting a writeEngine response
-        if (['write', 'admin', 'bulk'].indexOf(requestObject.controller) !== -1) {
->>>>>>> 647b3d41
           kuzzle.services.list.broker.listen(requestObject.writeResponseRoom, function (writeResponse) {
             kuzzle.notifier.notify(requestObject.requestId, writeResponse, connection);
           }, true);
@@ -313,13 +303,8 @@
   response.writeHead('Access-Control-Allow-Origin', '*');
   response.writeHead('Access-Control-Allow-Headers', 'X-Requested-With');
 
-<<<<<<< HEAD
-  // Listen broker because we waiting for writeEngine response
+  // Listen to the broker MQ because we're expecting a writeEngine response
   if (requestObject.waitForWriteEngine()) {
-=======
-  // Listen to the broker MQ because we're expecting a writeEngine response
-  if (['write', 'admin', 'bulk'].indexOf(requestObject.controller) !== -1) {
->>>>>>> 647b3d41
     this.services.list.broker.listen(requestObject.writeResponseRoom, function (writeResponse) {
       response.end(stringify(writeResponse));
     }.bind(this), true);
