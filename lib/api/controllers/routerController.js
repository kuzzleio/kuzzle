--- conflicted
+++ resolved
@@ -146,11 +146,8 @@
         {verb: 'post', url: '/users/_create', controller: 'security', action: 'createUser'},
         {verb: 'post', url: '/users/:id', controller: 'security', action: 'updateUser'},
         {verb: 'post', url: '/_login', controller: 'auth', action: 'login'},
-<<<<<<< HEAD
         {verb: 'post', url: '/_login/:strategy', controller: 'auth', action: 'login'},
-=======
         {verb: 'post', url: '/_checkToken', controller: 'auth', action: 'checkToken'},
->>>>>>> bd48091a
         {verb: 'post', url: '/:index/_bulk', controller: 'bulk', action: 'import'},
         {verb: 'post', url: '/:index/:collection/_bulk', controller: 'bulk', action: 'import'},
         {verb: 'post', url: '/:index/:collection/_search', controller: 'read', action: 'search'},
