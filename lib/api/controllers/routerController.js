var
  _ = require('lodash'),
  q = require('q'),
  stringify = require('json-stable-stringify'),
  Router = require('router'),
  bodyParser = require('body-parser'),
  finalhandler = require('finalhandler'),
  RequestObject = require('../core/models/requestObject'),
  ResponseObject = require('../core/models/responseObject'),
  PluginImplementationError = require('../core/errors/pluginImplementationError'),
  BadRequestError = require('../core/errors/badRequestError');

module.exports = function RouterController (kuzzle) {
  this.router = null;
  this.pluginRouter = null;
  this.routename = 'kuzzle';
  this.kuzzle = kuzzle;
  this.connections = {};

  /**
   * Declares a new connection on a given protocol. Called by protocol plugins.
   * Returns a context object to be used with router.execute() and router.removeConnection()
   *
   * @param {string} protocol - protocol name
   * @param {string} connectionId - unique connection identifier
   * @return {promise} connection context, to be used with other router functions
   */
  this.newConnection = function (protocol, connectionId) {
    var error;

    if (!connectionId || !protocol || typeof connectionId !== 'string' || typeof protocol !== 'string') {
      error = new PluginImplementationError('Rejected new connection declaration: invalid arguments');
      kuzzle.pluginsManager.trigger('log:error', error);
      return q.reject(error);
    }

    if (!this.connections[connectionId]) {
      this.connections[connectionId] = {
        connection: {type: protocol, id: connectionId},
        user: null
      };
    }

    kuzzle.statistics.newConnection(this.connections[connectionId]);

    return q(this.connections[connectionId]);
  };

  /**
   * Called by protocol plugins: forward a received request to Kuzzle.
   * Return a promise resolved or rejected with the corresponding ResponseObject
   *
   * A note about the JWT headers: if this value is falsey, if no "authorization" field is found, if the token is not
   * properly formatted or if the token itself is invalid, then the corresponding user will automatically
   * be set to "anonymous".
   *
   * @param {Object} jwtHeaders - Optional JWT headers
   * @param {Object} requestObject - the request to execute
   * @param {String} context - connection context, obtained using the newConnection() method
   * @return {Promise} ResponseObject
   */
  this.execute = function (jwtHeaders, requestObject, context) {
    var error;

    if (!requestObject) {
      error = new PluginImplementationError('Request execution error: no provided request');
      kuzzle.pluginsManager.trigger('log:error', error);
      return q.reject(new ResponseObject({}, error));
    }

    if (!context || !context.connection) {
      error = new PluginImplementationError('Unable to execute request: ' + requestObject +
        '\nReason: invalid context. Use context.getRouter().newConnection() to get a valid context.');
      kuzzle.pluginsManager.trigger('log:error', error);
      return q.reject(new ResponseObject({}, error));
    }

    if (!context.connection.id || !this.connections[context.connection.id]) {
      error = new PluginImplementationError('Unable to execute request: unknown context. ' +
        'Has context.getRouter().newConnection() been called before executing requests?');
      kuzzle.pluginsManager.trigger('log:error', error);
      return q.reject(new ResponseObject({}, error));
    }

    return kuzzle.repositories.user.loadFromToken(getBearerTokenFromHeaders(jwtHeaders))
      .then(user => {
        context.user = user;

        return kuzzle.funnel.execute(requestObject, context);
      })
      .then(response => {
        return response;
      })
      .catch(e => {
        kuzzle.pluginsManager.trigger('log:error', e);
        return q.reject(new ResponseObject({}, e));
      });
  };

  /**
   * Called by protocol plugins: removes a connection from the connection pool.
   * @param {object} context - connection context, obtained using the newConnection() method
   */
  this.removeConnection = function (context) {
    if (context.connection.id && this.connections[context.connection.id]) {
      delete this.connections[context.connection.id];
      kuzzle.hotelClerk.removeCustomerFromAllRooms(context.connection);
      kuzzle.statistics.dropConnection(context.connection);
    }
    else {
      kuzzle.pluginsManager.trigger('log:error', new PluginImplementationError('Unable to remove connection: ' +
        context + '.\nReason: unknown context'));
    }
  };

  /**
   * Initializes the HTTP routes for the Kuzzle REST API.
   */
  this.initRouterHttp = function () {
    var
      apiBase = new Router(),
      api = new Router(),
      coverage,
      routes = [
        {verb: 'get', url: '/_getLastStats', controller: 'admin', action: 'getLastStats'},
        {verb: 'get', url: '/_getAllStats', controller: 'admin', action: 'getAllStats'},
        {verb: 'get', url: '/_now', controller: 'read', action: 'now'},
        {verb: 'get', url: '/_listIndexes', controller: 'read', action: 'listIndexes'},
        {verb: 'get', url: '/_listSubscriptions', controller: 'subscribe', action: 'list'},
        {verb: 'get', url: '/roles/:id', controller: 'security', action: 'getRole'},
        {verb: 'get', url: '/:index/_listCollections', controller: 'read', action: 'listCollections'},
        {verb: 'get', url: '/:index/_listCollections/:type', controller: 'read', action: 'listCollections'},
        {verb: 'get', url: '/:index/:collection/_mapping', controller: 'admin', action: 'getMapping'},
        {verb: 'get', url: '/:index/:collection/:id', controller: 'read', action: 'get'},

        {verb: 'post', url: '/_bulk', controller: 'bulk', action: 'import'},
        {verb: 'post', url: '/_getStats', controller: 'admin', action: 'getStats'},
<<<<<<< HEAD
        {verb: 'post', url: '/roles/_search', controller: 'security', action: 'searchRoles'},
=======
        {verb: 'post', url: '/_login', controller: 'auth', action: 'login'},
>>>>>>> 102ded97
        {verb: 'post', url: '/:index/_bulk', controller: 'bulk', action: 'import'},
        {verb: 'post', url: '/:index/:collection/_bulk', controller: 'bulk', action: 'import'},
        {verb: 'post', url: '/:index/:collection/_search', controller: 'read', action: 'search'},
        {verb: 'post', url: '/:index/:collection/_count', controller: 'read', action: 'count'},
        {verb: 'post', url: '/:index/:collection/_create', controller: 'write', action: 'create'},
        {verb: 'post', url: '/:index/:collection', controller: 'write', action: 'publish'},

        {verb: 'delete', url: '/_deleteIndexes', controller: 'admin', action: 'deleteIndexes'},
        {verb: 'delete', url: '/roles/:id', controller: 'security', action: 'deleteRole'},
        {verb: 'delete', url: '/:index', controller: 'admin', action: 'deleteIndex'},
        {verb: 'delete', url: '/:index/:collection/_query', controller: 'write', action: 'deleteByQuery'},
        {verb: 'delete', url: '/:index/:collection/_truncate', controller: 'admin', action: 'truncateCollection'},
        {verb: 'delete', url: '/:index/:collection/:id', controller: 'write', action: 'delete'},
        {verb: 'delete', url: '/:index/:collection', controller: 'admin', action: 'deleteCollection'},

        {verb: 'put', url: '/roles/:id', controller: 'security', action: 'putRole'},
        {verb: 'put', url: '/:index', controller: 'admin', action: 'createIndex'},
        {verb: 'put', url: '/:index/:collection', controller: 'write', action: 'createCollection'},
        {verb: 'put', url: '/:index/:collection/_mapping', controller: 'admin', action: 'putMapping'},
        {verb: 'put', url: '/:index/:collection/:id/_:action', controller: 'write'},
        {verb: 'put', url: '/:index/:collection/:id', controller: 'write', action: 'createOrUpdate'}
      ];
    routes = routes.concat(kuzzle.pluginsManager.routes);

    this.router = new Router();

    // create and mount a new router for the coverage API
    if (process.env.FEATURE_COVERAGE === '1') {
      coverage = require('istanbul-middleware');
      this.router.use('/coverage', coverage.createHandler({ resetOnGet: true }));
    }

    // create and mount a new router for our API
    this.router.use('/api', apiBase);
    this.router.use('/api/' + kuzzle.config.apiVersion, api);

    /*
     Registering the basic _serverInfo route
     This route is also used to get Kuzzle API Version, so it isn't registered under api/<version> but
     directly under api/
     */
    apiBase.get('/_serverInfo', (request, response) => {
      executeFromRest.call(kuzzle, {controller: 'read', action: 'serverInfo'}, request, response);
    });

    // create and mount a new router for plugins
    this.pluginRouter = new Router();
    api.use('/_plugin', this.pluginRouter);

    // add a body parsing middleware to our API
    api.use(bodyParser.json());

    // Simple hello world to let know to the user that kuzzle is running
    api.get('/', (request, response) => {
      response.writeHead('Access-Control-Allow-Origin', '*');
      response.writeHead('Access-Control-Allow-Headers', 'X-Requested-With');
      response.writeHead(200, {'Content-Type': 'application/json'});
      response.end(stringify({status: 200, error: null, result: 'Hello from Kuzzle :)'}));
    });

    // Register API routes
    routes.forEach(route => {
      api[route.verb](route.url, function (request, response) {
        var params = {
          controller: route.controller
        };

        if (route.action) {
          params.action = route.action;
        }

        executeFromRest.call(kuzzle, params, request, response);
      });
    });
  };

  /**
   * Forward incoming REST requests to the HTTP routes created by the
   * initRouterHttp function.
   *
   * @param request transmitted through the REST API
   * @param response is the HTTP connection handler
   */
  this.routeHttp = function (request, response) {
    kuzzle.pluginsManager.trigger('log:silly', 'Handle HTTP request');

    this.router(request, response, finalhandler(request, response));
  };

  /**
   * Handles requests coming from MQ protocols: AMQP, MQTT & STOMP
   *
   */
  this.routeMQListener = function () {
    kuzzle.services.list.mqBroker.listenExchange(this.routename, function handleMQMessage(msg) {
      var
        context = {
          connection: null,
          user: null
        },
        data,
        requestObject,
        rawContent;

      if (!(msg.content instanceof Buffer)) {
        rawContent = msg.content.toString();
      }
      else {
        rawContent = (new Buffer(msg.content)).toString();
      }

      try {
        data = JSON.parse(rawContent);
      }
      catch (e) {
        kuzzle.pluginsManager.trigger('log:error', {message: 'Parse error', error: e});
        return false;
      }

      kuzzle.pluginsManager.trigger('log:silly', 'Handle MQ input' + msg.fields.routingKey);

      // For MQTT messages, we do not have a replyTo header like with AMQP or STOMP
      // => MQTT client has to send its mqtt client id and subscribe to the topic exchange mqtt.<clientId>
      //    to get feedback from Kuzzle.
      if (msg.properties && msg.properties.replyTo) {
        context.connection = {type: 'amq', id: data.clientId};
      }
      else {
        context.connection = {type: 'mqtt', id: data.clientId};
      }

      requestObject = new RequestObject(data, {}, 'mq');

      kuzzle.repositories.user.loadFromToken(getBearerTokenFromHeaders(data.headers))
        .then(function (user) {
          context.user = user;
          return kuzzle.funnel.execute(requestObject, context);
        })
        .then(function (responseObject) {
          if (context.connection.type === 'amq') {
            kuzzle.services.list.mqBroker.replyTo(msg.properties.replyTo, responseObject.toJson());
          }
          else {
            kuzzle.services.list.mqBroker.addExchange('mqtt.' + context.connection.id, responseObject.toJson());
          }
        })
        .catch(function (error) {
          var errorObject = new ResponseObject({}, error);
          kuzzle.pluginsManager.trigger('log:error', error);
          if (context.connection.type === 'amq') {
            kuzzle.services.list.mqBroker.replyTo(msg.properties.replyTo, errorObject.toJson());
          }
          else {
            kuzzle.services.list.mqBroker.addExchange('mqtt.' + context.connection.id, errorObject.toJson());
          }
        });
    });
  };

};

/**
 * Transmit HTTP requests to the funnel controller and forward its response back to
 * the client
 *
 * @param params contains the request metadata
 * @param request is the original request from the client
 * @param response is the HTTP connection handler
 */
function executeFromRest(params, request, response) {
  var
    requestObject,
    errorObject,
    data,
    context = {
      connection: {type: 'rest'},
      user: null
    };

  if (!params.controller) {
    errorObject = new ResponseObject({}, new BadRequestError('The "controller" argument is missing'));
    response.writeHead(errorObject.status, {'Content-Type': 'application/json'});
    response.end(stringify(errorObject.toJson()));
    return false;
  }

  if (request.headers['content-type'] && request.headers['content-type'] !== 'application/json') {
    errorObject = new ResponseObject({}, new BadRequestError('Invalid request content-type. Expected "application/json", got: "' + request.headers['content-type'] +'"'));
    response.writeHead(errorObject.status, {'Content-Type': 'application/json'});
    response.end(stringify(errorObject.toJson()));
    return false;
  }

  data = {
    controller: params.controller,
    action: params.action || request.params.action,
    collection: request.params.collection
  };

  if (request.params.action) {
    delete request.params.action;
  }
  if (request.params.collection) {
    delete request.params.collection;
  }
  if (request.params.id) {
    data._id = request.params.id;
    delete request.params.id;
  }

  if (request.params.index) {
    data.index = request.params.index;
    delete request.params.index;
  }

  _.forEach(request.params, function (value, param) {
    request.body[param] = value;
  });

  requestObject = new RequestObject(data, request.body, 'rest');

  response.setHeader('Access-Control-Allow-Origin', '*');
  response.setHeader('Access-Control-Allow-Headers', 'X-Requested-With');

  this.repositories.user.loadFromToken(getBearerTokenFromHeaders(request.headers))
    .then(function (user) {
      context.user = user;

      return this.funnel.execute(requestObject, context);
    }.bind(this))
    .then(function (responseObject) {
      response.writeHead(responseObject.status, {'Content-Type': 'application/json'});
      response.end(stringify(responseObject.toJson()));
    })
    .catch(function (error) {
      errorObject = new ResponseObject(requestObject, error);
      this.emit(requestObject.controller + ':websocket:funnel:reject', error);
      this.pluginsManager.trigger('log:error', error);
      response.writeHead(errorObject.status, {'Content-Type': 'application/json'});
      response.end(stringify(errorObject.toJson()));
    }.bind(this));
}

/**
 * Extract the Bearer token from the given headers
 * @param {Object} headers
 * @returns {*}
 */
function getBearerTokenFromHeaders (headers) {
  var
    r;

  if (headers !== undefined && headers.authorization !== undefined) {
    r = /^Bearer (.+)$/.exec(headers.authorization);
    if (r !== null && r[1].trim() !== '') {
      return r[1].trim();
    }
  }

  return null;
}<|MERGE_RESOLUTION|>--- conflicted
+++ resolved
@@ -135,11 +135,8 @@
 
         {verb: 'post', url: '/_bulk', controller: 'bulk', action: 'import'},
         {verb: 'post', url: '/_getStats', controller: 'admin', action: 'getStats'},
-<<<<<<< HEAD
         {verb: 'post', url: '/roles/_search', controller: 'security', action: 'searchRoles'},
-=======
         {verb: 'post', url: '/_login', controller: 'auth', action: 'login'},
->>>>>>> 102ded97
         {verb: 'post', url: '/:index/_bulk', controller: 'bulk', action: 'import'},
         {verb: 'post', url: '/:index/:collection/_bulk', controller: 'bulk', action: 'import'},
         {verb: 'post', url: '/:index/:collection/_search', controller: 'read', action: 'search'},
