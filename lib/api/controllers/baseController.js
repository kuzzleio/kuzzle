/*
 * Kuzzle, a backend software, self-hostable and ready to use
 * to power modern apps
 *
 * Copyright 2015-2018 Kuzzle
 * mailto: support AT kuzzle.io
 * website: http://kuzzle.io
 *
 * Licensed under the Apache License, Version 2.0 (the "License");
 * you may not use this file except in compliance with the License.
 * You may obtain a copy of the License at
 *
 * https://www.apache.org/licenses/LICENSE-2.0
 *
 * Unless required by applicable law or agreed to in writing, software
 * distributed under the License is distributed on an "AS IS" BASIS,
 * WITHOUT WARRANTIES OR CONDITIONS OF ANY KIND, either express or implied.
 * See the License for the specific language governing permissions and
 * limitations under the License.
 */

const
  _ = require('lodash'),
  Bluebird = require('bluebird'),
<<<<<<< HEAD
  errorsManager = require('../../config/error-codes/throw').wrap('api', 'base');
=======
  errorsManager = require('../../util/errors');
>>>>>>> 7d6adf55

// Base class for all API controllers
class BaseController {
  constructor(kuzzle, actions = []) {
    this._kuzzle = kuzzle;

    this._actions = new Set(actions);
  }

  get actions() {
    return this._actions;
  }

  get publicStorage () {
    return this._kuzzle.storageEngine.public;
  }

  get kuzzle () {
    return this._kuzzle;
  }

  /**
   * Check if the provided action name exists within that controller.
   * This check's purpose is to prevent actions leak by making actions exposure
   * explicit.
   *
   * @param  {string} name
   * @return {boolean}
   */
  isAction (name) {
    return this.actions.has(name);
  }

  /**
   * Controller optional initialization method.
   * Used to perform asynchronous initialization safely: the funnel will wait
   * for all controllers to be initialized before accepting requests.
   *
   * @return {Promise}
   */
  init () {
    return Bluebird.resolve();
  }


  /**
   * Get a boolean param from request input
   * For HTTP, flag presence mean true value
   *
   * @param {Request} request
   * @param {string} flagPath
   */
  tryGetBoolean (request, flagPath) {
    const flagValue = _.get(request, `input.${flagPath}`);

    // In HTTP, booleans are flags: if it's in the querystring, it's set, whatever
    // its value.
    // If a user needs to unset the option, they need to remove it from the querystring.
    if ( request.context.connection.protocol !== 'http'
      && !_.isNil(flagValue)
      && typeof flagValue !== 'boolean'
    ) {
<<<<<<< HEAD
      errorsManager.throw('invalid_value_type', flagName, flagValue);
=======
      const flagName = flagPath.split('.').slice(-1);
      errorsManager.throw('api', 'assert', 'invalid_type', flagName, 'boolean');
>>>>>>> 7d6adf55
    }
    else if (request.context.connection.protocol === 'http') {
      const booleanValue = flagValue !== undefined ? true : false;

      _.set(request, flagPath, booleanValue);

      return booleanValue;
    }

    return Boolean(flagValue);
  }

  /**
   * Extracts an array parameter from the request input
   *
   * @param {Request} request - Request object
   * @param {String} paramPath - Path of the parameter to extract (eg: 'body.foo')
   * @param {?Array} defaultValue
   *
   * @throws
   * @returns {Array}
   */
  getArrayParam (request, paramPath, defaultValue = null) {
    const arrayParam = _.get(request.input, paramPath, defaultValue);

    if (arrayParam === null) {
      errorsManager.throw('missing_param', paramPath);
    }

    if (! Array.isArray(arrayParam)) {
      errorsManager.throw('invalid_param_type', paramPath, arrayParam, 'Array');
    }

    return arrayParam;
  }

  /**
   * Extracts a string parameter from the request input
   *
   * @param {Request} request - Request object
   * @param {String} paramPath - Path of the parameter to extract (eg: 'body.foo')
   * @param {?String} defaultValue
   *
   * @throws
   * @returns {String}
   */
  getStringParam (request, paramPath, defaultValue = null) {
    const stringParam = _.get(request.input, paramPath, defaultValue);

    if (stringParam === null) {
      errorsManager.throw('missing_param', paramPath);
    }

    if (typeof stringParam !== 'string') {
      errorsManager.throw('invalid_param_type', paramPath, stringParam, 'String');
    }

    return stringParam;
  }

  /**
   * Extracts an object parameter from the request input
   *
   * @param {Request} request - Request object
   * @param {String} paramPath - Path of the parameter to extract (eg: 'body.foo')
   * @param {?Object} defaultValue
   *
   * @throws
   * @returns {Object}
   */
  getObjectParam (request, paramPath, defaultValue = null) {
    const objectParam = _.get(request.input, paramPath) || defaultValue;

    if (objectParam === null) {
      errorsManager.throw('missing_param', paramPath);
    }

    if (! _.isPlainObject(objectParam)) {
      errorsManager.throw('invalid_param_type', paramPath, objectParam, 'Object');
    }

    return objectParam;
  }

  /**
   * Extracts a number parameter from the request input
   *
   * @param {Request} request - Request object
   * @param {String} paramPath - Path of the parameter to extract (eg: 'body.foo')
   * @param {?Number} defaultValue
   *
   * @throws
   * @returns {Number}
   */
  getNumberParam (request, paramPath, defaultValue = null) {
    const rawNumberParam = _.get(request.input, paramPath, defaultValue);

    if (rawNumberParam === null) {
      errorsManager.throw('missing_param', paramPath);
    }

    const numberParam = parseInt(rawNumberParam, 10);

    if (isNaN(numberParam)) {
      errorsManager.throw('invalid_param_type', paramPath, rawNumberParam, 'Number');
    }

    return numberParam;
  }


  /**
   * Returns the index specified in the request
   *
   * @param {Request} request
   *
   * @throws
   * @returns {String}
   */
  getIndex (request) {
    const index = request.input.resource.index;

    if (! index) {
      errorsManager.throw('missing_index');
    }

    return index;
  }

  /**
   * Returns the index and collection specified in the request
   *
   * @param {Request} request
   *
   * @throws
   * @returns {Object} { index, collection }
   */
  getIndexAndCollection (request) {
    const
      index = this.getIndex(request),
      collection = request.input.resource.collection;

    if (! collection) {
      errorsManager.throw('missing_collection');
    }

    return { index, collection };
  }

  /**
   * Returns the id specified in the request
   *
   * @param {Request} request
   *
   * @throws
   * @returns {String}
   */
  getId (request) {
    const id = request.input.resource._id;

    if (! id) {
      errorsManager.throw('missing_id');
    }

    if (typeof id !== 'string') {
      errorsManager.throw('wrong_id_type');
    }

    return id;
  }

  /**
   * Returns the current user id
   *
   * @param {Request} request
   *
   * @returns {String}
   */
  getUserId (request) {
    return _.get(request, 'context.user._id');
  }

  getSearchParams (request) {
    const
      from = this.getNumberParam(request, 'args.from', 0),
      size = this.getNumberParam(request, 'args.size', 10),
      scrollTTL = this.getScrollTTLParam(request),
      query = this.getObjectParam(request, 'body.query', {}),
      searchBody = this.getObjectParam(request, 'body', {});

    return { from, size, scrollTTL, query, searchBody };
  }

  /**
   * Extract string scroll ttl param from the request or returns undefined
   *
   * @param {Request} request
   *
   * @returns {String|undefined}
   */
  getScrollTTLParam (request) {
    const scrollTTLParam = request.input.args.scroll;

    if (scrollTTLParam && typeof scrollTTLParam !== 'string') {
      errorsManager.throw(
        'invalid_param_type',
        'args.scroll',
        scrollTTLParam,
        'String');
    }

    return scrollTTLParam;
  }

  /**
   * Throws if the body contain one of the specified attribute
   *
   * @param {Request} request
   * @param  {...any} paths
   */
  assertBodyHasNotAttributes (request, ...paths) {
    for (const path of paths) {
      if (_.get(request.input.body, path)) {
        errorsManager.throw('must_not_specify_body_attribute', path);
      }
    }
  }

  /**
   * Throws if the strategy does not exists
   *
   * @todo move this method in some kind of "Security" class
   * @param {String} strategy
   */
  assertIsStrategyRegistered (strategy) {
    if (! this._kuzzle.pluginsManager.listStrategies().includes(strategy)) {
      errorsManager.throw('unknown_strategy', strategy);
    }
  }

  /**
   * Throws if page size exceeed Kuzzle limits
   *
   * @param {String} index
   * @param {String} collection
   */
  assertNotExceedMaxFetch (asked) {
    const limit = this._kuzzle.config.limits.documentsFetchCount;

    if (asked > limit) {
      errorsManager.throw('search_page_size', limit);
    }
  }
}

module.exports = BaseController;<|MERGE_RESOLUTION|>--- conflicted
+++ resolved
@@ -22,11 +22,9 @@
 const
   _ = require('lodash'),
   Bluebird = require('bluebird'),
-<<<<<<< HEAD
-  errorsManager = require('../../config/error-codes/throw').wrap('api', 'base');
-=======
   errorsManager = require('../../util/errors');
->>>>>>> 7d6adf55
+
+const assertionError = errorsManager.wrap('api', 'assert');
 
 // Base class for all API controllers
 class BaseController {
@@ -82,19 +80,16 @@
   tryGetBoolean (request, flagPath) {
     const flagValue = _.get(request, `input.${flagPath}`);
 
-    // In HTTP, booleans are flags: if it's in the querystring, it's set, whatever
-    // its value.
-    // If a user needs to unset the option, they need to remove it from the querystring.
+    // In HTTP, booleans are flags: if it's in the querystring, it's set,
+    // whatever its value.
+    // If a user needs to unset the option, they need to remove it from the
+    // querystring.
     if ( request.context.connection.protocol !== 'http'
       && !_.isNil(flagValue)
       && typeof flagValue !== 'boolean'
     ) {
-<<<<<<< HEAD
-      errorsManager.throw('invalid_value_type', flagName, flagValue);
-=======
       const flagName = flagPath.split('.').slice(-1);
-      errorsManager.throw('api', 'assert', 'invalid_type', flagName, 'boolean');
->>>>>>> 7d6adf55
+      assertionError.throw('invalid_type', flagName, 'boolean');
     }
     else if (request.context.connection.protocol === 'http') {
       const booleanValue = flagValue !== undefined ? true : false;
@@ -108,159 +103,133 @@
   }
 
   /**
-   * Extracts an array parameter from the request input
-   *
-   * @param {Request} request - Request object
-   * @param {String} paramPath - Path of the parameter to extract (eg: 'body.foo')
-   * @param {?Array} defaultValue
-   *
-   * @throws
-   * @returns {Array}
-   */
-  getArrayParam (request, paramPath, defaultValue = null) {
-    const arrayParam = _.get(request.input, paramPath, defaultValue);
-
-    if (arrayParam === null) {
-      errorsManager.throw('missing_param', paramPath);
-    }
-
-    if (! Array.isArray(arrayParam)) {
-      errorsManager.throw('invalid_param_type', paramPath, arrayParam, 'Array');
-    }
-
-    return arrayParam;
-  }
-
-  /**
-   * Extracts a string parameter from the request input
-   *
-   * @param {Request} request - Request object
-   * @param {String} paramPath - Path of the parameter to extract (eg: 'body.foo')
-   * @param {?String} defaultValue
+   * Gets a body argument and checks that its of the right type
+   * @param  {Request} request
+   * @param  {string} name
+   * @param  {string} type
+   * @param  {*} default
+   * @return {*}
+   */
+  getBodyArg (request, name, type, def = null) {
+    let body;
+
+    try {
+      body = this.getBody(request);
+    }
+    catch (e) {
+      if (def !== null) {
+        return def;
+      }
+
+      throw e;
+    }
+
+    const value = body[name];
+
+    if (value === undefined || value === null) {
+      if (def !== null) {
+        return def;
+      }
+
+      assertionError.throw('missing_argument', `body.${name}`);
+    }
+
+    return this._cast(`body.${name}`, value, type);
+  }
+
+  /**
+   * Gets an argument and checks that its of the right type
+   * @param  {Request} request
+   * @param  {string} name
+   * @param  {string} type
+   * @param  {*} default
+   * @return {*}
+   */
+  getArg (request, name, type, def = null) {
+    const value = request.input.args[name];
+
+    if (value === undefined || value === null) {
+      if (def !== null) {
+        return def;
+      }
+
+      assertionError.throw('missing_argument', name);
+    }
+
+    return this._cast(name, value, type);
+  }
+  /**
+   * Returns the index specified in the request
+   *
+   * @param {Request} request
    *
    * @throws
    * @returns {String}
    */
-  getStringParam (request, paramPath, defaultValue = null) {
-    const stringParam = _.get(request.input, paramPath, defaultValue);
-
-    if (stringParam === null) {
-      errorsManager.throw('missing_param', paramPath);
-    }
-
-    if (typeof stringParam !== 'string') {
-      errorsManager.throw('invalid_param_type', paramPath, stringParam, 'String');
-    }
-
-    return stringParam;
-  }
-
-  /**
-   * Extracts an object parameter from the request input
-   *
-   * @param {Request} request - Request object
-   * @param {String} paramPath - Path of the parameter to extract (eg: 'body.foo')
-   * @param {?Object} defaultValue
+  getIndex (request) {
+    const index = request.input.resource.index;
+
+    if (! index) {
+      assertionError.throw('missing_argument', 'index');
+    }
+
+    return index;
+  }
+
+  /**
+   * Returns the index and collection specified in the request
+   *
+   * @param {Request} request
    *
    * @throws
-   * @returns {Object}
-   */
-  getObjectParam (request, paramPath, defaultValue = null) {
-    const objectParam = _.get(request.input, paramPath) || defaultValue;
-
-    if (objectParam === null) {
-      errorsManager.throw('missing_param', paramPath);
-    }
-
-    if (! _.isPlainObject(objectParam)) {
-      errorsManager.throw('invalid_param_type', paramPath, objectParam, 'Object');
-    }
-
-    return objectParam;
-  }
-
-  /**
-   * Extracts a number parameter from the request input
-   *
-   * @param {Request} request - Request object
-   * @param {String} paramPath - Path of the parameter to extract (eg: 'body.foo')
-   * @param {?Number} defaultValue
-   *
-   * @throws
-   * @returns {Number}
-   */
-  getNumberParam (request, paramPath, defaultValue = null) {
-    const rawNumberParam = _.get(request.input, paramPath, defaultValue);
-
-    if (rawNumberParam === null) {
-      errorsManager.throw('missing_param', paramPath);
-    }
-
-    const numberParam = parseInt(rawNumberParam, 10);
-
-    if (isNaN(numberParam)) {
-      errorsManager.throw('invalid_param_type', paramPath, rawNumberParam, 'Number');
-    }
-
-    return numberParam;
-  }
-
-
-  /**
-   * Returns the index specified in the request
+   * @returns {Object} { index, collection }
+   */
+  getIndexAndCollection (request) {
+    if (! request.input.resource.index) {
+      assertionError.throw('missing_argument', 'index');
+    }
+
+    if (! request.input.resource.collection) {
+      assertionError.throw('missing_argument', 'collection');
+    }
+
+    return request.input.resource;
+  }
+
+  /**
+   * Returns the provided request's body
+   * @param {Request} request
+   * @returns {object}
+   */
+  getBody (request, def = null) {
+    if (request.input.body === null) {
+      if (def !== null) {
+        return def;
+      }
+
+      assertionError.throw('body_required');
+    }
+
+    return request.input.body;
+  }
+
+  /**
+   * Returns the id specified in the request
    *
    * @param {Request} request
    *
    * @throws
    * @returns {String}
    */
-  getIndex (request) {
-    const index = request.input.resource.index;
-
-    if (! index) {
-      errorsManager.throw('missing_index');
-    }
-
-    return index;
-  }
-
-  /**
-   * Returns the index and collection specified in the request
-   *
-   * @param {Request} request
-   *
-   * @throws
-   * @returns {Object} { index, collection }
-   */
-  getIndexAndCollection (request) {
-    const
-      index = this.getIndex(request),
-      collection = request.input.resource.collection;
-
-    if (! collection) {
-      errorsManager.throw('missing_collection');
-    }
-
-    return { index, collection };
-  }
-
-  /**
-   * Returns the id specified in the request
-   *
-   * @param {Request} request
-   *
-   * @throws
-   * @returns {String}
-   */
   getId (request) {
     const id = request.input.resource._id;
 
     if (! id) {
-      errorsManager.throw('missing_id');
+      assertionError.throw('missing_argument', '_id');
     }
 
     if (typeof id !== 'string') {
-      errorsManager.throw('wrong_id_type');
+      assertionError.throw('invalid_type', '_id', 'string');
     }
 
     return id;
@@ -274,16 +243,20 @@
    * @returns {String}
    */
   getUserId (request) {
-    return _.get(request, 'context.user._id');
+    if (request.context && request.context.user && request.context.user._id) {
+      return request.context.user._id;
+    }
+
+    return null;
   }
 
   getSearchParams (request) {
     const
-      from = this.getNumberParam(request, 'args.from', 0),
-      size = this.getNumberParam(request, 'args.size', 10),
+      from = this.getArg(request, 'from', 'integer', 0),
+      size = this.getArg(request, 'size', 'integer', 10),
       scrollTTL = this.getScrollTTLParam(request),
-      query = this.getObjectParam(request, 'body.query', {}),
-      searchBody = this.getObjectParam(request, 'body', {});
+      query = this.getBodyArg(request, 'query', 'object', {}),
+      searchBody = this.getBody(request, {});
 
     return { from, size, scrollTTL, query, searchBody };
   }
@@ -299,11 +272,7 @@
     const scrollTTLParam = request.input.args.scroll;
 
     if (scrollTTLParam && typeof scrollTTLParam !== 'string') {
-      errorsManager.throw(
-        'invalid_param_type',
-        'args.scroll',
-        scrollTTLParam,
-        'String');
+      assertionError.throw('invalid_type', 'scroll', 'string');
     }
 
     return scrollTTLParam;
@@ -318,7 +287,7 @@
   assertBodyHasNotAttributes (request, ...paths) {
     for (const path of paths) {
       if (_.get(request.input.body, path)) {
-        errorsManager.throw('must_not_specify_body_attribute', path);
+        assertionError.throw('forbidden_argument', `body.${path}`);
       }
     }
   }
@@ -331,7 +300,7 @@
    */
   assertIsStrategyRegistered (strategy) {
     if (! this._kuzzle.pluginsManager.listStrategies().includes(strategy)) {
-      errorsManager.throw('unknown_strategy', strategy);
+      errorsManager.throw('security', 'credentials', 'unknown_strategy', strategy);
     }
   }
 
@@ -345,8 +314,48 @@
     const limit = this._kuzzle.config.limits.documentsFetchCount;
 
     if (asked > limit) {
-      errorsManager.throw('search_page_size', limit);
-    }
+      errorsManager.throw('services', 'storage', 'get_limit_exceeded');
+    }
+  }
+
+  _cast (name, value, type) {
+    const throwErr = () => assertionError.throw('invalid_type', name, type);
+    let _value = value;
+
+    switch (type) {
+      case 'object':
+        if (!_.isPlainObject(value)) {
+          throwErr();
+        }
+        break;
+      case 'array':
+        if (!Array.isArray(value)) {
+          throwErr();
+        }
+        break;
+      case 'number':
+        _value = Number.parseFloat(value);
+        if (Number.isNaN(_value)) {
+          throwErr();
+        }
+        break;
+      case 'integer':
+        _value = Number.parseFloat(value);
+        if (Number.isNaN(_value) || !Number.isSafeInteger(_value)) {
+          throwErr();
+        }
+        break;
+      case 'string':
+      case 'boolean':
+        if (typeof value !== type) {
+          throwErr();
+        }
+        break;
+      default:
+        errorsManager.throw('core', 'fatal', 'unexpected_error', `Cannot cast from type ${type}`);
+    }
+
+    return _value;
   }
 }
 
