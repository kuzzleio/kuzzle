--- conflicted
+++ resolved
@@ -282,7 +282,6 @@
   handleErrorDump(err) {
     const handledErrors = this.kuzzle.config.dump.handledErrors;
 
-<<<<<<< HEAD
     if (this.kuzzle.config.dump.enabled && handledErrors.enabled) {
       setImmediate(() => {
         const errorType = typeof err === 'object' && err.name ?
@@ -295,9 +294,9 @@
           // JSON.stringify(new NativeError()) === '{}'
           // i.e. Error, SyntaxError, TypeError, ReferenceError, etc.
           this.kuzzle.log.error(
-            err instanceof Error && !(err instanceof KuzzleError) ?
-              err.message + '\n' + err.stack :
-              err);
+            err instanceof Error && !(err instanceof KuzzleError)
+              ? err.message + '\n' + err.stack
+              : err);
 
           if (
             !this.lastDumpedErrors[errorType] ||
@@ -309,13 +308,6 @@
             if (errorMessage.indexOf('\n') > -1) {
               errorMessage = errorMessage.split('\n')[0];
             }
-=======
-          // JSON.stringify(new NativeError()) === '{}', i.e. Error, SyntaxError, TypeError, ReferenceError, etc.
-          this.kuzzle.log.error(err instanceof Error && !(err instanceof KuzzleError)
-            ? err.message + '\n' + err.stack
-            : err
-          );
->>>>>>> 01c1b3e3
 
             errorMessage = errorMessage
               .toLowerCase()
