--- conflicted
+++ resolved
@@ -35,7 +35,6 @@
   ServerController = require('./serverController'),
   AdminController = require('./adminController'),
   {
-<<<<<<< HEAD
     errors: {
       BadRequestError,
       ForbiddenError,
@@ -44,18 +43,9 @@
       ServiceUnavailableError,
       UnauthorizedError
     }
-  } = require('kuzzle-common-objects');
-=======
-    BadRequestError,
-    ForbiddenError,
-    KuzzleError,
-    PluginImplementationError,
-    ServiceUnavailableError,
-    UnauthorizedError
-  } = require('kuzzle-common-objects').errors,
+  } = require('kuzzle-common-objects'),
   documentEventAliases = require('../../config/documentEventAliases'),
   DocumentExtractor = require('../../util/DocumentExtractor');
->>>>>>> 4f326254
 
 /**
  * @class CacheItem
