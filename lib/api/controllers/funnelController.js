--- conflicted
+++ resolved
@@ -76,22 +76,6 @@
   }
 
   init() {
-<<<<<<< HEAD
-    this.controllers.auth = new AuthController(this.kuzzle);
-    this.controllers.bulk = new BulkController(this.kuzzle);
-    this.controllers.collection = new CollectionController(this.kuzzle);
-    this.controllers.document = new DocumentController(this.kuzzle);
-    this.controllers.index = new IndexController(this.kuzzle);
-    this.controllers.memoryStorage =
-      this.controllers.ms = new MemoryStorageController(this.kuzzle);
-    this.controllers.realtime = new RealtimeController(this.kuzzle);
-    this.controllers.security = new SecurityController(this.kuzzle);
-    this.controllers.server = new ServerController(this.kuzzle);
-    this.controllers.admin = new AdminController(this.kuzzle);
-
-    const initPromises = Object.keys(this.controllers)
-      .map(ctrl => this.controllers[ctrl].init());
-=======
     this.controllers.set('auth', new AuthController(this.kuzzle));
     this.controllers.set('bulk', new BulkController(this.kuzzle));
     this.controllers.set('collection', new CollectionController(this.kuzzle));
@@ -108,7 +92,6 @@
 
     const initPromises = Array.from(this.controllers.keys())
       .map(ctrl => this.controllers.get(ctrl).init());
->>>>>>> b08d844b
 
     return Bluebird.all(initPromises);
   }
@@ -608,15 +591,6 @@
 
         processError.throw('action_not_found', request.input.action);
       }
-<<<<<<< HEAD
-    } else {
-      processError.throw('controller_not_found', controller);
-    }
-
-    if (!target) {
-      processError.throw('action_not_found', action);
-=======
->>>>>>> b08d844b
     }
 
     processError.throw('controller_not_found', request.input.controller);
@@ -665,12 +639,7 @@
       this.kuzzle.config.limits.concurrentRequests - this.concurrentRequests);
 
     if (quantityToInject > 0) {
-<<<<<<< HEAD
       for (let i = 0; i < quantityToInject; i++) {
-=======
-      let i; // perf cf https://jsperf.com/bvidis-for-oddities - NOSONAR
-      for (i = 0; i < quantityToInject; i++) {
->>>>>>> b08d844b
         const cachedItem =
           this.requestsCacheById[this.requestsCacheQueue.peekFront()];
 
