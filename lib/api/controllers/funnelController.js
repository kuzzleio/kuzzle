--- conflicted
+++ resolved
@@ -5,11 +5,8 @@
   SubscribeController = require('./subscribeController'),
   BulkController = require('./bulkController'),
   AdminController = require('./adminController'),
-<<<<<<< HEAD
   SecurityController = require('./securityController'),
-=======
   AuthController = require('./authController'),
->>>>>>> 102ded97
   BadRequestError = require('../core/errors/badRequestError'),
   UnauthorizedError = require('../core/errors/unauthorizedError');
 
@@ -27,11 +24,9 @@
     this.subscribe = new SubscribeController(kuzzle);
     this.bulk = new BulkController(kuzzle);
     this.admin = new AdminController(kuzzle);
-<<<<<<< HEAD
     this.security = new SecurityController(kuzzle);
-=======
     this.auth = new AuthController(kuzzle);
->>>>>>> 102ded97
+    
     kuzzle.pluginsManager.injectControllers();
   };
 
