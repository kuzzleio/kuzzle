--- conflicted
+++ resolved
@@ -346,12 +346,6 @@
 
           // anonymous user => 401 (Unauthorized) error
           if (request.context.token.userId === -1) {
-<<<<<<< HEAD
-            error = this.getError('anonymous_user_permissions', request.input.resource.index, request.input.resource.collection, request.input.resource.controller, request.input.resource.action);
-          } else {
-            // logged-in user with insufficient permissions => we throw a 403 (Forbidden) error
-            error = this.getError('insufficient_permissions', request.input.resource.index, request.input.resource.collection, request.input.resource.controller, request.input.resource.action, request.context.user._id);
-=======
             error = new UnauthorizedError(
               `Unauthorized action ${getActionContext(request)}`
               + ' for anonymous user.');
@@ -361,7 +355,6 @@
             error = new ForbiddenError(
               `Forbidden action ${getActionContext(request)}`
               + ` for user "${request.context.user._id}".`);
->>>>>>> 62150b22
           }
 
           request.setError(error);
