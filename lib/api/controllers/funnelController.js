/*
 * Kuzzle, a backend software, self-hostable and ready to use
 * to power modern apps
 *
 * Copyright 2015-2018 Kuzzle
 * mailto: support AT kuzzle.io
 * website: http://kuzzle.io
 *
 * Licensed under the Apache License, Version 2.0 (the "License");
 * you may not use this file except in compliance with the License.
 * You may obtain a copy of the License at
 *
 * https://www.apache.org/licenses/LICENSE-2.0
 *
 * Unless required by applicable law or agreed to in writing, software
 * distributed under the License is distributed on an "AS IS" BASIS,
 * WITHOUT WARRANTIES OR CONDITIONS OF ANY KIND, either express or implied.
 * See the License for the specific language governing permissions and
 * limitations under the License.
 */

'use strict';

const
  Bluebird = require('bluebird'),
  Deque = require('denque'),
  AuthController = require('./authController'),
  BulkController = require('./bulkController'),
  CollectionController = require('./collectionController'),
  DocumentController = require('./documentController'),
  IndexController = require('./indexController'),
  MemoryStorageController = require('./memoryStorageController'),
  RealtimeController = require('./realtimeController'),
  SecurityController = require('./securityController'),
  ServerController = require('./serverController'),
  AdminController = require('./adminController'),
  Request = require('kuzzle-common-objects').Request,
  {
    KuzzleError,
<<<<<<< HEAD
    PluginImplementationError
  } = require('kuzzle-common-objects').errors,
  errorsManager = require('../../config/error-codes/throw.js');
=======
    PluginImplementationError,
    ServiceUnavailableError,
    UnauthorizedError
  } = require('kuzzle-common-objects').errors,
  documentEventAliases = require('../../config/documentEventAliases'),
  DocumentExtractor = require('../../util/DocumentExtractor');
>>>>>>> 2c605f9b

/**
 * @class CacheItem
 */
class CacheItem {
  constructor(executor, request, callback) {
    this.request = request;
    this.callback = callback;
    this.executor = executor;
  }
}

/**
 * @class FunnelController
 * @property {object} controllers
 * @param {Kuzzle} kuzzle
 */
class FunnelController {
  constructor(kuzzle) {
    this.kuzzle = kuzzle;
    this.overloaded = false;
    this.concurrentRequests = 0;
    this.controllers = {};
    this.pluginsControllers = {};
    this.requestsCacheQueue = new Deque();
    this.requestsCacheById = {};
    this.lastOverloadTime = 0;
    this.overloadWarned = false;
    this.lastWarningTime = 0;

    this.lastDumpedErrors = {};
<<<<<<< HEAD
    this.domain = 'api';
    this.subdomain = 'funnel';
=======

    this.loadDocumentEventAliases();
>>>>>>> 2c605f9b
  }

  init() {
    this.controllers.auth = new AuthController(this.kuzzle);
    this.controllers.bulk = new BulkController(this.kuzzle);
    this.controllers.collection = new CollectionController(this.kuzzle);
    this.controllers.document = new DocumentController(this.kuzzle);
    this.controllers.index = new IndexController(this.kuzzle);
    this.controllers.memoryStorage = this.controllers.ms = new MemoryStorageController(this.kuzzle);
    this.controllers.realtime = new RealtimeController(this.kuzzle);
    this.controllers.security = new SecurityController(this.kuzzle);
    this.controllers.server = new ServerController(this.kuzzle);
    this.controllers.admin = new AdminController(this.kuzzle);

    const initPromises = Object.keys(this.controllers)
      .map(ctrl => this.controllers[ctrl].init());

    return Bluebird.all(initPromises);
  }

  loadPluginControllers() {
    this.pluginsControllers = this.kuzzle.pluginsManager.getPluginControllers();
  }

  loadDocumentEventAliases() {
    this.documentEventAliases = documentEventAliases;
    this.documentEventAliases.mirrorList = {};

    Object.keys(documentEventAliases.list).forEach(alias => {
      documentEventAliases.list[alias].forEach(aliasOf => {
        this.documentEventAliases.mirrorList[aliasOf] = alias;
      });
    });
  }

  /**
   * Asks the overload-protection system for a request slot.
   *
   * Returns immediately a truthy value if the request can be
   * executed.
   *
   * Otherwise, a falsey value is returned, and the caller MUST
   * stop the request execution.
   * In this case:
   *   - if it can be bufferized, then the request is left untouched
   *     and the executor function will be called later when a slot
   *     becomes available
   *   - if the buffer limit has been reached, a ServiceUnavailable error
   *     is set to the request. In that case, the executor is free to
   *     retry submitting the request later, or to abort it and return
   *     the request as it is
   *
   * @param {String} executor - The name of the function to use to execute the provided
   *                            request. Must be an exposed function of this object.
   * @param {Request} request - Can be mutated in case of overload error
   * @param {Function} executeCallback - the original callback given to `execute`
   * @returns {boolean}
   */
  getRequestSlot(executor, request, executeCallback) {
    if (this.overloaded) {
      const now = Date.now();

      if (this.requestsCacheQueue.length > this.kuzzle.config.limits.requestsBufferWarningThreshold
        && (this.lastWarningTime === 0 || this.lastWarningTime < now - 500)
      ) {
        const overloadPercentage = Math.round(10000 * this.requestsCacheQueue.length / this.kuzzle.config.limits.requestsBufferSize) / 100;
        this.kuzzle.emit('core:overload', overloadPercentage);
        this.kuzzle.log.warn(`[!WARNING!] Kuzzle overloaded: ${overloadPercentage}%. Delaying requests...`);

        this.overloadWarned = true;
        this.lastWarningTime = now;
      }
    }

    // resolves the callback immediately if a slot is available
    if (this.concurrentRequests < this.kuzzle.config.limits.concurrentRequests) {
      if (this.requestsCacheById[request.internalId]) {
        delete this.requestsCacheById[request.internalId];
      }
      return true;
    }

    /*
     If kuzzle is overloaded, check the requests cache.
     There are two possibilities:

     1- the cache limit has not been reached: the request is cached
     and will be played as soon as the config.limits.concurrentRequests
     property allows it

     2- the number of cached requests is equal to the requestsBufferSize property.
     The request is then discarded and an error is returned to the sender
     */
    if (this.requestsCacheQueue.length >= this.kuzzle.config.limits.requestsBufferSize) {
<<<<<<< HEAD
      const error = this.getError('server_overloaded');
      this.kuzzle.emit('log:error', error);
=======
      const error = new ServiceUnavailableError('Request discarded: Kuzzle Server is temporarily overloaded');

      this.kuzzle.log.error(error);
>>>>>>> 2c605f9b
      request.setError(error);
      return false;
    }

    if (!this.requestsCacheById[request.internalId]) {
      this.requestsCacheById[request.internalId] = new CacheItem(executor, request, executeCallback);
      this.requestsCacheQueue.push(request.internalId);

      if (!this.overloaded) {
        this.overloaded = true;

        /*
         /!\ Invoking this function here with setTimeout() leads to V8 deoptimizing
         the entire getRequestSlot method (as of node.js 6.9.1),
         because of an "out of bounds" heuristic error (caused by node's
         setTimeout code written in JS? this needs further investigations)

         We get better performances by keeping this method optimized by crankshaft
         even if this means executing this function once for nothing each
         time we start overload mode.
         */
        this._playCachedRequests();
      }
    }

    return false;
  }

  /**
   * Execute the API request by
   * 1/ asking for a request slot,
   * 2/ verify that the user is still connected
   * 3/ checking if the requesting user has the right credentials
   * 4/ send the request itself to the corresponding controller+action
   *
   * @param {Request} request
   * @param {Function} callback
   * @returns {Number} -1: request delayed, 0: request processing, 1: error
   */
  execute(request, callback) {
    const processNow = this.getRequestSlot('execute', request, callback);

    if (request.error) {
      // "handleErrorDump" shouldn't need to be called for 503 errors
      callback(request.error, request);
      return 1;
    }
    // request has been cached. Do not process now
    if (!processNow) {
      return -1;
    }

    // if the connection is closed there is no need to execute the request
    // => discarding it
    if (!this.kuzzle.router.isConnectionAlive(request.context)) {
      return 0;
    }

    this.checkRights(request)
      .then(modifiedRequest => this.processRequest(modifiedRequest))
      .then(processResult => {
        callback(null, processResult);

        // disables a bluebird warning in dev. mode triggered when
        // a promise is created and not returned
        return null;
      })
      .catch(err => this._executeError(err, request, true, callback));

    return 0;
  }

  /**
   * Used by mXX actions - Same as execute but bypasses permissions checks
   * @param {Request} request
   * @param {Function} callback
   * @returns {Number} -1: request delayed, 0: request processing, 1: error while trying to get the request slot
   */
  mExecute(request, callback) {
    const processNow = this.getRequestSlot('mExecute', request, callback);

    if (request.error) {
      callback(null, request);
      return 1;
    }

    if (!processNow) {
      return -1;
    }

    this.processRequest(request)
      .then(response => callback(null, response))
      .catch(err => this._executeError(err, request, false, callback));

    return 0;
  }

  /**
   * Checks if an error is worth dumping Kuzzle. If so,
   * creates a dump.
   *
   * @param {KuzzleError|*} err
   */
  handleErrorDump(err) {
    if (this.kuzzle.config.dump.enabled && this.kuzzle.config.dump.handledErrors.enabled) {
      setImmediate(() => {
        const
          lastSeen = Date.now(),
          errorType = typeof err === 'object' && err.name ? err.name : typeof err;

        if (this.kuzzle.config.dump.handledErrors.whitelist.indexOf(errorType) > -1) {
          const request = new Request({
            controller: 'actions',
            action: 'dump',
            body: {}
          });

          // JSON.stringify(new NativeError()) === '{}', i.e. Error, SyntaxError, TypeError, ReferenceError, etc.
          this.kuzzle.log.error(err instanceof Error && !(err instanceof KuzzleError)
            ? err.message + '\n' + err.stack
            : err
          );

          // simplify error message to use it in folder dump name
          let errorMessage = err.message;

          if (errorMessage.indexOf('\n') > -1) {
            errorMessage = errorMessage.split('\n')[0];
          }

          errorMessage = errorMessage
            .toLowerCase()
            .replace(/[^a-zA-Z0-9-_]/g, '-')
            .replace(/[-]+/g, '-')
            .split('-')
            .filter(value => value !== '')
            .join('-');

          request.input.args.suffix = `handled-${errorType.toLocaleLowerCase()}-${errorMessage}`;

          if (!this.lastDumpedErrors[errorType] || this.lastDumpedErrors[errorType] < lastSeen - this.kuzzle.config.dump.handledErrors.minInterval) {
            this.kuzzle.adminController.dump(request);
            this.lastDumpedErrors[errorType] = lastSeen;
          }
        }
      });
    }
  }

  /**
   * Checks if a user has the necessary rights to execute the action
   *
   * @param {Request} request
   * @return {Promise<Request>}
   */
  checkRights(request) {
    return this.kuzzle.repositories.token.verifyToken(request.input.jwt)
      .then(userToken => {
        request.context.token = userToken;

        return this.kuzzle.repositories.user.load(request.context.token.userId);
      })
      .then(user => {
        request.context.user = user;

        return user.isActionAllowed(request);
      })
      .then(isAllowed => {
        if (!isAllowed) {
          let error;

          // anonymous user => we throw a 401 (Unauthorized) error
          if (request.context.token.userId === -1) {
            error = this.getError('anonymous_user_permissions', request.input.resource.index, request.input.resource.collection, request.input.resource.controller, request.input.resource.action);
          } else {
            // logged-in user with insufficient permissions => we throw a 403 (Forbidden) error
            error = this.getError('insufficient_permissions', request.input.resource.index, request.input.resource.collection, request.input.resource.controller, request.input.resource.action, request.context.user._id);
          }

          request.setError(error);

          return this.kuzzle.pipe('request:onUnauthorized', request)
            .finally(() => Bluebird.reject(error));
        }

        return this.kuzzle.pipe('request:onAuthorized', request);
      });
  }

  /**
   * Executes the request immediately.
   * /!\ To be used only by methods having already passed the overload check.
   *
   * @param {KuzzleRequest} request
   * @return {Promise}
   */
  processRequest(request) {
    const controller = this.getController(request);

    this.kuzzle.statistics.startRequest(request);
    this.concurrentRequests++;

    let modifiedRequest = request;

    return this.performDocumentAlias(request, 'before')
      .then(newRequest => this.kuzzle.pipe(this.getEventName(newRequest, 'before'), newRequest))
      .then(newRequest => {
        modifiedRequest = newRequest;

        return doAction(controller, newRequest);
      })
      .then(responseData => {
        modifiedRequest.setResult(responseData, {status: request.status === 102 ? 200 : request.status});

        if (!this.isNativeController(modifiedRequest) && !modifiedRequest.response.raw) {
          // check if the plugin response can be serialized
          try {
            JSON.stringify(responseData);
          } catch (e) {
            modifiedRequest.setResult(null);
            throw new PluginImplementationError('Unable to serialize response. Are you trying to return the request?');
          }
        }
        return this.kuzzle.pipe(this.getEventName(request, 'after'), modifiedRequest);
      })
      .then(newRequest => this.performDocumentAlias(newRequest, 'after'))
      .then(newRequest => this.kuzzle.pipe('request:onSuccess', newRequest))
      .then(newRequest => {
        this.kuzzle.statistics.completedRequest(request);
        return newRequest;
      })
      .catch(error => this.handleProcessRequestError(modifiedRequest, request, error))
      .finally(() => {
        this.concurrentRequests--;
      });
  }

  /**
   * @param {KuzzleRequest} request
   * @param {String} prefix
   * @return {Promise<KuzzleRequest>}
   */
  performDocumentAlias(request, prefix) {
    const { controller, action } = request.input;
    const mustTrigger = controller === 'document'
    && this.documentEventAliases.mirrorList[action]
    && (prefix !== 'before' || !this.documentEventAliases.notBefore.includes(action));
    
    if (!mustTrigger) {
      return Bluebird.resolve(request);
    }

    const alias = this.documentEventAliases.mirrorList[action];
    const event = `${this.documentEventAliases.namespace}:${prefix}${capitalizeFirstLetter(alias)}`;
    const extractor = new DocumentExtractor(request);
    return this.kuzzle
      .pipe(event, extractor.extract(), request)
      .then(documents => extractor.insert(documents));
  }

  /**
   * Exposes API requests execution to plugins
   *
   * Similar to execute, except that:
   *   - plugin requests do not trigger API events
   *   - plugin requests are not counted towards requests statistics
   *   - the overload protection mechanism is disabled
   *
   * @param {Request} request
   * @returns {Promise}
   */
  executePluginRequest(request) {
    return Bluebird.resolve()
      .then(() => doAction(this.getController(request), request))
      .catch(e => {
        this.handleErrorDump(e);
        return Bluebird.reject(e);
      });
  }

  handleProcessRequestError(modifiedRequest, request, error) {
    let _error = error;
    const eventError = this.getEventName(modifiedRequest, 'error');

    if (!this.isNativeController(request) && !(error instanceof KuzzleError)) {
      _error = new PluginImplementationError(error);
    }
    modifiedRequest.setError(_error);

    return this.kuzzle.pipe(eventError, modifiedRequest)
      .then(modifiedRequestError => {
        // If there is no pipe attached on this event, the same request is passed in resolve and we should reject it
        if (modifiedRequestError.error !== null) {
          return Bluebird.reject(modifiedRequest.error);
        }

        this.kuzzle.statistics.completedRequest(request);
        return modifiedRequestError;
      })
      .catch(customError => {
        _error = customError;

        if (!this.isNativeController(request)
          && !(customError instanceof KuzzleError)) {
          _error = new PluginImplementationError(customError);
        }

        modifiedRequest.setError(_error);
        this.kuzzle.statistics.failedRequest(request);

        return this.kuzzle.pipe('request:onError', modifiedRequest)
          .then(modifiedRequestError => {
            if (modifiedRequestError !== modifiedRequest) {
              return modifiedRequestError;
            }

            return Bluebird.reject(modifiedRequest.error);
          })
          .catch(err => {
            if (err instanceof KuzzleError) {
              throw err;
            }

            throw new PluginImplementationError(err);
          });
      });
  }

  /**
   * Helper function meant to normalize event names
   * by retrieving controller aliases' original names.
   *
   * @param {Request} Executed request
   * @param {string} prefix - event prefix
   * @returns {string} event name
   */
  getEventName (request, prefix) {
    const event = request.input.controller === 'memoryStorage' ? 'ms' : request.input.controller;

    return event + ':' + prefix + capitalizeFirstLetter(request.input.action);
  }

  /**
   * Returns the number of remaining requests
   *
   * @returns {number}
   */
  get remainingRequests () {
    return this.concurrentRequests + this.requestsCacheQueue.length;
  }

  /**
   * Return the controller corresponding to the action asked by the request
   *
   * @param  {Request} request
   * @return {Object} controller object
   * @throws {BadRequestError} If the asked controller or action is unknown
   */
  getController(request) {
    const {controller, action} = request.input;

    let target;

    if (this.controllers[controller]) {
      if (this.controllers[controller].isAction(action)) {
        target = this.controllers[controller];
      }
    } else if (this.pluginsControllers[controller]) {
      if (this.pluginsControllers[controller][action]) {
        target = this.pluginsControllers[controller];
      }
    } else {
      this.throw('unknown_controller', controller);
    }

    if (!target) {
      this.throw('unknown_action', action, controller);
    }

    return target;
  }

  /**
   * Tell if the request accesses to a native controller or not
   * @param  {Request}  request
   * @return {Boolean}
   */
  isNativeController(request) {
    return Boolean(this.controllers[request.input.controller]);
  }

  /**
   * Populates the given request with the error and calls the callback
   *
   * @param {Error} error
   * @param {Request} request
   * @param {boolean} asError - if set to true, calls the callback with its first argument as error
   * @param {Function} callback
   * @returns {null}
   * @private
   */
  _executeError (error, request, asError, callback) {
    request.setError(error);

    if (asError) {
      callback(error, request);
      this.handleErrorDump(error);
    } else {
      callback(null, request);
    }

    return null;
  }

  /**
   * Background task. Checks if there are any requests in cache, and replay them
   * if Kuzzle is not overloaded anymore,
   */
  _playCachedRequests () {
    // If there is room to play bufferized requests, do it now. If not, retry later
    const quantityToInject = Math.min(this.requestsCacheQueue.length, this.kuzzle.config.limits.concurrentRequests - this.concurrentRequests);

    if (quantityToInject > 0) {
      let i; // perf cf https://jsperf.com/bvidis-for-oddities - NOSONAR
      for (i = 0; i < quantityToInject; i++) {
        const cachedItem = this.requestsCacheById[this.requestsCacheQueue.peekFront()];

        if (this[cachedItem.executor](cachedItem.request, cachedItem.callback) === -1) {
          // no slot found again. We stop here and try next time
          break;
        } else {
          this.requestsCacheQueue.shift();
        }
      }
    }

    if (this.requestsCacheQueue.length > 0) {
      setTimeout(() => this._playCachedRequests(), 0);
    } else {
      const now = Date.now();
      // No request remaining in cache => stop the background task and return to normal behavior
      this.overloaded = false;

      if (this.overloadWarned && (this.lastOverloadTime === 0 || this.lastOverloadTime < now - 500)) {
        this.overloadWarned = false;
        this.kuzzle.log.info('End of overloaded state. Resuming normal activity.');
        this.lastOverloadTime = now;
      }
    }
  }

  /**
   * Manage errors to be thrown
   *
   * @param {...args} ...args
   * 
   */

  throw(...args) {

    errorsManager.throw(this.domain, this.subdomain, ...args);
  }

  /**
   * Build errors
   *
   * @param {...args} ...args
   * 
   */

  getError(...args) {
    return errorsManager.getError(this.domain, this.subdomain, ...args);
  }
}

/**
 * @param {string} string
 * @returns {string}
 */
function capitalizeFirstLetter(string) {
  return string.charAt(0).toUpperCase() + string.slice(1);
}

/**
 * Execute a controller action, checking that its return
 * value is a Promise. If not, wraps the returned value
 * in a rejected Promise and returns it.
 *
 * Used to make Kuzzle safe from badly implemented plugins
 *
 * @param  {Object} controller
 * @param  {Request} request
 * @return {Promise}
 */
function doAction(controller, request) {
  const ret = controller[request.input.action](request);

  if (!ret || typeof ret.then !== 'function') {
    return Bluebird.reject(new PluginImplementationError(`Unexpected return value from action ${request.input.controller}/${request.input.action}: expected a Promise`));
  }

  return ret;
}

module.exports = FunnelController;<|MERGE_RESOLUTION|>--- conflicted
+++ resolved
@@ -37,18 +37,13 @@
   Request = require('kuzzle-common-objects').Request,
   {
     KuzzleError,
-<<<<<<< HEAD
-    PluginImplementationError
-  } = require('kuzzle-common-objects').errors,
-  errorsManager = require('../../config/error-codes/throw.js');
-=======
+    errorsManager = require('../../config/error-codes/throw.js');
     PluginImplementationError,
     ServiceUnavailableError,
     UnauthorizedError
   } = require('kuzzle-common-objects').errors,
   documentEventAliases = require('../../config/documentEventAliases'),
   DocumentExtractor = require('../../util/DocumentExtractor');
->>>>>>> 2c605f9b
 
 /**
  * @class CacheItem
@@ -80,13 +75,9 @@
     this.lastWarningTime = 0;
 
     this.lastDumpedErrors = {};
-<<<<<<< HEAD
     this.domain = 'api';
     this.subdomain = 'funnel';
-=======
-
     this.loadDocumentEventAliases();
->>>>>>> 2c605f9b
   }
 
   init() {
@@ -181,14 +172,9 @@
      The request is then discarded and an error is returned to the sender
      */
     if (this.requestsCacheQueue.length >= this.kuzzle.config.limits.requestsBufferSize) {
-<<<<<<< HEAD
       const error = this.getError('server_overloaded');
       this.kuzzle.emit('log:error', error);
-=======
-      const error = new ServiceUnavailableError('Request discarded: Kuzzle Server is temporarily overloaded');
-
       this.kuzzle.log.error(error);
->>>>>>> 2c605f9b
       request.setError(error);
       return false;
     }
