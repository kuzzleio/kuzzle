--- conflicted
+++ resolved
@@ -672,20 +672,11 @@
   }
 
   getSearchParams (request) {
-<<<<<<< HEAD
     const from = this.getInteger(request, 'from', 0);
     const size = this.getInteger(request, 'size', 10);
     const scrollTTL = this.getScrollTTLParam(request);
     const query = this.getBodyObject(request, 'query', {});
-    const searchBody = this.getBody(request, {});
-=======
-    const
-      from = this.getInteger(request, 'from', 0),
-      size = this.getInteger(request, 'size', 10),
-      scrollTTL = this.getScrollTTLParam(request),
-      query = this.getBodyObject(request, 'query', {}),
-      searchBody = this.getSearchBody(request);
->>>>>>> fccc7dab
+    const searchBody = this.getSearchBody(request);
 
     return { from, query, scrollTTL, searchBody, size };
   }
