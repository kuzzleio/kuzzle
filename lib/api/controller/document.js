--- conflicted
+++ resolved
@@ -541,11 +541,7 @@
       documents,
       { refresh, userId });
 
-<<<<<<< HEAD
-    // @todo inject changes for mUpdate requests
-=======
     // @todo inject _updatedFields property for mUpdate requests
->>>>>>> 150d11f8
     await this.kuzzle.ask(
       'core:realtime:document:mNotify',
       request,
