--- conflicted
+++ resolved
@@ -182,25 +182,14 @@
    * @param {Request} request
    * @returns {Promise<Object>}
    */
-<<<<<<< HEAD
   async create (request) {
     const id = this.getId(request, {ifMissing: 'ignore'});
-    const userId = this.getUserId(request);
-    const refresh = this.getString(request, 'refresh', 'false');
-    const { index, collection } = this.getIndexAndCollection(request);
-
-    const validated = await this.kuzzle.validation.validate(request, false);
-=======
-  create (request) {
-    let modifiedRequest;
-    let response;
-
-    const id = request.input.resource._id;
     const content = this.getBody(request);
     const userId = this.getUserId(request);
     const refresh = this.getString(request, 'refresh', 'false');
     const { index, collection } = this.getIndexAndCollection(request);
->>>>>>> c2d9c692
+
+    const validated = await this.kuzzle.validation.validate(request, false);
 
     const created = await this.publicStorage.create(
       index,
@@ -284,13 +273,9 @@
    * @returns {Promise<Object>}
    */
   update (request) {
-<<<<<<< HEAD
-    let modifiedRequest, response;
-=======
     let modifiedRequest;
     let response;
 
->>>>>>> c2d9c692
     const id = this.getId(request);
     const content = this.getBody(request);
     const userId = this.getUserId(request);
