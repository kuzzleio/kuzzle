--- conflicted
+++ resolved
@@ -461,11 +461,7 @@
    * @returns {Promise<Object>}
    */
   async deleteByQuery (request) {
-<<<<<<< HEAD
-    let query = this.getBodyObject(request, 'query');
-=======
     const query = this.getBodyObject(request, 'query', {});
->>>>>>> bde47012
     const refresh = this.getString(request, 'refresh', 'false');
     const source = this.getBoolean(request, 'source');
     const { index, collection } = this.getIndexAndCollection(request);
