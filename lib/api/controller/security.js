--- conflicted
+++ resolved
@@ -1178,11 +1178,7 @@
     }
 
     if (creationFailure.error instanceof KuzzleError) {
-<<<<<<< HEAD
-      throw creationFailure;
-=======
       throw creationFailure.error;
->>>>>>> 54c83672
     }
 
     if (creationFailure.validation) {
