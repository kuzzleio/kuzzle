--- conflicted
+++ resolved
@@ -97,11 +97,7 @@
 
     // @deprecated - helper, will be loosely coupled in the near future
     this.getStrategyMethod = global.kuzzle.pluginsManager.getStrategyMethod
-<<<<<<< HEAD
-      .bind(global.pluginsManager);
-=======
       .bind(global.kuzzle.pluginsManager);
->>>>>>> 732860b0
   }
 
   /**
