/*
 * Kuzzle, a backend software, self-hostable and ready to use
 * to power modern apps
 *
 * Copyright 2015-2020 Kuzzle
 * mailto: support AT kuzzle.io
 * website: http://kuzzle.io
 *
 * Licensed under the Apache License, Version 2.0 (the "License");
 * you may not use this file except in compliance with the License.
 * You may obtain a copy of the License at
 *
 * https://www.apache.org/licenses/LICENSE-2.0
 *
 * Unless required by applicable law or agreed to in writing, software
 * distributed under the License is distributed on an "AS IS" BASIS,
 * WITHOUT WARRANTIES OR CONDITIONS OF ANY KIND, either express or implied.
 * See the License for the specific language governing permissions and
 * limitations under the License.
 */

'use strict';

const { IncomingMessage } = require('http');

const Bluebird = require('bluebird');
const { isEmpty } = require('lodash');
const { errors: {KuzzleError} } = require('kuzzle-common-objects');

const kerror = require('../../kerror');
const { has } = require('../../util/safeObject');
const { NativeController, ifMissingEnum } = require('./base');
const formatProcessing = require('../../core/auth/formatProcessing');
const User = require('../../model/security/user');
const ApiKey = require('../../model/storage/apiKey');

/**
 * @class AuthController
 * @param {Kuzzle} kuzzle
 */
class AuthController extends NativeController {
  /**
   * @param {Kuzzle} kuzzle
   * @constructor
   */
  constructor(kuzzle) {
    super(kuzzle, [
      'checkToken',
      'createApiKey',
      'createMyCredentials',
      'credentialsExist',
      'deleteApiKey',
      'deleteMyCredentials',
      'getCurrentUser',
      'getMyCredentials',
      'getMyRights',
      'getStrategies',
      'login',
      'logout',
      'refreshToken',
      'searchApiKeys',
      'updateMyCredentials',
      'updateSelf',
      'validateMyCredentials'
    ]);

    this.anonymousId = null;
  }

  /**
   * Controller initialization: we need the anonymous user identifier for the
   * "isAuthenticated" assertion
   *
   * @return {Promise}
   */
  async init () {
    const anonymous = await this.kuzzle.ask('core:security:user:anonymous');
    this.anonymousId = anonymous._id;
  }

  /**
   * Creates a new API key for the user
   */
  async createApiKey (request) {
    const expiresIn = request.input.args.expiresIn || -1;
<<<<<<< HEAD
    const refresh = this.getRefresh(request);
=======
    const refresh = this.getRefresh(request, 'wait_for');
>>>>>>> 54c83672
    const apiKeyId = this.getId(request, ifMissingEnum.IGNORE);
    const description = this.getBodyString(request, 'description');

    const user = request.context.user;
    const connectionId = request.context.connection.id;

    const apiKey = await ApiKey.create(
      user,
      connectionId,
      expiresIn,
      description,
      { apiKeyId, creatorId: user._id, refresh });

    return apiKey.serialize({ includeToken: true });
  }

  /**
   * Search in the user API keys
   */
  async searchApiKeys (request) {
    const
      query = this.getBody(request, {}),
      { from, size } = this.getSearchParams(request);

    const
      user = request.context.user,
      searchBody = {
        query: {
          bool: {
            filter: { bool: { must: { term: { userId: user._id } } } },
            must: isEmpty(query) ? { match_all: {} } : query
          }
        }
      };

    const apiKeys = await ApiKey.search(searchBody, { from, size });

    return {
      hits: apiKeys.map(apiKey => apiKey.serialize()),
      total: apiKeys.length
    };
  }

  /**
   * Deletes an API key
   */
  async deleteApiKey (request) {
    const
      apiKeyId = this.getId(request),
      refresh = request.input.args.refresh;

    const apiKey = await ApiKey.load(request.context.user._id, apiKeyId);

    await apiKey.delete({ refresh });

    return { _id: apiKeyId };
  }

  /**
   * Logs the current user out
   *
   * @param {Request} request
   * @returns {Promise<object>}
   */
  async logout (request) {
    this.assertIsAuthenticated(request);

    if (this.getBoolean(request, 'global')) {
      await this.kuzzle.ask(
        'core:security:token:deleteByKuid',
        this.getUserId(request));
    }
    else {
      await this.kuzzle.ask(
        'core:security:token:delete',
        request.context.token);
    }

    return {acknowledged: true};
  }

  /**
   * Attempts a login with request informations against the provided strategy;
   * local is used if strategy is not provided.
   *
   * @param {Request} request
   * @returns {Promise<Token>}
   */
  async login (request) {
    const strategy = this.getString(request, 'strategy');
    const passportRequest = new IncomingMessage();

    // even in http, the url and the method are not pushed back to the request object
    // set some arbitrary values to get a pseudo-valid object.
    passportRequest.url = `/login?strategy=${strategy}`;
    passportRequest.method = 'POST';
    passportRequest.httpVersion = '1.1';
    passportRequest.httpVersionMajor = 1;
    passportRequest.httpVersionMinor = 1;
    passportRequest.body = request.input.body;
    passportRequest.query = request.input.args;
    passportRequest.headers = Object.assign({}, request.input.headers);

    for (const h of Object.keys(passportRequest.headers)) {
      passportRequest.rawHeaders.push(h);
      passportRequest.rawHeaders.push(passportRequest.headers[h]);
    }
    passportRequest.original = request;

    if (!has(this.kuzzle.pluginsManager.strategies, strategy)) {
      throw kerror.get('security', 'credentials', 'unknown_strategy', strategy);
    }

    const content = await this.kuzzle.passport.authenticate(
      passportRequest,
      strategy);

    // do not trigger the "auth:strategyAutenticated" pipe if the result is
    // not a User object, i.e. if we are a intermediate step of a multi-step
    // authentication strategy
    // (example: first redirection call for oAuth strategies)
    const authResponse = (! (content instanceof User))
      ? {content, strategy}
      : await this.pipe('auth:strategyAuthenticated', {content, strategy});

    if (! (authResponse.content instanceof User)) {
      request.setResult(authResponse.content, {
        headers: authResponse.content.headers,
        status: authResponse.content.statusCode || 200
      });
      return authResponse.content;
    }

    const options = {};
    if (request.input.args.expiresIn) {
      options.expiresIn = request.input.args.expiresIn;
    }
    const token = await this.ask(
      'core:security:token:create',
      authResponse.content,
      options);
    const existingToken = this.kuzzle.tokenManager.getConnectedUserToken(
      authResponse.content._id,
      request.context.connection.id);

    if (existingToken) {
      this.kuzzle.tokenManager.refresh(existingToken, token);
    }

    return {
      _id: token.userId,
      expiresAt: token.expiresAt,
      jwt: token.jwt,
      ttl: token.ttl
    };
  }

  /**
   * Returns the user identified by the given jwt token
   *
   * @param {Request} request
   * @returns {Promise<Object>}
   */
  getCurrentUser (request) {
    const
      userId = request.context.token.userId,
      formattedUser = formatProcessing.serializeUser(request.context.user),
      promises = [];

    if (this.anonymousId === userId) {
      promises.push(Bluebird.resolve([]));
    }
    else {
      for (const strategy of this.kuzzle.pluginsManager.listStrategies()) {
        const existsMethod = this.kuzzle.pluginsManager.getStrategyMethod(
          strategy,
          'exists');

        promises.push(
          existsMethod(request, userId, strategy)
            .then(exists => exists ? strategy : null)
            .catch(err => wrapPluginError(err)));
      }
    }

    return Bluebird.all(promises)
      .then(strategies => {
        if (strategies.length > 0) {
          formattedUser.strategies = strategies.filter(item => item !== null);
        }

        return formattedUser;
      });
  }

  /**
   * Returns the rights of the user identified by the given jwt token
   *
   * @param {Request} request
   * @returns {Promise<object>}
   */
  getMyRights (request) {
    return request.context.user.getRights(this.kuzzle)
      .then(rights => Object.keys(rights)
        .reduce((array, item) => array.concat(rights[item]), [])
      )
      .then(rights => ({ hits: rights, total: rights.length }));
  }

  /**
   * Checks the validity of a token.
   *
   * @param {Request} request
   * @returns {Promise<object>}
   */
  async checkToken (request) {
    const token = this.getBodyString(request, 'token');

    try {
      const {expiresAt} = await this.ask('core:security:token:verify', token);

      return { expiresAt, valid: true };
    }
    catch(error) {
      if (error.status === 401) {
        return { state: error.message, valid: false };
      }

      throw error;
    }
  }

  /**
   * Updates the current user if it is not anonymous
   *
   * @param {Request} request
   * @returns {Promise<object>}
   */
  async updateSelf (request) {
    this.assertIsAuthenticated(request);
    this.assertBodyHasNotAttributes(request, '_id', 'profileIds');

    const userId = this.getUserId(request);
    const body = this.getBody(request);

    const user = await this.ask(
      'core:security:user:update',
      userId,
      null,
      body,
      {
<<<<<<< HEAD
        refresh: this.getRefresh(request),
=======
        refresh: this.getRefresh(request, 'wait_for'),
>>>>>>> 54c83672
        retryOnConflict: this.getInteger(request, 'retryOnConflict', 10),
        userId,
      });

    this.kuzzle.log.info(`[SECURITY] User "${userId}" applied action "${request.input.action}" on user "${userId}."`);

    return formatProcessing.serializeUser(user);
  }

  /**
   * List authentication strategies
   *
   * @returns {Promise.<string[]>}
   */
  getStrategies () {
    return Bluebird.resolve(this.kuzzle.pluginsManager.listStrategies());
  }

  /**
   * @param {Request} request
   * @returns {Promise.<Object>}
   */
  createMyCredentials (request) {
    this.assertIsAuthenticated(request);

    const
      userId = this.getUserId(request),
      strategy = this.getString(request, 'strategy'),
      credentials = this.getBody(request);

    this.assertIsStrategyRegistered(strategy);

    const
      createMethod = this.kuzzle.pluginsManager.getStrategyMethod(
        strategy,
        'create'),
      validateMethod = this.kuzzle.pluginsManager.getStrategyMethod(
        strategy,
        'validate');

    return validateMethod(request, credentials, userId, strategy, false)
      .then(() => createMethod(request, credentials, userId, strategy))
      .catch(err => wrapPluginError(err));
  }

  /**
   * @param {Request} request
   * @returns {Promise.<Object>}
   */
  updateMyCredentials (request) {
    this.assertIsAuthenticated(request);

    const
      userId = this.getUserId(request),
      strategy = this.getString(request, 'strategy'),
      credentials = this.getBody(request);

    this.assertIsStrategyRegistered(strategy);

    const
      updateMethod = this.kuzzle.pluginsManager.getStrategyMethod(
        request.input.args.strategy,
        'update'),
      validateMethod = this.kuzzle.pluginsManager.getStrategyMethod(
        request.input.args.strategy,
        'validate');

    return validateMethod(request, credentials, userId, strategy, true)
      .then(() => updateMethod(request, credentials, userId, strategy))
      .catch(err => wrapPluginError(err));
  }

  /**
   * @param {Request} request
   * @returns {Promise.<Object>}
   */
  credentialsExist (request) {
    this.assertIsAuthenticated(request);

    const
      userId = this.getUserId(request),
      strategy = this.getString(request, 'strategy');

    this.assertIsStrategyRegistered(strategy);

    const existsMethod = this.kuzzle.pluginsManager.getStrategyMethod(
      strategy,
      'exists');

    return existsMethod(request, userId, strategy)
      .catch(err => wrapPluginError(err));
  }

  /**
   * @param {Request} request
   * @returns {Promise.<Object>}
   */
  validateMyCredentials (request) {
    this.assertIsAuthenticated(request);

    const
      userId = this.getUserId(request),
      strategy = this.getString(request, 'strategy'),
      credentials = this.getBody(request);

    this.assertIsStrategyRegistered(strategy);

    const validateMethod = this.kuzzle.pluginsManager.getStrategyMethod(
      strategy,
      'validate');

    return validateMethod(request, credentials, userId, strategy, false)
      .catch(err => wrapPluginError(err));
  }

  /**
   * @param {Request} request
   * @returns {Promise.<Object>}
   */
  deleteMyCredentials (request) {
    this.assertIsAuthenticated(request);

    const
      userId = this.getUserId(request),
      strategy = this.getString(request, 'strategy');

    this.assertIsStrategyRegistered(strategy);

    const deleteMethod = this.kuzzle.pluginsManager.getStrategyMethod(
      strategy,
      'delete');

    return deleteMethod(request, userId, strategy)
      .then(() => ({ acknowledged: true }))
      .catch(err => wrapPluginError(err));
  }

  /**
   * @param {Request} request
   * @returns {Promise.<Object>}
   */
  getMyCredentials (request) {
    this.assertIsAuthenticated(request);

    const
      userId = this.getUserId(request),
      strategy = this.getString(request, 'strategy');

    this.assertIsStrategyRegistered(strategy);

    if (! this.kuzzle.pluginsManager.hasStrategyMethod(strategy, 'getInfo')) {
      return Bluebird.resolve({});
    }

    const getInfoMethod = this.kuzzle.pluginsManager.getStrategyMethod(
      strategy,
      'getInfo');

    return getInfoMethod(request, userId, strategy)
      .catch(err => wrapPluginError(err));
  }

  /**
   * @param {Request} request
   */
  async refreshToken (request) {
    this.assertIsAuthenticated(request);

    const token = await this.ask(
      'core:security:token:refresh',
      request.context.user,
      request.context.token,
      request.input.args.expiresIn);

    return {
      _id: token.userId,
      expiresAt: token.expiresAt,
      jwt: token.jwt,
      ttl: token.ttl
    };
  }

  assertIsAuthenticated (request) {
    if (request.context.user._id === this.anonymousId) {
      throw kerror.get('security', 'rights', 'unauthorized');
    }
  }
}

function wrapPluginError(error) {
  if (!(error instanceof KuzzleError)) {
    throw kerror.getFrom(
      error,
      'plugin',
      'runtime',
      'unexpected_error',
      error.message);
  }

  throw error;
}

module.exports = AuthController;<|MERGE_RESOLUTION|>--- conflicted
+++ resolved
@@ -83,11 +83,7 @@
    */
   async createApiKey (request) {
     const expiresIn = request.input.args.expiresIn || -1;
-<<<<<<< HEAD
-    const refresh = this.getRefresh(request);
-=======
     const refresh = this.getRefresh(request, 'wait_for');
->>>>>>> 54c83672
     const apiKeyId = this.getId(request, ifMissingEnum.IGNORE);
     const description = this.getBodyString(request, 'description');
 
@@ -339,11 +335,7 @@
       null,
       body,
       {
-<<<<<<< HEAD
-        refresh: this.getRefresh(request),
-=======
         refresh: this.getRefresh(request, 'wait_for'),
->>>>>>> 54c83672
         retryOnConflict: this.getInteger(request, 'retryOnConflict', 10),
         userId,
       });
