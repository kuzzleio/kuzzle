/*
 * Kuzzle, a backend software, self-hostable and ready to use
 * to power modern apps
 *
 * Copyright 2015-2020 Kuzzle
 * mailto: support AT kuzzle.io
 * website: http://kuzzle.io
 *
 * Licensed under the Apache License, Version 2.0 (the "License");
 * you may not use this file except in compliance with the License.
 * You may obtain a copy of the License at
 *
 * https://www.apache.org/licenses/LICENSE-2.0
 *
 * Unless required by applicable law or agreed to in writing, software
 * distributed under the License is distributed on an "AS IS" BASIS,
 * WITHOUT WARRANTIES OR CONDITIONS OF ANY KIND, either express or implied.
 * See the License for the specific language governing permissions and
 * limitations under the License.
 */

'use strict';

const { IncomingMessage } = require('http');
const Cookie = require('cookie');

const Bluebird = require('bluebird');
const { isEmpty } = require('lodash');

const { KuzzleError } = require('../../kerror/errors');
const { Request } = require('../../api/request');
const kerror = require('../../kerror');
const { has } = require('../../util/safeObject');
const { NativeController, ifMissingEnum } = require('./base');
const formatProcessing = require('../../core/auth/formatProcessing');
const User = require('../../model/security/user');
const ApiKey = require('../../model/storage/apiKey');

/**
 * @class AuthController
 */
class AuthController extends NativeController {
  /**
   * @param {Kuzzle} kuzzle
   * @constructor
   */
  constructor() {
    super([
      'checkRights',
      'checkToken',
      'createApiKey',
      'createMyCredentials',
      'credentialsExist',
      'deleteApiKey',
      'deleteMyCredentials',
      'getCurrentUser',
      'getMyCredentials',
      'getMyRights',
      'getStrategies',
      'login',
      'logout',
      'refreshToken',
      'searchApiKeys',
      'updateMyCredentials',
      'updateSelf',
      'validateMyCredentials',
    ]);

    this.anonymousId = null;
  }

  /**
   * Controller initialization: we need the anonymous user identifier for the
   * "isAuthenticated" assertion
   *
   * @returns {Promise}
   */
  async init () {
    const anonymous = await global.kuzzle.ask('core:security:user:anonymous:get');
    this.anonymousId = anonymous._id;
  }

  /**
   * Checks if an API action can be executed by the current user
   */
  async checkRights (request) {
    const requestPayload = this.getBody(request);

    if (typeof requestPayload.controller !== 'string') {
      throw kerror.get('api', 'assert', 'missing_argument', 'body.controller');
    }

    if (typeof requestPayload.action !== 'string') {
      throw kerror.get('api', 'assert', 'missing_argument', 'body.action');
    }

    const user = request.context.user;

    const allowed = await user.isActionAllowed(new Request(requestPayload));

    return {
      allowed
    };
  }

  /**
   * Creates a new API key for the user
   */
  async createApiKey (request) {
    const expiresIn = request.input.args.expiresIn || -1;
    const refresh = this.getRefresh(request, 'wait_for');
    const apiKeyId = this.getId(request, ifMissingEnum.IGNORE);
    const description = this.getBodyString(request, 'description');

    const user = request.context.user;

    const apiKey = await ApiKey.create(user, expiresIn, description, {
      apiKeyId,
      creatorId: user._id,
      refresh,
    });

    return apiKey.serialize({ includeToken: true });
  }

  /**
   * Search in the user API keys
   */
  async searchApiKeys (request) {
    let query = this.getBody(request, {});
    const { from, size } = this.getSearchParams(request);
    const lang = this.getLangParam(request);

    const user = request.context.user;

    if (lang === 'koncorde') {
      query = await this.translateKoncorde(query);
    }

    const searchBody = {
      query: {
        bool: {
          filter: { bool: { must: { term: { userId: user._id } } } },
          must: isEmpty(query) ? { match_all: {} } : query
        }
      }
    };

    const apiKeys = await ApiKey.search(searchBody, { from, size });

    return {
      hits: apiKeys.map(apiKey => apiKey.serialize()),
      total: apiKeys.length
    };
  }

  /**
   * Deletes an API key
   */
  async deleteApiKey (request) {
    const
      apiKeyId = this.getId(request),
      refresh = request.input.args.refresh;

    const apiKey = await ApiKey.load(request.context.user._id, apiKeyId);

    await apiKey.delete({ refresh });

    return { _id: apiKeyId };
  }

  /**
   * Logs the current user out
   *
   * @param {Request} request
   * @returns {Promise<object>}
   */
  async logout (request) {
    this.assertIsAuthenticated(request);

    if (this.getBoolean(request, 'global')) {
      await global.kuzzle.ask(
        'core:security:token:deleteByKuid',
        this.getUserId(request));
    }
    else {
      await global.kuzzle.ask(
        'core:security:token:delete',
        request.context.token);
    }

    if ( global.kuzzle.config.security.supportCookieAuthentication
      && request.input.args.cookieOnly
    ) {
      request.setResult(null,
        {
          headers: {
            'Set-Cookie': Cookie.serialize(
              '__Host-authToken',
              '',
              {
                httpOnly: true,
                path: '/',
                sameSite:'none',
                secure: true,
              }
            )
          }
        });
    }

    return {acknowledged: true};
  }

  // Used to send the Token using different ways when in cookieOnly mode. (DRY)
  async _sendToken(token, request) {
<<<<<<< HEAD
    // Only if the support of Cookie Authentication is enabled
=======
    // Only if the support of Browser Cookie as Authentication Token is enabled
>>>>>>> e43f3ae4
    // otherwise we should send a normal response because
    // even if the SDK / Browser can handle the cookie,
    // Kuzzle would not be capable of doing anything with it
    if ( global.kuzzle.config.security.supportCookieAuthentication
      && request.input.args.cookieOnly
    ) {
<<<<<<< HEAD
      // Here we are not sending auth token directly when cookieOnly is set to true
      // This allow us to detect if kuzzle does support cookie authentication directly from the SDK
      // if the response contains the jwt field this means that the configuration [security.supportCookieAuthentication] is set to false
      // or that the version of kuzzle doesn't support the feature cookie authentication
=======
      // Here we are not sending auth token when cookieOnly is set to true
      // This allow us to detect if kuzzle does support cookie as auth token directly from the SDK
      // if the response contains the auth token this means that the configuration [security.supportCookieAuthentication] is set to false
      // or that the version of kuzzle doesn't support the feature Browser Cookie as Authentication Token
>>>>>>> e43f3ae4

      request.setResult(null,
        {
          headers: {
            'Set-Cookie': Cookie.serialize(
              '__Host-authToken',
              token.jwt,
              {
                expires: new Date(token.expiresAt),
                httpOnly: true,
                path: '/',
                sameSite:'none',
                secure: true,
              }
            )
          }
        });
      return { 
        _id: token.userId,
        expiresAt: token.expiresAt,
        ttl: token.ttl,  
      };
    }

    return {
      _id: token.userId,
      expiresAt: token.expiresAt,
      jwt: token.jwt,
      ttl: token.ttl
    };
  }

  /**
   * Attempts a login with request informations against the provided strategy;
   * local is used if strategy is not provided.
   *
   * @param {Request} request
   * @returns {Promise<Token>}
   */
  async login (request) {
    const strategy = this.getString(request, 'strategy');
    const passportRequest = new IncomingMessage();

    // Even in http, the url and the method are not pushed back to the request object
    // set some arbitrary values to get a pseudo-valid object.
    passportRequest.url = `/login?strategy=${strategy}`;
    passportRequest.method = 'POST';
    passportRequest.httpVersion = '1.1';
    passportRequest.httpVersionMajor = 1;
    passportRequest.httpVersionMinor = 1;
    passportRequest.body = request.input.body;
    passportRequest.query = request.input.args;
    passportRequest.headers = Object.assign({}, request.input.headers);

    for (const h of Object.keys(passportRequest.headers)) {
      passportRequest.rawHeaders.push(h);
      passportRequest.rawHeaders.push(passportRequest.headers[h]);
    }
    passportRequest.original = request;

    if (!has(global.kuzzle.pluginsManager.strategies, strategy)) {
      throw kerror.get('security', 'credentials', 'unknown_strategy', strategy);
    }

    const content = await global.kuzzle.passport.authenticate(
      passportRequest,
      strategy);

    // do not trigger the "auth:strategyAutenticated" pipe if the result is
    // not a User object, i.e. if we are a intermediate step of a multi-step
    // authentication strategy
    // (example: first redirection call for oAuth strategies)
    const authResponse = (! (content instanceof User))
      ? {content, strategy}
      : await this.pipe('auth:strategyAuthenticated', {content, strategy});

    if (! (authResponse.content instanceof User)) {
      request.setResult(authResponse.content, {
        headers: authResponse.content.headers,
        status: authResponse.content.statusCode || 200
      });
      return authResponse.content;
    }

    const options = {};
    if (request.input.args.expiresIn) {
      options.expiresIn = request.input.args.expiresIn;
    }
    const token = await this.ask(
      'core:security:token:create',
      authResponse.content,
      options);
    const existingToken = global.kuzzle.tokenManager.getConnectedUserToken(
      authResponse.content._id,
      request.context.connection.id);

    if (existingToken) {
      global.kuzzle.tokenManager.refresh(existingToken, token);
    }

    return this._sendToken(token, request);
  }

  /**
   * Returns the user identified by the given jwt token
   *
   * @param {Request} request
   * @returns {Promise<Object>}
   */
  getCurrentUser (request) {
    const
      userId = request.context.token.userId,
      formattedUser = formatProcessing.serializeUser(request.context.user),
      promises = [];

    if (this.anonymousId === userId) {
      promises.push(Bluebird.resolve([]));
    }
    else {
      for (const strategy of global.kuzzle.pluginsManager.listStrategies()) {
        const existsMethod = global.kuzzle.pluginsManager.getStrategyMethod(
          strategy,
          'exists');

        promises.push(
          existsMethod(request, userId, strategy)
            .then(exists => exists ? strategy : null)
            .catch(err => wrapPluginError(err)));
      }
    }

    return Bluebird.all(promises)
      .then(strategies => {
        if (strategies.length > 0) {
          formattedUser.strategies = strategies.filter(item => item !== null);
        }

        return formattedUser;
      });
  }

  /**
   * Returns the rights of the user identified by the given jwt token
   *
   * @param {Request} request
   * @returns {Promise<object>}
   */
  getMyRights (request) {
    return request.context.user.getRights(global.kuzzle)
      .then(rights => Object.keys(rights)
        .reduce((array, item) => array.concat(rights[item]), [])
      )
      .then(rights => ({ hits: rights, total: rights.length }));
  }

  /**
   * Checks the validity of a token.
   *
   * @param {Request} request
   * @returns {Promise<object>}
   */
  async checkToken (request) {
    let token = '';

    if ( global.kuzzle.config.security.supportCookieAuthentication 
      && request.input.args.cookieOnly
    ) {
      token = request.input.jwt;
    }
    else {
      token = this.getBodyString(request, 'token');
    }

    try {
      const { expiresAt, userId } = await this.ask('core:security:token:verify', token);

      return { expiresAt, kuid: userId, valid: true };
    }
    catch (error) {
      if (error.status === 401) {
        return { state: error.message, valid: false };
      }

      throw error;
    }
  }

  /**
   * Updates the current user if it is not anonymous
   *
   * @param {Request} request
   * @returns {Promise<object>}
   */
  async updateSelf (request) {
    this.assertIsAuthenticated(request);
    this.assertBodyHasNotAttributes(request, '_id', 'profileIds');

    const userId = this.getUserId(request);
    const body = this.getBody(request);

    const user = await this.ask(
      'core:security:user:update',
      userId,
      null,
      body,
      {
        refresh: this.getRefresh(request, 'wait_for'),
        retryOnConflict: this.getInteger(request, 'retryOnConflict', 10),
        userId,
      });

    global.kuzzle.log.info(`[SECURITY] User "${userId}" applied action "${request.input.action}" on user "${userId}."`);

    return formatProcessing.serializeUser(user);
  }

  /**
   * List authentication strategies
   *
   * @returns {Promise.<string[]>}
   */
  getStrategies () {
    return Bluebird.resolve(global.kuzzle.pluginsManager.listStrategies());
  }

  /**
   * @param {Request} request
   * @returns {Promise.<Object>}
   */
  createMyCredentials (request) {
    this.assertIsAuthenticated(request);

    const
      userId = this.getUserId(request),
      strategy = this.getString(request, 'strategy'),
      credentials = this.getBody(request);

    this.assertIsStrategyRegistered(strategy);

    const
      createMethod = global.kuzzle.pluginsManager.getStrategyMethod(
        strategy,
        'create'),
      validateMethod = global.kuzzle.pluginsManager.getStrategyMethod(
        strategy,
        'validate');

    return validateMethod(request, credentials, userId, strategy, false)
      .then(() => createMethod(request, credentials, userId, strategy))
      .catch(err => wrapPluginError(err));
  }

  /**
   * @param {Request} request
   * @returns {Promise.<Object>}
   */
  updateMyCredentials (request) {
    this.assertIsAuthenticated(request);

    const
      userId = this.getUserId(request),
      strategy = this.getString(request, 'strategy'),
      credentials = this.getBody(request);

    this.assertIsStrategyRegistered(strategy);

    const
      updateMethod = global.kuzzle.pluginsManager.getStrategyMethod(
        request.input.args.strategy,
        'update'),
      validateMethod = global.kuzzle.pluginsManager.getStrategyMethod(
        request.input.args.strategy,
        'validate');

    return validateMethod(request, credentials, userId, strategy, true)
      .then(() => updateMethod(request, credentials, userId, strategy))
      .catch(err => wrapPluginError(err));
  }

  /**
   * @param {Request} request
   * @returns {Promise.<Object>}
   */
  credentialsExist (request) {
    this.assertIsAuthenticated(request);

    const
      userId = this.getUserId(request),
      strategy = this.getString(request, 'strategy');

    this.assertIsStrategyRegistered(strategy);

    const existsMethod = global.kuzzle.pluginsManager.getStrategyMethod(
      strategy,
      'exists');

    return existsMethod(request, userId, strategy)
      .catch(err => wrapPluginError(err));
  }

  /**
   * @param {Request} request
   * @returns {Promise.<Object>}
   */
  validateMyCredentials (request) {
    this.assertIsAuthenticated(request);

    const
      userId = this.getUserId(request),
      strategy = this.getString(request, 'strategy'),
      credentials = this.getBody(request);

    this.assertIsStrategyRegistered(strategy);

    const validateMethod = global.kuzzle.pluginsManager.getStrategyMethod(
      strategy,
      'validate');

    return validateMethod(request, credentials, userId, strategy, false)
      .catch(err => wrapPluginError(err));
  }

  /**
   * @param {Request} request
   * @returns {Promise.<Object>}
   */
  deleteMyCredentials (request) {
    this.assertIsAuthenticated(request);

    const
      userId = this.getUserId(request),
      strategy = this.getString(request, 'strategy');

    this.assertIsStrategyRegistered(strategy);

    const deleteMethod = global.kuzzle.pluginsManager.getStrategyMethod(
      strategy,
      'delete');

    return deleteMethod(request, userId, strategy)
      .then(() => ({ acknowledged: true }))
      .catch(err => wrapPluginError(err));
  }

  /**
   * @param {Request} request
   * @returns {Promise.<Object>}
   */
  getMyCredentials (request) {
    this.assertIsAuthenticated(request);

    const
      userId = this.getUserId(request),
      strategy = this.getString(request, 'strategy');

    this.assertIsStrategyRegistered(strategy);

    if (! global.kuzzle.pluginsManager.hasStrategyMethod(strategy, 'getInfo')) {
      return Bluebird.resolve({});
    }

    const getInfoMethod = global.kuzzle.pluginsManager.getStrategyMethod(
      strategy,
      'getInfo');

    return getInfoMethod(request, userId, strategy)
      .catch(err => wrapPluginError(err));
  }

  /**
   * @param {Request} request
   */
  async refreshToken (request) {
    this.assertIsAuthenticated(request);

    const token = await this.ask(
      'core:security:token:refresh',
      request.context.user,
      request.context.token,
      request.input.args.expiresIn);

    return this._sendToken(token, request);
  }

  assertIsAuthenticated (request) {
    if (request.context.user._id === this.anonymousId) {
      throw kerror.get('security', 'rights', 'unauthorized');
    }
  }
}

function wrapPluginError(error) {
  if (!(error instanceof KuzzleError)) {
    throw kerror.getFrom(
      error,
      'plugin',
      'runtime',
      'unexpected_error',
      error.message);
  }

  throw error;
}

module.exports = AuthController;<|MERGE_RESOLUTION|>--- conflicted
+++ resolved
@@ -214,28 +214,17 @@
 
   // Used to send the Token using different ways when in cookieOnly mode. (DRY)
   async _sendToken(token, request) {
-<<<<<<< HEAD
-    // Only if the support of Cookie Authentication is enabled
-=======
     // Only if the support of Browser Cookie as Authentication Token is enabled
->>>>>>> e43f3ae4
     // otherwise we should send a normal response because
     // even if the SDK / Browser can handle the cookie,
     // Kuzzle would not be capable of doing anything with it
     if ( global.kuzzle.config.security.supportCookieAuthentication
       && request.input.args.cookieOnly
     ) {
-<<<<<<< HEAD
-      // Here we are not sending auth token directly when cookieOnly is set to true
-      // This allow us to detect if kuzzle does support cookie authentication directly from the SDK
-      // if the response contains the jwt field this means that the configuration [security.supportCookieAuthentication] is set to false
-      // or that the version of kuzzle doesn't support the feature cookie authentication
-=======
       // Here we are not sending auth token when cookieOnly is set to true
       // This allow us to detect if kuzzle does support cookie as auth token directly from the SDK
       // if the response contains the auth token this means that the configuration [security.supportCookieAuthentication] is set to false
       // or that the version of kuzzle doesn't support the feature Browser Cookie as Authentication Token
->>>>>>> e43f3ae4
 
       request.setResult(null,
         {
