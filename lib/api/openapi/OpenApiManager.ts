--- conflicted
+++ resolved
@@ -32,11 +32,8 @@
   OpenApiDocumentCreateOrReplaceComponent,
   OpenApiDocumentCreateComponent,
   OpenApiDocumentValidateComponent,
-<<<<<<< HEAD
   OpenApiSecurityUpsertUserComponent,
-=======
   OpenApiDocumentmCreateOrReplaceComponent,
->>>>>>> 48a8f38b
 } from './components';
 import { OpenApiDefinition } from '../../types/OpenApiDefinition';
 import { version } from '../../../package.json';
@@ -93,13 +90,10 @@
         ...OpenApiDocumentCreateOrReplaceComponent,
         ...OpenApiDocumentCreateComponent,
         ...OpenApiDocumentValidateComponent,
-<<<<<<< HEAD
       },
       security: {
         ...OpenApiSecurityUpsertUserComponent,
-=======
         ...OpenApiDocumentmCreateOrReplaceComponent,
->>>>>>> 48a8f38b
       }
     }
   };
