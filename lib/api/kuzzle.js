--- conflicted
+++ resolved
@@ -241,47 +241,6 @@
       });
   }
 
-<<<<<<< HEAD
-
-  /** Build errors
-  *
-  * @param {...args} ...args
-  * @throws {KuzzleError}
-  */
-
-  getError(...args) {
-
-    const [domain, subdomain, errorName] = args;
-    const placeholders = args.length > 3 ? args.slice(3) : '';
-    const name = `${domain}-${subdomain}-${errorName}`;
-    const error = _.get(errorCodes, `${domain}.subdomains.${subdomain}.errors.${errorName}`);
-    if (!error) {
-      return this.getError('internal', 'unexpected', 'unknown_error', ...placeholders);
-    }
-    const code =
-      (errorCodes[domain].code >> 24) |
-      (errorCodes[domain].subdomains[subdomain].code >> 16) |
-      errorCodes[domain].subdomains[subdomain].errors[errorName].code;
-    const message = format(error.message, ...placeholders);
-    if (error.class === 'PartialError') {
-      return new errors[error.class](message, ...placeholders, name, code);
-    }
-    return new errors[error.class](message, name, code);
-  }
-
-  /** Manage errors to be thrown
-  *
-  * @param {...args} ...args
-  * @throws {KuzzleError}
-  */
-
-  throw(...args) {
-
-    throw this.getError(...args);
-  }
-
-=======
->>>>>>> bd40eb37
   static hash (input) {
     let inString;
 
