/*
 * Kuzzle, a backend software, self-hostable and ready to use
 * to power modern apps
 *
 * Copyright 2015-2018 Kuzzle
 * mailto: support AT kuzzle.io
 * website: http://kuzzle.io
 *
 * Licensed under the Apache License, Version 2.0 (the "License");
 * you may not use this file except in compliance with the License.
 * You may obtain a copy of the License at
 *
 * https://www.apache.org/licenses/LICENSE-2.0
 *
 * Unless required by applicable law or agreed to in writing, software
 * distributed under the License is distributed on an "AS IS" BASIS,
 * WITHOUT WARRANTIES OR CONDITIONS OF ANY KIND, either express or implied.
 * See the License for the specific language governing permissions and
 * limitations under the License.
 */

'use strict';

const
  EventEmitter = require('eventemitter2').EventEmitter2,
  config = require('../config'),
  path = require('path'),
  murmur = require('murmurhash-native').murmurHash128,
  stringify = require('json-stable-stringify'),
  Koncorde = require('koncorde'),
  EntryPoints = require('./core/entrypoints'),
  FunnelController = require('./controllers/funnelController'),
  HotelClerk = require('./core/hotelClerk'),
  Janitor = require('./core/janitor'),
  IndexCache = require('./core/indexCache'),
  InternalEngine = require('../services/internalEngine'),
  Notifier = require('./core/notifier'),
  PassportWrapper = require('./core/auth/passportWrapper'),
  PluginsManager = require('./core/plugins/pluginsManager'),
  Bluebird = require('bluebird'),
  Repositories = require('./core/models/repositories'),
  RouterController = require('./controllers/routerController'),
  AdminController = require('./controllers/adminController'),
  Services = require('../services'),
  Statistics = require('./core/statistics'),
  TokenManager = require('./core/auth/tokenManager'),
  Validation = require('./core/validation'),
  Request = require('kuzzle-common-objects').Request,
  InternalEngineBootstrap = require('../services/internalEngine/bootstrap'),
  runShutdown = require('../util/shutdown');

/**
 * @class Kuzzle
 * @extends EventEmitter
 */
class Kuzzle extends EventEmitter {
  constructor() {
    super({
      verboseMemoryLeak: true,
      wildcard: true,
      maxListeners: 30,
      delimiter: ':'
    });

    /** @type {KuzzleConfiguration} */
    this.config = config;

    this.rootPath = path.resolve(path.join(__dirname, '..', '..'));

    this.services = new Services(this);
    this.internalEngine = new InternalEngine(this);
    this.pluginsManager = new PluginsManager(this);
    this.tokenManager = new TokenManager(this);
    this.indexCache = new IndexCache(this);
    this.repositories = new Repositories(this);

    this.passport = new PassportWrapper();

    // The funnel controller dispatch messages between the router controller and other controllers
    this.funnel = new FunnelController(this);

    // The router controller listens to client requests and pass them to the funnel controller
    this.router = new RouterController(this);

    // Room subscriptions core components
    this.hotelClerk = new HotelClerk(this);

    // Notifications core component
    /** @type {Notifier} */
    this.notifier = new Notifier(this);

    // Statistics core component
    this.statistics = new Statistics(this);

    // Http server and websocket channel with server
    this.entryPoints = new EntryPoints(this);

    // Admin Controller used for generate dump
    this.adminController = new AdminController(this);

    // Validation core component
    this.validation = new Validation(this);

    // Janitor component
    this.janitor = new Janitor(this);
  }

  /**
   * Initializes all the needed components of a Kuzzle Server instance.
   *
   * By default, this script runs a standalone Kuzzle Server instance:
   *   - Internal services
   *   - Controllers
   *
   * @this {Kuzzle}
   */
  start (params = {}) {
    const internalEngineBootstrap = new InternalEngineBootstrap(this, this.internalEngine);
    // Register crash dump if enabled
    if (this.config.dump.enabled) {
      registerErrorHandlers(this);
    }

    return this.internalEngine.init(internalEngineBootstrap)
      .then(() => this.internalEngine.bootstrap.all())
      .then(() => this.services.init())
      .then(() => this.validation.init())
      .then(() => this.indexCache.init())
      .then(() => this.repositories.init())
<<<<<<< HEAD
      .then(() => {
        if (! params.mappings) {
          return null;
        }

        return this.janitor.loadMappings(params.mappings);
      })
      .then(() => {
        if (! params.fixtures) {
          return null;
        }

        return this.janitor.loadFixtures(params.fixtures);
      })
=======
      .then(() => this.funnel.init())
>>>>>>> c4c79760
      .then(() => this.pluginsManager.init())
      .then(() => this.pluginsManager.run())
      .then(() => this.pluginsManager.trigger('log:info', 'Services initiated'))
      .then(() => {
        if (! params.securities) {
          return null;
        }

        this.pluginsManager.trigger('log:info', 'Loading default securities.. This can take some time.');
        return this.janitor.loadSecurities(params.securities);
      })
      .then(() => {
        this.funnel.loadPluginControllers();
        this.router.init();
        this.statistics.init();

        /** @type {RealtimeEngine} */
        this.realtime = new Koncorde({
          seed: this.config.internal.hash.seed,
          maxMinTerms: this.config.limits.subscriptionMinterms
        });

        return this.validation.curateSpecification();
      })
      .then(() => this.entryPoints.init())
      .then(() => {
        this.pluginsManager.trigger('core:kuzzleStart', 'Kuzzle is started');

        return Bluebird.resolve();
      })
      .catch(error => {
        this.pluginsManager.trigger('log:error', error);
        return Bluebird.reject(error);
      });
  }

  static hash (input) {
    let inString;

    switch (typeof input) {
      case 'string':
      case 'number':
      case 'boolean':
        inString = input;
        break;
      default:
        inString = stringify(input);
    }

    return murmur(Buffer.from(inString), 'hex', config.internal.hash.seed);
  }
}

/**
 * Register handlers and do a kuzzle dump for:
 * - system signals
 * - unhandled-rejection
 * - uncaught-exception
 *
 * @param {Kuzzle} kuzzle
 */
function registerErrorHandlers(kuzzle) {
  const request = new Request({
    controller: 'actions',
    action: 'dump',
    body: {}
  });

  // Remove external listeners (PM2) to avoid other listeners to exit current process
  process.removeAllListeners('unhandledRejection');
  process.on('unhandledRejection', (reason, promise) => {
    if (reason !== undefined) {
      console.error(`ERROR: unhandledRejection: ${reason.message}`, reason.stack, promise); // eslint-disable-line no-console
    } else {
      console.error('ERROR: unhandledRejection:', promise); // eslint-disable-line no-console
    }

    // dump+exit is a good idea during development as it helps
    // spotting code errors. But in production, these problems
    // should only come from plugins, and it seems a really bad idea
    // to stop Kuzzle because a plugin created an unchained, uncatchable
    // promise that got rejected
    if (process.env.NODE_ENV !== 'production') {
      request.input.args.suffix = 'unhandled-rejection';
      kuzzle.adminController.dump(request)
        .finally(() => process.exit(1));
    }
  });

  process.removeAllListeners('uncaughtException');
  process.on('uncaughtException', err => {
    console.error(`ERROR: uncaughtException: ${err.message}`, err.stack); // eslint-disable-line no-console
    request.input.args.suffix = 'uncaught-exception';
    kuzzle.adminController.dump(request)
      .finally(() => process.exit(1));
  });

  // abnormal termination signals => generate a core dump
  for (const signal of ['SIGQUIT', 'SIGABRT']) {
    process.removeAllListeners(signal);
    process.on(signal, () => {
      console.error(`ERROR: Caught signal: ${signal}`); // eslint-disable-line no-console
      request.input.args.suffix = 'signal-'.concat(signal.toLowerCase());
      kuzzle.adminController.dump(request)
        .finally(() => process.exit(1));
    });
  }

  // signal SIGTRAP is used to generate a kuzzle dump without stopping it
  process.removeAllListeners('SIGTRAP');
  process.on('SIGTRAP', () => {
    console.error('Caught signal SIGTRAP => generating a core dump'); // eslint-disable-line no-console
    request.input.args.suffix = 'signal-sigtrap';
    kuzzle.adminController.dump(request);
  });

  // gracefully exits on normal termination
  for (const signal of ['SIGINT', 'SIGTERM']) {
    process.removeAllListeners(signal);
    process.on(signal, () => runShutdown(kuzzle));
  }
}

module.exports = Kuzzle;<|MERGE_RESOLUTION|>--- conflicted
+++ resolved
@@ -127,7 +127,6 @@
       .then(() => this.validation.init())
       .then(() => this.indexCache.init())
       .then(() => this.repositories.init())
-<<<<<<< HEAD
       .then(() => {
         if (! params.mappings) {
           return null;
@@ -142,9 +141,6 @@
 
         return this.janitor.loadFixtures(params.fixtures);
       })
-=======
-      .then(() => this.funnel.init())
->>>>>>> c4c79760
       .then(() => this.pluginsManager.init())
       .then(() => this.pluginsManager.run())
       .then(() => this.pluginsManager.trigger('log:info', 'Services initiated'))
