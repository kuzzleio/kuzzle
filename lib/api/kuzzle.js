--- conflicted
+++ resolved
@@ -1,6 +1,7 @@
 var
   EventEmitter = require('eventemitter2').EventEmitter2,
   packageInfo = require('../../package.json'),
+  path = require('path'),
   Dsl = require('./dsl'),
   EntryPoints = require('./core/entryPoints'),
   FunnelController = require('./controllers/funnelController'),
@@ -11,10 +12,10 @@
   Notifier = require('./core/notifier'),
   PassportWrapper = require('./core/auth/passportWrapper'),
   PluginsManager = require('./core/plugins/pluginsManager'),
+  Promise = require('bluebird'),
   RemoteActions = require('./remoteActions'),
   RemoteActionsController = require('./controllers/remoteActionsController'),
   Repositories = require('./core/models/repositories'),
-  RequestObject = require('kuzzle-common-objects').Models.requestObject,
   RouterController = require('./controllers/routerController'),
   Services = require('../services'),
   Statistics = require('./core/statistics'),
@@ -56,6 +57,8 @@
   this.config.apiVersion = packageInfo.apiVersion;
   this.config.version = packageInfo.version;
 
+  this.rootPath = path.resolve(path.join(__dirname, '..', '..'));
+
   this.hooks = new Hooks(this);
   this.services = new Services(this);
   this.remoteActions = new RemoteActions(this);
@@ -84,11 +87,33 @@
   // Statistics core component
   this.statistics = new Statistics(this);
 
-  // Create and init the Cluster
+  // Http server and websocket channel with proxy
   this.entryPoints = new EntryPoints(this);
 
-  // The remote actions controller listens to remotes actions from other processes (like the CLI) and passes them through the internal broker
+  // The remote actions controller listens to remotes actions from other processes (like the CLI)
   this.remoteActionsController = new RemoteActionsController(this);
+
+  /**
+   * Flushes the internal storage components (internalEngine index, cache and memory storage=
+   *
+   * @this {Kuzzle}
+   * @returns Promise
+   */
+  this.resetStorage = function () {
+    return this.internalEngine.deleteIndex(this.internalEngine.index)
+      .then(response => {
+        return Promise.all(['internalCache', 'memoryStorage'].map(id => {
+          return Promise.promisify(this.services.list[id].flushdb)();
+        })).then(() => {
+          return response;
+        });
+      })
+      .then(() => {
+        this.indexCache.remove(this.internalEngine.index);
+        return this.internalEngine.bootstrap.all();
+      });
+  };
+
 
   /**
    * Initializes all the needed components of a Kuzzle Server instance.
@@ -101,15 +126,10 @@
    * @this {Kuzzle}
    */
   this.start = function () {
-
     return this.internalEngine.init()
-<<<<<<< HEAD
-      .then(() => this.indexCache.initInternal())
-      .then(() => this.remoteActionsController.actions.prepareDb({data: {body: {}}}))
+      .then(() => this.internalEngine.bootstrap.all())
+      .then(() => this.pluginsManager.packages.bootstrap())
       .then(() => this.pluginsManager.init(true))
-=======
-      .then(() => this.pluginsManager.init())
->>>>>>> 58d8fcce
       .then(() => this.pluginsManager.run())
       .then(() => this.services.init())
       .then(() => this.indexCache.init())
@@ -154,4 +174,5 @@
 });
 Kuzzle.prototype.constructor = Kuzzle;
 
-module.exports = Kuzzle;+module.exports = Kuzzle;
+
