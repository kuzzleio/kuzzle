/*
 * Kuzzle, a backend software, self-hostable and ready to use
 * to power modern apps
 *
 * Copyright 2015-2018 Kuzzle
 * mailto: support AT kuzzle.io
 * website: http://kuzzle.io
 *
 * Licensed under the Apache License, Version 2.0 (the "License");
 * you may not use this file except in compliance with the License.
 * You may obtain a copy of the License at
 *
 * https://www.apache.org/licenses/LICENSE-2.0
 *
 * Unless required by applicable law or agreed to in writing, software
 * distributed under the License is distributed on an "AS IS" BASIS,
 * WITHOUT WARRANTIES OR CONDITIONS OF ANY KIND, either express or implied.
 * See the License for the specific language governing permissions and
 * limitations under the License.
 */

'use strict';

const
  EventEmitter = require('eventemitter3'),
  config = require('../config'),
  path = require('path'),
  murmur = require('murmurhash-native').murmurHash128,
  stringify = require('json-stable-stringify'),
  _ = require('lodash'),
  Koncorde = require('koncorde'),
  EntryPoints = require('./core/entrypoints'),
  FunnelController = require('./controllers/funnelController'),
  HotelClerk = require('./core/hotelClerk'),
  Janitor = require('./core/janitor'),
  IndexCache = require('./core/indexCache'),
  InternalEngine = require('../services/internalEngine'),
  Notifier = require('./core/notifier'),
  PassportWrapper = require('./core/auth/passportWrapper'),
  PluginsManager = require('./core/plugins/pluginsManager'),
  Repositories = require('./core/models/repositories'),
  RouterController = require('./controllers/routerController'),
  AdminController = require('./controllers/adminController'),
  Services = require('../services'),
  Statistics = require('./core/statistics'),
  TokenManager = require('./core/auth/tokenManager'),
  Validation = require('./core/validation'),
  Request = require('kuzzle-common-objects').Request,
  InternalEngineBootstrap = require('../services/internalEngine/bootstrap'),
<<<<<<< HEAD
  runShutdown = require('../util/shutdown'),
  Vault = require('./core/vault');
=======
  Vault = require('./core/vault'),
  runShutdown = require('../util/shutdown'),
  Logger = require('../util/log');
>>>>>>> 2c605f9b

/**
 * For a specific event, returns the event and all its wildcarded versions
 * @example
 *  getWildcardEvents('data:create') // return ['data:create', 'data:*']
 *  getWildcardEvents('data:beforeCreate') // return ['data:beforeCreate',
 *                                         //         'data:*', 'data:before*']
 * @param {String} event
 * @returns {Array<String>} wildcard events
 */
const getWildcardEvents = _.memoize(event => {
  const
    events = [event],
    delimIndex = event.lastIndexOf(':');

  if (delimIndex === -1) {
    return events;
  }

  const
    scope = event.slice(0, delimIndex),
    name = event.slice(delimIndex + 1);

  ['before', 'after'].forEach(prefix => {
    if (name.startsWith(prefix)) {
      events.push(`${scope}:${prefix}*`);
    }
  });

  events.push(`${scope}:*`);

  return events;
});


/**
 * @class Kuzzle
 * @extends EventEmitter
 */
class Kuzzle extends EventEmitter {
  constructor() {
    super();

    this.config = config;
    this.log = new Logger(this);

    this.rootPath = path.resolve(path.join(__dirname, '..', '..'));

    this.services = new Services(this);
    this.internalEngine = new InternalEngine(this);
    this.pluginsManager = new PluginsManager(this);
    this.tokenManager = new TokenManager(this);
    this.indexCache = new IndexCache(this);
    this.repositories = new Repositories(this);

    this.passport = new PassportWrapper();

    // The funnel controller dispatch messages between the router controller and other controllers
    this.funnel = new FunnelController(this);

    // The router controller listens to client requests and pass them to the funnel controller
    this.router = new RouterController(this);

    // Room subscriptions core components
    this.hotelClerk = new HotelClerk(this);

    // Notifications core component
    /** @type {Notifier} */
    this.notifier = new Notifier(this);

    // Statistics core component
    this.statistics = new Statistics(this);

    // Http server and websocket channel with server
    this.entryPoints = new EntryPoints(this);

    // Admin Controller used for generate dump
    this.adminController = new AdminController(this);

    // Validation core component
    this.validation = new Validation(this);

    // Janitor component
    this.janitor = new Janitor(this);

    // Vault component
    this.vault = new Vault();
  }

  /**
   * Initializes all the needed components of a Kuzzle Server instance.
   *
   * By default, this script runs a standalone Kuzzle Server instance:
   *   - Internal services
   *   - Controllers
   *
   * @this {Kuzzle}
   */
  start (params = {}) {
    const internalEngineBootstrap = new InternalEngineBootstrap(this, this.internalEngine);
    // Register crash dump if enabled
    if (this.config.dump.enabled) {
      registerErrorHandlers(this);
    }

    return this.internalEngine.init(internalEngineBootstrap)
      .then(() => this.internalEngine.bootstrap.all())
      .then(() => {
        this.vault.prepareCrypto(params.vaultKey);

        return this.vault.init(params.secretsFile);
      })
      .then(() => this.services.init())
      .then(() => this.validation.init())
      .then(() => this.indexCache.init())
      .then(() => this.repositories.init())
      .then(() => this.funnel.init())
      .then(() => this.janitor.loadMappings(params.mappings))
      .then(() => this.janitor.loadFixtures(params.fixtures))
      .then(() => this.pluginsManager.init())
      .then(() => this.pluginsManager.run())
      .then(() => {
        this.log.info('Services Initialized');

        if (! params.securities) {
          return null;
        }

        this.log.info('Loading default rights... This can take some time.');
        return this.janitor.loadSecurities(params.securities);
      })
      .then(() => {
        this.log.info('Default rights loaded.');
        this.funnel.loadPluginControllers();
        this.router.init();
        this.statistics.init();

        this.realtime = new Koncorde({
          seed: this.config.internal.hash.seed,
          maxMinTerms: this.config.limits.subscriptionMinterms
        });

        return this.validation.curateSpecification();
      })
      .then(() => this.entryPoints.init())
      .then(() => {
        this.emit('core:kuzzleStart', 'Kuzzle is started');
        return null;
      })
      .catch(error => {
        this.log.error(error);
        throw error;
      });
  }

  /**
   * Emits an event and all its wildcarded versions
   *
   * @param  {string} event
   * @param  {*} data
   */
  emit(event, data) {
    const events = getWildcardEvents(event);

    let i; // NOSONAR
    for (i = 0; i < events.length; i++) {
      super.emit(events[i], data);
    }
  }

  /**
   * Chains all registered pipes on an event, and then emits it the regular
   * way.
   *
   * @param  {string} event
   * @param  {*} data
   * @return {Promise.<*>}
   */
  pipe(event, ...data) {
    const events = getWildcardEvents(event);

    return this.pluginsManager.pipe(events, ...data)
      .then(updated => {
        let i; // NOSONAR
        for (i = 0; i < events.length; i++) {
          super.emit(events[i], updated);
        }

        return updated;
      });
  }

  static hash (input) {
    let inString;

    switch (typeof input) {
      case 'string':
      case 'number':
      case 'boolean':
        inString = input;
        break;
      default:
        inString = stringify(input);
    }

    return murmur(Buffer.from(inString), 'hex', config.internal.hash.seed);
  }
}

/**
 * Register handlers and do a kuzzle dump for:
 * - system signals
 * - unhandled-rejection
 * - uncaught-exception
 *
 * @param {Kuzzle} kuzzle
 */
function registerErrorHandlers(kuzzle) {
  const request = new Request({
    controller: 'actions',
    action: 'dump',
    body: {}
  });

  // Remove external listeners (PM2) to avoid other listeners to exit current process
  process.removeAllListeners('unhandledRejection');
  process.on('unhandledRejection', (reason, promise) => {
    if (reason !== undefined) {
      kuzzle.log.error(
        `ERROR: unhandledRejection: ${reason.message}`, reason.stack, promise);
    } else {
      kuzzle.log.error(`ERROR: unhandledRejection: ${promise}`);
    }

    // dump+exit is a good idea during development as it helps
    // spotting code errors. But in production, these problems
    // should only come from plugins, and it seems a really bad idea
    // to stop Kuzzle because a plugin created an unchained, uncatchable
    // promise that got rejected
    if (process.env.NODE_ENV !== 'production') {
      request.input.args.suffix = 'unhandled-rejection';
      kuzzle.adminController.dump(request)
        .finally(() => process.exit(1));
    }
  });

  process.removeAllListeners('uncaughtException');
  process.on('uncaughtException', err => {
    kuzzle.log.error(`ERROR: uncaughtException: ${err.message}\n${err.stack}`);
    request.input.args.suffix = 'uncaught-exception';
    kuzzle.adminController.dump(request)
      .finally(() => process.exit(1));
  });

  // abnormal termination signals => generate a core dump
  for (const signal of ['SIGQUIT', 'SIGABRT']) {
    process.removeAllListeners(signal);
    process.on(signal, () => {
      kuzzle.log.error(`ERROR: Caught signal: ${signal}`);
      request.input.args.suffix = 'signal-'.concat(signal.toLowerCase());
      kuzzle.adminController.dump(request)
        .finally(() => process.exit(1));
    });
  }

  // signal SIGTRAP is used to generate a kuzzle dump without stopping it
  process.removeAllListeners('SIGTRAP');
  process.on('SIGTRAP', () => {
    kuzzle.log.error('Caught signal SIGTRAP => generating a core dump');
    request.input.args.suffix = 'signal-sigtrap';
    kuzzle.adminController.dump(request);
  });

  // gracefully exits on normal termination
  for (const signal of ['SIGINT', 'SIGTERM']) {
    process.removeAllListeners(signal);
    process.on(signal, () => runShutdown(kuzzle));
  }
}

module.exports = Kuzzle;<|MERGE_RESOLUTION|>--- conflicted
+++ resolved
@@ -47,14 +47,9 @@
   Validation = require('./core/validation'),
   Request = require('kuzzle-common-objects').Request,
   InternalEngineBootstrap = require('../services/internalEngine/bootstrap'),
-<<<<<<< HEAD
-  runShutdown = require('../util/shutdown'),
-  Vault = require('./core/vault');
-=======
   Vault = require('./core/vault'),
   runShutdown = require('../util/shutdown'),
   Logger = require('../util/log');
->>>>>>> 2c605f9b
 
 /**
  * For a specific event, returns the event and all its wildcarded versions
