--- conflicted
+++ resolved
@@ -100,13 +100,9 @@
    *
    * @this {Kuzzle}
    */
-<<<<<<< HEAD
-  this.start = function () {
+  this.start = function kuzzleStart () {
     // Register crash dump
     registerErrorHandlers.call(this);
-=======
-  this.start = function kuzzleStart () {
->>>>>>> 69a3c50c
 
     return this.internalEngine.init()
       .then(() => this.pluginsManager.init())
@@ -183,7 +179,7 @@
 
   process.removeAllListeners('unhandledRejection');
   process.on('unhandledRejection', (err) => {
-    console.error('unhandledRejection', err); // eslint-disable-line no-console
+    console.error('unhandledRejection', err, err.stack); // eslint-disable-line no-console
     request.data.body.sufix = 'unhandled-rejection';
     this.remoteActionsController.actions.dump(request)
       .finally(() => {
@@ -193,7 +189,7 @@
 
   process.removeAllListeners('uncaughtException');
   process.on('uncaughtException', (err) => {
-    console.error('uncaughtException', err); // eslint-disable-line no-console
+    console.error('uncaughtException', err, err.stack); // eslint-disable-line no-console
     request.data.body.sufix = 'uncaught-exception';
     this.remoteActionsController.actions.dump(request)
       .finally(() => {
