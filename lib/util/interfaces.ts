/*
 * Kuzzle, a backend software, self-hostable and ready to use
 * to power modern apps
 *
 * Copyright 2015-2020 Kuzzle
 * mailto: support AT kuzzle.io
 * website: http://kuzzle.io
 *
 * Licensed under the Apache License, Version 2.0 (the "License");
 * you may not use this file except in compliance with the License.
 * You may obtain a copy of the License at
 *
 * https://www.apache.org/licenses/LICENSE-2.0
 *
 * Unless required by applicable law or agreed to in writing, software
 * distributed under the License is distributed on an "AS IS" BASIS,
 * WITHOUT WARRANTIES OR CONDITIONS OF ANY KIND, either express or implied.
 * See the License for the specific language governing permissions and
 * limitations under the License.
 */

import { Request } from 'kuzzle-common-objects';

/**
 * An interface representing an object with string key and any value
 */
export interface JSONObject {
  [key: string]: JSONObject | any
}

/**
 * API controller definition.
 *
 * @example
 * {
 *   actions: {
 *     sayHello: {
 *       handler: async request => `Hello, ${request.input.args.name}`,
 *       http: [{ verb: 'POST', path: '/greeting/hello/:name' }]
 *     }
 *   }
 * }
 */
export interface ControllerDefinition {
  actions: {
    /**
     * Name of the API action
     */
    [action: string]: {
      /**
       * Function handler for incoming requests.
       */
      handler: (request: Request) => Promise<any>,
      /**
       * Declare HTTP routes (optional).
       * Http routes will be auto-generated unless at least one is provided
       * or an empty array is provided.
       *
       */
      http?: Array<{
        /**
         * HTTP verb.
         */
        verb: string,
        /**
         * Route path.
         * A route starting with `/` will be prefixed by `/_` otherwise the route
         * will be prefixed by `/_/<application-name>/`
         */
        path: string
      }>
    }
  }
}

export interface BasePlugin {
<<<<<<< HEAD
  init: (config: JSONObject, context: any) => Promise<void> | void
}

/**
 * Kuzzle API request
 *
 * @see https://docs.kuzzle.io/core/2/api/essentials/query-syntax/#other-protocols
 */
export interface KuzzleRequest extends JSONObject {
  controller: string;
  action: string;
  index?: string;
  collection?: string;
  _id?: string;
  jwt?: string;
  volatile?: JSONObject;
  body?: JSONObject;
  [key: string]: any;
}

/**
 * Kuzzle API response
 *
 * @see https://docs.kuzzle.io/core/2/api/essentials/kuzzle-response/
 */
export interface KuzzleResponse extends JSONObject {
  controller: string;
  action: string;
  index?: string;
  collection?: string;
  error?: {
    id: string;
    code: number;
    message: string;
    status: number;
    stack?: string;
  };
  requestId: string;
  result: JSONObject | null;
  status: number;
  volatile?: JSONObject;
  room?: string;
=======
  init: (config: JSONObject, context: any) => Promise<any> | any
>>>>>>> 71bf6c69
}<|MERGE_RESOLUTION|>--- conflicted
+++ resolved
@@ -74,8 +74,7 @@
 }
 
 export interface BasePlugin {
-<<<<<<< HEAD
-  init: (config: JSONObject, context: any) => Promise<void> | void
+  init: (config: JSONObject, context: any) => Promise<any> | any
 }
 
 /**
@@ -117,7 +116,4 @@
   status: number;
   volatile?: JSONObject;
   room?: string;
-=======
-  init: (config: JSONObject, context: any) => Promise<any> | any
->>>>>>> 71bf6c69
 }