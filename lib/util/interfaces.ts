/*
 * Kuzzle, a backend software, self-hostable and ready to use
 * to power modern apps
 *
 * Copyright 2015-2020 Kuzzle
 * mailto: support AT kuzzle.io
 * website: http://kuzzle.io
 *
 * Licensed under the Apache License, Version 2.0 (the "License");
 * you may not use this file except in compliance with the License.
 * You may obtain a copy of the License at
 *
 * https://www.apache.org/licenses/LICENSE-2.0
 *
 * Unless required by applicable law or agreed to in writing, software
 * distributed under the License is distributed on an "AS IS" BASIS,
 * WITHOUT WARRANTIES OR CONDITIONS OF ANY KIND, either express or implied.
 * See the License for the specific language governing permissions and
 * limitations under the License.
 */

import { Request } from 'kuzzle-common-objects';

/**
 * An interface representing an object with string key and any value
 */
export interface JSONObject {
  [key: string]: JSONObject | any
}

/**
 * API controller definition.
 *
 * @example
 * {
 *   actions: {
 *     sayHello: {
 *       handler: async request => `Hello, ${request.input.args.name}`,
 *       http: [{ verb: 'POST', path: '/greeting/hello/:name' }]
 *     }
 *   }
 * }
 */
export interface ControllerDefinition {
  actions: {
    /**
     * Name of the API action
     */
    [action: string]: {
<<<<<<< HEAD
      // @todo use KuzzleRequest from common objects
      /**
       * Function handler for incoming requests.
       */
      handler: (request: any) => Promise<any>,
      /**
       * Declare optional HTTP routes.
       * Http routes will be auto-generated unless they are provided or an empty array
       * is provided.
       *
       */
=======
      handler: (request: Request) => Promise<any>,
>>>>>>> 66bbd922
      http?: Array<{
        /**
         * HTTP verb.
         */
        verb: string,
        /**
         * Route path.
         * A route starting with `/` will be prefixed by `/_` otherwise the route
         * will be prefixed by `/_/<application-name>/`
         */
        path: string
      }>
    }
  }
}

export interface BasePlugin {
  init: (config: JSONObject, context: any) => Promise<void> | void
}<|MERGE_RESOLUTION|>--- conflicted
+++ resolved
@@ -47,21 +47,16 @@
      * Name of the API action
      */
     [action: string]: {
-<<<<<<< HEAD
-      // @todo use KuzzleRequest from common objects
       /**
        * Function handler for incoming requests.
        */
-      handler: (request: any) => Promise<any>,
+      handler: (request: Request) => Promise<any>,
       /**
-       * Declare optional HTTP routes.
-       * Http routes will be auto-generated unless they are provided or an empty array
-       * is provided.
+       * Declare HTTP routes (optional).
+       * Http routes will be auto-generated unless at least one is provided
+       * or an empty array is provided.
        *
        */
-=======
-      handler: (request: Request) => Promise<any>,
->>>>>>> 66bbd922
       http?: Array<{
         /**
          * HTTP verb.
