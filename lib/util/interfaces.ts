/*
 * Kuzzle, a backend software, self-hostable and ready to use
 * to power modern apps
 *
 * Copyright 2015-2020 Kuzzle
 * mailto: support AT kuzzle.io
 * website: http://kuzzle.io
 *
 * Licensed under the Apache License, Version 2.0 (the "License");
 * you may not use this file except in compliance with the License.
 * You may obtain a copy of the License at
 *
 * https://www.apache.org/licenses/LICENSE-2.0
 *
 * Unless required by applicable law or agreed to in writing, software
 * distributed under the License is distributed on an "AS IS" BASIS,
 * WITHOUT WARRANTIES OR CONDITIONS OF ANY KIND, either express or implied.
 * See the License for the specific language governing permissions and
 * limitations under the License.
 */

<<<<<<< HEAD
import { Request, JSONObject } from '../../index';
=======
import { Request } from '../api/request';
>>>>>>> 8f294f1c
import { Backend } from '../core/application/backend';
import { PluginContext } from '../core/plugin/pluginContext';

/**
 * API controller definition.
 *
 * @example
 * {
 *   actions: {
 *     sayHello: {
 *       handler: async request => `Hello, ${request.input.args.name}`,
 *       http: [{ verb: 'POST', path: '/greeting/hello/:name' }]
 *     }
 *   }
 * }
 */
export interface ControllerDefinition {
  actions: {
    /**
     * Name of the API action
     */
    [action: string]: {
      /**
       * Function handler for incoming requests.
       */
      handler: (request: Request) => Promise<any>,
      /**
       * Declare HTTP routes (optional).
       * Http routes will be auto-generated unless at least one is provided
       * or an empty array is provided.
       *
       */
      http?: Array<{
        /**
         * HTTP verb.
         */
        verb: 'get' | 'post' | 'put' | 'delete' | 'head',
        /**
         * Route path.
         * A route starting with `/` will be prefixed by `/_` otherwise the route
         * will be prefixed by `/_/<application-name>/`.
         */
        path: string
      }>
    }
  }
}

/**
 * Base class to declare a controller class
 */
export abstract class Controller {
  /**
   * Current application instance
   */
  private app: Backend;

  /**
   * Controller name
   */
  public name: string;

  /**
   * Controller definition
   *
   * @example
   *
   * {
   *   actions: {
   *     sayHello: {
   *       handler: async request => `Hello, ${request.input.args.name}`,
   *       http: [{ verb: 'post', path: '/greeting/hello/:name' }]
   *     }
   *   }
   * }
   */
  public definition: ControllerDefinition;

  constructor (app: Backend) {
    this.app = app;
  }
}

/**
 * Type for handler attached to Kuzzle events. Either hooks or pipes.
 * `(...payload: any) => Promise<any>`
 */
export type EventHandler = (...payload: any) => Promise<any>

/**
 * Plugins must implements this interface.
 */
<<<<<<< HEAD
export abstract class Plugin {
  /**
   * Plugin context.
   *
   * Must be set in the plugin init() method before use.
   */
  public context?: PluginContext;

  /**
   * Plugin config.
   *
   * Must be set in the plugin init() method before use.
   */
  public config?: JSONObject;

  /**
   * Define new API controllers.
   *
   * @example
   *
   * this.api = {
   *   email: {
   *     actions: {
   *       send: {
   *         handler: async request => ...,
   *         http: [{ verb: 'post', path: '/email/send' }]
   *       }
   *     }
   *   }
   * }
   */
  public api?: {
    /**
     * Name of the API controller.
     */
    [controller: string]: ControllerDefinition
  }

  /**
   * Define hooks on Kuzzle events.
   *
   * @see https://docs.kuzzle.io/core/2/plugins/guides/hooks/
   *
   * @example
   *
   * this.hooks = {
   *   'security:afterCreateUser': async (request: Request) => ...
   * }
   */
  public hooks?: {
    /**
     * Event name or wildcard event.
     */
    [event: string]: Array<EventHandler> | EventHandler
  }

  /**
   * Define pipes on Kuzzle events.
   *
   * @see https://docs.kuzzle.io/core/2/plugins/guides/pipes/
   *
   * @example
   *
   * this.pipes = {
   *   'document:afterCreate': async (request: Request) => ...
   * }
   */
  public pipes?: {
    /**
     * Event name or wildcard event.
     */
    [event: string]: Array<EventHandler> | EventHandler
  }

  /**
   * Define authenticator classes used by strategies.
   *
   * @see https://docs.kuzzle.io/core/2/plugins/guides/strategies/overview
   */
  public authenticators?: {
    /**
     * The key is the authenticator name and the value is the class.
     */
    [name: string]: any
  }

  /**
   * Define authentications strategies.
   *
   * @see https://docs.kuzzle.io/core/2/plugins/guides/strategies/overview
   */
  public strategies?: {
    /**
     * Strategy name and definition.
     */
    [name: string]: {
      /**
       * Strategy configuration.
       */
      config: {
        /**
         * Name of a registered authenticator to use with this strategy.
         */
        authenticator: string,
        [key: string]: any
      },
      /**
       * Strategy methods.
       *
       * Each method must be exposed by the plugin
       * under the same name as specified.
       */
      methods: {
        afterRegister?: string,
        create: string,
        delete: string,
        exists: string,
        getById?: string,
        getInfo?: string,
        update: string,
        validate: string,
        verify: string,
      }
    }
  }

  /**
   * Plugin initialization method.
   *
   * Will be called during plugin initialization before Kuzzle starts to serve
   * requests.
   *
   * @see https://docs.kuzzle.io/core/2/plugins/guides/manual-setup/init-function/
   */
  abstract init (config: JSONObject, context: PluginContext): Promise<any> | any
=======
export interface KuzzleResponse extends JSONObject {
  controller: string;
  action: string;
  index?: string;
  collection?: string;
  error?: {
    id: string;
    code: number;
    message: string;
    status: number;
    stack?: string;
  };
  requestId: string;
  result: any;
  status: number;
  volatile?: JSONObject;
  room?: string;
}

/**
 * Deprecation warning about a specific feature.
 * Only available in developement mode (NODE_ENV=development)
 */
export interface Deprecation {
  /**
   * Version since the feature is deprecated
   */
  version: string;
  /**
   * Information about the deprecation, replacement, etc.
   */
  message: string;
>>>>>>> 8f294f1c
}<|MERGE_RESOLUTION|>--- conflicted
+++ resolved
@@ -19,11 +19,9 @@
  * limitations under the License.
  */
 
-<<<<<<< HEAD
-import { Request, JSONObject } from '../../index';
-=======
+import { JSONObject } from 'kuzzle-sdk';
+
 import { Request } from '../api/request';
->>>>>>> 8f294f1c
 import { Backend } from '../core/application/backend';
 import { PluginContext } from '../core/plugin/pluginContext';
 
@@ -116,7 +114,6 @@
 /**
  * Plugins must implements this interface.
  */
-<<<<<<< HEAD
 export abstract class Plugin {
   /**
    * Plugin context.
@@ -252,24 +249,6 @@
    * @see https://docs.kuzzle.io/core/2/plugins/guides/manual-setup/init-function/
    */
   abstract init (config: JSONObject, context: PluginContext): Promise<any> | any
-=======
-export interface KuzzleResponse extends JSONObject {
-  controller: string;
-  action: string;
-  index?: string;
-  collection?: string;
-  error?: {
-    id: string;
-    code: number;
-    message: string;
-    status: number;
-    stack?: string;
-  };
-  requestId: string;
-  result: any;
-  status: number;
-  volatile?: JSONObject;
-  room?: string;
 }
 
 /**
@@ -285,5 +264,4 @@
    * Information about the deprecation, replacement, etc.
    */
   message: string;
->>>>>>> 8f294f1c
 }