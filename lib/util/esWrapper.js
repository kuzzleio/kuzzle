/*
 * Kuzzle, a backend software, self-hostable and ready to use
 * to power modern apps
 *
 * Copyright 2015-2018 Kuzzle
 * mailto: support AT kuzzle.io
 * website: http://kuzzle.io
 *
 * Licensed under the Apache License, Version 2.0 (the "License");
 * you may not use this file except in compliance with the License.
 * You may obtain a copy of the License at
 *
 * https://www.apache.org/licenses/LICENSE-2.0
 *
 * Unless required by applicable law or agreed to in writing, software
 * distributed under the License is distributed on an "AS IS" BASIS,
 * WITHOUT WARRANTIES OR CONDITIONS OF ANY KIND, either express or implied.
 * See the License for the specific language governing permissions and
 * limitations under the License.
 */

'use strict';

const
  Bluebird = require('bluebird'),
  _ = require('lodash'),
  debug = require('../kuzzleDebug')('kuzzle:util:ESCommon'),
<<<<<<< HEAD
  es = require('@elastic/elasticsearch'),
  errorsManager = require('../config/error-codes/throw'),
  { errors: { KuzzleError } } = require('kuzzle-common-objects');
=======
  es = require('elasticsearch'),
  errorsManager = require('./errors').wrap('services', 'storage'),
  { KuzzleError } = require('kuzzle-common-objects').errors;
>>>>>>> 7d6adf55

const errorMessagesMapping = [
  {
    regex: /^\[es_rejected_execution_exception] rejected execution .*? on EsThreadPoolExecutor\[(.*?), .*$/,
    subCode: 'too_many_operations',
    getPlaceholders: matches => [matches[1]]
  },
  {
    // [illegal_argument_exception] object mapping [titi] can't be changed from nested to non-nested
    regex: /^\[illegal_argument_exception] object mapping \[(.*?)] can't be changed from nested to non-nested$/,
    subcode: 'cannot_change_mapping',
    getPlaceholders: matches => [matches[1]]
  },
  {
    // [illegal_argument_exception] object mapping [baz] can't be changed from non-nested to nested
    regex: /^\[illegal_argument_exception] object mapping \[(.*?)] can't be changed from non-nested to nested$/,
    subcode: 'cannot_change_mapping',
    getPlaceholders: matches => [matches[1]]
  },
  {
    // [illegal_argument_exception] Can't merge a non object mapping [aeaze] with an object mapping [aeaze]
    regex: /^\[illegal_argument_exception] Can't merge a non object mapping \[(.*?)] with an object mapping \[(.*?)]$/,
    subcode: 'cannot_change_mapping',
    getPlaceholders: matches => [matches[1]]
  },
  {
    // [illegal_argument_exception] [tutu.tutu] is defined as an object in mapping [aze] but this name is already used for a field in other types
    regex: /^\[illegal_argument_exception] \[(.*?)] is defined as an object in mapping \[(.*?)] but this name is already used for a field in other types$/,
    subcode: 'duplicate_field_mapping',
    getPlaceholders: matches => [matches[1], matches[2]]
  },
  {
    // [illegal_argument_exception] mapper [source.flags] of different type, current_type [string], merged_type [long]
    regex: /^\[illegal_argument_exception] mapper \[(.*?)] of different type, current_type \[(.*?)], merged_type \[(.*?)]$/,
    subcode: 'cannot_change_mapping',
    getPlaceholders: matches => [matches[1]]
  },
  {
    // [mapper_parsing_exception] Mapping definition for [flags] has unsupported parameters:  [index : not_analyzed]
    // eslint-disable-next-line no-regex-spaces
    regex: /^\[mapper_parsing_exception] Mapping definition for \[(.*?)] has unsupported parameters: \[(.*?)]$/,
    subcode: 'unexpected_properties',
    getPlaceholders: matches => [matches[2], matches[1]]
  },
  {
    // [mapper_parsing_exception] No handler for type [booleasn] declared on field [not]
    regex: /^\[mapper_parsing_exception] No handler for type \[(.*?)] declared on field \[(.*?)]$/,
    subcode: 'invalid_mapping_type',
    getPlaceholders: matches => [matches[2], matches[1]]
  },
  {
    // [mapper_parsing_exception] failed to parse [conditions.host.flags]
    regex: /^\[mapper_parsing_exception] failed to parse \[(.*?)]$/,
    subcode: 'fail_to_parse_field',
    getPlaceholders: matches => [matches[1]]
  },
  {
    // Failed to parse mapping [_doc]: Expected map for property [fields] on field [enabled] but got a class java.lang.String
    regex: /^Failed to parse mapping \[.*\]: Expected \w+ for property \[.*\] on field \[(.*)\]/,
    subcode: 'cannot_parse_mapping',
    getPlaceholders: matches => [matches[1], matches[0]]
  },
  {
    // [index_not_found_exception] no such index, with { resource.type=index_or_alias & resource.id=foso & index=foso }
<<<<<<< HEAD
    regex: /^no such index \[([%&])(.*)\.(.*)\]$/,
    subcode: 'index_or_collection_not_found',
    getPlaceholders: matches => [
      matches[1] === '%' ? 'Internal' : 'User',
      matches[2],
      matches[3]
    ]
=======
    regex: /^\[index_not_found_exception] no such index, with { resource\.type=([^\s]+) (& )?resource\.id=([^\s]+) (& )?(index_uuid=.* )?index=([^\s]+) }$/,
    subcode: 'unknown_index',
    getPlaceholders: matches => [matches[3]]
>>>>>>> 7d6adf55
  },
  {
    // [mapper_parsing_exception] Expected map for property [fields] on field [foo] but got a class java.lang.String
    regex: /^\[mapper_parsing_exception] Expected map for property \[(.*?)] on field \[(.*?)] but got a class java\.lang\.String$/,
    subcode: 'wrong_mapping_property',
    getPlaceholders: matches => [matches[2], matches[1]]
  },
  {
    regex: /^\[version_conflict_engine_exception] \[data]\[(.*?)]: version conflict.*$/,
    subcode: 'too_many_changes',
    getPlaceholders: matches => [matches[1]]
  },
  {
    //[liia]: version conflict, document already exists (current version [2])
    regex: /^\[(.*)\]: version conflict, document already exists.*/,
    subcode: 'document_already_exists',
    getPlaceholders: matches => [matches[1]]
  }
];

class ESWrapper {

  constructor(client) {
    this.client = client;
  }

  /**
   * Transforms raw ES errors into a normalized Kuzzle version
   *
   * @param {Error} error
   * @returns {KuzzleError}
   */
  formatESError(error) {
    if (error instanceof KuzzleError) {
      return error;
    }

<<<<<<< HEAD
    if (error instanceof es.errors.NoLivingConnectionsError) {
      errorsManager.throw(
        'external',
        'elasticsearch',
        'elasticsearch_service_not_connected');
=======
    if (error instanceof es.errors.NoConnections) {
      errorsManager.throw('not_connected');
>>>>>>> 7d6adf55
    }

    const message = _.get(error, 'meta.body.error.reason', error.message);

    // Try to match a known elasticsearch error
    for (const mapping of errorMessagesMapping) {
      const matches = message.match(mapping.regex);

      if (matches) {
<<<<<<< HEAD
        return errorsManager.get(
          'external',
          'elasticsearch',
=======
        kuzzleError = errorsManager.get(
>>>>>>> 7d6adf55
          mapping.subcode,
          ...mapping.getPlaceholders(matches));
      }
    }

<<<<<<< HEAD
    // Try to match using error codes
    if (error.meta) {
      switch (error.meta.statusCode) {
        case 400:
          return this._handleBadRequestError(error, message);
        case 404:
          return this._handleNotFoundError(error, message);
        case 409:
          return this._handleConflictError(error, message);
        default:
          break;
      }
    }
=======
    switch (error.displayName) {
      case 'BadRequest':
        if (kuzzleError) {
          break;
        }

        if (error.body && error.body.error) {
          message = error.body.error.root_cause
            ? error.body.error.root_cause[0].reason
            : error.body.error.reason;
        }

        kuzzleError = errorsManager.get('unexpected_bad_request', message);

        debug('unhandled "BadRequest" elasticsearch error: %a', error);

        break;

      case 'NotFound':
        if (kuzzleError) {
          break;
        }

        if (error.body && error.body.error) {
          message = error.body.error
            ? `${error.body.error.reason}: ${error.body.error['resource.id']}`
            : `${error.message}: ${error.body._id}`;
        }

        kuzzleError = errorsManager.get('unexpected_not_found', message);

        debug('unhandled "NotFound" elasticsearch error: %a', error);

        break;
>>>>>>> 7d6adf55

    return this._handleUnknownError(error, message);
  }

<<<<<<< HEAD
  reject (error) {
    return Bluebird.reject(this.formatESError(error));
  }
=======
        kuzzleError = errorsManager.get('unexpected_error', message);
>>>>>>> 7d6adf55

  _handleConflictError (error, message) {
    debug('unhandled "Conflict" elasticsearch error: %a', error);

    return errorsManager.get(
      'external',
      'elasticsearch',
      'unexpected_conflict_error',
      message);
  }

  _handleNotFoundError (error, message) {
    let errorMessage = message;

<<<<<<< HEAD
    // Check if it's a 404 on a document
    if (error.body.found === false) {
      return errorsManager.get(
        'external',
        'elasticsearch',
        'document_not_found',
        error.body._id);
    }
=======
        kuzzleError = errorsManager.get('unexpected_error', message);
>>>>>>> 7d6adf55

    if (error.meta.body && error.meta.body.error) {
      errorMessage = error.meta.body.error
        ? `${error.meta.body.error.reason}: ${error.meta.body.error['resource.id']}`
        : `${error.message}: ${error.body._id}`;
    }

    debug('unhandled "NotFound" elasticsearch error: %a', error);

    return errorsManager.get(
      'external',
      'elasticsearch',
      'unexpected_not_found_error',
      errorMessage);
  }

  _handleBadRequestError (error, message) {
    let errorMessage = message;

    if (error.meta.body && error.meta.body.error) {
      errorMessage = error.meta.body.error.root_cause
        ? error.meta.body.error.root_cause[0].reason
        : error.meta.body.error.reason;

      // empty query throws exception with ES 7
      if ( error.meta.body.error.type === 'parsing_exception'
        && _.get(error, 'meta.body.error.caused_by.type') === 'illegal_argument_exception')
      {
        errorMessage = error.meta.body.error.caused_by.reason;
      }
    }

    debug('unhandled "BadRequest" elasticsearch error: %a', error);

<<<<<<< HEAD
    return errorsManager.get(
      'external',
      'elasticsearch',
      'unexpected_bad_request_error',
      errorMessage);
  }
=======
        if (data && data.index && Object.keys(picked).length === 0) {
          errorsManager.throw('no_mapping_found', data.index);
        }
>>>>>>> 7d6adf55

  _handleUnknownError (error, message) {
    debug(
      'unhandled elasticsearch error (unhandled type: %s): %a',
      _.get(error, 'error.meta.statusCode', '<no status code>'),
      message);

    return errorsManager.get(
      'external',
      'elasticsearch',
      'unexpected_error',
      message);
  }
}

module.exports = ESWrapper;<|MERGE_RESOLUTION|>--- conflicted
+++ resolved
@@ -25,15 +25,9 @@
   Bluebird = require('bluebird'),
   _ = require('lodash'),
   debug = require('../kuzzleDebug')('kuzzle:util:ESCommon'),
-<<<<<<< HEAD
   es = require('@elastic/elasticsearch'),
-  errorsManager = require('../config/error-codes/throw'),
+  errorsManager = require('./errors').wrap('services', 'storage'),
   { errors: { KuzzleError } } = require('kuzzle-common-objects');
-=======
-  es = require('elasticsearch'),
-  errorsManager = require('./errors').wrap('services', 'storage'),
-  { KuzzleError } = require('kuzzle-common-objects').errors;
->>>>>>> 7d6adf55
 
 const errorMessagesMapping = [
   {
@@ -79,7 +73,7 @@
     getPlaceholders: matches => [matches[2], matches[1]]
   },
   {
-    // [mapper_parsing_exception] No handler for type [booleasn] declared on field [not]
+    // [mapper_parsing_exception] No handler for type [boolean] declared on field [not]
     regex: /^\[mapper_parsing_exception] No handler for type \[(.*?)] declared on field \[(.*?)]$/,
     subcode: 'invalid_mapping_type',
     getPlaceholders: matches => [matches[2], matches[1]]
@@ -87,36 +81,30 @@
   {
     // [mapper_parsing_exception] failed to parse [conditions.host.flags]
     regex: /^\[mapper_parsing_exception] failed to parse \[(.*?)]$/,
-    subcode: 'fail_to_parse_field',
+    subcode: 'wrong_mapping_property',
     getPlaceholders: matches => [matches[1]]
   },
   {
     // Failed to parse mapping [_doc]: Expected map for property [fields] on field [enabled] but got a class java.lang.String
-    regex: /^Failed to parse mapping \[.*\]: Expected \w+ for property \[.*\] on field \[(.*)\]/,
-    subcode: 'cannot_parse_mapping',
-    getPlaceholders: matches => [matches[1], matches[0]]
+    regex: /^Failed to parse mapping \[.*\]: Expected \w+ for property \[(.*)\] on field \[(.*)\]/,
+    subcode: 'wrong_mapping_property',
+    getPlaceholders: matches => [`${matches[2]}.${matches[1]}`]
   },
   {
     // [index_not_found_exception] no such index, with { resource.type=index_or_alias & resource.id=foso & index=foso }
-<<<<<<< HEAD
     regex: /^no such index \[([%&])(.*)\.(.*)\]$/,
-    subcode: 'index_or_collection_not_found',
+    subcode: 'unknown_index',
     getPlaceholders: matches => [
       matches[1] === '%' ? 'Internal' : 'User',
       matches[2],
       matches[3]
     ]
-=======
-    regex: /^\[index_not_found_exception] no such index, with { resource\.type=([^\s]+) (& )?resource\.id=([^\s]+) (& )?(index_uuid=.* )?index=([^\s]+) }$/,
-    subcode: 'unknown_index',
-    getPlaceholders: matches => [matches[3]]
->>>>>>> 7d6adf55
   },
   {
     // [mapper_parsing_exception] Expected map for property [fields] on field [foo] but got a class java.lang.String
     regex: /^\[mapper_parsing_exception] Expected map for property \[(.*?)] on field \[(.*?)] but got a class java\.lang\.String$/,
     subcode: 'wrong_mapping_property',
-    getPlaceholders: matches => [matches[2], matches[1]]
+    getPlaceholders: matches => [`${matches[2]}.${matches[1]}`]
   },
   {
     regex: /^\[version_conflict_engine_exception] \[data]\[(.*?)]: version conflict.*$/,
@@ -127,7 +115,7 @@
     //[liia]: version conflict, document already exists (current version [2])
     regex: /^\[(.*)\]: version conflict, document already exists.*/,
     subcode: 'document_already_exists',
-    getPlaceholders: matches => [matches[1]]
+    getPlaceholders: () => []
   }
 ];
 
@@ -148,16 +136,8 @@
       return error;
     }
 
-<<<<<<< HEAD
     if (error instanceof es.errors.NoLivingConnectionsError) {
-      errorsManager.throw(
-        'external',
-        'elasticsearch',
-        'elasticsearch_service_not_connected');
-=======
-    if (error instanceof es.errors.NoConnections) {
       errorsManager.throw('not_connected');
->>>>>>> 7d6adf55
     }
 
     const message = _.get(error, 'meta.body.error.reason', error.message);
@@ -167,19 +147,12 @@
       const matches = message.match(mapping.regex);
 
       if (matches) {
-<<<<<<< HEAD
         return errorsManager.get(
-          'external',
-          'elasticsearch',
-=======
-        kuzzleError = errorsManager.get(
->>>>>>> 7d6adf55
           mapping.subcode,
           ...mapping.getPlaceholders(matches));
       }
     }
 
-<<<<<<< HEAD
     // Try to match using error codes
     if (error.meta) {
       switch (error.meta.statusCode) {
@@ -193,79 +166,27 @@
           break;
       }
     }
-=======
-    switch (error.displayName) {
-      case 'BadRequest':
-        if (kuzzleError) {
-          break;
-        }
-
-        if (error.body && error.body.error) {
-          message = error.body.error.root_cause
-            ? error.body.error.root_cause[0].reason
-            : error.body.error.reason;
-        }
-
-        kuzzleError = errorsManager.get('unexpected_bad_request', message);
-
-        debug('unhandled "BadRequest" elasticsearch error: %a', error);
-
-        break;
-
-      case 'NotFound':
-        if (kuzzleError) {
-          break;
-        }
-
-        if (error.body && error.body.error) {
-          message = error.body.error
-            ? `${error.body.error.reason}: ${error.body.error['resource.id']}`
-            : `${error.message}: ${error.body._id}`;
-        }
-
-        kuzzleError = errorsManager.get('unexpected_not_found', message);
-
-        debug('unhandled "NotFound" elasticsearch error: %a', error);
-
-        break;
->>>>>>> 7d6adf55
 
     return this._handleUnknownError(error, message);
   }
 
-<<<<<<< HEAD
   reject (error) {
     return Bluebird.reject(this.formatESError(error));
   }
-=======
-        kuzzleError = errorsManager.get('unexpected_error', message);
->>>>>>> 7d6adf55
 
   _handleConflictError (error, message) {
     debug('unhandled "Conflict" elasticsearch error: %a', error);
 
-    return errorsManager.get(
-      'external',
-      'elasticsearch',
-      'unexpected_conflict_error',
-      message);
+    return errorsManager.get('unexpected_error', message);
   }
 
   _handleNotFoundError (error, message) {
     let errorMessage = message;
 
-<<<<<<< HEAD
     // Check if it's a 404 on a document
     if (error.body.found === false) {
-      return errorsManager.get(
-        'external',
-        'elasticsearch',
-        'document_not_found',
-        error.body._id);
-    }
-=======
-        kuzzleError = errorsManager.get('unexpected_error', message);
->>>>>>> 7d6adf55
+      return errorsManager.get('not_found', error.body._id);
+    }
 
     if (error.meta.body && error.meta.body.error) {
       errorMessage = error.meta.body.error
@@ -275,11 +196,7 @@
 
     debug('unhandled "NotFound" elasticsearch error: %a', error);
 
-    return errorsManager.get(
-      'external',
-      'elasticsearch',
-      'unexpected_not_found_error',
-      errorMessage);
+    return errorsManager.get('unexpected_not_found_error', errorMessage);
   }
 
   _handleBadRequestError (error, message) {
@@ -300,18 +217,8 @@
 
     debug('unhandled "BadRequest" elasticsearch error: %a', error);
 
-<<<<<<< HEAD
-    return errorsManager.get(
-      'external',
-      'elasticsearch',
-      'unexpected_bad_request_error',
-      errorMessage);
-  }
-=======
-        if (data && data.index && Object.keys(picked).length === 0) {
-          errorsManager.throw('no_mapping_found', data.index);
-        }
->>>>>>> 7d6adf55
+    return errorsManager.get('unexpected_bad_request', errorMessage);
+  }
 
   _handleUnknownError (error, message) {
     debug(
@@ -319,11 +226,7 @@
       _.get(error, 'error.meta.statusCode', '<no status code>'),
       message);
 
-    return errorsManager.get(
-      'external',
-      'elasticsearch',
-      'unexpected_error',
-      message);
+    return errorsManager.get('unexpected_error', message);
   }
 }
 
