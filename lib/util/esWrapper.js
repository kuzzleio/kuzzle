/*
 * Kuzzle, a backend software, self-hostable and ready to use
 * to power modern apps
 *
 * Copyright 2015-2018 Kuzzle
 * mailto: support AT kuzzle.io
 * website: http://kuzzle.io
 *
 * Licensed under the Apache License, Version 2.0 (the "License");
 * you may not use this file except in compliance with the License.
 * You may obtain a copy of the License at
 *
 * https://www.apache.org/licenses/LICENSE-2.0
 *
 * Unless required by applicable law or agreed to in writing, software
 * distributed under the License is distributed on an "AS IS" BASIS,
 * WITHOUT WARRANTIES OR CONDITIONS OF ANY KIND, either express or implied.
 * See the License for the specific language governing permissions and
 * limitations under the License.
 */

'use strict';

const
  Bluebird = require('bluebird'),
  _ = require('lodash'),
  debug = require('../kuzzleDebug')('kuzzle:util:ESCommon'),
  es = require('@elastic/elasticsearch'),
  errorsManager = require('../config/error-codes/throw'),
  { errors: { KuzzleError } } = require('kuzzle-common-objects');

const errorMessagesMapping = [
  {
    regex: /^\[es_rejected_execution_exception] rejected execution .*? on EsThreadPoolExecutor\[(.*?), .*$/,
    subCode: 'too_many_operations',
    getPlaceholders: matches => [matches[1]]
  },
  {
    // [illegal_argument_exception] object mapping [titi] can't be changed from nested to non-nested
    regex: /^\[illegal_argument_exception] object mapping \[(.*?)] can't be changed from nested to non-nested$/,
    subcode: 'invalid_change_from_nested',
    getPlaceholders: matches => [matches[1]]
  },
  {
    // [illegal_argument_exception] object mapping [baz] can't be changed from non-nested to nested
    regex: /^\[illegal_argument_exception] object mapping \[(.*?)] can't be changed from non-nested to nested$/,
    subcode: 'invalid_change_to_nested',
    getPlaceholders: matches => [matches[1]]
  },
  {
    // [illegal_argument_exception] Can't merge a non object mapping [aeaze] with an object mapping [aeaze]
    regex: /^\[illegal_argument_exception] Can't merge a non object mapping \[(.*?)] with an object mapping \[(.*?)]$/,
    subcode: 'invalid_change_to_scalar',
    getPlaceholders: matches => [matches[1]]
  },
  {
    // [illegal_argument_exception] [tutu.tutu] is defined as an object in mapping [aze] but this name is already used for a field in other types
    regex: /^\[illegal_argument_exception] \[(.*?)] is defined as an object in mapping \[(.*?)] but this name is already used for a field in other types$/,
    subcode: 'duplicate_field_name',
    getPlaceholders: matches => [matches[1], matches[2]]
  },
  {
    // [illegal_argument_exception] mapper [source.flags] of different type, current_type [string], merged_type [long]
    regex: /^\[illegal_argument_exception] mapper \[(.*?)] of different type, current_type \[(.*?)], merged_type \[(.*?)]$/,
    subcode: 'invalid_type_change',
    getPlaceholders: matches => [matches[1], matches[2], matches[3]]
  },
  {
    // [mapper_parsing_exception] Mapping definition for [flags] has unsupported parameters:  [index : not_analyzed]
    // eslint-disable-next-line no-regex-spaces
    regex: /^\[mapper_parsing_exception] Mapping definition for \[(.*?)] has unsupported parameters: \[(.*?)]$/,
    subcode: 'unsupported_parameter_for_field',
    getPlaceholders: matches => [matches[2], matches[1]]
  },
  {
    // [mapper_parsing_exception] No handler for type [booleasn] declared on field [not]
    regex: /^\[mapper_parsing_exception] No handler for type \[(.*?)] declared on field \[(.*?)]$/,
    subcode: 'type_does_not_exist',
    getPlaceholders: matches => [matches[2], matches[1]]
  },
  {
    // [mapper_parsing_exception] failed to parse [conditions.host.flags]
    regex: /^\[mapper_parsing_exception] failed to parse \[(.*?)]$/,
    subcode: 'fail_to_parse_field',
    getPlaceholders: matches => [matches[1]]
  },
  {
    // Failed to parse mapping [_doc]: Expected map for property [fields] on field [enabled] but got a class java.lang.String
    regex: /^Failed to parse mapping \[.*\]: Expected \w+ for property \[.*\] on field \[(.*)\]/,
    subcode: 'cannot_parse_mapping',
    getPlaceholders: matches => [matches[1], matches[0]]
  },
  {
    // [index_not_found_exception] no such index, with { resource.type=index_or_alias & resource.id=foso & index=foso }
    regex: /^no such index \[([%&])(.*)\.(.*)\]$/,
    subcode: 'index_or_collection_not_found',
<<<<<<< HEAD
    getPlaceholders: matches => (
      [matches[1] === '%' ? 'Internal' : 'Public', matches[2], matches[3]]
    )
=======
    getPlaceholders: matches => [
      matches[1] === '%' ? 'Internal' : 'User',
      matches[2],
      matches[3]
    ]
>>>>>>> 4df36b0c
  },
  {
    // [mapper_parsing_exception] Expected map for property [fields] on field [foo] but got a class java.lang.String
    regex: /^\[mapper_parsing_exception] Expected map for property \[fields] on field \[(.*?)] but got a class java\.lang\.String$/,
    subcode: 'wrong_mapping_property',
    getPlaceholders: matches => [matches[1]]
  },
  {
    regex: /^\[version_conflict_engine_exception] \[data]\[(.*?)]: version conflict.*$/,
    subcode: 'too_many_changes',
    getPlaceholders: matches => [matches[1]]
  },
  {
    //[liia]: version conflict, document already exists (current version [2])
    regex: /^\[(.*)\]: version conflict, document already exists.*/,
    subcode: 'document_already_exists',
    getPlaceholders: matches => [matches[1]]
  }
];

class ESWrapper {

  constructor(client) {
    this.client = client;
  }

  /**
   * Transforms raw ES errors into a normalized Kuzzle version
   *
   * @param {Error} error
   * @returns {KuzzleError}
   */
  formatESError(error) {
    if (error instanceof KuzzleError) {
      return error;
    }

    if (error instanceof es.errors.NoLivingConnectionsError) {
      errorsManager.throw(
        'external',
        'elasticsearch',
        'elasticsearch_service_not_connected');
    }

    const message = _.get(error, 'meta.body.error.reason', error.message);

    // Try to match a known elasticsearch error
    for (const mapping of errorMessagesMapping) {
      const matches = message.match(mapping.regex);

      if (matches) {
        return errorsManager.getError(
          'external',
          'elasticsearch',
          mapping.subcode,
          ...mapping.getPlaceholders(matches));
      }
    }

    // Try to match using error codes
    if (error.meta) {
      switch (error.meta.statusCode) {
        case 400:
          return this._handleBadRequestError(error, message);
        case 404:
          return this._handleNotFoundError(error, message);
        case 409:
          return this._handleConflictError(error, message);
        default:
          break;
      }
    }

    return this._handleUnknownError(error, message);
  }

  reject (error) {
    return Bluebird.reject(this.formatESError(error));
  }

  _handleConflictError (error, message) {
    debug('unhandled "Conflict" elasticsearch error: %a', error);

    return errorsManager.getError(
      'external',
      'elasticsearch',
      'unexpected_conflict_error',
      message);
  }

  _handleNotFoundError (error, message) {
    let errorMessage = message;

    // Check if it's a 404 on a document
    if (error.body.found === false) {
      return errorsManager.getError(
        'external',
        'elasticsearch',
        'document_not_found',
        error.body._id);
    }

    if (error.meta.body && error.meta.body.error) {
      errorMessage = error.meta.body.error
        ? `${error.meta.body.error.reason}: ${error.meta.body.error['resource.id']}`
        : `${error.message}: ${error.body._id}`;
    }

    debug('unhandled "NotFound" elasticsearch error: %a', error);

    return errorsManager.getError(
      'external',
      'elasticsearch',
      'unexpected_not_found_error',
      errorMessage);
  }

  _handleBadRequestError (error, message) {
    let errorMessage = message;

    if (error.meta.body && error.meta.body.error) {
      errorMessage = error.meta.body.error.root_cause
        ? error.meta.body.error.root_cause[0].reason
        : error.meta.body.error.reason;
    }

    debug('unhandled "BadRequest" elasticsearch error: %a', error);

    return errorsManager.getError(
      'external',
      'elasticsearch',
      'unexpected_bad_request_error',
      errorMessage);
  }

  _handleUnknownError (error, message) {
    debug(
      'unhandled elasticsearch error (unhandled type: %s): %a',
      _.get(error, 'error.meta.statusCode', '<no status code>'),
      message);

    return errorsManager.getError(
      'external',
      'elasticsearch',
      'unexpected_error',
      message);
  }
}

module.exports = ESWrapper;<|MERGE_RESOLUTION|>--- conflicted
+++ resolved
@@ -94,17 +94,11 @@
     // [index_not_found_exception] no such index, with { resource.type=index_or_alias & resource.id=foso & index=foso }
     regex: /^no such index \[([%&])(.*)\.(.*)\]$/,
     subcode: 'index_or_collection_not_found',
-<<<<<<< HEAD
-    getPlaceholders: matches => (
-      [matches[1] === '%' ? 'Internal' : 'Public', matches[2], matches[3]]
-    )
-=======
     getPlaceholders: matches => [
       matches[1] === '%' ? 'Internal' : 'User',
       matches[2],
       matches[3]
     ]
->>>>>>> 4df36b0c
   },
   {
     // [mapper_parsing_exception] Expected map for property [fields] on field [foo] but got a class java.lang.String
