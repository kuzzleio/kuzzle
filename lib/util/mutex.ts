/*
 * Kuzzle, a backend software, self-hostable and ready to use
 * to power modern apps
 *
 * Copyright 2015-2022 Kuzzle
 * mailto: support AT kuzzle.io
 * website: http://kuzzle.io
 *
 * Licensed under the Apache License, Version 2.0 (the "License");
 * you may not use this file except in compliance with the License.
 * You may obtain a copy of the License at
 *
 * https://www.apache.org/licenses/LICENSE-2.0
 *
 * Unless required by applicable law or agreed to in writing, software
 * distributed under the License is distributed on an "AS IS" BASIS,
 * WITHOUT WARRANTIES OR CONDITIONS OF ANY KIND, either express or implied.
 * See the License for the specific language governing permissions and
 * limitations under the License.
 */

import { randomBytes } from "crypto";

import Bluebird from "bluebird";

import * as kerror from "../kerror";
import buildDebug from "./debug";
import "../types/Global";

const debug = buildDebug("kuzzle:mutex");
const fatal = kerror.wrap("core", "fatal");

// LUA script for Redis: we want our mutexes to only delete the lock they
// acquired. Prevents removing locks acquired by other processes if unlocking
// occurs after the lock expires
const delIfValueEqualLua = `
if redis.call("get",KEYS[1]) == ARGV[1]
then
  return redis.call("del",KEYS[1])
else
  return 0
end
`;

// Global: we need to register the LUA script only once. This variable is used
// to keep track of whether the script was already registered or not
let delScriptRegistered = false;

/**
 * Mutex class options
 */
export interface MutexOptions {
  /**
   * Delay between 2 lock attempts (default: 200)
   */
  attemptDelay?: number;

  /**
   * Mutex lock acquisition timeout, in milliseconds (default: -1)
   *   If `-1`, will try to acquire the lock indefinitely.
   *   If `0`, locking will fail immediately if it cannot lock with its 1st attempt
   */
  timeout?: number;

  /**
   * Lock TTL in milliseconds (default: 5000)
   */
  ttl?: number;
}

/**
 * Mutex meant to work across a kuzzle cluster.
 *
 * Allow to have a process played on only 1 node, with the other ones waiting
 * until the lock is freed.
 * Also works within a single node: in that case, it's better
 * if lock attempts from different parts of the code use different Mutex
 * instances: each mutex will lock using a unique ID, and the lock can only
 * be freed by that mutex instance, and it alone.
 *
 * /!\ Meant to be used only with 1 independant redis client (single node or
 * cluster). Which is what Kuzzle supports today.
 * If, in the future, Kuzzle is able to support multiple independant
 * Redis servers, then this class needs to implement redlock to properly handle
 * synchronization between servers (see https://redis.io/topics/distlock)
 */
export class Mutex {
  readonly resource: string;
  readonly mutexId: string;
  readonly attemptDelay: number;
  readonly timeout: number;
  readonly ttl: number;
  private _locked = false;

  /**
   * @param {string} resource - resource identifier to be locked (must be identical across all nodes)
   * @param {Object} [options] - mutex options
   *    - `attemptDelay`: delay between 2 lock attempts (default: 200)
   *    - `timeout`: mutex lock acquisition timeout, in milliseconds (default: -1)
   *                 If -1, will try to acquire the lock indefinitely.
   *                 If 0, locking will fail immediately if it cannot lock with
   *                 its 1st attempt.
   *    - `ttl`: lock TTL in milliseconds (default: 5000)
   */
  constructor(
    resource: string,
    { attemptDelay = 200, timeout = -1, ttl = 5000 }: MutexOptions = {}
  ) {
    this.resource = resource;
    this.mutexId = `${global.kuzzle.id}/${randomBytes(16).toString("hex")}`;
    this.attemptDelay = attemptDelay;
    this.timeout = timeout;
    this.ttl = ttl;
  }

  /**
   * Locks the resource.
   * Resolves to a boolean telling whether the lock could be acquired before
   * the timeout or not.
   *
   * @return {Promise.<boolean>}
   */
  async lock(): Promise<boolean> {
    if (this._locked) {
      throw fatal.get(
        "assertion_failed",
        `resource "${this.resource}" already locked by this mutex (id: ${this.mutexId})`
      );
    }

    let duration = 0;

    do {
      this._locked = await global.kuzzle.ask(
        "core:cache:internal:store",
        this.resource,
        this.mutexId,
        { onlyIfNew: true, ttl: this.ttl }
      );

      duration += this.attemptDelay;

      if (!this._locked && (this.timeout === -1 || duration <= this.timeout)) {
        await Bluebird.delay(this.attemptDelay);
      }
    } while (
      !this._locked &&
      (this.timeout === -1 || duration <= this.timeout)
    );

    if (!this._locked) {
      debug("Failed to lock %s (mutex id: %s)", this.resource, this.mutexId);
      return false;
    }

    debug("Resource %s locked (mutex id: %s)", this.resource, this.mutexId);

    return true;
  }

  /**
   * Unlock the mutex
   *
   * @return {Promise}
   */
  async unlock(): Promise<void> {
    if (!this._locked) {
      throw fatal.get(
        "assertion_failed",
        `tried to unlock the resource "${this.resource}", which is not locked (mutex id: ${this.mutexId})`
      );
    }

    if (!delScriptRegistered) {
      await global.kuzzle.ask(
        "core:cache:internal:script:define",
        "delIfValueEqual",
        1,
        delIfValueEqualLua
      );
      delScriptRegistered = true;
    }

    await global.kuzzle.ask(
      "core:cache:internal:script:execute",
      "delIfValueEqual",
      this.resource,
      this.mutexId
    );

    this._locked = false;

    debug("Resource %s freed (mutex id: %s)", this.resource, this.mutexId);
  }

<<<<<<< HEAD
  /**
   * Wait for the resource to be unlocked.
   * Return true if it waited until the unlocking
   * and false if it waited until the timeout
   *
   * @param {Object} [Options] - mutex options
   *    - `attemptDelay`: delay between 2 resource check (default: `this.attemptDelay`)
   *    - `timeout`: mutex wait acquisition timeout, in milliseconds (default: `this.timeout`)
   *                 If -1, will try to acquire the lock indefinitely.
   *                 If 0, locking will fail immediately if it cannot lock with
   *                 its 1st attempt.
   * 
   * @return {Promise.<boolean>} True if the ressource has been unlocked before the `timeout`
   */
  async wait ({ attemptDelay = this.attemptDelay, timeout = this.timeout }): Promise<boolean> {
    let duration = 0;

    let isLocked = true;

    do {
      isLocked = await global.kuzzle.ask(
        'core:cache:internal:get',
        this.resource);

      duration += attemptDelay;

      if (isLocked && (timeout === -1 || duration <= timeout)) {
        await Bluebird.delay(attemptDelay);
      }
    }
    while (isLocked && (timeout === -1 || duration <= timeout));

    return ! isLocked;
  }

  get locked () {
=======
  get locked() {
>>>>>>> 18fd4e18
    return this._locked;
  }
}<|MERGE_RESOLUTION|>--- conflicted
+++ resolved
@@ -193,7 +193,6 @@
     debug("Resource %s freed (mutex id: %s)", this.resource, this.mutexId);
   }
 
-<<<<<<< HEAD
   /**
    * Wait for the resource to be unlocked.
    * Return true if it waited until the unlocking
@@ -205,7 +204,7 @@
    *                 If -1, will try to acquire the lock indefinitely.
    *                 If 0, locking will fail immediately if it cannot lock with
    *                 its 1st attempt.
-   * 
+   *
    * @return {Promise.<boolean>} True if the ressource has been unlocked before the `timeout`
    */
   async wait ({ attemptDelay = this.attemptDelay, timeout = this.timeout }): Promise<boolean> {
@@ -230,9 +229,6 @@
   }
 
   get locked () {
-=======
-  get locked() {
->>>>>>> 18fd4e18
     return this._locked;
   }
 }