--- conflicted
+++ resolved
@@ -1,18 +1,10 @@
-import { JSONObject } from '../../../index';
 import {
-<<<<<<< HEAD
-  PasswordPolicy,
-  RoleDefinition,
-  ProfileDefinition,
   ServerConfiguration,
-  HttpConfiguration
-=======
   ServicesConfiguration,
   SecurityConfiguration,
   HttpConfiguration,
   PluginsConfiguration,
   LimitsConfiguration,
->>>>>>> 67cd4bda
 } from '../index';
 
 
@@ -66,85 +58,12 @@
   /**
    * Kuzzle server is the entry point for incoming requests.
    */
-<<<<<<< HEAD
   server: ServerConfiguration,
-=======
-  server: {
-    /**
-     * The maximum size of an incoming request.
-     *
-     * Units can be expressed in bytes ("b" or none), kilobytes ("kb"),
-     * megabytes ("mb"), gigabytes ("gb") or terabytes ("tb").
-     *
-     * @default "1mb"
-     */
-    maxRequestSize: string;
-
-    /**
-     * The listening port for HTTP and WebSocket protocols.
-     *
-     * @default 7512
-     */
-    port: number;
-
-    /**
-     * Configuration section for Kuzzle access logs.
-     */
-    logs: {
-      /**
-       * An array of Winston transports configurations to output access
-       * logs.
-       *
-       * Possible transport types are: console, file, elasticsearch and syslog.
-       *
-       * Please refer to https://github.com/winstonjs/winston/blob/master/docs/transports.md
-       * for more information on transports configuration.
-       *
-       * @default
-       *
-       * [
-          {
-            transport: 'console',
-            level: 'info',
-            stderrLevels: [],
-            silent: true
-          }
-        ]
-       *
-       */
-      transports: JSONObject[];
-
-      /**
-       * Access log format.
-       *
-       * Currently supported are "combined" (=Apache combined logs format)
-       * and "logstash".
-       *
-       * "logstash" will output the whole request input to JSON, ready to
-       * be consumed by logstash agent.
-       *
-       * @default "combined"
-       */
-      accessLogFormat: string;
-
-      /**
-       * The offset to use as the client ip, from the FORWARDED-FOR chain,
-       * beginning from the right (0 = the ip address of the last
-       * client|proxy which connected to Kuzzle.
-       *
-       * @default 0
-       */
-      accessLogIpOffset: number
-    },
-
-    protocols: Record<string, unknown>,
-  },
 
   /**
    * Services are the external components Kuzzle relies on.
    */
   services: ServicesConfiguration
->>>>>>> 67cd4bda
 }
 
 export type KuzzleConfiguration = Partial<IKuzzleConfiguration>