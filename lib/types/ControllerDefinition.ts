--- conflicted
+++ resolved
@@ -91,11 +91,8 @@
   /**
    * HTTP verb.
    */
-<<<<<<< HEAD
-  verb: 'get' | 'head' | 'post' | 'put' | 'delete' | 'patch' | 'options' | 'link' | 'unlink';
-=======
+
   verb: "get" | "head" | "post" | "put" | "delete" | "patch" | "options";
->>>>>>> e9e8f585
 
   /**
    * Route path.
