<<<<<<< HEAD
import { Backend } from '../core/backend';
import { Kuzzle } from '../kuzzle/kuzzle';

=======
import { Backend } from "../core/backend";
>>>>>>> e9e8f585

/* eslint-disable @typescript-eslint/no-namespace */

declare global {
  namespace NodeJS {
    interface Global {
      kuzzle: Kuzzle;
      app: Backend;
      NODE_ENV: string;
    }
  }
}

global.NODE_ENV = process.env.NODE_ENV;

export {};

/* eslint-enable @typescript-eslint/no-namespace */<|MERGE_RESOLUTION|>--- conflicted
+++ resolved
@@ -1,10 +1,7 @@
-<<<<<<< HEAD
 import { Backend } from '../core/backend';
 import { Kuzzle } from '../kuzzle/kuzzle';
 
-=======
-import { Backend } from "../core/backend";
->>>>>>> e9e8f585
+
 
 /* eslint-disable @typescript-eslint/no-namespace */
 
