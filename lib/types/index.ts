/*
 * Kuzzle, a backend software, self-hostable and ready to use
 * to power modern apps
 *
 * Copyright 2015-2020 Kuzzle
 * mailto: support AT kuzzle.io
 * website: http://kuzzle.io
 *
 * Licensed under the Apache License, Version 2.0 (the "License");
 * you may not use this file except in compliance with the License.
 * You may obtain a copy of the License at
 *
 * https://www.apache.org/licenses/LICENSE-2.0
 *
 * Unless required by applicable law or agreed to in writing, software
 * distributed under the License is distributed on an "AS IS" BASIS,
 * WITHOUT WARRANTIES OR CONDITIONS OF ANY KIND, either express or implied.
 * See the License for the specific language governing permissions and
 * limitations under the License.
 */

export * from './Plugin';
export * from './Controller';
export * from './ControllerDefinition';
export * from './RequestPayload';
export * from './ResponsePayload';
export * from './Deprecation';
export * from './EventHandler';
export * from './User';
export * from './Token';
<<<<<<< HEAD
export * from './InternalLogger';
export * from './Global';
export * from './PasswordPolicy';
export * from './KuzzleConfiguration';
export * from './RoleDefinition';
export * from './ProfileDefinition';
=======
export * from './Global';
>>>>>>> 95cf8034
<|MERGE_RESOLUTION|>--- conflicted
+++ resolved
@@ -28,13 +28,8 @@
 export * from './EventHandler';
 export * from './User';
 export * from './Token';
-<<<<<<< HEAD
-export * from './InternalLogger';
 export * from './Global';
 export * from './PasswordPolicy';
 export * from './KuzzleConfiguration';
 export * from './RoleDefinition';
-export * from './ProfileDefinition';
-=======
-export * from './Global';
->>>>>>> 95cf8034
+export * from './ProfileDefinition';