--- conflicted
+++ resolved
@@ -34,13 +34,10 @@
 export * from './config/PluginsConfiguration';
 export * from './RoleDefinition';
 export * from './ProfileDefinition';
-<<<<<<< HEAD
 export * from './Plugin';
-=======
 export * from './config/LimitsConfiguration';
 export * from './RoleDefinition';
 export * from './ProfileDefinition';
->>>>>>> a6142924
 export * from './config/HttpConfiguration';
 export * from './realtime/RealtimeScope';
 export * from './realtime/RealtimeUsers';
