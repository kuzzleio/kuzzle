/*
 * Kuzzle, a backend software, self-hostable and ready to use
 * to power modern apps
 *
 * Copyright 2015-2020 Kuzzle
 * mailto: support AT kuzzle.io
 * website: http://kuzzle.io
 *
 * Licensed under the Apache License, Version 2.0 (the "License");
 * you may not use this file except in compliance with the License.
 * You may obtain a copy of the License at
 *
 * https://www.apache.org/licenses/LICENSE-2.0
 *
 * Unless required by applicable law or agreed to in writing, software
 * distributed under the License is distributed on an "AS IS" BASIS,
 * WITHOUT WARRANTIES OR CONDITIONS OF ANY KIND, either express or implied.
 * See the License for the specific language governing permissions and
 * limitations under the License.
 */

export * from './Plugin';
export * from './Controller';
export * from './ControllerDefinition';
export * from './RequestPayload';
export * from './ResponsePayload';
export * from './Deprecation';
export * from './EventHandler';
export * from './User';
export * from './Token';
export * from './Global';
export * from './PasswordPolicy';
export * from './config/KuzzleConfiguration';
export * from './RoleDefinition';
export * from './ProfileDefinition';
<<<<<<< HEAD
export * from './config/HttpConfiguration';
=======
export * from './realtime/RealtimeScope';
export * from './realtime/RealtimeUsers';
export * from './realtime/RoomList';
export * from './KuzzleDocument';
>>>>>>> 55314d82
<|MERGE_RESOLUTION|>--- conflicted
+++ resolved
@@ -33,11 +33,8 @@
 export * from './config/KuzzleConfiguration';
 export * from './RoleDefinition';
 export * from './ProfileDefinition';
-<<<<<<< HEAD
 export * from './config/HttpConfiguration';
-=======
 export * from './realtime/RealtimeScope';
 export * from './realtime/RealtimeUsers';
 export * from './realtime/RoomList';
-export * from './KuzzleDocument';
->>>>>>> 55314d82
+export * from './KuzzleDocument';