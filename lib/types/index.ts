/*
 * Kuzzle, a backend software, self-hostable and ready to use
 * to power modern apps
 *
 * Copyright 2015-2020 Kuzzle
 * mailto: support AT kuzzle.io
 * website: http://kuzzle.io
 *
 * Licensed under the Apache License, Version 2.0 (the "License");
 * you may not use this file except in compliance with the License.
 * You may obtain a copy of the License at
 *
 * https://www.apache.org/licenses/LICENSE-2.0
 *
 * Unless required by applicable law or agreed to in writing, software
 * distributed under the License is distributed on an "AS IS" BASIS,
 * WITHOUT WARRANTIES OR CONDITIONS OF ANY KIND, either express or implied.
 * See the License for the specific language governing permissions and
 * limitations under the License.
 */

export * from './Plugin';
export * from './Controller';
export * from './ControllerDefinition';
export * from './RequestPayload';
export * from './ResponsePayload';
export * from './Deprecation';
export * from './EventHandler';
<<<<<<< HEAD
export * from './User';
export * from './Token';
=======
export * from './InternalLogger';
>>>>>>> c48eb19f
<|MERGE_RESOLUTION|>--- conflicted
+++ resolved
@@ -26,9 +26,6 @@
 export * from './ResponsePayload';
 export * from './Deprecation';
 export * from './EventHandler';
-<<<<<<< HEAD
 export * from './User';
 export * from './Token';
-=======
-export * from './InternalLogger';
->>>>>>> c48eb19f
+export * from './InternalLogger';