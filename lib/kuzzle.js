/*
 * Kuzzle, a backend software, self-hostable and ready to use
 * to power modern apps
 *
 * Copyright 2015-2020 Kuzzle
 * mailto: support AT kuzzle.io
 * website: http://kuzzle.io
 *
 * Licensed under the Apache License, Version 2.0 (the "License");
 * you may not use this file except in compliance with the License.
 * You may obtain a copy of the License at
 *
 * https://www.apache.org/licenses/LICENSE-2.0
 *
 * Unless required by applicable law or agreed to in writing, software
 * distributed under the License is distributed on an "AS IS" BASIS,
 * WITHOUT WARRANTIES OR CONDITIONS OF ANY KIND, either express or implied.
 * See the License for the specific language governing permissions and
 * limitations under the License.
 */

'use strict';

const assert = require('assert');
const EventEmitter = require('eventemitter3');
const Bluebird = require('bluebird');
<<<<<<< HEAD
const config = require('./config');
=======
>>>>>>> 976f9795
const path = require('path');
const { murmurHash128: murmur } = require('murmurhash-native');
const stringify = require('json-stable-stringify');
const _ = require('lodash');
const Koncorde = require('koncorde');
<<<<<<< HEAD
=======
const { Vault } = require('kuzzle-vault');
const fs = require('fs');

const config = require('./config');
>>>>>>> 976f9795
const EntryPoints = require('./core/entrypoints');
const Funnel = require('./api/funnel');
const HotelClerk = require('./core/hotelClerk');
const Janitor = require('./core/janitor');
const Notifier = require('./core/notifier');
const PassportWrapper = require('./core/auth/passportWrapper');
const PluginsManager = require('./core/plugins/manager');
const Repositories = require('./core/models/repositories');
const Router = require('./core/router');
const Statistics = require('./core/statistics');
const TokenManager = require('./core/auth/tokenManager');
const Validation = require('./core/validation');
const InternalIndexBootstrap = require('./core/storage/bootstrap/internalIndexBootstrap');
const IndexStorage = require('./core/storage/indexStorage');
const CacheEngine = require('./core/cache/cacheEngine');
const StorageEngine = require('./core/storage/storageEngine');
<<<<<<< HEAD
const Vault = require('kuzzle-vault');
const runShutdown = require('./util/shutdown');
const fs = require('fs');
const Logger = require('./util/log');
const Promback = require('./util/promback');
const AsyncStore = require('./util/asyncStore');
=======
const runShutdown = require('./util/shutdown');
const Logger = require('./util/log');
const Promback = require('./util/promback');

>>>>>>> 976f9795

/**
 * We declare the callback used by Kuzzle.pipe one time instead
 * of redeclaring a closure each time we want to run the pipes.
 *
 * The context of this callback must be bound to this following object:
 * { instance: (kuzzle instance), promback, events }
 */
/* eslint-disable no-invalid-this */
function pipeCallback (error, updated) {
  if (error) {
    this.promback.reject(error);
    return;
  }

  for (let i = 0; i < this.events.length; i++) {
    this.instance.superEmit(this.events[i], updated);
  }

  this.promback.resolve(updated);
}
/* eslint-enable no-invalid-this */

/**
 * For a specific event, returns the event and all its wildcarded versions
 * @example
 *  getWildcardEvents('data:create') // return ['data:create', 'data:*']
 *  getWildcardEvents('data:beforeCreate') // return ['data:beforeCreate',
 *                                         //         'data:*', 'data:before*']
 * @param {String} event
 * @returns {Array<String>} wildcard events
 */
const getWildcardEvents = _.memoize(event => {
  const
    events = [event],
    delimIndex = event.lastIndexOf(':');

  if (delimIndex === -1) {
    return events;
  }

  const
    scope = event.slice(0, delimIndex),
    name = event.slice(delimIndex + 1);

  ['before', 'after'].forEach(prefix => {
    if (name.startsWith(prefix)) {
      events.push(`${scope}:${prefix}*`);
    }
  });

  events.push(`${scope}:*`);

  return events;
});


/**
 * @class Kuzzle
 * @extends EventEmitter
 */
class Kuzzle extends EventEmitter {
  constructor() {
    super();

    this.superEmit = super.emit;

    this.config = config;
    this.log = new Logger(this);

    this.rootPath = path.resolve(path.join(__dirname, '..'));

    this.cacheEngine = new CacheEngine(this);

    this.storageEngine = new StorageEngine(this);

    // Restricted storage engine for kuzzle internal index ('%kuzzle')
    this.internalIndex = new IndexStorage(
      this.storageEngine.config.internalIndex.name,
      this.storageEngine.internal);
    // Attach bootstraper to internal index engine
    this.internalIndex.bootstrap = new InternalIndexBootstrap(
      this,
      this.internalIndex);

    this.pluginsManager = new PluginsManager(this);

    this.tokenManager = new TokenManager(this);

    this.repositories = new Repositories(this);

    this.passport = new PassportWrapper();

    // The funnel dispatches messages to API controllers
    this.funnel = new Funnel(this);

    // The router listens to client requests and pass them to the funnel
    this.router = new Router(this);

    // Room subscriptions core components
    this.hotelClerk = new HotelClerk(this);

    // Notifications core component
    this.notifier = new Notifier(this);

    // Statistics core component
    this.statistics = new Statistics(this);

    // Network entry points
    this.entryPoints = new EntryPoints(this);

    // Validation core component
    this.validation = new Validation(this);

    // Janitor component
    this.janitor = new Janitor(this);

    // Vault component (will be initialized after bootstrap)
    this.vault = null;

    // Async Local Storage wrapper
    this.asyncStore = new AsyncStore(this);
  }


  /**
   * Initializes all the needed components of a Kuzzle Server instance.
   *
   * By default, this script runs a standalone Kuzzle Server instance:
   *   - Internal services
   *   - Controllers
   *
   * @this {Kuzzle}
   */
  start (params = {}) {
    registerSignalHandlers(this);

    return Bluebird.resolve()
      .then(() => this.cacheEngine.init())
      .then(() => this.log.info('[✔] Cache engine initialized'))
      .then(() => this.storageEngine.init())
      .then(() => this.internalIndex.init())
      .then(() => this.log.info('[✔] Storage engine initialized'))
      .then(() => {
        this.vault = initVault(params.vaultKey, params.secretsFile);
      })
      .then(() => this.validation.init())
      .then(() => this.repositories.init())
      .then(() => this.funnel.init())
      .then(() => this.janitor.loadMappings(params.mappings))
      .then(() => this.janitor.loadFixtures(params.fixtures))
      .then(() => this.pluginsManager.init(params.additionalPlugins))
      .then(() => this.pluginsManager.run())
      .then(() => this.log.info('[✔] Core components loaded'))
      .then(() => {
        if (!params.securities) {
          return null;
        }

        this.log.info('[ℹ] Loading default rights... This can take some time.');

        return this.janitor.loadSecurities(params.securities);
      })
      .then(() => {
        this.log.info('[✔] Default rights loaded');
        this.router.init();
        this.statistics.init();

        this.koncorde = new Koncorde({
          maxMinTerms: this.config.limits.subscriptionMinterms,
          regExpEngine: this.config.realtime.pcreSupport ? 'js' : 're2',
          seed: this.config.internal.hash.seed
        });

        return this.validation.curateSpecification();
      })
      .then(() => this.repositories.role.sanityCheck())
      .then(() => this.entryPoints.init())
      .then(() => {
        this.emit('core:kuzzleStart', 'Kuzzle is started');
        return null;
      })
      .catch(error => {
        this.log.error(error);
        throw error;
      });
  }

  /**
   * Emits an event and all its wildcarded versions
   *
   * @warning Critical code section
   *
   * @param  {string} event
   * @param  {*} data
   */
  emit (event, data) {
    const events = getWildcardEvents(event);

    for (let i = 0; i < events.length; i++) {
      super.emit(events[i], data);
    }
  }

  /**
   * Chains all registered pipes on an event, and then emits it the regular
   * way.
   *
   * Accepts a callback argument (to be used by pipes invoked before the funnel
   * overload-protection mechanism). If a callback is provided, this method
   * doesn't return a promise.
   *
   * @warning Critical code section
   *
   * @param  {string} event
   * @param  {*} data
   * @return {Promise.<*>|null}
   */
  pipe (event, ...data) {
    const events = getWildcardEvents(event);
    let callback = null;

    // safe: a pipe's payload can never contain functions
    if (typeof data[data.length-1] === 'function') {
      callback = data.pop();
    }

    const promback = new Promback(callback);

    // Create a context for the pluginsManager.pipe callback
    const callbackContext = {
      events,
      instance: this,
      promback
    };
    this.pluginsManager.pipe(events, data, pipeCallback, callbackContext);

    return promback.deferred;
  }

  adminExists () {
    const query = {
      terms: {
        profileIds: ['admin']
      }
    };

    return this.internalIndex.count('users', { query })
      .then(count => count > 0);
  }

  static hash (input) {
    let inString;

    switch (typeof input) {
      case 'string':
      case 'number':
      case 'boolean':
        inString = input;
        break;
      default:
        inString = stringify(input);
    }

    return murmur(Buffer.from(inString), 'hex', config.internal.hash.seed);
  }
}

/**
 * Register handlers and do a kuzzle dump for:
 * - system signals
 * - unhandled-rejection
 * - uncaught-exception
 *
 * @param {Kuzzle} kuzzle
 */
function registerSignalHandlers (kuzzle) {
  // Remove external listeners (PM2) to avoid other listeners to exit current process
  process.removeAllListeners('unhandledRejection');
  process.on('unhandledRejection', (reason, promise) => {
    if (reason !== undefined) {
      kuzzle.log.error(
        `ERROR: unhandledRejection: ${reason.message}`, reason.stack, promise);
    } else {
      kuzzle.log.error(`ERROR: unhandledRejection: ${promise}`);
    }

    // Crashing on an unhandled rejection is a good idea during development
    // as it helps spotting code errors. And according to the warning messages,
    // this is what Node.js will do automatically in future versions anyway.
    if (process.env.NODE_ENV === 'development') {
      kuzzle.log.error('Kuzzle caught an unhandled rejected promise and will shutdown.');
      kuzzle.log.error('This behavior is only triggered if NODE_ENV is set to "development"');

      throw reason;
    }
  });

  process.removeAllListeners('uncaughtException');
  process.on('uncaughtException', err => {
    kuzzle.log.error(`ERROR: uncaughtException: ${err.message}\n${err.stack}`);
    dumpAndExit(kuzzle, 'uncaught-exception');
  });

  // abnormal termination signals => generate a core dump
  for (const signal of ['SIGQUIT', 'SIGABRT']) {
    process.removeAllListeners(signal);
    process.on(signal, () => {
      kuzzle.log.error(`ERROR: Caught signal: ${signal}`);
      dumpAndExit(kuzzle, 'signal-'.concat(signal.toLowerCase()));
    });
  }

  // signal SIGTRAP is used to generate a kuzzle dump without stopping it
  process.removeAllListeners('SIGTRAP');
  process.on('SIGTRAP', () => {
    kuzzle.log.error('Caught signal SIGTRAP => generating a core dump');
    kuzzle.janitor.dump('signal-sigtrap');
  });

  // gracefully exits on normal termination
  for (const signal of ['SIGINT', 'SIGTERM']) {
    process.removeAllListeners(signal);
    process.on(signal, () => runShutdown(kuzzle));
  }
}

async function dumpAndExit(kuzzle, suffix) {
  if (kuzzle.config.dump.enabled) {
    try {
      await kuzzle.janitor.dump(suffix);
    }
    catch(error) {
      // this catch is just there to prevent unhandled rejections, there is
      // nothing to do with that error
    }
  }

  await runShutdown(kuzzle);
}

function initVault (vaultKey, secretsFile) {
  const defaultEncryptedSecretsFile =
    path.resolve(`${__dirname}/../config/secrets.enc.json`);
  const encryptedSecretsFile =
    secretsFile || process.env.KUZZLE_SECRETS_FILE || defaultEncryptedSecretsFile;

  let key = vaultKey;
  if (_.isEmpty(vaultKey) && !_.isEmpty(process.env.KUZZLE_VAULT_KEY)) {
    key = process.env.KUZZLE_VAULT_KEY;
  }

  const fileExists = fs.existsSync(encryptedSecretsFile);
  const vault = new Vault(key);

  if (!_.isEmpty(secretsFile) || !_.isEmpty(process.env.KUZZLE_SECRETS_FILE)) {
    assert(
      fileExists,
      `A secret file has been provided but Kuzzle cannot find it at '${encryptedSecretsFile}'.`);

    assert(
      !_.isEmpty(key),
      'A secret file has been provided but Kuzzle cannot find the Vault key. Aborting.');
  }

  if (key) {
    assert(
      fs.existsSync(encryptedSecretsFile),
      `A Vault key is present but Kuzzle cannot find the secret file at '${encryptedSecretsFile}'. Aborting.`);

    vault.decrypt(encryptedSecretsFile);
  }

  return vault;
}

module.exports = Kuzzle;<|MERGE_RESOLUTION|>--- conflicted
+++ resolved
@@ -24,22 +24,15 @@
 const assert = require('assert');
 const EventEmitter = require('eventemitter3');
 const Bluebird = require('bluebird');
-<<<<<<< HEAD
-const config = require('./config');
-=======
->>>>>>> 976f9795
 const path = require('path');
 const { murmurHash128: murmur } = require('murmurhash-native');
 const stringify = require('json-stable-stringify');
 const _ = require('lodash');
 const Koncorde = require('koncorde');
-<<<<<<< HEAD
-=======
 const { Vault } = require('kuzzle-vault');
 const fs = require('fs');
 
 const config = require('./config');
->>>>>>> 976f9795
 const EntryPoints = require('./core/entrypoints');
 const Funnel = require('./api/funnel');
 const HotelClerk = require('./core/hotelClerk');
@@ -56,19 +49,11 @@
 const IndexStorage = require('./core/storage/indexStorage');
 const CacheEngine = require('./core/cache/cacheEngine');
 const StorageEngine = require('./core/storage/storageEngine');
-<<<<<<< HEAD
-const Vault = require('kuzzle-vault');
 const runShutdown = require('./util/shutdown');
-const fs = require('fs');
 const Logger = require('./util/log');
 const Promback = require('./util/promback');
 const AsyncStore = require('./util/asyncStore');
-=======
-const runShutdown = require('./util/shutdown');
-const Logger = require('./util/log');
-const Promback = require('./util/promback');
-
->>>>>>> 976f9795
+
 
 /**
  * We declare the callback used by Kuzzle.pipe one time instead
