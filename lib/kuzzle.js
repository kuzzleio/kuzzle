--- conflicted
+++ resolved
@@ -52,11 +52,8 @@
 const runShutdown = require('./util/shutdown');
 const Logger = require('./util/log');
 const Promback = require('./util/promback');
-<<<<<<< HEAD
 const AsyncStore = require('./util/asyncStore');
-=======
 const memoize = require('./util/memoize');
->>>>>>> 3e470b19
 
 
 /**
