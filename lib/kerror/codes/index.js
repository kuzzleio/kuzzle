/*
 * Kuzzle, a backend software, self-hostable and ready to use
 * to power modern apps
 *
 * Copyright 2015-2020 Kuzzle
 * mailto: support AT kuzzle.io
 * website: http://kuzzle.io
 *
 * Licensed under the Apache License, Version 2.0 (the "License");
 * you may not use this file except in compliance with the License.
 * You may obtain a copy of the License at
 *
 * https://www.apache.org/licenses/LICENSE-2.0
 *
 * Unless required by applicable law or agreed to in writing, software
 * distributed under the License is distributed on an "AS IS" BASIS,
 * WITHOUT WARRANTIES OR CONDITIONS OF ANY KIND, either express or implied.
 * See the License for the specific language governing permissions and
 * limitations under the License.
 */

'use strict';

const assert = require('assert');

<<<<<<< HEAD
const errors = require('kuzzle-common-objects');
=======
const {
  KuzzleError,
  UnauthorizedError,
  TooManyRequestsError,
  SizeLimitError,
  ServiceUnavailableError,
  PreconditionError,
  PluginImplementationError,
  PartialError,
  NotFoundError,
  InternalError: KuzzleInternalError,
  GatewayTimeoutError,
  ForbiddenError,
  ExternalServiceError,
  BadRequestError,
} = require('kuzzle-common-objects');

const errors = {
  KuzzleError,
  UnauthorizedError,
  TooManyRequestsError,
  SizeLimitError,
  ServiceUnavailableError,
  PreconditionError,
  PluginImplementationError,
  PartialError,
  NotFoundError,
  InternalError: KuzzleInternalError,
  GatewayTimeoutError,
  ForbiddenError,
  ExternalServiceError,
  BadRequestError,
};
>>>>>>> 7543c575

const { has, isPlainObject } = require('../../util/safeObject');

// codes
const domains = {
  api: require('./2-api'),
  core: require('./0-core'),
  network: require('./3-network'),
  plugin: require('./4-plugin'),
  protocol: require('./6-protocol'),
  security: require('./7-security'),
  services: require('./1-services'),
  validation: require('./5-validation'),
};

/** Check the format of the error codes files
 *  @param {object} - error config file domain
 */

function checkErrors(subdomain, domain, options) {
  const codes = new Set();

  for (const [name, error] of Object.entries(subdomain.errors)) {
    assert(
      has(error, 'code'),
      `Error configuration file : Missing required 'code' field (domain: ${domain.code}, subdomain: ${subdomain.code}, error: ${name}).`);
    assert(
      Number.isInteger(error.code),
      `Error configuration file : Field 'code' must be an integer (domain: ${domain.code}, subdomain: ${subdomain.code}, error: ${name}).`);
    assert(
      error.code > 0x0000 && error.code <= 0xFFFF,
      `Error configuration file : Field 'code' must be between 1 and 65535 (domain: ${domain.code}, subdomain: ${subdomain.code}, error: ${name}).`);
    assert(
      !codes.has(error.code),
      `Error configuration file : code ${error.code} for error '${name}' is not unique (domain: ${domain.code}, subdomain: ${subdomain.code}).`);

    codes.add(error.code);

    assert(
      has(error, 'message'),
      `Error configuration file : Missing required 'message' field (domain: ${domain.code}, subdomain: ${subdomain.code}, error: ${name}).`);
    assert(
      typeof error.message === 'string' && error.message.length > 0,
      `Error configuration file : Field 'message' must be a non-empty string (domain: ${domain.code}, subdomain: ${subdomain.code}, error: ${name}).`);

    assert(
      has(error, 'class'),
      `Error configuration file : Missing required 'class' field (domain: ${domain.code}, subdomain: ${subdomain.code}, error: ${name}).`);
    assert(
      typeof error.class === 'string',
      `Error configuration file : Field 'class' must be a string (domain: ${domain.code}, subdomain: ${subdomain.code}, error: ${name}).`);
    assert(
      has(errors, error.class),
      `Error configuration file : Field 'class' must target a known KuzzleError object (domain: ${domain.code}, subdomain: ${subdomain.code}, error: ${name}), '${name.class}' does not exist.`);

    // plugin errors aren't required to have descriptions
    if (!options.plugin) {
      assert(
        typeof error.description === 'string' && error.description.length > 0,
        `Error configuration file : Field 'description' must be a non-empty string (domain: ${domain.code}, subdomain: ${subdomain.code}, error: ${name}).`);
    }

    if (error.deprecated !== undefined && error.deprecated !== null) {
      assert(
        typeof error.deprecated === 'string' && error.deprecated.length > 0,
        `Error configuration file : Field 'deprecated' must be a non-empty string (domain: ${domain.code}, subdomain: ${subdomain.code}, error: ${name}).`);
    }
  }
}

function checkSubdomains(domain, options) {
  const subdomainCodes = new Set();

  for (const subdomainName of Object.keys(domain.subdomains)) {
    const subdomain = domain.subdomains[subdomainName];

    // Subdomain code for plugins is not required and is automatically set to 0
    if (!options.plugin) {
      assert(
        has(subdomain, 'code'),
        `Error configuration file : Missing required 'code' field (domain: ${domain.code}, subdomain: ${subdomainName}).`);
    }
    else if (!has(subdomain, 'code')) {
      subdomain.code = 0;
    }

    assert(
      Number.isInteger(subdomain.code),
      `Error configuration file : Field 'code' must be an integer (domain: ${domain.code}, subdomain: ${subdomainName}).`);
    assert(
      subdomain.code >= 0x00 && subdomain.code <= 0xFF,
      `Error configuration file : Field 'code' must be between 0 and 255 (domain: ${domain.code}, subdomain: ${subdomainName}).`);
    assert(
      !subdomainCodes.has(subdomain.code),
      `Error configuration file : code ${subdomain.code} for subdomain '${subdomainName}' is not unique (domain: ${domain.code}).`);

    // We don't allow duplicates, except for defaulted plugin subdomain codes
    if (!options.plugin || subdomain.code > 0) {
      subdomainCodes.add(subdomain.code);
    }

    assert(
      has(subdomain, 'errors'),
      `Error configuration file : Missing required 'errors' field (domain: ${domain.code}, subdomain: ${subdomainName}).`);
    assert(
      isPlainObject(subdomain.errors),
      `Error configuration file : Field 'errors' must be an object (domain: ${domain.code}, subdomain: ${subdomainName}).`);

    checkErrors(subdomain, domain, options);
  }
}

function checkDomains(errorCodesFiles, options = {plugin: false}) {
  const domainCodes = new Set();

  for (const domainName of Object.keys(errorCodesFiles)) {
    const domain = errorCodesFiles[domainName];

    assert(
      has(domain, 'code'),
      `Error configuration file : Missing required 'code' field. (domain: '${domainName}').`);
    assert(
      Number.isInteger(domain.code),
      `Error configuration file : Field 'code' must be an integer. (domain: '${domainName}').`);
    assert(
      domain.code >= 0x00 && domain.code <= 0xFF,
      `Error configuration file : Field 'code' must be between 0 and 255. (domain: '${domainName}').`);
    assert(
      !domainCodes.has(domain.code),
      `Error configuration file : code ${domain.code} for domain ${domainName} is not unique.`);

    domainCodes.add(domain.code);

    assert(
      has(domain, 'subdomains'),
      `Error configuration file : Missing required 'subdomains' field. (domain: '${domainName}').`);
    assert(
      isPlainObject(domain.subdomains),
      `Error configuration file : Field 'subdomains' must be an object. (domain: '${domainName}').`);

    checkSubdomains(domain, options);
  }
}

function loadPluginsErrors(pluginManifest, pluginCode) {
  // @todo this should be in its own, independant domain
  domains.plugin.subdomains[pluginManifest.name] = {
    code: pluginCode,
    errors: pluginManifest.errors
  };
  checkDomains({ plugin: domains.plugin }, { plugin: true });
}

checkDomains(domains);

module.exports = {
  checkDomains,
  domains,
  loadPluginsErrors,
};<|MERGE_RESOLUTION|>--- conflicted
+++ resolved
@@ -23,9 +23,6 @@
 
 const assert = require('assert');
 
-<<<<<<< HEAD
-const errors = require('kuzzle-common-objects');
-=======
 const {
   KuzzleError,
   UnauthorizedError,
@@ -59,7 +56,6 @@
   ExternalServiceError,
   BadRequestError,
 };
->>>>>>> 7543c575
 
 const { has, isPlainObject } = require('../../util/safeObject');
 
