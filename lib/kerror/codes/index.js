--- conflicted
+++ resolved
@@ -23,46 +23,7 @@
 
 const assert = require('assert');
 
-<<<<<<< HEAD
-/* eslint-disable sort-keys */
-const {
-  KuzzleError,
-  UnauthorizedError,
-  TooManyRequestsError,
-  SizeLimitError,
-  ServiceUnavailableError,
-  PreconditionError,
-  PluginImplementationError,
-  PartialError,
-  NotFoundError,
-  InternalError: KuzzleInternalError,
-  GatewayTimeoutError,
-  ForbiddenError,
-  ExternalServiceError,
-  BadRequestError,
-} = require('kuzzle-common-objects');
-
-const errors = {
-  KuzzleError,
-  UnauthorizedError,
-  TooManyRequestsError,
-  SizeLimitError,
-  ServiceUnavailableError,
-  PreconditionError,
-  PluginImplementationError,
-  PartialError,
-  NotFoundError,
-  InternalError: KuzzleInternalError,
-  GatewayTimeoutError,
-  ForbiddenError,
-  ExternalServiceError,
-  BadRequestError,
-};
-/* eslint-enable sort-keys */
-
-=======
 const errors = require('../errors');
->>>>>>> 8f294f1c
 const { has, isPlainObject } = require('../../util/safeObject');
 
 // codes
