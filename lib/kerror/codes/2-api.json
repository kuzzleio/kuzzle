{
  "code": 2,
  "subdomains": {
    "assert": {
      "code": 1,
      "errors": {
        "invalid_type": {
          "description": "Wrong argument type",
          "code": 1,
          "message": "Wrong type for argument \"%s\" (expected: %s)",
          "class": "BadRequestError"
        },
        "invalid_argument": {
          "description": "A request argument holds an invalid value",
          "code": 2,
          "message": "Invalid argument \"%s\". Expected: %s",
          "class": "BadRequestError"
        },
        "missing_argument": {
          "description": "A required argument is missing",
          "code": 3,
          "message": "Missing argument \"%s\".",
          "class": "BadRequestError"
        },
        "empty_argument": {
          "description": "The argument cannot be empty",
          "code": 4,
          "message": "The argument \"%s\" is empty.",
          "class": "BadRequestError"
        },
        "mutually_exclusive": {
          "description": "Mutually exclusive parameters have been provided",
          "code": 5,
          "message": "Arguments \"%s\" and \"%s\" are mutually exclusive",
          "class": "BadRequestError"
        },
        "too_many_arguments": {
          "description": "An argument contains too many keys or values",
          "code": 6,
          "message": "Argument \"%s\" contains too many values",
          "class": "BadRequestError"
        },
        "unexpected_argument": {
          "description": "An unexpected argument has been provided",
          "code": 7,
          "message": "Unexpected argument \"%s\" (accepted arguments: %s)",
          "class": "BadRequestError"
        },
        "body_required": {
          "description": "A request body is required",
          "code": 8,
          "message": "The request must specify a body.",
          "class": "BadRequestError"
        },
        "unexpected_type_assertion": {
          "description": "Unexpected type assertion",
          "code": 9,
          "message": "An unexepected type assertion \"%s\" has been invoked on attribute \"%s\".",
          "class": "InternalError"
        },
        "invalid_id": {
          "description": "_id values cannot start with an underscore",
          "code": 10,
          "message": "Invalid \"_id\" value: cannot start with an underscore",
          "class": "BadRequestError"
        },
        "forbidden_argument": {
          "description": "A forbidden argument has been provided",
          "code": 11,
          "message": "The argument \"%s\" is not allowed by this API action.",
          "class": "BadRequestError"
        },
        "koncorde_unknown_keyword": {
          "description": "An unknown keyword has been provided in filters",
          "code": 12,
          "message": "The keyword \"%s\" is not part of Koncorde filters DSL keywords. Are you trying to use an Elasticsearch query?",
          "class": "BadRequestError"
        },
        "koncorde_restricted_keyword": {
          "description": "A restricted keyword has been provided in filters",
          "code": 13,
          "message": "The %s \"%s\" of Koncorde DSL is not supported for search queries.",
          "class": "BadRequestError"
        },
        "koncorde_dsl_error": {
          "description": "Provided filters contains an error",
          "code": 14,
          "message": "%s",
          "class": "BadRequestError"
        }
      }
    },
    "process": {
      "code": 2,
      "errors": {
        "action_locked": {
          "description": "Cannot execute the requested action because it's already executing",
          "code": 1,
          "message": "Cannot execute action \"%s\": already executing.",
          "class": "PreconditionError"
        },
        "overloaded": {
          "description": "The request has been discarded because the server is overloaded",
          "code": 2,
          "message": "Request discarded: Kuzzle Server is temporarily overloaded.",
          "class": "ServiceUnavailableError"
        },
        "connection_dropped": {
          "description": "The request has been discarded because its linked client connection has dropped",
          "code": 3,
          "message": "Client connection dropped",
          "class": "BadRequestError"
        },
        "controller_not_found": {
          "description": "API controller not found",
          "code": 4,
          "message": "API controller \"%s\" not found.",
          "class": "NotFoundError"
        },
        "action_not_found": {
          "description": "API controller action not found",
          "code": 5,
          "message": "API action \"%s\":\"%s\" not found",
          "class": "NotFoundError"
        },
        "incompatible_sdk_version": {
          "description": "SDK is incompatible with the current Kuzzle version",
          "code": 6,
          "message": "Incompatible SDK client. Your SDK version (%s) does not match Kuzzle requirement (%s).",
          "class": "BadRequestError"
        },
        "shutting_down": {
          "description": "This Kuzzle node is shutting down and refuses new requests",
          "code": 7,
          "message": "Rejected: this node is shutting down.",
          "class": "ServiceUnavailableError"
        },
        "too_many_requests": {
          "description": "The request has been refused because a rate limit has been exceeded for this user",
          "code": 8,
          "message": "Rejected: requests rate limit exceeded for this user.",
          "class": "TooManyRequestsError"
        },
        "admin_exists": {
          "description": "Attempted to create the first administrator, when one already exists",
          "code": 9,
          "message": "Admin user is already set.",
          "class": "PreconditionError"
        },
<<<<<<< HEAD
        "not_enough_nodes": {
          "description": "The Kuzzle cluster has not enough nodes available, and no new requests can be processed until new nodes are added",
          "code": 10,
          "message": "Rejected: this cluster is disabled because there aren't enough nodes connected.",
          "class": "ServiceUnavailableError"
=======
        "incomplete_multiple_request": {
          "description": "Failed to execute some or all actions requested",
          "code": 10,
          "message": "At least one of the %s actions failed.",
          "class": "MultipleErrorsError"
>>>>>>> 0384f2a6
        }
      }
    }
  }
}<|MERGE_RESOLUTION|>--- conflicted
+++ resolved
@@ -147,19 +147,17 @@
           "message": "Admin user is already set.",
           "class": "PreconditionError"
         },
-<<<<<<< HEAD
-        "not_enough_nodes": {
-          "description": "The Kuzzle cluster has not enough nodes available, and no new requests can be processed until new nodes are added",
-          "code": 10,
-          "message": "Rejected: this cluster is disabled because there aren't enough nodes connected.",
-          "class": "ServiceUnavailableError"
-=======
         "incomplete_multiple_request": {
           "description": "Failed to execute some or all actions requested",
           "code": 10,
           "message": "At least one of the %s actions failed.",
           "class": "MultipleErrorsError"
->>>>>>> 0384f2a6
+        },
+        "not_enough_nodes": {
+          "description": "The Kuzzle cluster has not enough nodes available, and no new requests can be processed until new nodes are added",
+          "code": 11,
+          "message": "Rejected: this cluster is disabled because there aren't enough nodes connected.",
+          "class": "ServiceUnavailableError"
         }
       }
     }
