/*
 * Kuzzle, a backend software, self-hostable and ready to use
 * to power modern apps
 *
 * Copyright 2015-2020 Kuzzle
 * mailto: support AT kuzzle.io
 * website: http://kuzzle.io
 *
 * Licensed under the Apache License, Version 2.0 (the "License");
 * you may not use this file except in compliance with the License.
 * You may obtain a copy of the License at
 *
 * https://www.apache.org/licenses/LICENSE-2.0
 *
 * Unless required by applicable law or agreed to in writing, software
 * distributed under the License is distributed on an "AS IS" BASIS,
 * WITHOUT WARRANTIES OR CONDITIONS OF ANY KIND, either express or implied.
 * See the License for the specific language governing permissions and
 * limitations under the License.
 */

'use strict';

const Bluebird = require('bluebird');
const { format } = require('util');
const { domains } = require('./codes');
const _ = require('lodash');
<<<<<<< HEAD

/* eslint-disable sort-keys */
const {
  KuzzleError,
  UnauthorizedError,
  TooManyRequestsError,
  SizeLimitError,
  ServiceUnavailableError,
  PreconditionError,
  PluginImplementationError,
  PartialError,
  NotFoundError,
  InternalError: KuzzleInternalError,
  GatewayTimeoutError,
  ForbiddenError,
  ExternalServiceError,
  BadRequestError,
} = require('kuzzle-common-objects');

const errors = {
  KuzzleError,
  UnauthorizedError,
  TooManyRequestsError,
  SizeLimitError,
  ServiceUnavailableError,
  PreconditionError,
  PluginImplementationError,
  PartialError,
  NotFoundError,
  InternalError: KuzzleInternalError,
  GatewayTimeoutError,
  ForbiddenError,
  ExternalServiceError,
  BadRequestError,
};
/* eslint-enable sort-keys */
=======
const errors = require('./errors');
>>>>>>> 8f294f1c

/**
 * Gets this file name in the exact same format than the one printed in the
 * stacktraces (used to clean kerror lines from stacktraces)
 */
let _currentFileName = null;
function _getCurrentFileName () {
  if (_currentFileName !== null) {
    return _currentFileName;
  }

  _currentFileName = module.filename.substr(process.cwd().length + 1);

  return _currentFileName;
}

/**
 * Construct and return the corresponding error
 *
 * @param  {string} domain - Domain (eg: 'external')
 * @param  {string} subdomain - Subdomain (eg: 'elasticsearch')
 * @param  {string} error - Error name: (eg: 'index_not_found')
 * @param  {...any} placeholders - Placeholders value to inject in error message
 * @param  {object} options - Last param can be additional options { message }
 */
function get (domain, subdomain, error, ...placeholders) {
  let options = {};

  // extract options object from the placeholders
  if (_.isPlainObject(placeholders[placeholders.length - 1])) {
    options = placeholders.pop();
  }

  const kuzzleError = _.get(domains, `${domain}.subdomains.${subdomain}.errors.${error}`);

  if (! kuzzleError) {
    return get('core', 'fatal', 'unexpected_error', `${domain}.${subdomain}.${error}`);
  }

  let body = null;

  if (kuzzleError.class === 'PartialError') {
    body = placeholders.splice(-1)[0];
  }

  const message = options.message || format(kuzzleError.message, ...placeholders);
  const id = `${domain}.${subdomain}.${error}`;
  const code = domains[domain].code << 24
    | domains[domain].subdomains[subdomain].code << 16
    | domains[domain].subdomains[subdomain].errors[error].code;

  let kerror;
  if (kuzzleError.class === 'PartialError') {
    kerror = new errors[kuzzleError.class](message, body, id, code);
  }
  else {
    kerror = new errors[kuzzleError.class](message, id, code);
  }

  if (error.name !== 'InternalError') {
    cleanStackTrace(kerror);
  }

  return kerror;
}

/**
 * Removes the first lines of the stacktrace because they are related
 * to internal mechanisms.
 *
 * e.g.
 *  at new PluginImplementationError (
 *  at get (lib/kerror/index.js:70:14)
 *  at Object.get (lib/kerror/index.js:146:38) // only for wrapped kerror objects
 *  // Line that triggered the error =>
 *  at ControllerManager.add (kuzzle/lib/core/application/backend.ts:226:34)
 */
function cleanStackTrace (error) {
  // Keep the original error message
  const messageLength = error.message.split('\n').length;
  const currentFileName = _getCurrentFileName();

  // we keep the new error instantiation line ("new ...Error (") on purpose:
  // this will allow us to replace it without inserting a new line in the array,
  // saving us from building a new array
  const newStack = error.stack.split('\n').filter((line, index) => {
    if (index < messageLength) {
      return true;
    }

    // filter all lines related to the kerror object
    return !line.includes(currentFileName);
  });

  // insert a deletion message in place of the new error instantiation line
  newStack[messageLength] = '    [...Kuzzle internal calls deleted...]';

  error.stack = newStack.join('\n');
}

/**
 * Returns a promise rejected with the corresponding error
 *
 * @param  {string} domain - Domain (eg: 'external')
 * @param  {string} subdomain - Subdomain (eg: 'elasticsearch')
 * @param  {string} error - Error name: (eg: 'index_not_found')
 * @param  {...any} placeholders - Placeholders value to inject in error message
 */
function reject (domain, subdomain, error, ...placeholders) {
  return Bluebird.reject(get(domain, subdomain, error, ...placeholders));
}

/**
 * Returns a promise rejected with the corresponding error, with its stack
 * trace derivated from a provided source error
 *
 * @param  {Error}  source
 * @param  {string} domain - Domain (eg: 'external')
 * @param  {string} subdomain - Subdomain (eg: 'elasticsearch')
 * @param  {string} error - Error name: (eg: 'index_not_found')
 * @param  {...any} placeholders - Placeholders value to inject in error message
 */
function rejectFrom (source, domain, subdomain, error, ...placeholders) {
  return Bluebird.reject(
    getFrom(source, domain, subdomain, error, ...placeholders));
}

/**
 * Construct and return the corresponding error, with its stack
 * trace derivated from a provided source error
 *
 * @param  {Error}  source
 * @param  {string} domain - Domain (eg: 'external')
 * @param  {string} subdomain - Subdomain (eg: 'elasticsearch')
 * @param  {string} error - Error name: (eg: 'index_not_found')
 * @param  {...any} placeholders - Placeholders value to inject in error message
 */
function getFrom (source, domain, subdomain, error, ...placeholders) {
  const derivedError = get(domain, subdomain, error, ...placeholders);

  derivedError.stack = source.stack;

  return derivedError;
}

/**
 * Wrap error functions with the provided domain and subdomain.
 */
function wrap (domain, subdomain) {
  return {
    get: (error, ...placeholders) => get(
      domain,
      subdomain,
      error,
      ...placeholders),
    getFrom: (source, error, ...placeholders) => getFrom(
      source,
      domain,
      subdomain,
      error,
      ...placeholders),
    reject: (error, ...placeholders) => reject(
      domain,
      subdomain,
      error,
      ...placeholders),
    rejectFrom: (source, error, ...placeholders) => rejectFrom(
      source,
      domain,
      subdomain,
      error,
      ...placeholders)
  };
}

module.exports = {
  get,
  getFrom,
  reject,
  rejectFrom,
  wrap,
};<|MERGE_RESOLUTION|>--- conflicted
+++ resolved
@@ -21,50 +21,13 @@
 
 'use strict';
 
+const { format } = require('util');
+
 const Bluebird = require('bluebird');
-const { format } = require('util');
+const _ = require('lodash');
+
 const { domains } = require('./codes');
-const _ = require('lodash');
-<<<<<<< HEAD
-
-/* eslint-disable sort-keys */
-const {
-  KuzzleError,
-  UnauthorizedError,
-  TooManyRequestsError,
-  SizeLimitError,
-  ServiceUnavailableError,
-  PreconditionError,
-  PluginImplementationError,
-  PartialError,
-  NotFoundError,
-  InternalError: KuzzleInternalError,
-  GatewayTimeoutError,
-  ForbiddenError,
-  ExternalServiceError,
-  BadRequestError,
-} = require('kuzzle-common-objects');
-
-const errors = {
-  KuzzleError,
-  UnauthorizedError,
-  TooManyRequestsError,
-  SizeLimitError,
-  ServiceUnavailableError,
-  PreconditionError,
-  PluginImplementationError,
-  PartialError,
-  NotFoundError,
-  InternalError: KuzzleInternalError,
-  GatewayTimeoutError,
-  ForbiddenError,
-  ExternalServiceError,
-  BadRequestError,
-};
-/* eslint-enable sort-keys */
-=======
 const errors = require('./errors');
->>>>>>> 8f294f1c
 
 /**
  * Gets this file name in the exact same format than the one printed in the
