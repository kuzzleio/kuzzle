/*
  This is a light database service used by Kuzzle's core components, namely
  the plugins manager and the repositories.

  The differences with the standard database service are:

    - this service is not listed under kuzzle.services like other services, but
      is instead referenced in kuzzle.internalEngine.

    - This service is loaded prior to any other services and before the
      plugins manager

    - No plugins hooks are used in this service, because it is meant to be
      used by components before plugins initialization

    - Only the few database methods used by core components are implemented

    - Methods take detailed arguments, instead of request objects

    - Actions are limited to Kuzzle's internal index
 */
'use strict';

const
  _ = require('lodash'),
  Promise = require('bluebird'),
  NotFoundError = require('kuzzle-common-objects').errors.NotFoundError,
  KuzzleError = require('kuzzle-common-objects').errors.KuzzleError,
  InternalError = require('kuzzle-common-objects').errors.InternalError,
  ServiceUnavailableError = require('kuzzle-common-objects').errors.ServiceUnavailableError,
  highwayhash = require('highwayhash'),
  ms = require('ms');

let
  es = require('elasticsearch');

/**
 * @param {Kuzzle} kuzzle instance
 * @param {string} index
 * @constructor
 */
class InternalEngine {
  constructor (kuzzle, index = '%kuzzle') {
    this.kuzzle = kuzzle;
    this.client = null;
    this.index = index;
    this.bootstrap = null;
    this.config = this.kuzzle.config.services.db;
  }

  /**
   * Initialize the elasticsearch client
   *
   * @returns {object} client
   */
  init (bootstrap) {
    this.bootstrap = bootstrap;

    if (!this.client) {
      this.client = new es.Client({
<<<<<<< HEAD
        hosts: this.kuzzle.config.services.db.hosts || this.kuzzle.config.services.db.host + ':' + this.kuzzle.config.services.db.port,
        apiVersion: this.kuzzle.config.services.db.apiVersion
=======
        host: this.config.host + ':' + this.config.port,
        apiVersion: this.config.apiVersion
>>>>>>> 86a6558e
      });
    }

    return this.kuzzle.indexCache.initInternal(this)
      .then(() => this);
  }


  /**
   * Search documents from elasticsearch with a query
   * @param {string} type - data collection
   * @param {object} [query] - optional query
   * @param {object} [options] - optional search arguments (from, size, scroll)
   * @returns {Promise} resolve documents matching the query
   */
  search (type, query, options = {}) {
    const
      request = {
        index: this.index,
        type
      };

    _.intersection(Object.keys(options), ['from', 'size', 'scroll']).forEach(opt => {
      request[opt] = options[opt];
    });

    if (query) {
      request.body = query.query ? {query: query.query} : {query};
    }

    return this.client.search(request)
      .then(raw => {
        let result = raw.hits || {hits: [], total: 0};

        // register the scroll id (if any)
        if (raw._scroll_id) {
          const
            ttl = ms(options.scroll) || ms(this.config.defaults.scrollTTL),
            key = type + highwayhash.asHexString(this.kuzzle.hashKey, Buffer.from(raw._scroll_id));

          result.scrollId = raw._scroll_id;

          return this.kuzzle.services.list.internalCache.psetex(key, ttl, 0)
            .then(() => result);
        }

        return result;
      })
      .catch(error => handleError(error));
  }

  /**
   * Returns the next page of a scroll search
   *
   * @param {string} type
   * @param {string} scrollId
   * @param {string} [ttl]
   * @return {Promise}
   */
  scroll (type, scrollId, ttl = this.config.defaults.scrollTTL) {
    const
      request = {
        scrollId,
        scroll: ttl
      },
      cacheKey = type + highwayhash.asHexString(this.kuzzle.hashKey, Buffer.from(scrollId));

    return this.kuzzle.services.list.internalCache.exists(cacheKey)
      .then(exists => {
        if (exists === 0) {
          throw new NotFoundError('Non-existing or expired scroll identifier');
        }

        // ms(ttl) may return undefined if in microseconds or in nanoseconds
        const msttl = ms(ttl) || ms(this.config.defaults.scrollTTL);

        return this.kuzzle.services.list.internalCache.pexpire(cacheKey, msttl);
      })
      .then(() => this.client.scroll(request))
      .then(raw => {
        let result = raw.hits || {hits: [], total: 0};

        result.scrollId = raw._scroll_id;

        return result;
      })
      .catch(err => handleError(err));
  }

  /**
   *
   * @param type
   * @param id
   */
  exists (type, id) {
    return this.client.exists({
      index: this.index,
      type,
      id
    })
      .catch(error => handleError(error));
  }

  /**
   * Get the document with given ID
   *
   * @param {string} type - data collection
   * @param {string} id - id of the document to retrieve
   * @returns {Promise} resolve the document
   */
  get (type, id) {
    const request = {
      index: this.index,
      type,
      id
    };

    return this.client.get(request)
      .catch(error => handleError(error));
  }

  /**
   * Return the list of documents matching the ids given in the body param
   * NB: Due to internal Kuzzle mechanism, can only be called on a single index/collection,
   * using the body { ids: [.. } syntax.
   *
   * @param {string} type - data collection
   * @param {array} ids - list of document IDs to get
   * @returns {Promise}
   */
  mget (type, ids) {
    const request = {
      index: this.index,
      type,
      body: {
        ids
      }
    };

    return this.client.mget(request)
      .then(result => {
        // harmonize response format based upon the search one
        if (result.docs) {
          result.hits = result.docs;
          delete result.docs;
        }

        return result;
      })
      .catch(error => handleError(error));
  }

  /**
   * Send to elasticsearch the new document
   *
   * @param {string} type - data collection
   * @param {string} id - document ID
   * @param {object} content
   * @returns {Promise}
   */
  create (type, id, content) {
    const request = {
      index: this.index,
      type,
      id,
      body: content
    };

    // extends the response with the source from request
    // When we write in ES, the response from it doesn't contain the initial document content
    return this.client.create(request)
      .then(result => _.extend(result, {_source: content}))
      .catch(error => handleError(error));
  }

  /**
   * Create a new document to ElasticSearch, or replace it if it already exist
   *
   * @param {string} type - data collection
   * @param {string} id - document ID
   * @param {object} content
   * @returns {Promise}
   */
  createOrReplace (type, id, content) {
    const request = {
      index: this.index,
      type,
      id,
      body: content
    };

    // extends the response with the source from request
    // When we write in ES, the response from it doesn't contain the initial document content
    return this.client.index(request)
      .then(result => _.extend(result, {_source: content}))
      .catch(error => handleError(error));
  }

  /**
   * Performs a partial update to a document
   *
   * @param {string} type - data collection
   * @param {string} id of the document to update
   * @param {object} updateContent
   * @returns {Promise} resolve an object that contains _id
   */
  update (type, id, updateContent) {
    const request = {
      index: this.index,
      type,
      id,
      body: {
        doc: updateContent
      }
    };

    return this.client.update(request)
      .catch(error => handleError(error));
  }

  /**
   * Replace a document with new content
   *
   * @param {string} type - data collection
   * @param {string} id - document ID
   * @param {object} content
   * @returns {Promise}
   */
  replace (type, id, content) {
    // extends the response with the source from request
    // When we write in ES, the response from it doesn't contain the initial document content
    return this.exists(type, id)
      .then(exists => {
        const request = {
          index: this.index,
          type,
          id,
          body: content
        };

        if (exists) {
          return this.client.index(request);
        }

        return Promise.reject(new NotFoundError('Document with id ' + id + ' not found.'));
      })
      .then(result => _.extend(result, {_source: content}))
      .catch(error => handleError(error));
  }

  /**
   * Send to elasticsearch the document id to delete
   *
   * @param {string} type - data collection
   * @param {string} id - id of the document to delete
   * @returns {Promise} resolve an object that contains _id
   */
  delete (type, id) {
    const request = {
      index: this.index,
      type,
      id
    };

    return this.client.delete(request)
      .catch(error => handleError(error));
  }

  /**
   * Get the list of existing indexes in elasticsearch
   *
   * @returns {Promise}
   */
  listIndexes () {
    return this.client.indices.getMapping()
      .then(response => Object.keys(response))
      .catch(error => handleError(error));
  }

  /**
   * Get the list of existing collections in elasticsearch
   *
   * @returns {Promise}
   */
  listCollections (index) {
    return this.client.indices.getMapping({index: index})
      .then(result => {
        return result[index] && result[index].mappings ? Object.keys(result[index].mappings) : [];
      })
      .catch(error => handleError(error));
  }

  /**
   * Retrieve mapping definiton of index or index/collection
   *
   * @returns {Promise}
   */
  getMapping (data) {
    return this.client.indices.getMapping(data)
      .catch(error => handleError(error));
  }

  /**
   * Create the internal index
   *
   * @returns {Promise}
   */
  createInternalIndex () {
    return this.client.indices.exists({index: this.index})
      .then(exists => {
        if (!exists) {
          return this.client.indices.create({
            index: this.index
          });
        }
      })
      .catch(error => handleError(error));
  }

  /**
   * Deletes the internal index
   *
   * @returns {*}
   */
  deleteIndex () {
    return this.client.indices.delete({
      index: this.index
    })
      .catch(error => handleError(error));
  }

  /**
   * Add a mapping definition to a specific type
   *
   * @param {string} type - data collection
   * @param {object} mapping
   * @return {Promise}
   */
  updateMapping (type, mapping) {
    const request = {
      index: this.index,
      type,
      body: mapping
    };

    return this.client.indices.putMapping(request)
      .catch(error => handleError(error));
  }

  /**
   * Refreshes the internal index
   * @returns {Promise}
   */
  refresh () {
    return this.client.indices.refresh({
      index: this.index
    })
      .catch(error => handleError(error));
  }
}

function handleError(error) {
  if (error instanceof es.errors.NoConnections) {
    return Promise.reject(new ServiceUnavailableError('es service is not connected'));
  }

  if (error instanceof KuzzleError) {
    return Promise.reject(error);
  }

  if (error.status === 404) {
    return Promise.reject(new NotFoundError(`Not found: ${error.body._type}/${error.body._id}`));
  }

  return Promise.reject(new InternalError(error));
}

module.exports = InternalEngine;<|MERGE_RESOLUTION|>--- conflicted
+++ resolved
@@ -58,13 +58,8 @@
 
     if (!this.client) {
       this.client = new es.Client({
-<<<<<<< HEAD
-        hosts: this.kuzzle.config.services.db.hosts || this.kuzzle.config.services.db.host + ':' + this.kuzzle.config.services.db.port,
-        apiVersion: this.kuzzle.config.services.db.apiVersion
-=======
-        host: this.config.host + ':' + this.config.port,
+        hosts: this.config.hosts || this.config.host + ':' + this.config.port,
         apiVersion: this.config.apiVersion
->>>>>>> 86a6558e
       });
     }
 
