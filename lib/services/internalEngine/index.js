--- conflicted
+++ resolved
@@ -115,16 +115,12 @@
         this.esVersion = response.version;
 
         if (this.esVersion && !semver.satisfies(this.esVersion.number, '5.x')) {
-<<<<<<< HEAD
-          errorsManager.throw('external', 'elasticsearch', 'wrong_elasticsearch_version', this.esVersion.number);
-=======
           errorsManager.throw(
             'external',
             'elasticsearch',
             'wrong_elasticsearch_version',
             this.esVersion.number
           );
->>>>>>> ceeb8b23
         }
       }))
       .then(() => this.kuzzle.indexCache.initInternal(this))
@@ -217,15 +213,11 @@
     return this.kuzzle.services.list.internalCache.exists(cacheKey)
       .then(exists => {
         if (exists === 0) {
-<<<<<<< HEAD
-          errorsManager.throw('external', 'elasticsearch', 'unknown_scroll_identifier');
-=======
           errorsManager.throw(
             'external',
             'elasticsearch',
             'unknown_scroll_identifier'
           );
->>>>>>> ceeb8b23
         }
 
         // ms(ttl) may return undefined if in microseconds or in nanoseconds
@@ -424,16 +416,12 @@
         if (exists) {
           return this.client.index(request);
         }
-<<<<<<< HEAD
-        return Bluebird.reject(errorsManager.getError('external', 'elasticsearch', 'document_id_not_found', id));
-=======
         return Bluebird.reject(errorsManager.getError(
           'external',
           'elasticsearch',
           'document_id_not_found',
           id
         ));
->>>>>>> ceeb8b23
       })
       .then(result => _.extend(result, {_source: content}))
       .catch(error => Bluebird.reject(this.esWrapper.formatESError(error)));
