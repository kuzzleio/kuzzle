--- conflicted
+++ resolved
@@ -118,17 +118,12 @@
         }
 
         if (attempts > 10) {
-<<<<<<< HEAD
-
-          errorsManager.throw('external', 'internal_engine', 'plugin_bootstrap_lock_wait_timeout', this.pluginName);
-=======
           errorsManager.throw(
             'external',
             'internal_engine',
             'plugin_bootstrap_lock_wait_timeout',
             this.pluginName
           );
->>>>>>> ceeb8b23
         }
 
         return Bluebird.delay(this.attemptDelay)
