--- conflicted
+++ resolved
@@ -23,19 +23,7 @@
   debug = require('debug')('kuzzle:services'),
   Bluebird = require('bluebird'),
   _ = require('lodash'),
-<<<<<<< HEAD
   errorsManager = require('../config/error-codes');
-=======
-<<<<<<< HEAD
-  errorsManager = require('../config/error-codes');
-=======
-  {
-    errors: {
-      InternalError: KuzzleInternalError
-    }
-  } = require('kuzzle-common-objects');
->>>>>>> 0fc0bd0319dd4bf9985a36737ba429f40193eb90
->>>>>>> 26aba44f
 
 /**
  * @class Services
@@ -94,19 +82,6 @@
   const promises = aliases.map(alias => {
     opts.service = alias;
 
-<<<<<<< HEAD
-    debug('[%s] register internal service with alias %s from source %s', serviceName, alias, file);
-
-    this.list[alias] =
-      new (require('./' + file))(this.kuzzle, opts, services[serviceName]);
-
-    if (! init) {
-      return Promise.resolve();
-    }
-
-    return new Promise((resolve, reject) => {
-      setTimeout(() => {
-=======
     debug(
       '[%s] register internal service with alias %s from source %s',
       serviceName,
@@ -120,7 +95,6 @@
 
     return new Promise((resolve, reject) => {
       const timeoutHandle = setTimeout(() => {
->>>>>>> 26aba44f
         const error = errorsManager.getError(
           'external',
           'common',
@@ -133,14 +107,10 @@
       }, timeout);
 
       this.list[alias].init()
-<<<<<<< HEAD
-        .then(() => resolve())
-=======
         .then(() => {
           clearTimeout(timeoutHandle);
           resolve();
         })
->>>>>>> 26aba44f
         .catch(error => reject(error));
     });
   });
