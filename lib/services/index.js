/*
 * Kuzzle, a backend software, self-hostable and ready to use
 * to power modern apps
 *
 * Copyright 2015-2018 Kuzzle
 * mailto: support AT kuzzle.io
 * website: http://kuzzle.io
 *
 * Licensed under the Apache License, Version 2.0 (the "License");
 * you may not use this file except in compliance with the License.
 * You may obtain a copy of the License at
 *
 * https://www.apache.org/licenses/LICENSE-2.0
 *
 * Unless required by applicable law or agreed to in writing, software
 * distributed under the License is distributed on an "AS IS" BASIS,
 * WITHOUT WARRANTIES OR CONDITIONS OF ANY KIND, either express or implied.
 * See the License for the specific language governing permissions and
 * limitations under the License.
 */

const
  debug = require('debug')('kuzzle:services'),
  Bluebird = require('bluebird'),
  _ = require('lodash'),
  errorsManager = require('../config/error-codes/throw');

/**
 * @class Services
 * @param kuzzle
 */
class Services {
  constructor(kuzzle) {
    this.list = {};
    this.kuzzle = kuzzle;
  }

  /**
   * Initializes all services.
   */
  init() {
    const promises = Object.keys(this.kuzzle.config.services)
      .filter(key => key !== 'common')
      .map(service => {
        // We need to use a deferred promise here as the internalEngine (es)
        // promises do not implement `finally`.
        let opt = { service };

        return this.kuzzle.internalEngine
          .get('services', service)
          .then(response => {
            opt = _.merge(opt, response._source);

            return registerService.call(this, service, opt);
          })
          .catch(err => {
            if (err.status === 404) {
              return registerService.call(this, service, opt);
            }

            return Bluebird.reject(err);
          });
      });

    return Bluebird.all(promises);
  }
}

/**
 * @this {Services}
 * @param serviceName
 * @param opts
 * @returns {Promise.<*>}
 */
function registerService(serviceName, opts) {
  const
    services = this.kuzzle.config.services,
    timeout = opts.timeout || services.common.defaultInitTimeout,
    file = services[serviceName].backend || serviceName,
    aliases = services[serviceName].aliases || [serviceName];

  const promises = aliases.map(alias => {
    opts.service = alias;

<<<<<<< HEAD
    debug('[%s] register internal service with alias %s from source %s', serviceName, alias, file);

    this.list[alias] = new (require('./' + file))(this.kuzzle, opts, services[serviceName]);

    if (!init) {
      return Bluebird.resolve();
    }

    return this.list[alias].init()
      .timeout(timeout, '___timedOut')
      .catch(err => {
        if (err.message === '___timedOut') {
          errorsManager.throw(
            'internal',
            'unexpected',
            'timeout',
            alias,
            serviceName,
            timeout);
        }

        throw err;
      });
=======
    debug(
      '[%s] register internal service with alias %s from source %s',
      serviceName,
      alias,
      file);

    this.list[alias] = new (require(`./${file}`))(
      this.kuzzle,
      opts,
      services[serviceName]);

    return new Bluebird((resolve, reject) => {
      const timeoutHandle = setTimeout(
        () => {
          reject(errorsManager.getError(
            'external',
            'common',
            'service_initialization_timeout',
            alias,
            serviceName,
            timeout));
        },
        timeout);

      this.list[alias].init()
        .then(resolve)
        .catch(reject)
        .finally(() => clearTimeout(timeoutHandle));
    });
>>>>>>> 7fae3949
  });

  return Bluebird.all(promises);
}


/**
 * @param {Kuzzle} kuzzle
 * @constructor
 */
module.exports = Services;<|MERGE_RESOLUTION|>--- conflicted
+++ resolved
@@ -82,31 +82,6 @@
   const promises = aliases.map(alias => {
     opts.service = alias;
 
-<<<<<<< HEAD
-    debug('[%s] register internal service with alias %s from source %s', serviceName, alias, file);
-
-    this.list[alias] = new (require('./' + file))(this.kuzzle, opts, services[serviceName]);
-
-    if (!init) {
-      return Bluebird.resolve();
-    }
-
-    return this.list[alias].init()
-      .timeout(timeout, '___timedOut')
-      .catch(err => {
-        if (err.message === '___timedOut') {
-          errorsManager.throw(
-            'internal',
-            'unexpected',
-            'timeout',
-            alias,
-            serviceName,
-            timeout);
-        }
-
-        throw err;
-      });
-=======
     debug(
       '[%s] register internal service with alias %s from source %s',
       serviceName,
@@ -136,7 +111,6 @@
         .catch(reject)
         .finally(() => clearTimeout(timeoutHandle));
     });
->>>>>>> 7fae3949
   });
 
   return Bluebird.all(promises);
