/*
 * Kuzzle, a backend software, self-hostable and ready to use
 * to power modern apps
 *
 * Copyright 2015-2018 Kuzzle
 * mailto: support AT kuzzle.io
 * website: http://kuzzle.io
 *
 * Licensed under the Apache License, Version 2.0 (the "License");
 * you may not use this file except in compliance with the License.
 * You may obtain a copy of the License at
 *
 * https://www.apache.org/licenses/LICENSE-2.0
 *
 * Unless required by applicable law or agreed to in writing, software
 * distributed under the License is distributed on an "AS IS" BASIS,
 * WITHOUT WARRANTIES OR CONDITIONS OF ANY KIND, either express or implied.
 * See the License for the specific language governing permissions and
 * limitations under the License.
 */

const
  debug = require('debug')('kuzzle:services'),
  Bluebird = require('bluebird'),
  _ = require('lodash'),
<<<<<<< HEAD
  {
    errors: {
      InternalError: KuzzleInternalError
    }
  } = require('kuzzle-common-objects');
=======
  errorsManager = require('../config/error-codes');
>>>>>>> e8e2eb12

/**
 * @class Services
 * @param kuzzle
 */
class Services {
  constructor(kuzzle) {
    this.list = {};
    this.kuzzle = kuzzle;
  }

  /**
   * Initializes all services.
   */
  init() {
    const promises = Object.keys(this.kuzzle.config.services)
      .filter(key => key !== 'common')
      .map(service => {
        // We need to use a deferred promise here as the internalEngine (es)
        // promises do not implement `finally`.
        let opt = { service };

        return this.kuzzle.internalEngine
          .get('services', service)
          .then(response => {
            opt = _.merge(opt, response._source);

            return registerService.call(this, service, opt);
          })
          .catch(err => {
            if (err.status === 404) {
              return registerService.call(this, service, opt);
            }

            return Bluebird.reject(err);
          });
      });

    return Bluebird.all(promises);
  }
}

/**
 * @this {Services}
 * @param serviceName
 * @param opts
 * @returns {Promise.<*>}
 */
function registerService(serviceName, opts) {
  const
    services = this.kuzzle.config.services,
    timeout = opts.timeout || services.common.defaultInitTimeout,
    file = services[serviceName].backend || serviceName,
    aliases = services[serviceName].aliases || [serviceName];

  const promises = aliases.map(alias => {
    opts.service = alias;

    debug(
      '[%s] register internal service with alias %s from source %s',
      serviceName,
      alias,
      file);

<<<<<<< HEAD
    this.list[alias] = new (require('./' + file))(
=======
    this.list[alias] = new (require(`./${file}`))(
>>>>>>> e8e2eb12
      this.kuzzle,
      opts,
      services[serviceName]);

<<<<<<< HEAD
    return this.list[alias].init()
      .timeout(timeout, '___timedOut')
      .catch(err => {
        if (err.message === '___timedOut') {
          throw new KuzzleInternalError(`[FATAL] Service "${alias}[${serviceName}]" failed to init within ${timeout}ms`);
        }

        throw err;
      });
=======
    return new Promise((resolve, reject) => {
      const timeoutHandle = setTimeout(() => {
        const error = errorsManager.getError(
          'external',
          'common',
          'service_initialization_timeout',
          alias,
          serviceName,
          timeout);

        reject(error);
      }, timeout);

      this.list[alias].init()
        .then(() => {
          clearTimeout(timeoutHandle);
          resolve();
        })
        .catch(error => reject(error));
    });
>>>>>>> e8e2eb12
  });

  return Promise.all(promises);
}


/**
 * @param {Kuzzle} kuzzle
 * @constructor
 */
module.exports = Services;<|MERGE_RESOLUTION|>--- conflicted
+++ resolved
@@ -23,15 +23,7 @@
   debug = require('debug')('kuzzle:services'),
   Bluebird = require('bluebird'),
   _ = require('lodash'),
-<<<<<<< HEAD
-  {
-    errors: {
-      InternalError: KuzzleInternalError
-    }
-  } = require('kuzzle-common-objects');
-=======
   errorsManager = require('../config/error-codes');
->>>>>>> e8e2eb12
 
 /**
  * @class Services
@@ -96,26 +88,11 @@
       alias,
       file);
 
-<<<<<<< HEAD
-    this.list[alias] = new (require('./' + file))(
-=======
     this.list[alias] = new (require(`./${file}`))(
->>>>>>> e8e2eb12
       this.kuzzle,
       opts,
       services[serviceName]);
 
-<<<<<<< HEAD
-    return this.list[alias].init()
-      .timeout(timeout, '___timedOut')
-      .catch(err => {
-        if (err.message === '___timedOut') {
-          throw new KuzzleInternalError(`[FATAL] Service "${alias}[${serviceName}]" failed to init within ${timeout}ms`);
-        }
-
-        throw err;
-      });
-=======
     return new Promise((resolve, reject) => {
       const timeoutHandle = setTimeout(() => {
         const error = errorsManager.getError(
@@ -136,7 +113,6 @@
         })
         .catch(error => reject(error));
     });
->>>>>>> e8e2eb12
   });
 
   return Promise.all(promises);
