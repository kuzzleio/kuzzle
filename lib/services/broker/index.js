var
  InternalError = require('kuzzle-common-objects').Errors.internalError,
  q = require('q'),
  WSClient = require('./wsBrokerClient'),
  WSServer = require('./wsBrokerServer'),
  _kuzzle;

<<<<<<< HEAD
module.exports = function (brokerType, onlyClient) {

  function Broker (kuzzle, opts) {
    if (!kuzzle.config[brokerType]) {
      kuzzle.pluginsManager.trigger('log:error', `No configuration found for broker ${brokerType}. Are you sure this broker exists?`);
      this.handler = null;
    }
    else {
      this.handler = (opts.isServer && onlyClient === undefined)
        ? new WSServer(brokerType, kuzzle.config[brokerType], kuzzle)
        : new WSClient(brokerType, kuzzle.config[brokerType], kuzzle.pluginsManager);
    }
=======
function Broker (kuzzle, opts) {
  _kuzzle = kuzzle;
  this.handler = opts.isServer
    ? new WSServer(kuzzle)
    : new WSClient(kuzzle.config.broker, kuzzle.pluginsManager);
}

Broker.prototype.init = function () {
  return this.handler.init();
};

Broker.prototype.send = function (room, msg) {
  return this.handler.send(room, msg);
};

Broker.prototype.broadcast = function (room, msg) {
  return this.handler.broadcast(room, msg);
};

Broker.prototype.listen = function (room, cb) {
  return this.handler.listen(room, cb);
};

Broker.prototype.unsubscribe = function (room) {
  return this.handler.unsubscribe(room);
};

Broker.prototype.waitForClients = function (room) {
  if (this.handler instanceof WSClient) {
    _kuzzle.pluginsManager.trigger('log:error', 'Called waitForClients on a client instance');
    return q.reject(new InternalError('Called waitForClients on a client instance'));
>>>>>>> b8b8d6f4
  }

  Broker.prototype.init = function () {
    return this.handler.init();
  };

  Broker.prototype.send = function (room, msg) {
    return this.handler.send(room, msg);
  };

  Broker.prototype.broadcast = function (room, msg) {
    return this.handler.broadcast(room, msg);
  };

  Broker.prototype.listen = function (room, cb) {
    return this.handler.listen(room, cb);
  };

  Broker.prototype.unsubscribe = function (room) {
    return this.handler.unsubscribe(room);
  };

  Broker.prototype.waitForClients = function (room) {
    if (this.handler instanceof WSClient) {
      return q();
    }

    return this.handler.waitForClients(room);
  };

  Broker.prototype.close = function () {
    return this.handler.close();
  };

  return Broker;
};<|MERGE_RESOLUTION|>--- conflicted
+++ resolved
@@ -5,10 +5,11 @@
   WSServer = require('./wsBrokerServer'),
   _kuzzle;
 
-<<<<<<< HEAD
 module.exports = function (brokerType, onlyClient) {
 
   function Broker (kuzzle, opts) {
+    _kuzzle = kuzzle;
+
     if (!kuzzle.config[brokerType]) {
       kuzzle.pluginsManager.trigger('log:error', `No configuration found for broker ${brokerType}. Are you sure this broker exists?`);
       this.handler = null;
@@ -18,39 +19,6 @@
         ? new WSServer(brokerType, kuzzle.config[brokerType], kuzzle)
         : new WSClient(brokerType, kuzzle.config[brokerType], kuzzle.pluginsManager);
     }
-=======
-function Broker (kuzzle, opts) {
-  _kuzzle = kuzzle;
-  this.handler = opts.isServer
-    ? new WSServer(kuzzle)
-    : new WSClient(kuzzle.config.broker, kuzzle.pluginsManager);
-}
-
-Broker.prototype.init = function () {
-  return this.handler.init();
-};
-
-Broker.prototype.send = function (room, msg) {
-  return this.handler.send(room, msg);
-};
-
-Broker.prototype.broadcast = function (room, msg) {
-  return this.handler.broadcast(room, msg);
-};
-
-Broker.prototype.listen = function (room, cb) {
-  return this.handler.listen(room, cb);
-};
-
-Broker.prototype.unsubscribe = function (room) {
-  return this.handler.unsubscribe(room);
-};
-
-Broker.prototype.waitForClients = function (room) {
-  if (this.handler instanceof WSClient) {
-    _kuzzle.pluginsManager.trigger('log:error', 'Called waitForClients on a client instance');
-    return q.reject(new InternalError('Called waitForClients on a client instance'));
->>>>>>> b8b8d6f4
   }
 
   Broker.prototype.init = function () {
@@ -75,7 +43,8 @@
 
   Broker.prototype.waitForClients = function (room) {
     if (this.handler instanceof WSClient) {
-      return q();
+      _kuzzle.pluginsManager.trigger('log:error', 'Called waitForClients on a client instance');
+      return q.reject(new InternalError('Called waitForClients on a client instance'));
     }
 
     return this.handler.waitForClients(room);
