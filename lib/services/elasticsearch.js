--- conflicted
+++ resolved
@@ -30,13 +30,8 @@
   Request = require('kuzzle-common-objects').Request,
   es = require('elasticsearch'),
   ms = require('ms'),
-<<<<<<< HEAD
-  semver = require('semver'),
-  errorsManager = require('../config/error-codes/throw');
-=======
   errorsManager = require('../config/error-codes/throw'),
   semver = require('semver');
->>>>>>> ceeb8b23
 
 const scrollCachePrefix = '_docscroll_';
 
@@ -89,11 +84,7 @@
         this.esVersion = response.version;
 
         if (this.esVersion && !semver.satisfies(this.esVersion.number, '5.x')) {
-<<<<<<< HEAD
-          errorsManager.throw('external', 'elasticsearch', 'wrong_elasticsearch_version', this.esVersion.number);
-=======
           this.throw('wrong_elasticsearch_version', this.esVersion.number);
->>>>>>> ceeb8b23
         }
 
         return this;
@@ -152,11 +143,7 @@
     return this.kuzzle.services.list.internalCache.exists(cacheKey)
       .then(exists => {
         if (exists === 0) {
-<<<<<<< HEAD
-          errorsManager.throw('external', 'elasticsearch', 'unknown_scroll_identifier');
-=======
           this.throw('unknown_scroll_identifier');
->>>>>>> ceeb8b23
         }
 
         // ms(scroll) may return undefined if in microseconds or in nanoseconds
@@ -217,25 +204,16 @@
     // Just in case the user make a GET on url /mainindex/test/_search
     // Without this test we return something weird: a result.hits.hits with all document without filter because the body is empty in HTTP by default
     if (esRequest.id === '_search') {
-<<<<<<< HEAD
-      return Bluebird.reject(errorsManager.getError('external', 'elasticsearch', 'wrong_get_action'));
-=======
       return Bluebird.reject(this.getError('wrong_get_action'));
->>>>>>> ceeb8b23
     }
 
     return this.client.get(esRequest)
       .then(result => {
-<<<<<<< HEAD
-        if (result._source && result._source._kuzzle_info && !result._source._kuzzle_info.active && !request.input.args.includeTrash) {
-          return Bluebird.reject(errorsManager.getError('external', 'elasticsearch', 'document_not_found'));
-=======
-        if (result._source && 
+        if (result._source &&
           result._source._kuzzle_info &&
           !result._source._kuzzle_info.active &&
           !request.input.args.includeTrash) {
           return Bluebird.reject(this.getError('document_not_found'));
->>>>>>> ceeb8b23
         }
 
         return prepareMetadata(result);
@@ -312,15 +290,11 @@
     return this.kuzzle.indexCache.exists(esRequest.index, esRequest.type)
       .then(exists => {
         if (! exists) {
-<<<<<<< HEAD
-          errorsManager.throw('external', 'elasticsearch', 'index_or_collection_does_not_exist', esRequest.index, esRequest.type);
-=======
           this.throw(
             'index_or_collection_does_not_exist',
             esRequest.index,
             esRequest.type
           );
->>>>>>> ceeb8b23
         }
 
         // Add metadata
@@ -360,11 +334,7 @@
 
               // The document exits and is active, we reject to prevent the creation
 
-<<<<<<< HEAD
-              return Bluebird.reject(errorsManager.getError('external', 'elasticsearch', 'document_already_exists'));
-=======
               return Bluebird.reject(this.getError('document_already_exists'));
->>>>>>> ceeb8b23
             })
             // Pitfall of all previous rejections
             .catch(err => {
@@ -425,15 +395,11 @@
     return this.kuzzle.indexCache.exists(esRequest.index, esRequest.type)
       .then(exists => {
         if (! exists) {
-<<<<<<< HEAD
-          errorsManager.throw('external', 'elasticsearch', 'index_or_collection_does_not_exist', esRequest.index, esRequest.type);
-=======
           this.throw(
             'index_or_collection_does_not_exist',
             esRequest.index,
             esRequest.type
           );
->>>>>>> ceeb8b23
         }
 
         // Add metadata
@@ -471,15 +437,11 @@
     return this.kuzzle.indexCache.exists(esRequest.index, esRequest.type)
       .then(exists => {
         if (! exists) {
-<<<<<<< HEAD
-          errorsManager.throw('external', 'elasticsearch', 'index_or_collection_does_not_exist', esRequest.index, esRequest.type);
-=======
           this.throw(
             'index_or_collection_does_not_exist',
             esRequest.index,
             esRequest.type
           );
->>>>>>> ceeb8b23
         }
 
         return this.client.index(esRequest)
@@ -512,15 +474,11 @@
     return this.kuzzle.indexCache.exists(esRequest.index, esRequest.type)
       .then(exists => {
         if (! exists) {
-<<<<<<< HEAD
-          errorsManager.throw('external', 'elasticsearch', 'index_or_collection_does_not_exist', esRequest.index, esRequest.type);
-=======
           this.throw(
             'index_or_collection_does_not_exist',
             esRequest.index,
             esRequest.type
           );
->>>>>>> ceeb8b23
         }
 
         // injecting retryOnConflict default configuration
@@ -569,15 +527,11 @@
     return this.kuzzle.indexCache.exists(esRequest.index, esRequest.type)
       .then(exists => {
         if (! exists) {
-<<<<<<< HEAD
-          errorsManager.throw('external', 'elasticsearch', 'index_or_collection_does_not_exist', esRequest.index, esRequest.type);
-=======
           this.throw(
             'index_or_collection_does_not_exist',
             esRequest.index,
             esRequest.type
           );
->>>>>>> ceeb8b23
         }
 
         // Add metadata
@@ -598,14 +552,10 @@
           return this.client.index(esRequest);
         }
 
-<<<<<<< HEAD
-        return Bluebird.reject(errorsManager.getError('external', 'elasticsearch', 'document_id_not_found', esRequest.id));
-=======
         return Bluebird.reject(this.getError(
           'document_id_not_found',
           esRequest.id
         ));
->>>>>>> ceeb8b23
       })
       .then(result => this.refreshIndexIfNeeded(
         esRequest,
@@ -633,14 +583,10 @@
     )
       .then(result => {
         if (result._source._kuzzle_info && !result._source._kuzzle_info.active) {
-<<<<<<< HEAD
-          return Bluebird.reject(errorsManager.getError('external', 'elasticsearch', 'document_id_not_found', esRequest.id));
-=======
           return Bluebird.reject(this.getError(
             'document_id_not_found',
             esRequest.id
           ));
->>>>>>> ceeb8b23
         }
         // injecting retryOnConflict default configuration
         if (!esRequest.hasOwnProperty('retryOnConflict') &&
@@ -688,14 +634,9 @@
     esRequestSearch.scroll = '30s';
     esRequestBulk.body = [];
 
-<<<<<<< HEAD
-    if (!esRequestSearch.body.query || !(esRequestSearch.body.query instanceof Object)) {
-      return Bluebird.reject(errorsManager.getError('external', 'elasticsearch', 'empty_query'));
-=======
     if (!esRequestSearch.body.query ||
       !(esRequestSearch.body.query instanceof Object)) {
       return Bluebird.reject(this.getError('empty_query'));
->>>>>>> ceeb8b23
     }
 
     return getAllIdsFromQuery(this.client, addActiveFilter(esRequestSearch))
@@ -744,11 +685,7 @@
     esRequestSearch.scroll = '30s';
 
     if (esRequestSearch.body.query === null) {
-<<<<<<< HEAD
-      return Bluebird.reject(errorsManager.getError('external', 'elasticsearch', 'document_id_cannot_be_null'));
-=======
       return Bluebird.reject(this.getError('document_id_cannot_be_null'));
->>>>>>> ceeb8b23
     }
 
     return getAllIdsFromQuery(this.client, esRequestSearch)
@@ -783,11 +720,7 @@
     return this.kuzzle.indexCache.exists(esRequest.index)
       .then(indexExists => {
         if (! indexExists) {
-<<<<<<< HEAD
-          errorsManager.throw('external', 'elasticsearch', 'index_does_not_exist');
-=======
           this.throw('index_does_not_exist');
->>>>>>> ceeb8b23
         }
 
         return this.kuzzle.indexCache.exists(esRequest.index, esRequest.type);
@@ -799,17 +732,11 @@
 
         const requestBody = request.input.body || {};
 
-<<<<<<< HEAD
-        this._checkMapping(requestBody);
-
-        esRequest.body = this._mergeDefaultMapping(esRequest.index, {}, requestBody);
-=======
         esRequest.body = this._mergeDefaultMapping(
           esRequest.index,
           {},
           requestBody
         );
->>>>>>> ceeb8b23
 
         return this.client.indices.putMapping(esRequest)
           .catch(error => Bluebird.reject(
@@ -861,13 +788,9 @@
     assertWellFormedRefresh(esRequest);
 
     if (!request.input.body || !(request.input.body.bulkData instanceof Object)) {
-<<<<<<< HEAD
-      return Bluebird.reject(errorsManager.getError('external', 'elasticsearch', 'missing_or_invalid_import_attribute'));
-=======
       return Bluebird.reject(
         this.getError('missing_or_invalid_import_attribute')
       );
->>>>>>> ceeb8b23
     }
 
     esRequest.body = request.input.body.bulkData;
@@ -919,13 +842,9 @@
             }
 
             if (!item[action]._type) {
-<<<<<<< HEAD
-              return Bluebird.reject(errorsManager.getError('external', 'elasticsearch', 'missing_data_collection_argument'));
-=======
               return Bluebird.reject(this.getError(
                 'missing_data_collection_argument')
               );
->>>>>>> ceeb8b23
             }
 
             if (!item[action]._index && esRequest.index) {
@@ -933,17 +852,6 @@
             }
 
             if (!item[action]._index) {
-<<<<<<< HEAD
-              return Bluebird.reject(errorsManager.getError('external', 'elasticsearch', 'missing_data_index_argument'));
-            }
-
-            if (! (esCache[item[action]._index] && esCache[item[action]._index].includes(item[action]._type))) {
-              return Bluebird.reject(errorsManager.getError('external', 'elasticsearch', 'index_or_collection_does_not_exist', item[action]._index, item[action]._type));
-            }
-
-            if (item[action]._index === this.kuzzle.internalEngine.index) {
-              return Bluebird.reject(errorsManager.getError('external', 'elasticsearch', 'index_protected', this.kuzzle.internalEngine.index));
-=======
               return Bluebird.reject(this.getError(
                 'missing_data_index_argument')
               );
@@ -962,7 +870,6 @@
                 this.getError('index_protected',
                   this.kuzzle.internalEngine.index)
               );
->>>>>>> ceeb8b23
             }
           } else if (lastAction === 'index' || lastAction === 'create') {
             item._kuzzle_info = kuzzleMetaCreated;
@@ -1024,20 +931,11 @@
           mappings[esRequest.index].mappings[esRequest.type];
         const requestBody = request.input.body || {};
 
-<<<<<<< HEAD
-        this._checkMapping(requestBody);
-
-        esRequest.body = this._mergeDefaultMapping(
-          esRequest.index,
-          collectionMapping,
-          requestBody);
-=======
         esRequest.body = this._mergeDefaultMapping(
           esRequest.index,
           collectionMapping,
           requestBody
         );
->>>>>>> ceeb8b23
 
         return this.client.indices.putMapping(esRequest)
           .catch(error => Bluebird.reject(
@@ -1265,16 +1163,12 @@
         .then(() => response)
         .catch(error => {
           // index refresh failures are non-blocking
-<<<<<<< HEAD
-          this.kuzzle.log.error(errorsManager.getError('external', 'elasticsearch', 'error_on_index_refresh', esRequest.index, error.message));
-=======
           this.kuzzle.log.error(
             this.getError(
               'error_on_index_refresh',
               esRequest.index,
               error.message)
           );
->>>>>>> ceeb8b23
           return prepareMetadata(response);
         });
     }
@@ -1648,13 +1542,6 @@
     return this.kuzzle.indexCache.exists(esRequest.index, esRequest.type)
       .then(exists => {
         if (! exists) {
-<<<<<<< HEAD
-          errorsManager.throw('external', 'elasticsearch', 'index_or_collection_does_not_exist', esRequest.index, esRequest.type);
-        }
-
-        if (documents.length > this.kuzzle.config.limits.documentsWriteCount) {
-          errorsManager.throw('external', 'elasticsearch', 'limit_documents_reached', this.kuzzle.config.limits.documentsWriteCount);
-=======
           this.throw(
             'index_or_collection_does_not_exist',
             esRequest.index,
@@ -1667,7 +1554,6 @@
             'limit_documents_reached',
             this.kuzzle.config.limits.documentsWriteCount
           );
->>>>>>> ceeb8b23
         }
 
         return documents.length > 0 ?
@@ -1710,7 +1596,10 @@
       if (check && mappingProperties.indexOf(property) === -1) {
         const currentPath = [...path, property].join('.');
 
-        errorsManager.throw('external', 'elasticsearch', 'incorrect_mapping_property', currentPath, didYouMean(property, mappingProperties));
+        this.throw(
+          'incorrect_mapping_property',
+          currentPath,
+          didYouMean(property, mappingProperties));
       }
 
       if (property === 'properties') {
@@ -1768,16 +1657,12 @@
  */
 function getIndex(request) {
   if (request.input.resource.index && request.input.resource.index[0] === '%') {
-<<<<<<< HEAD
-    errorsManager.throw('external', 'elasticsearch', 'index_reserved', request.input.resource.index);
-=======
     errorsManager.throw(
       'external',
       'elasticsearch',
       'index_reserved',
       request.input.resource.index
     );
->>>>>>> ceeb8b23
   }
 
   return request.input.resource.index;
@@ -1917,15 +1802,11 @@
  */
 function assertNoRouting(esRequest) {
   if (esRequest.body._routing) {
-<<<<<<< HEAD
-    errorsManager.throw('external', 'elasticsearch', 'create_action_does_not_support_routing');
-=======
     errorsManager.throw(
       'external',
       'elasticsearch',
       'create_action_does_not_support_routing'
     );
->>>>>>> ceeb8b23
   }
 }
 
@@ -1939,15 +1820,11 @@
   if (esRequest.hasOwnProperty('refresh')
     && ['wait_for', 'false', false].indexOf(esRequest.refresh) < 0
   ) {
-<<<<<<< HEAD
-    errorsManager.throw('external', 'elasticsearch', 'wrong_refresh_parameter');
-=======
     errorsManager.throw(
       'external',
       'elasticsearch',
       'wrong_refresh_parameter'
     );
->>>>>>> ceeb8b23
   }
 }
 
