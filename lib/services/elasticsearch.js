--- conflicted
+++ resolved
@@ -702,13 +702,6 @@
       throw errorsManager.get('missing_argument', 'body.query');
     }
 
-<<<<<<< HEAD
-=======
-    debug('delete by query: %o', esRequest);
-
-    await this.refreshCollection(index, collection);
-
->>>>>>> 0cbfbc09
     try {
       let documents = [];
 
