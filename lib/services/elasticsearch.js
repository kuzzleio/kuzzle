/*
 * Kuzzle, a backend software, self-hostable and ready to use
 * to power modern apps
 *
 * Copyright 2015-2018 Kuzzle
 * mailto: support AT kuzzle.io
 * website: http://kuzzle.io
 *
 * Licensed under the Apache License, Version 2.0 (the "License");
 * you may not use this file except in compliance with the License.
 * You may obtain a copy of the License at
 *
 * https://www.apache.org/licenses/LICENSE-2.0
 *
 * Unless required by applicable law or agreed to in writing, software
 * distributed under the License is distributed on an "AS IS" BASIS,
 * WITHOUT WARRANTIES OR CONDITIONS OF ANY KIND, either express or implied.
 * See the License for the specific language governing permissions and
 * limitations under the License.
 */

'use strict';

const
  _ = require('lodash'),
  Bluebird = require('bluebird'),
  ESWrapper = require('../util/esWrapper'),
  didYouMean = require('../util/didYouMean'),
  Service = require('./service'),
  Request = require('kuzzle-common-objects').Request,
  es = require('elasticsearch'),
  ms = require('ms'),
  errorsManager = require('../config/error-codes/throw'),
  semver = require('semver');

const scrollCachePrefix = '_docscroll_';

const mappingProperties = ['properties', '_meta', 'dynamic'];

/**
 * @property {Kuzzle} kuzzle
 * @property {object} settings
 * @property {object} client
 * @param {Kuzzle} kuzzle kuzzle instance
 * @param {object} options used to start the service
 * @param {object} config used to start the service
 * @constructor
 */
class ElasticSearch extends Service {
  constructor(kuzzle, options, config) {
    super();
    this.kuzzle = kuzzle;
    this.config = config;
    this.settings = {
      service: options.service,
      autoRefresh: options.autoRefresh || {}
    };
    this.client = null;
    this.esWrapper = null;
    this.esVersion = null;
    this.subdomain = 'elasticsearch';
  }

  /**
   * Initialize the elasticsearch client
   *
   * @returns {Promise}
   */
  init() {
    if (this.client) {
      return Bluebird.resolve(this);
    }

    if (process.env.NODE_ENV === 'production' && this.config.dynamic === 'true') {
      this.kuzzle.log.warn('Your dynamic mapping policy is set to \'true\' for new fields.\nElasticsearch will try to automatically infer mapping for new fields, and those cannot be changed afterward.\nSee the "services.db.dynamic" option in the kuzzlerc configuration file to change this value.'
      );
    }

    this.client = buildClient(this.config);
    this.esWrapper = new ESWrapper(this.client);

    return Bluebird.resolve(this.client.info()
      .then(response => {
        this.esVersion = response.version;

        if (this.esVersion && !semver.satisfies(this.esVersion.number, '5.x')) {
          this.throw('wrong_elasticsearch_version', this.esVersion.number);
        }

        return this;
      }));
  }

  /**
   * Return some basic information about this service
   *
   * @returns {Promise} service informations
   */
  getInfos() {
    const response = {
      type: 'elasticsearch',
      api: this.config.apiVersion
    };

    return this.client.info()
      .then(res => {
        /** @type {{version: {number: Number, lucene_version: String}}} res */
        response.version = res.version.number;
        response.lucene = res.version.lucene_version;

        return this.client.cluster.health();
      })
      .then(res => {
        /** @type {{status: String, number_of_nodes: Number}} res */
        response.status = res.status;
        response.nodes = res.number_of_nodes;
        return this.client.cluster.stats({human: true});
      })
      .then(res => {
        response.spaceUsed = res.indices.store.size;
        response.nodes = res.nodes;
        return response;
      })
      .catch(error => Bluebird.reject(this.esWrapper.formatESError(error)));
  }

  /**
   * Scroll results from previous elasticsearch query
   * @param {Request} request
   * @returns {Promise} resolve documents matching the scroll id
   */
  scroll(request) {
    const esRequest = initESRequest(request, ['scroll', 'scrollId']);

    if (!esRequest.scroll) {
      esRequest.scroll = this.config.defaults.scrollTTL;
    }

    const cacheKey = scrollCachePrefix + this.kuzzle.constructor.hash(
      esRequest.scrollId
    );

    return this.kuzzle.services.list.internalCache.exists(cacheKey)
      .then(exists => {
        if (exists === 0) {
          this.throw('unknown_scroll_identifier');
        }

        // ms(scroll) may return undefined if in microseconds or in nanoseconds
        const ttl = ms(esRequest.scroll) || ms(this.config.defaults.scrollTTL);

        return this.kuzzle.services.list.internalCache.pexpire(cacheKey, ttl);
      })
      .then(() => this.client.scroll(esRequest))
      .then(result => formatSearchResults(result))
      .catch(error => Bluebird.reject(this.esWrapper.formatESError(error)));
  }

  /**
   * Search documents from elasticsearch with a query
   * @param {Request} request
   * @returns {Promise} resolve documents matching the filter
   */
  search(request) {
    const esRequest = initESRequest(request, ['from', 'size', 'scroll']);

    esRequest.body = request.input.body;

    if (!request.input.args.includeTrash) {
      addActiveFilter(esRequest);
    }

    return this.client.search(esRequest)
      .then(result => {
        const formatted = formatSearchResults(result);

        if (formatted.scrollId !== undefined) {
          const
            // ms(scroll) may return undefined if in microseconds or in nanoseconds
            ttl = ms(esRequest.scroll) || ms(this.config.defaults.scrollTTL),
            key = scrollCachePrefix + this.kuzzle.constructor.hash(
              formatted.scrollId
            );

          return this.kuzzle.services.list.internalCache.psetex(key, ttl, 0)
            .then(() => formatted);
        }

        return formatted;
      })
      .catch(error => Bluebird.reject(this.esWrapper.formatESError(error)));
  }

  /**
   * Get the document with given ID
   * @param {Request} request
   * @returns {Promise} resolve the document
   */
  get(request) {
    const esRequest = initESRequest(request);

    esRequest.id = request.input.resource._id;

    // Just in case the user make a GET on url /mainindex/test/_search
    // Without this test we return something weird: a result.hits.hits with all document without filter because the body is empty in HTTP by default
    if (esRequest.id === '_search') {
      return Bluebird.reject(this.getError('wrong_get_action'));
    }

    return this.client.get(esRequest)
      .then(result => {
        if (
          result._source
          && result._source._kuzzle_info
          && !result._source._kuzzle_info.active
          && !request.input.args.includeTrash
        ) {
          return Bluebird.reject(this.getError('document_not_found'));
        }

        return prepareMetadata(result);
      })
      .catch(error => Bluebird.reject(this.esWrapper.formatESError(error)));
  }

  /**
   * Return the list of documents matching the ids given in the body param
   * NB: Due to internal Kuzzle mechanism, can only be called on a single index/collection,
   * using the body { ids: [.. } syntax.
   * @param {Request} request
   * @returns {Promise}
   */
  mget(request) {
    const esRequest = initESRequest(request);

    esRequest.body = request.input.body;
    delete esRequest.body.includeTrash;

    return this.client.mget(esRequest)
      .then(result => {
        // harmonize response format based upon the search one
        if (result.docs) {
          result.hits = request.input.args.includeTrash
            ? result.docs
            : result.docs.filter(
              doc => doc._kuzzle_info === undefined ||
              doc._kuzzle_info.active
            );
          delete result.docs;

          result.hits = result.hits.map(obj => prepareMetadata(obj));
        }

        return result;
      })
      .catch(error => Bluebird.reject(this.esWrapper.formatESError(error)));
  }

  /**
   * Count how many documents match the filter given in body
   * @param {Request} request
   * @returns {Promise} resolve the number of document
   */
  count(request) {
    const esRequest = initESRequest(request);

    esRequest.body = request.input.body;

    if (!request.input.args.includeTrash) {
      addActiveFilter(esRequest);
    }
    return this.client.count(esRequest)
      .catch(error => Bluebird.reject(this.esWrapper.formatESError(error)));
  }

  /**
   * Sends the new document to elasticsearch
   * Cleans data to match elasticsearch specifications
   *
   * @param {Request} request
   * @returns {Promise} resolve an object that contains _id
   */
  create(request) {
    const esRequest = initESRequest(request, ['refresh']);

    esRequest.id = request.input.resource._id;
    esRequest.body = request.input.body;

    assertNoRouting(esRequest);
    assertWellFormedRefresh(esRequest);

    return this.kuzzle.indexCache.exists(esRequest.index, esRequest.type)
      .then(exists => {
        if (! exists) {
          this.throw(
            'index_or_collection_does_not_exist',
            esRequest.index,
            esRequest.type
          );
        }

        // Add metadata
        esRequest.body._kuzzle_info = {
          author: this._getUserId(request),
          createdAt: Date.now(),
          updatedAt: null,
          updater: null,
          active: true,
          deletedAt: null
        };

        if (esRequest.id) {
          // Check if the document exists and has not been deleted (active: false)
          return this.client.get(
            {index: esRequest.index,
              type: esRequest.type,
              id: esRequest.id}
          )
            .then(result => {
              if (result._source._kuzzle_info &&
                !result._source._kuzzle_info.active) {
                // The document is inactive, we replace it and masquerade the result as a creation
                return this.client.index(esRequest)
                  .then(res => {
                    res.result = 'created';
                    res.created = true;

                    return this.refreshIndexIfNeeded(
                      esRequest,
                      _.extend(res, {_source: request.input.body}));
                  })
                  .catch(error => Bluebird.reject(
                    this.esWrapper.formatESError(error))
                  );
              }

              // The document exits and is active, we reject to prevent the creation

              return Bluebird.reject(this.getError('document_already_exists'));
            })
            // Pitfall of all previous rejections
            .catch(err => {
              if (err.displayName === 'NotFound') {
                // The document doesn't exist, we create it
                return this.client.create(esRequest)
                  .then(result => this.refreshIndexIfNeeded(
                    esRequest,
                    _.extend(result, {_source: request.input.body}))
                  )
                  .catch(error => Bluebird.reject(
                    this.esWrapper.formatESError(error))
                  );
              }

              // A "real" error occurred, we reject it
              return Bluebird.reject(err);
            });
        }

        return this.client.index(esRequest)
          .then(result => this.refreshIndexIfNeeded(
            esRequest,
            _.extend(result, {_source: request.input.body}))
          )
          .catch(error => Bluebird.reject(
            this.esWrapper.formatESError(error))
          );
      });
  }

  /**
   * Create a new document to ElasticSearch, or replace it if it already exist
   *
   * @param {Request} request
   * @param {boolean} injectKuzzleMeta
   * @returns {Promise} resolve an object that contains _id
   */
  createOrReplace(request, injectKuzzleMeta = true) {
    const
      esRequest = initESRequest(request, ['refresh']),
      userId = this._getUserId(request),
      kuzzleMeta = {
        author: userId,
        createdAt: Date.now(),
        updatedAt: Date.now(),
        updater: userId,
        active: true,
        deletedAt: null
      };

    esRequest.id = request.input.resource._id;
    esRequest.body = request.input.body;

    assertNoRouting(esRequest);
    assertWellFormedRefresh(esRequest);

    return this.kuzzle.indexCache.exists(esRequest.index, esRequest.type)
      .then(exists => {
        if (! exists) {
          this.throw(
            'index_or_collection_does_not_exist',
            esRequest.index,
            esRequest.type
          );
        }

        // Add metadata
        if (injectKuzzleMeta) {
          esRequest.body._kuzzle_info = kuzzleMeta;
        }

        return this.client.index(esRequest)
          .then(result => this.refreshIndexIfNeeded(
            esRequest,
            _.extend(result, {_source: request.input.body}))
          )
          .catch(error => Bluebird.reject(
            this.esWrapper.formatESError(error))
          );
      });
  }

  /**
   * Create a new document to ElasticSearch, or replace it if it already exist.
   * This method does not adds additional metadata.
   *
   * @param {Request} request
   * @returns {Promise} resolve an object that contains _id
   */
  writeDocument(request) {
    const esRequest = initESRequest(request, ['refresh']);

    esRequest.id = request.input.resource._id;
    esRequest.body = request.input.body;

    assertNoRouting(esRequest);
    assertWellFormedRefresh(esRequest);

    return this.kuzzle.indexCache.exists(esRequest.index, esRequest.type)
      .then(exists => {
        if (! exists) {
          this.throw(
            'index_or_collection_does_not_exist',
            esRequest.index,
            esRequest.type
          );
        }

        return this.client.index(esRequest)
          .then(result => this.refreshIndexIfNeeded(
            esRequest,
            _.extend(result, {_source: request.input.body}))
          )
          .catch(error => Bluebird.reject(
            this.esWrapper.formatESError(error))
          );
      });
  }

  /**
   * Sends the partial document to elasticsearch
   * with the id to update
   *
   * @param {Request} request
   * @returns {Promise} resolve an object that contains _id
   */
  update(request) {
    const esRequest = initESRequest(request, ['refresh', 'retryOnConflict']);

    esRequest.id = request.input.resource._id;
    esRequest.body = request.input.body;

    assertNoRouting(esRequest);
    assertWellFormedRefresh(esRequest);

    return this.kuzzle.indexCache.exists(esRequest.index, esRequest.type)
      .then(exists => {
        if (! exists) {
          this.throw(
            'index_or_collection_does_not_exist',
            esRequest.index,
            esRequest.type
          );
        }

        // injecting retryOnConflict default configuration
<<<<<<< HEAD
        if (!_.has(esRequest, 'retryOnConflict')
=======
        if (
          !_.has(esRequest, 'retryOnConflict')
>>>>>>> fd5ffb33
          && this.config.defaults.onUpdateConflictRetries > 0
        ) {
          esRequest.retryOnConflict = this.config.defaults.onUpdateConflictRetries;
        }

        // Add metadata
        esRequest.body._kuzzle_info = {
          active: true,
          updatedAt: Date.now(),
          updater: this._getUserId(request)
        };

        esRequest.body = {doc: esRequest.body};

        return this.client.update(esRequest);
      })
      .then(result => this.refreshIndexIfNeeded(esRequest, result))
      .catch(error => Bluebird.reject(this.esWrapper.formatESError(error)));
  }

  /**
   * Replace a document to ElasticSearch
   *
   * @param {Request} request
   * @returns {Promise} resolve an object that contains _id
   */
  replace(request) {
    const
      esRequest = initESRequest(request, ['refresh']),
      existQuery = {
        index: esRequest.index,
        type: esRequest.type,
        id: request.input.resource._id
      },
      userId = this._getUserId(request);

    esRequest.id = request.input.resource._id;
    esRequest.body = request.input.body;

    assertNoRouting(esRequest);
    assertWellFormedRefresh(esRequest);

    return this.kuzzle.indexCache.exists(esRequest.index, esRequest.type)
      .then(exists => {
        if (! exists) {
          this.throw(
            'index_or_collection_does_not_exist',
            esRequest.index,
            esRequest.type
          );
        }

        // Add metadata
        esRequest.body._kuzzle_info = {
          author: userId,
          createdAt: Date.now(),
          updatedAt: Date.now(),
          updater: userId,
          active: true,
          deletedAt: null
        };
        // extends the response with the source from request
        // When we write in ES, the response doesn't contain the initial document content
        return this.client.exists(existQuery);
      })
      .then(exist => {
        if (exist) {
          return this.client.index(esRequest);
        }

        return Bluebird.reject(this.getError(
          'document_id_not_found',
          esRequest.id
        ));
      })
      .then(result => this.refreshIndexIfNeeded(
        esRequest,
        _.extend(result, {_source: request.input.body}))
      );
  }

  /**
   * Send to elasticsearch the document id to delete
   *
   * @param {Request} request
   * @returns {Promise} resolve an object that contains _id
   */
  delete(request) {
    const esRequest = initESRequest(request, ['refresh', 'retryOnConflict']);

    esRequest.id = request.input.resource._id;

    assertWellFormedRefresh(esRequest);

    return this.client
      .get({
        index: esRequest.index,
        type: esRequest.type,
        id: esRequest.id
      })
      .then(result => {
        if (result._source._kuzzle_info && !result._source._kuzzle_info.active) {
          this.throw('document_id_not_found', esRequest.id);
        }
        // injecting retryOnConflict default configuration
        if (
          !_.has(esRequest, 'retryOnConflict')
          && this.config.defaults.onUpdateConflictRetries > 0
        ) {
          esRequest.retryOnConflict = this.config.defaults.onUpdateConflictRetries;
        }

        // Add metadata
        esRequest.body = {
          doc: {
            _kuzzle_info: {
              active: false,
              deletedAt: Date.now(),
              updater: this._getUserId(request)
            }
          }
        };

        return this.client.update(esRequest)
          .then(r => this.refreshIndexIfNeeded(esRequest, r))
          .catch(error => Bluebird.reject(
            this.esWrapper.formatESError(error))
          );
      })
      .catch(error => Bluebird.reject(
        this.esWrapper.formatESError(error))
      );
  }

  /**
   * Delete all documents matching the provided filters
   *
   * @param {Request} request
   * @returns {Promise} resolve an object with ids
   */
  deleteByQuery(request) {
    const
      esRequestSearch = initESRequest(request, ['from', 'size', 'scroll']),
      esRequestBulk = initESRequest(request, ['refresh']),
      ts = Date.now();

    assertWellFormedRefresh(esRequestBulk);

    esRequestSearch.body = request.input.body;
    esRequestSearch.scroll = '30s';
    esRequestBulk.body = [];

    if (!esRequestSearch.body.query ||
      !(esRequestSearch.body.query instanceof Object)) {
      return Bluebird.reject(this.getError('empty_query'));
    }

    return getAllIdsFromQuery(this.client, addActiveFilter(esRequestSearch))
      .then(ids => {
        ids.forEach(id => {
          esRequestBulk.body.push(
            {update:
              {_index: esRequestBulk.index,
                _type: esRequestBulk.type,
                _id: id}
            });
          esRequestBulk.body.push(
            {doc:
              {_kuzzle_info:
                { active: false,
                  deletedAt: ts,
                  updater: this._getUserId(request)}}
            });
        });

        if (esRequestBulk.body.length === 0) {
          return Bluebird.resolve({ids: []});
        }

        return this.client.bulk(esRequestBulk)
          .then(() => this.refreshIndexIfNeeded(esRequestBulk, {ids}))
          .catch(error => Bluebird.reject(
            this.esWrapper.formatESError(error))
          );
      });
  }

  /**
   * Delete all document that match the given filter from the trash
   * @param {Request} request
   * @returns {Promise} resolve the list of deleted ids
   */
  deleteByQueryFromTrash(request) {
    const
      esRequestSearch = initESRequest(request, ['from', 'size', 'scroll']),
      esRequestBulk = initESRequest(request, ['refresh']);

    assertWellFormedRefresh(esRequestBulk);

    esRequestSearch.body = request.input.body;
    esRequestSearch.scroll = '30s';

    if (esRequestSearch.body.query === null) {
      return Bluebird.reject(this.getError('document_id_cannot_be_null'));
    }

    return getAllIdsFromQuery(this.client, esRequestSearch)
      .then(ids => {
        return new Bluebird((resolve, reject) => {
          esRequestBulk.body = ids.map(id => ({delete:
            {_index: esRequestBulk.index,
              _type: esRequestBulk.type,
              _id: id}
          }));

          if (esRequestBulk.body.length === 0) {
            return resolve({ids: []});
          }

          return this.client.bulk(esRequestBulk)
            .then(() => this.refreshIndexIfNeeded(esRequestBulk, {ids}))
            .catch(error => reject(this.esWrapper.formatESError(error)));
        });
      });
  }

  /**
   * Create an empty collection. Mapping will be applied if supplied.
   *
   * @param {Request} request
   * @returns {Promise}
   */
  createCollection(request) {
    const esRequest = initESRequest(request);

    return this.kuzzle.indexCache.exists(esRequest.index)
      .then(indexExists => {
        if (! indexExists) {
          this.throw('index_does_not_exist');
        }

        return this.kuzzle.indexCache.exists(esRequest.index, esRequest.type);
      })
      .then(collectionExists => {
        if (collectionExists) {
          return this.updateMapping(request);
        }

        const requestBody = request.input.body || {};

        this._checkMapping(requestBody);

        esRequest.body = this._mergeDefaultMapping(
          esRequest.index,
          {},
          requestBody
        );

        return this.client.indices.putMapping(esRequest)
          .catch(error => Bluebird.reject(
            this.esWrapper.formatESError(error))
          );
      });
  }

  /**
   * Empty the content of a collection. Keep the existing mapping.
   *
   * @param {Request} request
   * @returns {Promise}
   */
  truncateCollection(request) {
    const
      deleteRequest = new Request({
        index: request.input.resource.index,
        collection: request.input.resource.collection,
        body: {
          query: {
            match_all: {}
          }
        }
      }, {
        user: request.context.user
      });

    deleteRequest.input.args.refresh = request.input.args.refresh || false;

    return this.deleteByQuery(deleteRequest)
      .catch(error => Bluebird.reject(this.esWrapper.formatESError(error)));
  }

  /**
   * Run several action and document
   *
   * @param {Request} request
   * @returns {Promise}
   */
  import(request) {
    const
      actionNames = ['index', 'create', 'update', 'delete'],
      esRequest = initESRequest(request,
        ['consistency', 'refresh', 'timeout', 'fields']),
      userId = this._getUserId(request),
      dateNow = Date.now();

    assertWellFormedRefresh(esRequest);

    if (!request.input.body || !(request.input.body.bulkData instanceof Object)) {
      return Bluebird.reject(
        this.getError('missing_or_invalid_import_attribute')
      );
    }

    esRequest.body = request.input.body.bulkData;
    const kuzzleMetaCreated = {
      author: userId,
      createdAt: dateNow,
      updatedAt: null,
      updater: null,
      active: true,
      deletedAt: null
    };
    const kuzzleMetaUpdated = {
      updater: userId,
      updatedAt: dateNow
    };

    const esCache = {};

    return this.client.indices.getMapping()
      .then(raw => {
        for (const index of Object.keys(raw)) {
          esCache[index] = Object.keys(raw[index].mappings);
        }

        return this.client.cat.aliases({
          format: 'json'
        });
      })
      .then(aliases => {
        for (const entry of aliases) {
          esCache[entry.alias] = esCache[entry.index];
        }

        // set missing index & type if possible and add metadata
        let lastAction; // NOSONAR
        // Declaring "i" inside "for" statements downgrades
        // performances by a factor of 3 to 4
        // Fixed in Node.js v8.x and up
        let i; // NOSONAR
        for(i = 0; i < esRequest.body.length; i++) {
          const item = esRequest.body[i];
          const action = Object.keys(item)[0];

          if (actionNames.indexOf(action) !== -1) {
            lastAction = action;

            if (!item[action]._type && esRequest.type) {
              item[action]._type = esRequest.type;
            }

            if (!item[action]._type) {
              return Bluebird.reject(this.getError(
                'missing_data_collection_argument')
              );
            }

            if (!item[action]._index && esRequest.index) {
              item[action]._index = esRequest.index;
            }

            if (!item[action]._index) {
              return Bluebird.reject(this.getError(
                'missing_data_index_argument')
              );
            }

            if (! (esCache[item[action]._index] &&
              esCache[item[action]._index].includes(item[action]._type))) {
              return Bluebird.reject(this.getError(
                'index_or_collection_does_not_exist',
                item[action]._index, item[action]._type)
              );
            }

            if (item[action]._index === this.kuzzle.internalEngine.index) {
              return Bluebird.reject(
                this.getError('index_protected',
                  this.kuzzle.internalEngine.index)
              );
            }
          } else if (lastAction === 'index' || lastAction === 'create') {
            item._kuzzle_info = kuzzleMetaCreated;
          } else if (lastAction === 'update') {
            // we can only update metadata on a partial update, or on an upsert
            for (const prop of ['doc', 'upsert']) {
              if (_.isPlainObject(item[prop])) {
                item[prop]._kuzzle_info = kuzzleMetaUpdated;
              }
            }
          }
        }

        return this.client.bulk(esRequest);
      })
      .then(response => this.refreshIndexIfNeeded(esRequest, response))
      .then(result => {

        // If some errors occured during the Bulk, we send a "Partial Error" response :
        if (result.errors) {
          result.partialErrors = [];
          const items = [];
          let row;

          while ((row = result.items.shift()) !== undefined) {
            const
              action = Object.keys(row)[0],
              item = row[action];

            if (item.status >= 400) {
              item.action = action;
              result.partialErrors.push(item);
            }
            else {
              items.push(row);
            }
          }

          result.items = items;
        }

        return result;
      })
      .catch(err => Bluebird.reject(this.esWrapper.formatESError(err)));
  }

  /**
   * Add a mapping definition to a specific type
   *
   * @param {Request} request
   * @return {Promise}
   */
  updateMapping(request) {
    const esRequest = initESRequest(request);

    return this.esWrapper.getMapping(esRequest, true)
      .then(mappings => {
        const collectionMapping =
          mappings[esRequest.index].mappings[esRequest.type];
        const requestBody = request.input.body || {};

        this._checkMapping(requestBody);

        esRequest.body = this._mergeDefaultMapping(
          esRequest.index,
          collectionMapping,
          requestBody
        );

        return this.client.indices.putMapping(esRequest)
          .catch(error => Bluebird.reject(
            this.esWrapper.formatESError(error))
          );
      });
  }

  /**
   * Retrieve a mapping for a given field or collection of fields
   *
   * @param {Request} request
   * @returns {Promise}
   */
  getFieldMapping (request) {
    const esRequest = initESRequest(request, ['fields']);

    return this.client.indices.getFieldMapping(esRequest)
      .catch(error => Bluebird.reject(
        this.esWrapper.formatESError(error))
      );
  }

  /**
   * Retrieve mapping definition for index/type
   *
   * @param {Request} request
   * @return {Promise}
   */
  getMapping(request, includeKuzzleMeta = false) {
    const esRequest = initESRequest(request);

    return this.esWrapper.getMapping(esRequest, includeKuzzleMeta);
  }

  /**
   * Retrieve the complete list of existing data collections in the current index
   *
   * @param {Request} request
   * @return {Promise}
   */
  listCollections(request) {
    const esRequest = initESRequest(request);

    // fix #1131: we should ignore the "collection" argument even if
    // one is provided, as "listing the provided collection name"
    // makes no sense
    delete esRequest.type;

    return this.client.indices.getMapping(esRequest)
      .then(result => {
        let collections = [];

        if (result[request.input.resource.index]) {
          collections = Object.keys(
            result[request.input.resource.index].mappings
          );
        }

        return {collections: {stored: collections}};
      })
      .catch(error => Bluebird.reject(
        this.esWrapper.formatESError(error))
      );
  }

  /**
   * Reset all indexes that the users is allowed to delete
   *
   * @param {Request} request
   * @return {Promise}
   */
  deleteIndexes(request) {
    const deletedIndexes = request.input.body.indexes;

    if (deletedIndexes === undefined || deletedIndexes.length === 0) {
      return Bluebird.resolve({deleted: []});
    }

    return this.client.indices.delete({index: deletedIndexes})
      .then(() => ({deleted: deletedIndexes}))
      .catch(error => Bluebird.reject(
        this.esWrapper.formatESError(error))
      );
  }

  /**
   * List all known indexes
   *
   * @returns {Promise}
   */
  listIndexes() {
    return this.client.indices.getMapping()
      .then(result => ({
        indexes: Object.keys(result).filter(
          indexName => indexName !== '' && indexName[0] !== '%')
      }))
      .catch(error => Bluebird.reject(
        this.esWrapper.formatESError(error))
      );
  }

  /**
   * Create a new index
   *
   * @param {Request} request
   * @returns {Promise}
   */
  createIndex(request) {
    const index = getIndex(request);

    return this.client.indices.create({index})
      .catch(error => Bluebird.reject(
        this.esWrapper.formatESError(error))
      );
  }

  /**
   * Delete an index
   *
   * @param {Request} request
   * @returns {Promise}
   */
  deleteIndex(request) {
    const index = getIndex(request);

    delete this.settings.autoRefresh[index];

    return this.client.indices.delete({index})
      .catch(error => Bluebird.reject(
        this.esWrapper.formatESError(error))
      );
  }

  /**
   * Forces a refresh on the index.
   *
   * /!\ Can lead to some performance issues.
   * cf https://www.elastic.co/guide/en/elasticsearch/guide/current/near-real-time.html for more details
   *
   * @param {Request} request
   * @returns {Promise}
   */
  refreshIndex(request) {
    const index = getIndex(request);

    return this.client.indices.refresh({index})
      .catch(error => Bluebird.reject(
        this.esWrapper.formatESError(error))
      );
  }

  /**
   * @param {Request} request
   * @returns {Promise}
   */
  indexExists(request) {
    const esRequest = initESRequest(request);

    return this.client.indices.exists(esRequest)
      .catch(error => Bluebird.reject(
        this.esWrapper.formatESError(error))
      );
  }

  /**
   * @param {Request} request
   * @returns {Promise}
   */
  collectionExists(request) {
    const esRequest = initESRequest(request);

    return this.client.indices.existsType(esRequest)
      .catch(error => Bluebird.reject(
        this.esWrapper.formatESError(error))
      );
  }

  /**
   * gets the autorefresh value currently set for the given index
   *
   * @param {Request} request
   * @returns {Promise}
   */
  getAutoRefresh(request) {
    const index = getIndex(request);

    return Bluebird.resolve(this.settings.autoRefresh[index] === true);
  }

  /**
   * (dis|en)able the autorefresh for the index given in the request.
   *
   * @param {Request} request
   * @returns {Promise}
   */
  setAutoRefresh(request) {
    const index = getIndex(request);

    if (request.input.body.autoRefresh === true) {
      this.settings.autoRefresh[index] = true;
    }
    else {
      delete this.settings.autoRefresh[index];
    }

    return this.saveSettings()
      .then(() => this.getAutoRefresh(request));
  }

  /**
   * Triggers an refresh call on the index set in the data request if the autoRefresh is on.
   * Else, passes the response through.
   *
   * @this ElasticSearch
   * @param {object} esRequest
   * @param {object} response The response from elasticsearch
   * @returns {Promise}
   */
  refreshIndexIfNeeded(esRequest, response) {
    if (esRequest &&
      esRequest.index &&
      this.settings.autoRefresh[esRequest.index]) {
      return this.refreshIndex(new Request({index: esRequest.index}))
        .then(() => response)
        .catch(error => {
          // index refresh failures are non-blocking
          this.kuzzle.log.error(
            this.getError(
              'error_on_index_refresh',
              esRequest.index,
              error.message)
          );
          return prepareMetadata(response);
        });
    }

    return Bluebird.resolve(prepareMetadata(response));
  }

  /**
   * Create multiple documents at once.
   * If a content has no id, one is automatically generated and assigned to it.
   * If a content has a specified identifier, it is rejected if it already exists, unless
   * it's inactive, in which case it is revived
   *
   * @param  {Request} request - Kuzzle API request
   * @return {Promise}
   */
  mcreate(request) {
    const
      index = request.input.resource.index,
      type = request.input.resource.collection,
      extracted = extractMDocuments(request, {
        _kuzzle_info: {
          active: true,
          author: this._getUserId(request),
          updater: null,
          updatedAt: null,
          deletedAt: null,
          createdAt: Date.now()
        }
      });

    // prepare the mget request, but only for document having a specified id
    let mgetRequest;

    if (extracted.mgetRequest.body.docs.length > 0) {
      mgetRequest = this.client.mget(extracted.mgetRequest);
    } else {
      mgetRequest = Bluebird.resolve({docs: []});
    }

    return mgetRequest
      .then(mgetResult => {
        const
          esRequest = initESRequest(request,
            ['consistency', 'refresh', 'timeout', 'fields']
          ),
          toImport = [];

        let idx = 0;

        esRequest.body = [];

        let i; // NOSONAR
        for(i = 0; i < extracted.documents.length; i++) {
          const document = extracted.documents[i];

          if (typeof document._id === 'string') {
            // document._id should always be equal to mgetResult.docs[idx]._id
            // if the document is not found in ES, or if it is in the trashcan,
            // then we accept to create (or replace) it
            if (!mgetResult.docs[idx].found ||
              (mgetResult.docs[idx]._source._kuzzle_info &&
                !mgetResult.docs[idx]._source._kuzzle_info.active)) {
              esRequest.body.push(
                {index:
                  {_index: index,
                    _type: type,
                    _id: document._id}
                });
              esRequest.body.push(document._source);
              toImport.push(document);
            } else {
              extracted.rejected.push(
                {document: request.input.body.documents[i],
                  reason: 'document already exists'}
              );
            }

            idx++;
          } else {
            esRequest.body.push({index: {_index: index, _type: type}});
            esRequest.body.push(document._source);
            toImport.push(document);
          }
        }

        return this._mexecute(esRequest, toImport, extracted.rejected);
      });
  }

  /**
   * Create or replace multiple documents at once.
   *
   * @param  {Request} request - Kuzzle API request
   * @param  {boolean} injectKuzzleMeta
   * @return {Promise}
   */
  mcreateOrReplace(request, injectKuzzleMeta = true) {
    let kuzzleMeta = {};

    if (injectKuzzleMeta) {
      kuzzleMeta = {
        _kuzzle_info: {
          active: true,
          author: this._getUserId(request),
          updater: null,
          updatedAt: null,
          deletedAt: null,
          createdAt: Date.now()
        }
      };
    }

    const
      esRequest = initESRequest(request,
        ['consistency', 'refresh', 'timeout', 'fields']),
      extracted = extractMDocuments(request, kuzzleMeta);

    esRequest.body = [];

    let i; // NOSONAR
    for (i = 0; i < extracted.documents.length; i++) {
      esRequest.body.push({
        index: {
          _index: request.input.resource.index,
          _type: request.input.resource.collection,
          _id: extracted.documents[i]._id
        }
      });
      esRequest.body.push(extracted.documents[i]._source);
    }

    return this._mexecute(esRequest, extracted.documents, extracted.rejected);
  }

  /**
   * Update multiple documents with one request
   * Replacements are rejected if targeted documents do not exist,
   * but documents in the trashcan are silently revived
   * (like with the normal "update" method)
   *
   * @param  {Request} request - Kuzzle API request
   * @return {Promise}
   */
  mupdate(request) {
    const
      esRequest = initESRequest(request,
        ['consistency', 'refresh', 'timeout', 'fields']),
      toImport = [],
      extracted = extractMDocuments(request, {
        _kuzzle_info: {
          active: true,
          updatedAt: Date.now(),
          updater: this._getUserId(request),
          deletedAt: null
        }
      });

    esRequest.body = [];

    let i; // NOSONAR
    for(i = 0; i < extracted.documents.length; i++) {
      if (typeof extracted.documents[i]._id === 'string') {
        esRequest.body.push({
          update: {
            _index: request.input.resource.index,
            _type: request.input.resource.collection,
            _id: extracted.documents[i]._id
          }
        });

        // _source: true => makes ES return the updated document source in the
        // response. Required by the real-time notifier component
        esRequest.body.push(
          {doc: extracted.documents[i]._source,
            _source: true}
        );
        toImport.push(extracted.documents[i]);
      } else {
        extracted.rejected.push(
          {document: extracted.documents[i],
            reason: 'a document ID is required'}
        );
      }
    }

    return this._mexecute(esRequest, toImport, extracted.rejected)
      .then(response => {
        // with _source: true, ES returns the updated document in
        // response.result.get._source
        // => we replace response.result._source with it so that the notifier
        // module can seamlessly process all kind of m* response*
        let j; // NOSONAR
        for (j = 0; j < response.result.length; j++) {
          const result = response.result[j];

          if (result.get && result.get._source) {
            result._source = result.get._source;
          }
        }

        return response;
      });
  }

  /**
   * Replace multiple documents at once.
   * Replacements are rejected if targeted documents do not exist,
   * but documents in the trashcan are silently revived
   * (like with the normal "replace" method)
   *
   * @param  {Request} request - Kuzzle API request
   * @return {Promise}
   */
  mreplace(request) {
    const
      index = request.input.resource.index,
      type = request.input.resource.collection,
      toImport = [],
      extracted = extractMDocuments(request, {
        _kuzzle_info: {
          active: true,
          author: this._getUserId(request),
          updater: null,
          updatedAt: null,
          deletedAt: null,
          createdAt: Date.now()
        }
      });

    return this.client.mget(extracted.mgetRequest)
      .then(mgetResult => {
        const esRequest = initESRequest(request,
          ['consistency', 'refresh', 'timeout', 'fields']);
        let idx = 0;

        esRequest.body = [];

        let i; // NOSONAR
        for (i = 0; i < extracted.documents.length; i++) {
          const document = extracted.documents[i];

          if (typeof document._id === 'string') {
            // document._id should always be equal to mgetResult.docs[idx]._id
            // if the document is not found in ES, then we reject it
            if (mgetResult.docs[idx].found) {
              esRequest.body.push(
                {index:
                  {_index: index,
                    _type: type,
                    _id: document._id}
                });
              esRequest.body.push(document._source);
              toImport.push(document);
            } else {
              extracted.rejected.push(
                {document,
                  reason: 'cannot replace a non-existing document (use mCreateOrReplace if you need to create non-existing documents)'});
            }

            idx++;
          } else {
            extracted.rejected.push(
              {document,
                reason: 'a document ID is required'}
            );
          }
        }

        return this._mexecute(esRequest, toImport, extracted.rejected);
      });
  }

  /**
   * Delete multiple documents with one request
   *
   * @param  {Request} request - Kuzzle API request
   * @return {Promise}
   */
  mdelete(request) {
    const
      esRequest = initESRequest(request,
        ['consistency', 'refresh', 'timeout', 'fields']),
      {
        index,
        collection
      } = request.input.resource,
      ids = [],
      partialErrors = [],
      metadata = {
        _kuzzle_info: {
          active: false,
          deletedAt: Date.now(),
          updater: this._getUserId(request)
        }
      };

    esRequest.body = [];

    let i; // NOSONAR
    for (i = 0; i < request.input.body.ids.length; i++) {
      const id = request.input.body.ids[i];

      if (typeof id === 'string') {
        esRequest.body.push(
          {update:
            {_index: index,
              _type: collection,
              _id: id}
          });
        esRequest.body.push({doc: metadata});
        ids.push([{_id: id}]);
      } else {
        partialErrors.push({id, reason: 'the document ID must be a string'});
      }
    }

    return this._mexecute(esRequest, ids, partialErrors)
      .then(response => {
        response.result = response.result.map(doc => doc._id);
        return response;
      });
  }

  /**
   * This method can be called either:
   *  - at the first creation of a collection : we need to apply the index default mapping
   *  - when a collection mapping is updated : we need to protect the index common mapping
   */
  _mergeDefaultMapping (index, oldMapping, newMapping) {
    const collectionMapping = {};
    const commonMapping = _.cloneDeep(
      this.kuzzle.indexCache.defaultMappings[index] ||
      this.config.commonMapping
    );

    collectionMapping.dynamic = newMapping.dynamic ||
    oldMapping.dynamic ||
    this.config.dynamic;
    collectionMapping._meta = newMapping._meta || oldMapping._meta || {};

    // Preserve old version of kuzzle metadata mapping
    if (oldMapping.properties && oldMapping.properties._kuzzle_info) {
      Object.assign(
        commonMapping._kuzzle_info.properties,
        oldMapping.properties._kuzzle_info.properties
      );
    }

    collectionMapping.properties = Object.assign({},
      newMapping.properties,
      commonMapping
    );

    return collectionMapping;
  }

  /**
   * Execute an ES request prepared by mcreate, mupdate, mreplace, mdelete or mwriteDocuments
   * Returns a standardized ES response object, containing the list of
   * successfully performed operations, and the rejected ones
   *
   * @param  {Object} esRequest    - Elasticsearch request
   * @param  {Array} documents     - Document sources (format: {_id, _source})
   * @param  {Array} partialErrors - pre-rejected documents
   * @return {Promise}
   */
  _mexecute(esRequest, documents, partialErrors) {
    assertWellFormedRefresh(esRequest);

    return this.kuzzle.indexCache.exists(esRequest.index, esRequest.type)
      .then(exists => {
        if (! exists) {
          this.throw(
            'index_or_collection_does_not_exist',
            esRequest.index,
            esRequest.type
          );
        }

        if (documents.length > this.kuzzle.config.limits.documentsWriteCount) {
          this.throw(
            'limit_documents_reached',
            this.kuzzle.config.limits.documentsWriteCount
          );
        }

        return documents.length > 0 ?
          this.client.bulk(esRequest) :
          Bluebird.resolve({items: []});
      })
      .then(result => {
        const successes = [];

        let i; // NOSONAR
        for (i = 0; i < result.items.length; i++) {
          const item = result.items[i][Object.keys(result.items[i])[0]];

          if (item.status >= 400) {
            partialErrors.push(
              prepareMetadata(Object.assign({}, documents[i], item)));
          } else {
            successes.push(
              prepareMetadata(Object.assign({}, documents[i], item)));
          }
        }

        return {result: successes, error: partialErrors};
      })
      .catch(err => Bluebird.reject(this.esWrapper.formatESError(err)));
  }

  _getUserId (request) {
    if (request.context.user && request.context.user._id) {
      return String(request.context.user._id);
    }

    return null;
  }

  _checkMapping (mapping, path = [], check = true) {
    const properties = Object.keys(mapping);

    for (const property of properties) {
      if (check && !mappingProperties.includes(property)) {
        const currentPath = [...path, property].join('.');

        this.throw(
          'incorrect_mapping_property',
          currentPath,
          didYouMean(property, mappingProperties));
      }

      if (property === 'properties') {
        // type definition level, we don't check
        this._checkMapping(mapping[property], [...path, 'properties'], false);
      } else if (mapping[property].properties) {
        // root properties level, check for "properties", "dynamic" and "_meta"
        this._checkMapping(mapping[property], [...path, property], true);
      }
    }
  }
}

module.exports = ElasticSearch;

/**
 * Builds a request formatted for Elasticsearch service
 * and map the name 'collection' to 'type' for ES
 *
 * @param {Request} request
 * @param {Array} [extraParams] [optional] An array of String values corresponding
 *                            to the extra params from the Kuzzle Request to be
 *                            included in the Elasticsearch Request.
 * @return {object} data the data with cleaned attributes
 */
function initESRequest(request, extraParams = []) {
  const
    data = {},
    index = getIndex(request);

  if (index) {
    data.index = index;
  }

  if (request.input.resource.collection) {
    data.type = request.input.resource.collection;
  }

  for (const name of extraParams) {
    if (typeof request.input.args[name] !== 'undefined') {
      data[name] = request.input.args[name];
    }
  }

  return data;
}

/**
 * Extracts the index from the provided request.
 * Throws if it refers to an internal index
 *
 * @param {Request} request
 * @return {string}
 * @throws {BadRequestError}
 */
function getIndex(request) {
  if (request.input.resource.index && request.input.resource.index[0] === '%') {
    errorsManager.throw(
      'external',
      'elasticsearch',
      'index_reserved',
      request.input.resource.index
    );
  }

  return request.input.resource.index;
}

/**
 * Scroll index in elasticsearch and return all document ids that match the filter
 *
 * @param {object} client - elasticsearch client
 * @param {object} esRequest
 * @returns {Promise} resolve to an array of documents IDs
 */
function getAllIdsFromQuery(client, esRequest) {
  const ids = [];

  return new Bluebird((resolve, reject) => {
    client.search(esRequest, function getMoreUntilDone(error, response) {
      if (error) {
        return reject(error);
      }

      response.hits.hits.forEach(hit => ids.push(hit._id));

      if (response.hits.total !== ids.length) {
        client.scroll({
          scrollId: response._scroll_id,
          scroll: esRequest.scroll
        }, getMoreUntilDone);
      }
      else {
        resolve(ids);
      }
    });
  });
}

/**
 * Add filter to get only the active documents
 * @param {object} esRequest
 * @return {object} modified filter
 */
function addActiveFilter(esRequest) {
  const
    queryObject = {
      bool: {
        filter: {
          bool: {
            must_not: {
              term: {
                '_kuzzle_info.active': false
              }
            }
          }
        }
      }
    };

  if (esRequest.body && esRequest.body.query) {
    queryObject.bool.must = esRequest.body.query;
    esRequest.body.query = queryObject;
  }
  else if (esRequest.body) {
    esRequest.body.query = queryObject;
  }
  else {
    esRequest.body = {
      query: queryObject
    };
  }

  return esRequest;
}

/**
 * Remove depth in object (replace hits.hits<array>, with hits<array>)
 * Move _kuzzle_info from the document body to the root as _meta
 *
 * @param result
 * @returns {object}
 */
function formatSearchResults(result) {
  const _result = result.hits ? _.extend(result, result.hits) : result;

  _result.hits = _result.hits.map(obj => prepareMetadata(obj));

  if (_result._scroll_id) {
    // @deprecated - _result._scroll_id is kept for backward compatibility
    // only. It should be removed by the next major version
    _result.scrollId = _result._scroll_id;
  }

  return _result;
}

/**
 * Copy _kuzzle_info to root attribute _meta
 * This behavior will be deprecated
 *
 * @param response
 * @return {object}
 */
function prepareMetadata(response) {
  if (response._source && response._source._kuzzle_info) {
    response._meta = response._source._kuzzle_info;
  }

  return response;
}

/**
 * Returns a new elasticsearch client instance
 *
 * @param {object} config - ES client options
 * @returns {object}
 */
function buildClient(config) {
  // Passed to Elasticsearch's client to make it use
  // Bluebird instead of ES6 promises
  const defer = function defer () {
    let resolve, reject;
    const
      promise = new Bluebird((res, rej) => {
        resolve = res;
        reject = rej;
      });

    return {resolve, reject, promise};
  };

  return new es.Client(Object.assign({defer}, config.client));
}

/**
 * Forbid the use of the _routing ES option
 * @param {object} esRequest
 * @throws
 */
function assertNoRouting(esRequest) {
  if (esRequest.body._routing) {
    errorsManager.throw(
      'external',
      'elasticsearch',
      'create_action_does_not_support_routing'
    );
  }
}

/**
 * Checks if the optional "refresh" argument is well-formed
 *
 * @param {object} esRequest
 * @throws
 */
function assertWellFormedRefresh(esRequest) {
  if (
    _.has(esRequest, 'refresh')
    && ['wait_for', 'false', false].indexOf(esRequest.refresh) < 0
  ) {
    errorsManager.throw('external', 'elasticsearch', 'wrong_refresh_parameter');
  }
}

/**
 * Extract, inject metadata and validate documents contained
 * in a Request
 *
 * Used by mcreate, mupdate, mreplace and mcreateOrReplace
 *
 * @param  {Request} request - Kuzzle API request
 * @param  {Object} metadata
 * @return {Object}
 */
function extractMDocuments(request, metadata) {
  const result = {
    rejected: [],
    documents: [],
    mgetRequest: {
      index: request.input.resource.index,
      type: request.input.resource.collection,
      body: {
        docs: []
      }
    }
  };

  let i; // NOSONAR
  for(i = 0; i < request.input.body.documents.length; i++) {
    const document = request.input.body.documents[i];

    if (typeof document.body === 'object' &&
    document.body !== null &&
    !Array.isArray(document.body)) {
      result.documents.push({
        _id: document._id,
        _source: Object.assign({}, metadata, document.body)
      });

      if (typeof document._id === 'string') {
        result.mgetRequest.body.docs.push(
          {_id: document._id,
            _source: '_kuzzle_info.active'}
        );
      }
    } else {
      result.rejected.push({document, reason: 'bad format'});
    }
  }

  return result;
}<|MERGE_RESOLUTION|>--- conflicted
+++ resolved
@@ -484,12 +484,7 @@
         }
 
         // injecting retryOnConflict default configuration
-<<<<<<< HEAD
         if (!_.has(esRequest, 'retryOnConflict')
-=======
-        if (
-          !_.has(esRequest, 'retryOnConflict')
->>>>>>> fd5ffb33
           && this.config.defaults.onUpdateConflictRetries > 0
         ) {
           esRequest.retryOnConflict = this.config.defaults.onUpdateConflictRetries;
