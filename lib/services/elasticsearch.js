/*
 * Kuzzle, a backend software, self-hostable and ready to use
 * to power modern apps
 *
 * Copyright 2015-2018 Kuzzle
 * mailto: support AT kuzzle.io
 * website: http://kuzzle.io
 *
 * Licensed under the Apache License, Version 2.0 (the "License");
 * you may not use this file except in compliance with the License.
 * You may obtain a copy of the License at
 *
 * https://www.apache.org/licenses/LICENSE-2.0
 *
 * Unless required by applicable law or agreed to in writing, software
 * distributed under the License is distributed on an "AS IS" BASIS,
 * WITHOUT WARRANTIES OR CONDITIONS OF ANY KIND, either express or implied.
 * See the License for the specific language governing permissions and
 * limitations under the License.
 */

'use strict';

const
  _ = require('lodash'),
  Bluebird = require('bluebird'),
  ESWrapper = require('../util/esWrapper'),
  didYouMean = require('../util/didYouMean'),
  Service = require('./service'),
  { Client: ESClient } = require('@elastic/elasticsearch'),
  ms = require('ms'),
  errorsManager = require('../config/error-codes/throw'),
  { assertIsObject } = require('../util/requestAssertions'),
  semver = require('semver');

const scrollCachePrefix = '_docscroll_';

const rootMappingProperties = ['properties', '_meta', 'dynamic'];
const childMappingProperties = ['type'];

// Used for collection emulation
const
  INTERNAL_PREFIX = '%',
  PUBLIC_PREFIX = '&',
  NAME_SEPARATOR = '.';

/**
 * @param {Kuzzle} kuzzle kuzzle instance
 * @param {Object} config Service configuration
 * @param {String} indexType - "internal" or "public" (default "public")
 * @constructor
 */
class ElasticSearch extends Service {
  constructor(kuzzle, config, indexType = 'public') {
    super('elasticsearch');

    this.kuzzle = kuzzle;
    this.indexPrefix = indexType === 'internal'
      ? INTERNAL_PREFIX
      : PUBLIC_PREFIX;
    this.config = config;

    this.client = null;
    this.esWrapper = null;
    this.esVersion = null;
    this.bootstrap = null;
  }

  /**
   * Initializes the elasticsearch client
   *
   * @param {SafeBootstrap} bootstrap - Optional bootstrap class
   *
   * @returns {Promise.<Object>}
   */
  init (bootstrap = null) {
    if (this.client) {
      return Bluebird.resolve(this);
    }

    if (process.env.NODE_ENV === 'production' && this.config.dynamic === 'true') {
      this.kuzzle.log.warn('Your dynamic mapping policy is set to \'true\' for new fields.\nElasticsearch will try to automatically infer mapping for new fields, and those cannot be changed afterward.\nSee the "services.db.dynamic" option in the kuzzlerc configuration file to change this value.');
    }

    this.bootstrap = bootstrap;
    this.client = this._buildClient();
    this.esWrapper = new ESWrapper(this.client);

    return this.client.info()
      .then(({ body }) => {
        this.esVersion = body.version;

<<<<<<< HEAD
        if (this.esVersion && !semver.satisfies(this.esVersion.number, '7.x')) {
=======
        if (this.esVersion && !semver.satisfies(this.esVersion.number, '>= 7.0.0')) {
>>>>>>> 1370df5d
          this.throw('wrong_elasticsearch_version', this.esVersion.number);
        }

        return this;
      });
  }

  /**
   * Returns some basic information about this service
   *
   * @returns {Promise.<Object>} service informations
   */
  getInfos () {
    const result = {
      type: 'elasticsearch'
    };

    return this.client.info()
      .then(({ body }) => {
        result.version = body.version.number;
        result.lucene = body.version.lucene_version;

        return this.client.cluster.health();
      })
      .then(({ body }) => {
        result.status = body.status;
        result.nodes = body.number_of_nodes;

        return this.client.cluster.stats({ human: true });
      })
      .then(({ body }) => {
        result.spaceUsed = body.indices.store.size;
        result.nodes = body.nodes;

        return result;
      })
      .catch(error => this.esWrapper.reject(error));
  }

  /**
   * Scrolls results from previous elasticsearch query
   *
   * @param {String} index - Index name
   * @param {String} collection - Collection name
   * @param {String} scrollId - Scroll identifier
   * @param {Object} options - scroll (default scrollTTL)
   *
   * @returns {Promise.<Object>} { scrollId, hits, total }
   */
  scroll (
    index,
    collection,
    scrollId,
    { scroll=this.config.defaults.scrollTTL } = {})
  {
    const esRequest = {
      index: this._getESIndex(index, collection),
      scroll,
      scrollId
    };

    const cacheKey = scrollCachePrefix + this.kuzzle.constructor.hash(
      esRequest.scrollId);

    return this.kuzzle.services.list.internalCache.exists(cacheKey)
      .then(exists => {
        if (exists === 0) {
          this.throw('unknown_scroll_identifier');
        }

        // ms(scroll) may return undefined if in microseconds or in nanoseconds
        const ttl = ms(esRequest.scroll) || ms(this.config.defaults.scrollTTL);

        return this.kuzzle.services.list.internalCache.pexpire(cacheKey, ttl);
      })
      .then(() => this.client.scroll(esRequest))
      .then(({ body }) => ({
        scrollId: body.scrollId,
        hits: body.hits,
        total: body.total
      }))
      .catch(error => this.esWrapper.reject(error));
  }

  /**
   * Searches documents from elasticsearch with a query
   *
   * @param {String} index - Index name
   * @param {String} collection - Collection name
   * @param {Object} searchBody - Search request body (query, sort, etc.)
   * @param {Object} options - from (null), size (null), scroll (null)
   *
   * @returns {Promise.<Object>} { scrollId, hits, aggregations, total }
   */
  search (
    index,
    collection,
    searchBody,
    { from=null, size=null, scroll=null } = {})
  {
    const esRequest = {
      index: this._getESIndex(index, collection),
      body: searchBody,
      from,
      size,
      scroll
    };

    return this.client.search(esRequest)
      .then(({ body }) => {
        if (body.scrollId) {
          const
            // ms(scroll) may return undefined if in microseconds or in nanoseconds
            ttl = esRequest.scroll && ms(esRequest.scroll)
              || ms(this.config.defaults.scrollTTL),
            key = scrollCachePrefix + this.kuzzle.constructor.hash(
              body.scrollId
            );

          return this.kuzzle.services.list.internalCache.psetex(key, ttl, 0)
            .then(() => body);
        }

        return {
          scrollId: body.scrollId,
          hits: body.hits,
          aggregations: body.aggregations,
          total: body.total
        };
      })
      .catch(error => this.esWrapper.reject(error));
  }

  /**
   * Gets the document with given ID
   *
   * @param {String} index - Index name
   * @param {String} collection - Collection name
   * @param {String} id - Document ID
   *
   * @returns {Promise.<Object>} { _id, _version, _source }
   */
  get (index, collection, id) {
    const esRequest = {
      index: this._getESIndex(index, collection),
      id
    };

    // Just in case the user make a GET on url /mainindex/test/_search
    // Without this test we return something weird: a result.hits.hits with all document without filter because the body is empty in HTTP by default
    if (esRequest.id === '_search') {
      return this.reject('wrong_get_action');
    }

    return this.client.get(esRequest)
      .then(({ body }) => ({
        _id: body._id,
        _version: body._version,
        _source: body._source
      }))
      .catch(error => this.esWrapper.reject(error));
  }

  /**
   * Returns the list of documents matching the ids given in the body param
   * NB: Due to internal Kuzzle mechanism, can only be called on a single index/collection,
   * using the body { ids: [.. } syntax.
   *
   * @param {String} index - Index name
   * @param {String} collection - Collection name
   * @param {Array.<String>} ids - Document IDs
   *
   * @returns {Promise.<Object>} { hits, total }
   */
  mGet (index, collection, ids) {
    const
      esIndex = this._getESIndex(index, collection),
      esRequest = {
        body: { docs: [] }
      };

    for (const _id of ids) {
      esRequest.body.docs.push({
        _index: esIndex,
        _id
      });
    }

    return this.client.mget(esRequest)
      .then(({ body }) => ({
        hits: body.docs,
        total: body.total
      }))
      .catch(error => this.esWrapper.reject(error));
  }

  /**
   * Counts how many documents match the filter given in body
   *
   * @param {String} index - Index name
   * @param {String} collection - Collection name
   * @param {Object} query - Query to match
   *
   * @returns {Promise.<Object>} { count }
   */
  count (index, collection, query = {}) {
    const esRequest = {
      index: this._getESIndex(index, collection),
      body: query
    };

    return this.client.count(esRequest)
      .then(({ body }) => ({
        count: body.count
      }))
      .catch(error => this.esWrapper.reject(error));
  }

  /**
   * Sends the new document to elasticsearch
   * Cleans data to match elasticsearch specifications
   *
   * @param {String} index - Index name
   * @param {String} collection - Collection name
   * @param {Object} content - Document content
   * @param {Object} options - id (null), refresh (false), userId (null)
   *
   * @returns {Promise.<Object>} { _id, _version, _source }
   */
  create (
    index,
    collection,
    content,
    { id=null, refresh=false, userId=null } = {})
  {
    assertIsObject(content);

    const esRequest = {
      index: this._getESIndex(index, collection),
      body: content,
      op_type: 'create',
      id,
      refresh
    };

    assertNoRouting(esRequest);
    assertWellFormedRefresh(esRequest);

    // Add metadata
    esRequest.body._kuzzle_info = {
      author: getUserId(userId),
      createdAt: Date.now(),
      updatedAt: null,
      updater: null
    };

    return this.client.index(esRequest)
      .then(({ body }) => ({
        _id: body._id,
        _version: body._version,
        _source: esRequest.body
      }))
      .catch(error => this.esWrapper.reject(error));
  }

  /**
   * Creates a new document to ElasticSearch, or replace it if it already exist
   *
   * @param {String} index - Index name
   * @param {String} collection - Collection name
   * @param {String} id - Document id
   * @param {Object} content - Document content
   * @param {Object} options - refresh (false), userId (null), injectKuzzleMeta (true)
   *
   * @returns {Promise.<Object>} { _id, _version, _source, created }
   */
  createOrReplace (
    index,
    collection,
    id,
    content,
    { refresh=false, userId=null, injectKuzzleMeta=true } = {})
  {
    const esRequest = {
      index: this._getESIndex(index, collection),
      id,
      body: content,
      refresh
    };

    assertNoRouting(esRequest);
    assertWellFormedRefresh(esRequest);

    // Add metadata
    if (injectKuzzleMeta) {
      esRequest.body._kuzzle_info = {
        author: getUserId(userId),
        createdAt: Date.now(),
        updatedAt: Date.now(),
        updater: getUserId(userId)
      };
    }

    return this.client.index(esRequest)
      .then(({ body }) => ({
        _id: body._id,
        _version: body._version,
        _source: esRequest.body,
        created: body.created
      }))
      .catch(error => this.esWrapper.reject(error));
  }

  /**
   * Sends the partial document to elasticsearch with the id to update
   *
   * @param {String} index - Index name
   * @param {String} collection - Collection name
   * @param {String} id - Document id
   * @param {Object} content - Updated content
   * @param {Object} options - refresh (false), userId (null), retryOnConflict (0)
   *
   * @returns {Promise.<Object>} { _id, _version }
   */
  update (
    index,
    collection,
    id,
    content,
    { refresh=false, userId=null, retryOnConflict=this.config.defaults.onUpdateConflictRetries } = {})
  {
    const esRequest = {
      index: this._getESIndex(index, collection),
      body: { doc: content },
      id,
      refresh,
      retryOnConflict
    };

    assertNoRouting(esRequest);
    assertWellFormedRefresh(esRequest);

    // Add metadata
    esRequest.body.doc._kuzzle_info = {
      updatedAt: Date.now(),
      updater: getUserId(userId)
    };

    return this.client.update(esRequest)
      .then(({ body }) => ({
        _id: body._id,
        _version: body._version
      }))
      .catch(error => this.esWrapper.reject(error));
  }

  /**
   * Replaces a document to ElasticSearch
   *
   * @param {String} index - Index name
   * @param {String} collection - Collection name
   * @param {String} id - Document id
   * @param {Object} content - Document content
   * @param {Object} options - refresh (false), userId (null)
   *
   * @returns {Promise.<Object>} { _id, _version, _source }
   */
  replace (
    index,
    collection,
    id,
    content,
    { refresh=false, userId=null } = {})
  {
    const
      esIndex = this._getESIndex(index, collection),
      esRequest = {
        index: esIndex,
        id,
        body: content,
        refresh
      };

    assertNoRouting(esRequest);
    assertWellFormedRefresh(esRequest);

    // Add metadata
    esRequest.body._kuzzle_info = {
      author: getUserId(userId),
      createdAt: Date.now(),
      updatedAt: Date.now(),
      updater: getUserId(userId)
    };

    return this.client.exists({ index: esIndex, id })
      .then(({ body: exists }) => {
        if (! exists) {
          this.throw('document_not_found', id);
        }

        return this.client.index(esRequest);
      })
      .then(({ body }) => ({
        _id: id,
        _version: body._version,
        _source: esRequest.body
      }))
      .catch(error => this.esWrapper.reject(error));
  }

  /**
   * Sends to elasticsearch the document id to delete
   *
   * @param {String} index - Index name
   * @param {String} collection - Collection name
   * @param {String} id - Document id
   * @param {Object} options - refresh (false), retryOnConflict (-1)
   *
   * @returns {Promise.<Object>} { _id }
   */
  delete (
    index,
    collection,
    id,
    { refresh=false, retryOnConflict=this.config.defaults.onUpdateConflictRetries } = {})
  {
    const esRequest = {
      index: this._getESIndex(index, collection),
      id,
      refresh,
      retryOnConflict
    };

    assertWellFormedRefresh(esRequest);

    return this.client.delete(esRequest)
      .then(() => ({
        _id: id
      }))
      .catch(error => this.esWrapper.reject(error));
  }

  /**
   * Deletes all documents matching the provided filters
   *
   * @param {String} index - Index name
   * @param {String} collection - Collection name
   * @param {Object} query - Query to match documents
   * @param {Object} options - from (null), size (null), refresh (false)
   *
   * @returns {Promise.<Object>} { total, deleted, failures }
   */
  deleteByQuery (
    index,
    collection,
    query,
    { refresh=false, from=null, size=null } = {})
  {
    const esRequest = {
      index: this._getESIndex(index, collection),
      body: { query },
      scroll: '30s',
      from,
      size,
      refresh
    };

    if (! _.isPlainObject(query)) {
      return this.reject('empty_query');
    }

    return this.client.deleteByQuery(esRequest)
      .then(({ body }) => ({
        total: body.total,
        deleted: body.deleted,
        failures:
          body.failures.map(({ shardId, reason }) => {
            return {
              shardId,
              reason
            };
          })
      }))
      .catch(error => this.esWrapper.reject(error));
  }

  /**
   * Creates a new index.
   *
   * This methods does not create an index because they don't exists physicaly
   * inside Elasticsearch since each collection is an Elastic index.
   * This methods resolves if the index name does not already exists either as
   * internal or public index.
   *
   * @param {String} index - Index name
   *
   * @returns {Promise} { }
   */
  createIndex (index) {
    return this.client.cat.indices({ format: 'json' })
      .then(({ body }) => {
        const esIndexes = body.map(({ index: name }) => name);

        for (const esIndex of esIndexes) {
          const indexName = this._extractIndex(esIndex);

          if (index === indexName) {
            const internalMessage = esIndex[0] === INTERNAL_PREFIX
              ? ' Index is used internaly by Kuzzle.'
              : '';

            this.throw('index_already_exists', index, internalMessage);
          }
        }
      })
      .catch(error => this.esWrapper.reject(error));
  }

  /**
   * Creates an empty collection. Mapping will be applied if supplied.
   *
   * @param {String} index - Index name
   * @param {String} collection - Collection name
   * @param {Object} mappings - Collection mappings in ES format
   *
   * @returns {Promise.<Object>} { }
   */
  createCollection (index, collection, mappings = {}) {
    const esRequest = {
      index: this._getESIndex(index, collection),
      body: { mappings: _.merge(mappings, this.config.commonMapping) }
    };

    return this.collectionExists(index, collection)
      .then(exists => {
        if (exists) {
          return this.updateMapping(index, collection, mappings);
        }

        this._checkMappings(esRequest.body.mappings);

        return this.client.indices.create(esRequest)
          .then(() => {
            // return nothing
          })
          .catch(error => this.esWrapper.reject(error));
      });
  }

  /**
   * Retrieves mapping definition for index/type
   *
   * @param {Request} request
   * @return {Promise.<Object>}
   */
  getMapping (index, collection, { includeKuzzleMeta=false } = {}) {
    const
      esIndex = this._getESIndex(index, collection),
      esRequest = {
        index: esIndex
      };

    return this.client.indices.getMapping(esRequest)
      .then(({ body }) => {
        const properties = includeKuzzleMeta
          ? body[esIndex].mappings.properties
          : _.omit(body[esIndex].mappings.properties, '_kuzzle_info');

        return {
          dynamic: body[esIndex].mappings.dynamic,
          _meta: body[esIndex].mappings._meta,
          properties
        };
      })
      .catch(error => this.esWrapper.reject(error));
  }

  /**
   * Adds a mapping definition to a specific type
   *
   * @param {String} index - Index name
   * @param {String} collection - Collection name
   * @param {Object} mappings - Collection mappings in ES format
   *
   * @return {Promise.<Object>} { dynamic, _meta, properties }
   */
  updateMapping (index, collection, mappings = {}) {
    const esRequest = {
      index: this._getESIndex(index, collection)
    };

    let fullProperties;

    return this.getMapping(index, collection, true)
      .then(collectionMappings => {

        this._checkMappings(mappings);

        esRequest.body = {
          dynamic: mappings.dynamic || collectionMappings.dynamic,
          _meta: mappings._meta || collectionMappings._meta,
          properties: mappings.properties
        };

        fullProperties = _.merge(collectionMappings.properties, mappings.properties);

        return this.client.indices.putMapping(esRequest);
      })
      .then(() => ({
        dynamic: esRequest.body.dynamic,
        _meta: esRequest.body._meta,
        properties: fullProperties
      }))
      .catch(error => this.esWrapper.reject(error));
  }

  /**
   * Empties the content of a collection. Keep the existing mapping.
   *
   * @param {String} index - Index name
   * @param {String} collection - Collection name
   *
   * @returns {Promise.<Object>} { }
   */
  truncateCollection (index, collection) {
    let mappings;

    const esRequest = {
      index: this._getESIndex(index, collection)
    };

    return this.getMapping(index, collection)
      .then(collectionMappings => {
        mappings = collectionMappings;

        return this.client.indices.delete(esRequest);
      })
      .then(() => this.client.indices.create({ ...esRequest, mappings }))
      .then(() => {
        // return nothing
      })
      .catch(error => this.esWrapper.reject(error));
  }

  /**
   * Runs several action and document
   *
   * @param {String} index - Index name
   * @param {String} collection - Collection name
   * @param {Array<Object>} documents - Documents to import
   * @param {Object} options - timeout (null), refresh (false), userId (null)
   *
   * @returns {Promise.<Object>} { items, errors }
   */
  import (
    index,
    collection,
    documents,
    { refresh=false, timeout=null, userId=null } = {})
  {
    const
      esIndex = this._getESIndex(index, collection),
      actionNames = ['index', 'create', 'update', 'delete'],
      dateNow = Date.now(),
      esRequest = {
        body: documents,
        refresh,
        timeout
      },
      kuzzleMeta = {
        created: {
          author: getUserId(userId),
          createdAt: dateNow,
          updatedAt: null,
          updater: null
        },
        updated: {
          updater: getUserId(userId),
          updatedAt: dateNow
        }
      };

    assertWellFormedRefresh(esRequest);

    let
      actionCount = 0,
      lastAction;

    for (let i = 0; i < esRequest.body.length; i++) {
      const
        item = esRequest.body[i],
        action = Object.keys(item)[0];

      if (actionNames.includes(action)) {
        lastAction = action;
        actionCount++;

        item[action]._index = esIndex;

        if (item[action]._type) {
          delete item[action]._type;
        }
      }
      else if (lastAction === 'index' || lastAction === 'create') {
        item._kuzzle_info = kuzzleMeta.created;
      }
      else if (lastAction === 'update') {
        // we can only update metadata on a partial update, or on an upsert
        for (const prop of ['doc', 'upsert']) {
          if (_.isPlainObject(item[prop])) {
            item[prop]._kuzzle_info = kuzzleMeta.updated;
          }
        }
      }
    }

    if (actionCount > this.kuzzle.config.limits.documentsWriteCount) {
      return this.reject(
        'limit_documents_reached',
        this.kuzzle.config.limits.documentsWriteCount);
    }

    return this.client.bulk(esRequest)
      .then(({ body }) => {
        const result = {
          items: [],
          errors: []
        };

        let row;

        while ((row = body.items.shift()) !== undefined) {
          const
            action = Object.keys(row)[0],
            item = row[action];

          if (item.status >= 400) {
            item.action = action;

            result.errors.push({
              [action]: {
                status: item.status,
                _id: item._id,
                error: {
                  type: item.error.type,
                  reason: item.error.reason
                }
              }
            });
          }
          else {
            result.items.push({
              [action]: {
                status: item.status,
                _id: item._id,
                result: item.result
              }
            });
          }
        }

        return result;
      })
      .catch(error => this.esWrapper.reject(error));
  }

  /**
   * Retrieves the complete list of existing collections in the current index
   *
   * @param {String} index - Index name
   *
   * @return {Promise.<Object>} { collections }
   */
  listCollections (index) {
    return this.client.cat.indices({ format: 'json' })
      .then(({ body }) => {
        const
          esIndexes = body.map(({ index: esIndex }) => esIndex),
          collections = this._extractCollections(esIndexes, index);

        return {
          collections
        };
      })
      .catch(error => this.esWrapper.reject(error));
  }

  /**
   * Retrives the complete list of indexes
   *
   * @returns {Promise.<Object>} { indexes }
   */
  listIndexes () {
    return this.client.cat.indices({ format: 'json' })
      .then(({ body }) => {
        const
          esIndexes = body.map(({ index }) => index),
          indexes = this._extractIndexes(esIndexes);

        return {
          indexes
        };
      })
      .catch(error => this.esWrapper.reject(error));
  }

  /**
   * Resets all indexes that the users is allowed to delete
   *
   * @param {String} indexes - Index names
   *
   * @return {Promise.<Object>} { deleted }
   */
  deleteIndexes (indexes) {
    const deleted = new Set();

    return this.client.cat.indices({ format: 'json' })
      .then(({ body }) => {
        const
          esIndexes = body
            .map(({ index }) => index)
            .filter(esIndex => {
              const index = this._extractIndex(esIndex);

              if (esIndex[0] !== this.indexPrefix || ! indexes.includes(index)) {
                return false;
              }

              deleted.add(index);

              return true;
            }),
          esRequest = {
            index: esIndexes
          };

        return this.client.indices.delete(esRequest);
      })
      .then(() => ({
        deleted: Array.from(deleted)
      }))
      .catch(error => this.esWrapper.reject(error));
  }

  /**
   * Deletes an index
   *
   * @param {String} index - Index name
   *
   * @returns {Promise.<Object>} { }
   */
  deleteIndex (index) {
    return this.deleteIndexes([index])
      .then(() => {
        // return nothing
      });
  }

  /**
   * Forces a refresh on the collection.
   *
   * /!\ Can lead to some performance issues.
   * cf https://www.elastic.co/guide/en/elasticsearch/guide/current/near-real-time.html for more details
   *
   * @param {String} index - Index name
   * @param {String} collection - Collection name
   *
   * @returns {Promise.<Object>} { _shards }
   */
  refreshCollection (index, collection) {
    const esRequest = {
      index: this._getESIndex(index, collection)
    };

    return this.client.indices.refresh(esRequest)
      .then(({ body}) => ({
        _shards: body._shards
      }))
      .catch(error => this.esWrapper.reject(error));
  }

  /**
   * Returns true if the document exists
   *
   * @param {String} index - Index name
   * @param {String} collection - Collection name
   * @param {String} id - Document ID
   *
   * @returns {boolean}
   */
  exists (index, collection, id) {
    const esRequest = {
      index: this._getESIndex(index, collection),
      id
    };

    return this.client.exists(esRequest)
      .then(({ body }) => body)
      .catch(error => this.esWrapper.reject(error));
  }

  /**
   * Returns true if the index exists
   *
   * @param {String} index - Index name
   *
   * @returns {Promise.<boolean>}
   */
  indexExists (index) {
    return this.listIndexes()
      .then(({ indexes }) => indexes.some(idx => idx === index));
  }

  /**
   * Returns true if the collection exists
   *
   * @param {String} index - Index name
   * @param {String} collection - Collection name
   *
   * @returns {Promise.<boolean>}
   */
  collectionExists (index, collection) {
    return this.listCollections(index)
      .then(({ collections }) => collections.some(col => col === collection));
  }

  /**
   * Creates multiple documents at once.
   * If a content has no id, one is automatically generated and assigned to it.
   * If a content has a specified identifier, it is rejected if it already exists
   *
   * @param {String} index - Index name
   * @param {String} collection - Collection name
   * @param {Array.<Object>} documents - Documents
   * @param {Object} options - timeout (null), refresh (false), userId (null)
   *
   * @return {Promise.<Object>} { result, errors }
   */
  mCreate (
    index,
    collection,
    documents,
    { refresh=false, timeout=null, userId=null } = {})
  {
    const
      esIndex = this._getESIndex(index, collection),
      kuzzleMeta = {
        _kuzzle_info: {
          author: getUserId(userId),
          createdAt: Date.now(),
          updater: null,
          updatedAt: null
        }
      },
      {
        rejected,
        extractedDocuments,
        documentsToGet
      } = this._extractMDocuments(documents, kuzzleMeta, { prepareMGet: true });

    // prepare the mget request, but only for document having a specified id
    let mGetRequest;

    if (documentsToGet.length > 0) {
      mGetRequest =
        this.client.mget({ index: esIndex, body: { docs: documentsToGet }});
    } else {
      mGetRequest = Bluebird.resolve({ body: { docs: [] } });
    }

    return mGetRequest
      .then(({ body }) => {
        const
          existingDocuments = body.docs,
          esRequest = {
            index: esIndex,
            body: [],
            refresh,
            timeout
          },
          toImport = [];

        let idx = 0;

        for (let i = 0; i < extractedDocuments.length; i++) {
          const document = extractedDocuments[i];

          // Documents are retrieved in the same order than we got them from user
          if (typeof document._id === 'string'
            && existingDocuments[idx]
            && existingDocuments[idx].found
          ) {
            rejected.push({
              document,
              reason: 'document already exists'
            });

            idx++;
          } else if (typeof document._id === 'string'
            && existingDocuments[idx]
            && ! existingDocuments[idx].found
          ) {
            esRequest.body.push({
              index: {
                _index: esIndex,
                _id: document._id
              }
            });
            esRequest.body.push(document._source);

            toImport.push(document);
          } else {
            esRequest.body.push({ index: { _index: esIndex } });
            esRequest.body.push(document._source);

            toImport.push(document);
          }
        }

        return this._mExecute(esRequest, toImport, rejected);
      });
  }

  /**
   * Creates or replaces multiple documents at once.
   *
   * @param {String} index - Index name
   * @param {String} collection - Collection name
   * @param {Array.<Object>} documents - Documents
   * @param {Object} options - timeout (null), refresh (false), userId (null), injectKuzzleMeta (false)
   *
   * @return {Promise.<Object>} { result, errors }
   */
  mCreateOrReplace(
    index,
    collection,
    documents,
    { refresh=false, timeout=null, userId=null, injectKuzzleMeta=true } = {})
  {
    let kuzzleMeta = {};

    if (injectKuzzleMeta) {
      kuzzleMeta = {
        _kuzzle_info: {
          author: getUserId(userId),
          createdAt: Date.now(),
          updater: null,
          updatedAt: null
        }
      };
    }

    const
      esIndex = this._getESIndex(index, collection),
      esRequest = {
        index: esIndex,
        body: [],
        refresh,
        timeout
      },
      {
        rejected,
        extractedDocuments
      } = this._extractMDocuments(documents, kuzzleMeta);

    esRequest.body = [];

    for (let i = 0; i < extractedDocuments.length; i++) {
      esRequest.body.push({
        index: {
          _index: esIndex,
          _id: extractedDocuments[i]._id
        }
      });
      esRequest.body.push(extractedDocuments[i]._source);
    }

    return this._mExecute(esRequest, extractedDocuments, rejected);
  }

  /**
   * Updates multiple documents with one request
   * Replacements are rejected if targeted documents do not exist
   * (like with the normal "update" method)
   *
   * @param {String} index - Index name
   * @param {String} collection - Collection name
   * @param {Array.<Object>} documents - Documents
   * @param {Object} options - timeout (null), refresh (false), userId (null)
   *
   * @return {Promise.<Object>} { result, errors }
   */
  mUpdate (
    index,
    collection,
    documents,
    { refresh=false, timeout=null, userId=null } = {})
  {
    const
      esIndex = this._getESIndex(index, collection),
      toImport = [],
      esRequest = {
        index: esIndex,
        body: [],
        refresh,
        timeout
      },
      kuzzleMeta = {
        _kuzzle_info: {
          updatedAt: Date.now(),
          updater: getUserId(userId)
        }
      },
      {
        rejected,
        extractedDocuments
      } = this._extractMDocuments(documents, kuzzleMeta);

    for (let i = 0; i < extractedDocuments.length; i++) {
      if (typeof extractedDocuments[i]._id === 'string') {
        esRequest.body.push({
          update: {
            _index: esIndex,
            _id: extractedDocuments[i]._id
          }
        });

        // _source: true => makes ES return the updated document source in the
        // response. Required by the real-time notifier component
        esRequest.body.push({
          doc: extractedDocuments[i]._source,
          _source: true
        });
        toImport.push(extractedDocuments[i]);
      } else {
        rejected.push({
          document: extractedDocuments[i],
          reason: 'document ID is required'
        });
      }
    }

    return this._mExecute(esRequest, toImport, rejected)
      .then(response => {
        const results = [];

        // with _source: true, ES returns the updated document in
        // response.result.get._source
        // => we replace response.result._source with it so that the notifier
        // module can seamlessly process all kind of m* response*
        for (let i = 0; i < response.result.length; i++) {
          results.push({
            _id: response.result[i]._id,
            _source: response.result[i].get._source
          });
        }

        response.result = results;

        return response;
      });
  }

  /**
   * Replaces multiple documents at once.
   * Replacements are rejected if targeted documents do not exist
   * (like with the normal "replace" method)
   *
   * @param {String} index - Index name
   * @param {String} collection - Collection name
   * @param {Array.<Object>} documents - Documents
   * @param {Object} options - timeout (null), refresh (false), userId (null)
   *
   * @return {Promise.<Object>} { result, errors }
   */
  mReplace (
    index,
    collection,
    documents,
    { refresh=false, timeout=null, userId=null } = {})
  {
    const
      esIndex = this._getESIndex(index, collection),
      kuzzleMeta = {
        _kuzzle_info: {
          author: getUserId(userId),
          createdAt: Date.now(),
          updater: null,
          updatedAt: null
        }
      },
      {
        rejected,
        extractedDocuments,
        documentsToGet
      } = this._extractMDocuments(documents, kuzzleMeta, { prepareMGet: true });

    return this.client.mget({ index: esIndex, body: { docs: documentsToGet }})
      .then(({ body }) => {
        const
          existingDocuments = body.docs,
          esRequest = {
            body: [],
            refresh,
            timeout
          },
          toImport = [];

        let idx = 0;

        for (let i = 0; i < extractedDocuments.length; i++) {
          const document = extractedDocuments[i];

          if (typeof document._id === 'string') {
            // Documents are retrieved in the same order than we got them from user
            if (existingDocuments[idx] && existingDocuments[idx].found) {
              esRequest.body.push({
                index: {
                  _index: esIndex,
                  _id: document._id
                }
              });
              esRequest.body.push(document._source);

              toImport.push(document);

              idx++;
            } else {
              rejected.push({
                document,
                reason: 'cannot replace a non-existing document (use mCreateOrReplace if you need to create non-existing documents)'
              });
            }
          } else {
            rejected.push({
              document,
              reason: 'the document ID must be a string'
            });
          }
        }

        return this._mExecute(esRequest, toImport, rejected);
      });
  }

  /**
   * Deletes multiple documents with one request
   *
   * @param {String} index - Index name
   * @param {String} collection - Collection name
   * @param {Array.<String>} documents - Documents IDs
   * @param {Object} options - timeout (null), refresh (false)
   *
   * @return {Promise.<Object>} { result, errors }
   */
  mDelete (
    index,
    collection,
    ids,
    { refresh=false, timeout=null } = {})
  {
    const
      esRequest = {
        index: this._getESIndex(index, collection),
        body: { ids: { values: [] } },
        scroll: '30s',
        refresh,
        timeout
      },
      toGet = [],
      toDelete = [],
      partialErrors = [];

    if (ids.length > this.kuzzle.config.limits.documentsWriteCount) {
      return this.reject(
        'limit_documents_reached',
        this.kuzzle.config.limits.documentsWriteCount);
    }

    for (let i = 0; i < ids.length; i++) {
      const id = ids[i];

      if (typeof id === 'string') {
        toGet.push(id);
      } else {
        partialErrors.push({ id, reason: 'the document ID must be a string' });
      }
    }

    return this.mGet(index, collection, toDelete)
      .then(({ hits }) => {
        let idx = 0;

        for (let i = 0; i < ids.length; i++) {
          const
            id = ids[i],
            hit = hits[idx];

          if (hit && hit._id === id) {
            toDelete.push(id);
            idx++;
          } else {
            partialErrors.push({ id, reason: 'cannot find document' });
          }
        }

        esRequest.body.ids.values = toDelete;

        return this.client.deleteByQuery(esRequest);
      })
      .then(() => ({
        result: toDelete,
        errors: partialErrors
      }))
      .catch(error => this.esWrapper.reject(error));
  }

  /**
   * Executes an ES request prepared by mcreate, mupdate, mreplace, mdelete or mwriteDocuments
   * Returns a standardized ES response object, containing the list of
   * successfully performed operations, and the rejected ones
   *
   * @param  {Object} esRequest    - Elasticsearch request
   * @param  {Array.<Object>} documents     - Document sources (format: {_id, _source})
   * @param  {Array.<Object>} partialErrors - pre-rejected documents
   *
   * @return {Promise.<Object>} { result errors }
   */
  _mExecute(esRequest, documents, partialErrors) {
    assertWellFormedRefresh(esRequest);

    if (documents.length > this.kuzzle.config.limits.documentsWriteCount) {
      return this.reject(
        'limit_documents_reached',
        this.kuzzle.config.limits.documentsWriteCount);
    }

    const promise = documents.length > 0
      ? this.client.bulk(esRequest)
      : Bluebird.resolve({ body: { items: [] } });

    return promise
      .then(({ body }) => {
        const successes = [];

        for (let i = 0; i < body.items.length; i++) {
          const item = body.items[i][Object.keys(body.items[i])[0]];

          if (item.status >= 400) {
            partialErrors.push({
              document: documents[i],
              status: item.status,
              reason: item.error.reason
            });
          } else {
            successes.push({
              _id: item._id,
              _source: documents[i]._source,
              _status: item.status,
              _version: item._version,
              result: item.result
            });
          }
        }

        return {
          result: successes,
          errors: partialErrors
        };
      })
      .catch(err => this.esWrapper.reject(err));
  }

  /**
   * Extracts, injects metadata and validates documents contained
   * in a Request
   *
   * Used by mCreate, mUpdate, mReplace and mCreateOrReplace
   *
   * @param  {Array.<Object>} documents - Documents
   * @param  {Object} metadata - Kuzzle metadata
   * @param  {Object} options - prepareMGet (false)
   *
   * @return {Object} { rejected extractedDocuments documentsToGet }
   */
  _extractMDocuments(documents, metadata, { prepareMGet=false } = {}) {
    const
      rejected = [],
      extractedDocuments = [],
      documentsToGet = [];

    for (let i = 0; i < documents.length; i++) {
      const document = documents[i];

      if (_.isObject(document.body)) {
        const extractedDocument = {
          // Do not use destructuring, it's 10x slower
          _source: Object.assign({}, metadata, document.body)
        };

        if (document._id) {
          extractedDocument._id = document._id;
        }

        extractedDocuments.push(extractedDocument);

        if (prepareMGet && typeof document._id === 'string') {
          documentsToGet.push({
            _id: document._id,
            _source: false
          });
        }
      } else {
        rejected.push({
          document,
          reason: 'document body is not an object'
        });
      }
    }

    return { rejected, extractedDocuments, documentsToGet };
  }

  /**
   * Throws an error if the provided mapping is invalid
   *
   * @param {Object} mapping
   * @throws
   */
  _checkMappings (mapping, path = [], check = true) {
    const
      properties = Object.keys(mapping),
      mappingProperties = path.length === 0
        ? rootMappingProperties
        : [...rootMappingProperties, ...childMappingProperties];

    for (const property of properties) {
      if (check && !mappingProperties.includes(property)) {
        const currentPath = [...path, property].join('.');

        this.throw(
          'incorrect_mapping_property',
          currentPath,
          didYouMean(property, mappingProperties));
      }

      if (property === 'properties') {
        // type definition level, we don't check
        this._checkMappings(mapping[property], [...path, 'properties'], false);
      } else if (mapping[property].properties) {
        // root properties level, check for "properties", "dynamic" and "_meta"
        this._checkMappings(mapping[property], [...path, property], true);
      }
    }
  }

  /**
   * Returns a new elasticsearch client instance
   *
   * @returns {Object}
   */
  _buildClient () {
    // Passed to Elasticsearch's client to make it use
    // Bluebird instead of ES6 promises
    const defer = function defer () {
      let
        resolve,
        reject;

      const promise = new Bluebird((res, rej) => {
        resolve = res;
        reject = rej;
      });

      return { resolve, reject, promise };
    };

    return new ESClient(Object.assign({ defer }, this.config.client));
  }

  /**
   * Gets the name of an esIndex for an index + collection
   *
   * @param {String} index
   * @param {String} collection
   *
   * @returns {String} esIndex name (eg: '&nepali#liia')
   */
  _getESIndex (index, collection) {
    if (! index || ! collection) {
      return null;
    }

    return `${this.indexPrefix}${index}${NAME_SEPARATOR}${collection}`;
  }

  /**
   * Extracts the index name from esIndex name
   *
   * @param {String} esIndex
   *
   * @returns {String} index name
   */
  _extractIndex (esIndex) {
    return esIndex.substr(1, esIndex.indexOf(NAME_SEPARATOR) - 1);
  }

  /**
   * Extracts the collection name from esIndex name
   *
   * @param {String} esIndex
   *
   * @returns {String} collection name
   */
  _extractCollection (esIndex) {
    const separatorPos = esIndex.indexOf(NAME_SEPARATOR);

    return esIndex.substr(separatorPos + 1, separatorPos - 1);
  }

  /**
   * Returns a list of index names from esIndex names
   * By default, return the names of 'user' indexes.
   * The 'internal' option can be set to return the names of internal indexes
   *
   * @param {Array.<String>} esIndexes
   * @param {Object} options - internal (false)
   *
   * @returns {Array.<String>} index names
   */
  _extractIndexes (esIndexes) {
    const indexes = new Set();

    for (const esIndex of esIndexes) {
      if (esIndex[0] === this.indexPrefix) {
        indexes.add(this._extractIndex(esIndex));
      }
    }

    return Array.from(indexes);
  }

  /**
   * Returns a list of collection names for an index from esIndex names
   * By default, return the names of 'user' collections.
   * The 'internal' option can be set to return the names of internal collections
   *
   * @param {Array<String>} esIndexes
   * @param {Object} options - internal (false)
   *
   * @returns {Array<String>} collection names
   */
  _extractCollections (esIndexes, index) {
    const collections = new Set();

    for (const esIndex of esIndexes) {
      const [indexName, collectionName] =
        esIndex.substr(1, esIndex.length).split(NAME_SEPARATOR);

      if (esIndex[0] === this.indexPrefix && indexName === index) {
        collections.add(collectionName);
      }
    }

    return Array.from(collections);
  }

}

module.exports = ElasticSearch;

/**
 * Forbids the use of the _routing ES option
 *
 * @param {Object} esRequest
 * @throws
 */
function assertNoRouting(esRequest) {
  if (esRequest.body._routing) {
    errorsManager.throw(
      'external',
      'elasticsearch',
      'create_action_does_not_support_routing'
    );
  }
}

/**
 * Checks if the optional "refresh" argument is well-formed
 *
 * @param {Object} esRequest
 * @throws
 */
function assertWellFormedRefresh(esRequest) {
  if (! ['wait_for', 'false', false].includes(esRequest.refresh)) {
    errorsManager.throw('external', 'elasticsearch', 'wrong_refresh_parameter');
  }
}


function getUserId (userId) {
  if (! userId) {
    return null;
  }

  return String(userId);
}<|MERGE_RESOLUTION|>--- conflicted
+++ resolved
@@ -90,11 +90,7 @@
       .then(({ body }) => {
         this.esVersion = body.version;
 
-<<<<<<< HEAD
-        if (this.esVersion && !semver.satisfies(this.esVersion.number, '7.x')) {
-=======
         if (this.esVersion && !semver.satisfies(this.esVersion.number, '>= 7.0.0')) {
->>>>>>> 1370df5d
           this.throw('wrong_elasticsearch_version', this.esVersion.number);
         }
 
