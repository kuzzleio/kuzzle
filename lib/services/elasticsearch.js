/*
 * Kuzzle, a backend software, self-hostable and ready to use
 * to power modern apps
 *
 * Copyright 2015-2018 Kuzzle
 * mailto: support AT kuzzle.io
 * website: http://kuzzle.io
 *
 * Licensed under the Apache License, Version 2.0 (the "License");
 * you may not use this file except in compliance with the License.
 * You may obtain a copy of the License at
 *
 * https://www.apache.org/licenses/LICENSE-2.0
 *
 * Unless required by applicable law or agreed to in writing, software
 * distributed under the License is distributed on an "AS IS" BASIS,
 * WITHOUT WARRANTIES OR CONDITIONS OF ANY KIND, either express or implied.
 * See the License for the specific language governing permissions and
 * limitations under the License.
 */

'use strict';

const
  debug = require('../kuzzleDebug')('kuzzle:services:elasticsearch'),
  _ = require('lodash'),
  Bluebird = require('bluebird'),
  ESWrapper = require('../util/esWrapper'),
  didYouMean = require('../util/didYouMean'),
  Service = require('./service'),
<<<<<<< HEAD
  { Client: ESClient } = require('@elastic/elasticsearch'),
  ms = require('ms'),
  { assertIsObject } = require('../util/requestAssertions'),
  errorsManager = require('../util/errors').wrap('services', 'storage'),
  semver = require('semver');
=======
  { Request } = require('kuzzle-common-objects'),
  es = require('elasticsearch'),
  ms = require('ms'),
  errorsManager = require('../util/errors').wrap('services', 'storage'),
  semver = require('semver'),
  { has, isPlainObject } = require('../util/safeObject');
>>>>>>> b08d844b

const scrollCachePrefix = '_docscroll_';

const rootMappingProperties = ['properties', '_meta', 'dynamic'];
const childMappingProperties = ['type'];

// Used for collection emulation
const
  HIDDEN_COLLECTION = '_kuzzle_keep',
  INTERNAL_PREFIX = '%',
  PUBLIC_PREFIX = '&',
  NAME_SEPARATOR = '.';

/**
 * @param {Kuzzle} kuzzle kuzzle instance
 * @param {Object} config Service configuration
 * @param {String} scope - "internal" or "public" (default "public")
 * @constructor
 */
class ElasticSearch extends Service {
  constructor(kuzzle, config, scope = 'public') {
    super('elasticsearch', kuzzle, config);

    this._scope = scope;
    this._indexPrefix = scope === 'internal'
      ? INTERNAL_PREFIX
      : PUBLIC_PREFIX;

    this._client = null;
    this._esWrapper = null;
    this._esVersion = null;
  }

  get scope () {
    return this._scope;
  }

  /**
   * Initializes the elasticsearch client
   *
   * @override
   * @returns {Promise}
   */
  _initSequence () {
    if (this._client) {
      return Bluebird.resolve(this);
    }

    if (process.env.NODE_ENV === 'production' && this._config.commonMapping.dynamic === 'true') {
      this._kuzzle.log.warn([
        'Your dynamic mapping policy is set to \'true\' for new fields.',
        'Elasticsearch will try to automatically infer mapping for new fields, and those cannot be changed afterward.',
        'See the "services.storageEngine.commonMapping.dynamic" option in the kuzzlerc configuration file to change this value.'
      ].join('\n'));
    }
    this._client = this._buildClient();
    this._esWrapper = new ESWrapper(this._client);

    return this._client.info()
      .then(({ body }) => {
        this._esVersion = body.version;

<<<<<<< HEAD
        if (this._esVersion && !semver.satisfies(this._esVersion.number, '>= 7.0.0')) {
          errorsManager.throw('version_mismatch', this._esVersion.number);
=======
        if (this.esVersion && !semver.satisfies(this.esVersion.number, '5.x')) {
          errorsManager.throw('version_mismatch', this.esVersion.number);
>>>>>>> b08d844b
        }
      });
  }

  /**
   * Returns some basic information about this service
   * @override
   *
   * @returns {Promise.<Object>} service informations
   */
  info () {
    const result = {
      type: 'elasticsearch',
      version: this._esVersion
    };

    return this._client.info()
      .then(({ body }) => {
        result.version = body.version.number;
        result.lucene = body.version.lucene_version;

        return this._client.cluster.health();
      })
      .then(({ body }) => {
        result.status = body.status;

        return this._client.cluster.stats({ human: true });
      })
      .then(({ body }) => {
        result.spaceUsed = body.indices.store.size;
        result.nodes = body.nodes;

        return result;
      })
      .catch(error => this._esWrapper.reject(error));
  }

  /**
   * Scrolls results from previous elasticsearch query
   *
   * @param {String} scrollId - Scroll identifier
   * @param {Object} options - scrollTTL (default scrollTTL)
   *
   * @returns {Promise.<Object>} { scrollId, hits, aggregations, total }
   */
  scroll (
    scrollId,
    { scrollTTL=this._config.defaults.scrollTTL } = {})
  {
    const esRequest = {
      scroll: scrollTTL,
      scrollId
    };

    const cacheKey = scrollCachePrefix + this._kuzzle.constructor.hash(
      esRequest.scrollId);

    debug('Scroll: %o', esRequest);

    return this._kuzzle.cacheEngine.internal.exists(cacheKey)
      .then(exists => {
        if (exists === 0) {
          errorsManager.throw('unknown_scroll_id');
        }

        // ms(scroll) may return undefined if in microseconds or in nanoseconds
        const ttl = ms(scrollTTL) || ms(this._config.defaults.scrollTTL);

        return this._kuzzle.cacheEngine.internal.pexpire(cacheKey, ttl);
      })
      .then(() => this._client.scroll(esRequest))
      .then(({ body }) => this._formatSearchResult(body))
      .catch(error => this._esWrapper.reject(error));
  }

  /**
   * Searches documents from elasticsearch with a query
   *
   * @param {String} index - Index name
   * @param {String} collection - Collection name
   * @param {Object} searchBody - Search request body (query, sort, etc.)
   * @param {Object} options - from (undefined), size (undefined), scroll (undefined)
   *
   * @returns {Promise.<Object>} { scrollId, hits, aggregations, total }
   */
  search (
    index,
    collection,
    searchBody,
    { from, size, scroll } = {})
  {
    const esRequest = {
      index: this._getESIndex(index, collection),
      body: this._avoidEmptyClause(searchBody),
      from,
      size,
      scroll
    };

    debug('Search: %o', esRequest);

    return this._client.search(esRequest)
      .then(({ body }) => {
        if (body._scroll_id) {
          const
            // ms(scroll) may return undefined if in microseconds or in nanoseconds
            ttl = esRequest.scroll && ms(esRequest.scroll)
              || ms(this._config.defaults.scrollTTL),
            key = scrollCachePrefix + this._kuzzle.constructor.hash(
              body._scroll_id
            );
          return this._kuzzle.cacheEngine.internal.psetex(key, ttl, 0)
            .then(() => this._formatSearchResult(body));
        }

        return this._formatSearchResult(body);
      })
      .catch(error => this._esWrapper.reject(error));
  }

  _formatSearchResult (body) {
    const hits = [];

    for (let i = 0; i < body.hits.hits.length; i++) {
      const hit = body.hits.hits[i];

      hits.push({
        _id: hit._id,
        _score: hit._score,
        _source: hit._source
      });
    }

    return {
      hits,
      scrollId: body._scroll_id,
      aggregations: body.aggregations,
      total: body.hits.total.value
    };
  }

  /**
   * Gets the document with given ID
   *
   * @param {String} index - Index name
   * @param {String} collection - Collection name
   * @param {String} id - Document ID
   *
   * @returns {Promise.<Object>} { _id, _version, _source }
   */
  get (index, collection, id) {
    const esRequest = {
      index: this._getESIndex(index, collection),
      id
    };

    // Just in case the user make a GET on url /mainindex/test/_search
    // Without this test we return something weird: a result.hits.hits with all
    // document without filter because the body is empty in HTTP by default
    if (esRequest.id === '_search') {
      return errorsManager.reject('search_as_an_id');
    }

<<<<<<< HEAD
    debug('Get document: %o', esRequest);
=======
    return this.client.get(esRequest)
      .then(result => {
        if ( result._source
          && result._source._kuzzle_info
          && !result._source._kuzzle_info.active
          && !request.input.args.includeTrash
        ) {
          errorsManager.throw('not_found', esRequest.id);
        }
>>>>>>> b08d844b

    return this._client.get(esRequest)
      .then(({ body }) => ({
        _id: body._id,
        _version: body._version,
        _source: body._source
      }))
      .catch(error => this._esWrapper.reject(error));
  }

  /**
   * Returns the list of documents matching the ids given in the body param
   * NB: Due to internal Kuzzle mechanism, can only be called on a single index/collection,
   * using the body { ids: [.. } syntax.
   *
   * @param {String} index - Index name
   * @param {String} collection - Collection name
   * @param {Array.<String>} ids - Document IDs
   *
   * @returns {Promise.<Object>} { items: [ _id, _source, _version ], errors }
   */
  mGet (index, collection, ids) {
    if (ids.length === 0) {
      return Bluebird.resolve({ item: [], errors: [] });
    }

    const
      esIndex = this._getESIndex(index, collection),
      esRequest = {
        body: { docs: [] }
      };

    for (const _id of ids) {
      esRequest.body.docs.push({
        _index: esIndex,
        _id
      });
    }

    debug('Multi-get documents: %o', esRequest);

    return this._client.mget(esRequest)
      .then(({ body }) => {
        const
          errors = [],
          items = [];

        for (const doc of body.docs) {
          if (doc.found) {
            items.push({
              _id: doc._id,
              _source: doc._source,
              _version: doc._version
            });
          }
          else {
            errors.push(doc._id);
          }
        }

        return {
          items,
          errors
        };
      })
      .catch(error => this._esWrapper.reject(error));
  }

  /**
   * Counts how many documents match the filter given in body
   *
   * @param {String} index - Index name
   * @param {String} collection - Collection name
   * @param {Object} searchBody - Search request body (query, sort, etc.)
   *
   * @returns {Promise.<Number>} count
   */
  count (index, collection, searchBody = {}) {
    const esRequest = {
      index: this._getESIndex(index, collection),
      body: this._avoidEmptyClause(searchBody)
    };

    debug('Count: %o', esRequest);

    return this._client.count(esRequest)
      .then(({ body }) => body.count)
      .catch(error => this._esWrapper.reject(error));
  }

  /**
   * Sends the new document to elasticsearch
   * Cleans data to match elasticsearch specifications
   *
   * @param {String} index - Index name
   * @param {String} collection - Collection name
   * @param {Object} content - Document content
   * @param {Object} options - id (undefined), refresh (undefined), userId (null)
   *
   * @returns {Promise.<Object>} { _id, _version, _source }
   */
  create (
    index,
    collection,
    content,
    { id, refresh, userId=null } = {})
  {
    assertIsObject(content);

    const esRequest = {
      index: this._getESIndex(index, collection),
      body: content,
      id,
      refresh
    };

    assertNoRouting(esRequest);
    assertWellFormedRefresh(esRequest);

<<<<<<< HEAD
    // Add metadata
    esRequest.body._kuzzle_info = {
      author: getUserId(userId),
      createdAt: Date.now(),
      updatedAt: null,
      updater: null
    };
=======
    return this.kuzzle.indexCache.exists(esRequest.index, esRequest.type)
      .then(exists => {
        if (! exists) {
          errorsManager.throw(
            'unknown_index_collection',
            esRequest.index,
            esRequest.type
          );
        }

        // Add metadata
        esRequest.body._kuzzle_info = {
          author: this._getUserId(request),
          createdAt: Date.now(),
          updatedAt: null,
          updater: null,
          active: true,
          deletedAt: null
        };
>>>>>>> b08d844b

    const promise = id
      ? this.exists(index, collection, id)
      : Bluebird.resolve(false);

<<<<<<< HEAD
    debug('Create document: %o', esRequest);
=======
              // The document exits and is active, we reject to prevent the creation
              errorsManager.throw('document_already_exists');
            })
            // Pitfall of all previous rejections
            .catch(err => {
              if (err.displayName === 'NotFound') {
                // The document doesn't exist, we create it
                return this.client.create(esRequest)
                  .then(result => this.refreshIndexIfNeeded(
                    esRequest,
                    _.extend(result, {_source: request.input.body}))
                  )
                  .catch(error => Bluebird.reject(
                    this.esWrapper.formatESError(error))
                  );
              }
>>>>>>> b08d844b

    return promise
      .then(exists => {
        if (exists) {
          errorsManager.throw('document_already_exists');
        }

        return this._client.index(esRequest);
      })
      .then(({ body }) => ({
        _id: body._id,
        _version: body._version,
        _source: esRequest.body
      }))
      .catch(error => this._esWrapper.reject(error));
  }

  /**
   * Creates a new document to ElasticSearch, or replace it if it already exist
   *
   * @param {String} index - Index name
   * @param {String} collection - Collection name
   * @param {String} id - Document id
   * @param {Object} content - Document content
   * @param {Object} options - refresh (undefined), userId (null), injectKuzzleMeta (true)
   *
   * @returns {Promise.<Object>} { _id, _version, _source, created }
   */
  createOrReplace (
    index,
    collection,
    id,
    content,
    { refresh, userId=null, injectKuzzleMeta=true } = {})
  {
    const esRequest = {
      index: this._getESIndex(index, collection),
      body: content,
      id,
      refresh
    };

    assertNoRouting(esRequest);
    assertWellFormedRefresh(esRequest);

<<<<<<< HEAD
    // Add metadata
    if (injectKuzzleMeta) {
      esRequest.body._kuzzle_info = {
        author: getUserId(userId),
        createdAt: Date.now(),
        updatedAt: Date.now(),
        updater: getUserId(userId)
      };
    }
=======
    return this.kuzzle.indexCache.exists(esRequest.index, esRequest.type)
      .then(exists => {
        if (! exists) {
          errorsManager.throw(
            'unknown_index_collection',
            esRequest.index,
            esRequest.type
          );
        }
>>>>>>> b08d844b

    debug('Create or replace document: %o', esRequest);

    return this._client.index(esRequest)
      .then(({ body }) => ({
        _id: body._id,
        _version: body._version,
        _source: esRequest.body,
        created: body.created // Needed by the notifier
      }))
      .catch(error => this._esWrapper.reject(error));
  }

  /**
   * Sends the partial document to elasticsearch with the id to update
   *
   * @param {String} index - Index name
   * @param {String} collection - Collection name
   * @param {String} id - Document id
   * @param {Object} content - Updated content
   * @param {Object} options - refresh (undefined), userId (null), retryOnConflict (0)
   *
   * @returns {Promise.<Object>} { _id, _version }
   */
  update (
    index,
    collection,
    id,
    content,
    { refresh, userId=null, retryOnConflict=this._config.defaults.onUpdateConflictRetries } = {})
  {
    const esRequest = {
      index: this._getESIndex(index, collection),
      body: { doc: content },
      id,
      refresh,
      retryOnConflict
    };

    assertNoRouting(esRequest);
    assertWellFormedRefresh(esRequest);

<<<<<<< HEAD
    // Add metadata
    esRequest.body.doc._kuzzle_info = {
      updatedAt: Date.now(),
      updater: getUserId(userId)
    };
=======
    return this.kuzzle.indexCache.exists(esRequest.index, esRequest.type)
      .then(exists => {
        if (! exists) {
          errorsManager.throw(
            'unknown_index_collection',
            esRequest.index,
            esRequest.type
          );
        }
>>>>>>> b08d844b

    debug('Update document: %o', esRequest);

    return this._client.update(esRequest)
      .then(({ body }) => ({
        _id: body._id,
        _version: body._version
      }))
      .catch(error => this._esWrapper.reject(error));
  }

  /**
   * Replaces a document to ElasticSearch
   *
   * @param {String} index - Index name
   * @param {String} collection - Collection name
   * @param {String} id - Document id
   * @param {Object} content - Document content
   * @param {Object} options - refresh (undefined), userId (null)
   *
   * @returns {Promise.<Object>} { _id, _version, _source }
   */
  replace (
    index,
    collection,
    id,
    content,
    { refresh, userId=null } = {})
  {
    const
      esIndex = this._getESIndex(index, collection),
      esRequest = {
        index: esIndex,
        body: content,
        id,
        refresh
      };

    assertNoRouting(esRequest);
    assertWellFormedRefresh(esRequest);

    // Add metadata
    esRequest.body._kuzzle_info = {
      author: getUserId(userId),
      createdAt: Date.now(),
      updatedAt: Date.now(),
      updater: getUserId(userId)
    };

    return this._client.exists({ index: esIndex, id })
      .then(({ body: exists }) => {
        if (! exists) {
<<<<<<< HEAD
          errorsManager.throw('not_found', id);
        }

        debug('Replace document: %o', esRequest);
        return this._client.index(esRequest);
      })
      .then(({ body }) => ({
        _id: id,
        _version: body._version,
        _source: esRequest.body
      }))
      .catch(error => this._esWrapper.reject(error));
  }
=======
          errorsManager.throw(
            'unknown_index_collection',
            esRequest.index,
            esRequest.type
          );
        }

        // injecting retryOnConflict default configuration
        if ( !has(esRequest, 'retryOnConflict')
          && this.config.defaults.onUpdateConflictRetries > 0
        ) {
          esRequest.retryOnConflict = this.config.defaults.onUpdateConflictRetries;
        }
>>>>>>> b08d844b

  /**
   * Sends to elasticsearch the document id to delete
   *
   * @param {String} index - Index name
   * @param {String} collection - Collection name
   * @param {String} id - Document id
   * @param {Object} options - refresh (undefined)
   *
   * @returns {Promise}
   */
  delete (
    index,
    collection,
    id,
    { refresh } = {})
  {
    const esRequest = {
      index: this._getESIndex(index, collection),
      id,
      refresh
    };

    assertWellFormedRefresh(esRequest);

    debug('Delete document: %o', esRequest);
    return this._client.delete(esRequest)
      .then(() => {
        // return nothing
      })
      .catch(error => this._esWrapper.reject(error));
  }

  /**
   * Deletes all documents matching the provided filters
   *
   * @param {String} index - Index name
   * @param {String} collection - Collection name
   * @param {Object} query - Query to match documents
   * @param {Object} options - from (undefined), size (undefined), refresh (undefined)
   *
   * @returns {Promise.<Object>} { documents, total, deleted, failures: [ _shardId, reason ] }
   */
  deleteByQuery (
    index,
    collection,
    query,
    { refresh, from, size } = {})
  {
    const esRequest = {
      index: this._getESIndex(index, collection),
      body: this._avoidEmptyClause({ query }),
      scroll: '5m',
      from,
      size
    };

    if (! _.isPlainObject(query)) {
      return errorsManager.reject('missing_argument', 'body.query');
    }

    let documents;

<<<<<<< HEAD
    esRequest.refresh = refresh === 'wait_for' ? true : refresh;
=======
    return this.kuzzle.indexCache.exists(esRequest.index, esRequest.type)
      .then(exists => {
        if (! exists) {
          errorsManager.throw(
            'unknown_index_collection',
            esRequest.index,
            esRequest.type
          );
        }
>>>>>>> b08d844b

    return this.refreshCollection(index, collection)
      .then(() => this._getAllDocumentsFromQuery(esRequest))
      .then(_documents => {
        documents = _documents;

<<<<<<< HEAD
        debug('Delete by query: %o', esRequest);
        return this._client.deleteByQuery(esRequest);
=======
        errorsManager.throw('not_found', esRequest.id);
>>>>>>> b08d844b
      })
      .then(({ body }) => ({
        documents,
        total: body.total,
        deleted: body.deleted,
        failures:
          body.failures.map(({ shardId, reason }) => ({
            shardId,
            reason
          }))
      }))
      .catch(error => this._esWrapper.reject(error));
  }

  /**
   * Creates a new index.
   *
   * This methods creates an hidden collection in the provided index to be
   * able to list it.
   * This methods resolves if the index name does not already exists either as
   * internal or public index.
   *
   * @param {String} index - Index name
   *
   * @returns {Promise}
   */
  createIndex (index) {
    this._assertValidIndexAndCollection(index);

    return this._client.cat.indices({ format: 'json' })
      .then(({ body }) => {
        const esIndexes = body.map(({ index: name }) => name);

        for (const esIndex of esIndexes) {
          const indexName = this._extractIndex(esIndex);

<<<<<<< HEAD
          if (index === indexName) {
            const indexType = esIndex[0] === INTERNAL_PREFIX
              ? 'private'
              : 'public';
=======
    return this.client
      .get({
        index: esRequest.index,
        type: esRequest.type,
        id: esRequest.id
      })
      .then(result => {
        if (result._source._kuzzle_info && !result._source._kuzzle_info.active) {
          errorsManager.throw('not_found', esRequest.id);
        }
        // injecting retryOnConflict default configuration
        if ( !has(esRequest, 'retryOnConflict')
          && this.config.defaults.onUpdateConflictRetries > 0
        ) {
          esRequest.retryOnConflict = this.config.defaults.onUpdateConflictRetries;
        }
>>>>>>> b08d844b

            errorsManager.throw('index_already_exists', indexType, index);
          }
        }

        const esRequest = {
          index: this._getESIndex(index, HIDDEN_COLLECTION),
          body: {}
        };

        return this._client.indices.create(esRequest);
      })
      .then(() => {
        // return nothing
      })
      .catch(error => this._esWrapper.reject(error));
  }

  /**
   * Creates an empty collection. Mapping will be applied if supplied.
   *
   * @param {String} index - Index name
   * @param {String} collection - Collection name
   * @param {Object} mappings - Collection mappings in ES format
   *
   * @returns {Promise}
   */
  createCollection (index, collection, mappings = {}) {
    this._assertValidIndexAndCollection(index, collection);

    const esRequest = {
      index: this._getESIndex(index, collection),
      body: {}
    };

<<<<<<< HEAD
    if (collection === HIDDEN_COLLECTION) {
      errorsManager.throw('collection_reserved', HIDDEN_COLLECTION);
=======
    if (!esRequestSearch.body.query ||
      !(esRequestSearch.body.query instanceof Object)) {
      return errorsManager.reject('missing_argument', 'body.query');
>>>>>>> b08d844b
    }

    return this.collectionExists(index, collection)
      .then(exists => {
        if (exists) {
          return this.updateMapping(index, collection, mappings);
        }

        this._checkMappings(mappings);

        esRequest.body.mappings = {
          dynamic: mappings.dynamic || this._config.commonMapping.dynamic,
          _meta: mappings._meta || this._config.commonMapping._meta,
          properties: _.merge(
            mappings.properties,
            this._config.commonMapping.properties)
        };

        return this._client.indices.create(esRequest)
          .then(() => {
            // return nothing
          })
          .catch(error => this._esWrapper.reject(error));
      });
  }

  /**
   * Retrieves mapping definition for index/type
   *
   * @param {String} index - Index name
   * @param {String} collection - Collection name
   * @param {Object} options - includeKuzzleMeta (false)
   *
   * @return {Promise.<Object>} { dynamic, _meta, properties }
   */
  getMapping (index, collection, { includeKuzzleMeta=false } = {}) {
    const
<<<<<<< HEAD
      esIndex = this._getESIndex(index, collection),
      esRequest = {
        index: esIndex
      };
=======
      esRequestSearch = initESRequest(request, ['from', 'size', 'scroll']),
      esRequestBulk = initESRequest(request, ['refresh']);

    assertWellFormedRefresh(esRequestBulk);

    esRequestSearch.body = request.input.body;
    esRequestSearch.scroll = '30s';

    if (esRequestSearch.body.query === null) {
      return errorsManager.reject('missing_argument', 'body.query');
    }

    return getAllIdsFromQuery(this.client, esRequestSearch)
      .then(ids => {
        return new Bluebird((resolve, reject) => {
          esRequestBulk.body = ids.map(id => ({delete:
            {_index: esRequestBulk.index,
              _type: esRequestBulk.type,
              _id: id}
          }));

          if (esRequestBulk.body.length === 0) {
            return resolve({ids: []});
          }
>>>>>>> b08d844b

    debug('Get mapping: %o', esRequest);
    return this._client.indices.getMapping(esRequest)
      .then(({ body }) => {
        const properties = includeKuzzleMeta
          ? body[esIndex].mappings.properties
          : _.omit(body[esIndex].mappings.properties, '_kuzzle_info');

        return {
          dynamic: body[esIndex].mappings.dynamic,
          _meta: body[esIndex].mappings._meta,
          properties
        };
      })
      .catch(error => this._esWrapper.reject(error));
  }

  /**
   * Adds a mapping definition to a specific type
   *
   * @param {String} index - Index name
   * @param {String} collection - Collection name
   * @param {Object} mappings - Collection mappings in ES format
   *
   * @return {Promise.<Object>} { dynamic, _meta, properties }
   */
  updateMapping (index, collection, mappings = {}) {
    const esRequest = {
      index: this._getESIndex(index, collection)
    };

<<<<<<< HEAD
    let fullProperties;
=======
    return this.kuzzle.indexCache.exists(esRequest.index)
      .then(indexExists => {
        if (! indexExists) {
          errorsManager.throw('unknown_index', esRequest.index);
        }
>>>>>>> b08d844b

    return this.getMapping(index, collection, true)
      .then(collectionMappings => {

        this._checkMappings(mappings);

        esRequest.body = {
          dynamic: mappings.dynamic || collectionMappings.dynamic,
          _meta: mappings._meta || collectionMappings._meta,
          properties: mappings.properties
        };

        fullProperties = _.merge(collectionMappings.properties, mappings.properties);

        debug('Update mapping: %o', esRequest);
        return this._client.indices.putMapping(esRequest);
      })
      .then(() => ({
        dynamic: esRequest.body.dynamic,
        _meta: esRequest.body._meta,
        properties: fullProperties
      }))
      .catch(error => this._esWrapper.reject(error));
  }

  /**
   * Empties the content of a collection. Keep the existing mapping.
   *
   * @param {String} index - Index name
   * @param {String} collection - Collection name
   *
   * @returns {Promise}
   */
  truncateCollection (index, collection) {
    let mappings;

    const esRequest = {
      index: this._getESIndex(index, collection)
    };

    return this.getMapping(index, collection)
      .then(collectionMappings => {
        mappings = collectionMappings;

        return this._client.indices.delete(esRequest);
      })
      .then(() => this._client.indices.create({ ...esRequest, body: { mappings } }))
      .then(() => {
        // return nothing
      })
      .catch(error => this._esWrapper.reject(error));
  }

  /**
   * Runs several action and document
   *
   * @param {String} index - Index name
   * @param {String} collection - Collection name
   * @param {Array.<Object>} documents - Documents to import
   * @param {Object} options - timeout (undefined), refresh (undefined), userId (null)
   *
   * @returns {Promise.<Object>} { items, errors }
   */
  import (
    index,
    collection,
    documents,
    { refresh, timeout, userId=null } = {})
  {
    const
      esIndex = this._getESIndex(index, collection),
      actionNames = ['index', 'create', 'update', 'delete'],
      dateNow = Date.now(),
      esRequest = {
        body: documents,
        refresh,
        timeout
      },
      kuzzleMeta = {
        created: {
          author: getUserId(userId),
          createdAt: dateNow,
          updatedAt: null,
          updater: null
        },
        updated: {
          updater: getUserId(userId),
          updatedAt: dateNow
        }
      };

    assertWellFormedRefresh(esRequest);

<<<<<<< HEAD
    let
      actionCount = 0,
      lastAction; // NOSONAR
=======
    if (!request.input.body || !request.input.body.bulkData) {
      return errorsManager.reject('missing_argument', 'body.bulkData');
    }

    if (!Array.isArray(request.input.body.bulkData)) {
      return errorsManager.reject('invalid_argument', 'body.bulkData', 'array');
    }
>>>>>>> b08d844b

    for (let i = 0; i < esRequest.body.length; i++) {
      const
        item = esRequest.body[i],
        action = Object.keys(item)[0];

      if (actionNames.indexOf(action) !== -1) {
        lastAction = action;
        actionCount++;

        item[action]._index = esIndex;

        if (item[action]._type) {
          delete item[action]._type;
        }
      }
      else if (lastAction === 'index' || lastAction === 'create') {
        item._kuzzle_info = kuzzleMeta.created;
      }
      else if (lastAction === 'update') {
        // we can only update metadata on a partial update, or on an upsert
        for (const prop of ['doc', 'upsert']) {
          if (_.isPlainObject(item[prop])) {
            item[prop]._kuzzle_info = kuzzleMeta.updated;
          }
        }
      }
    }

    if (actionCount > this._kuzzle.config.limits.documentsWriteCount) {
      return errorsManager.reject('write_limit_exceeded');
    }

<<<<<<< HEAD
    return this._client.bulk(esRequest)
      .then(({ body }) => {
        const result = {
          items: [],
          errors: []
        };
=======
            if (!item[action]._type) {
              errorsManager.throw('missing_argument', `body.bulkData[${i}].collection`);
            }
>>>>>>> b08d844b

        let
          i = 0,
          row;

<<<<<<< HEAD

        while ((row = body.items.shift()) !== undefined) {
          const
            action = Object.keys(row)[0],
            item = row[action];

          if (item.status >= 400) {
            const error = {
              status: item.status,
              _id: item._id
            };

            // update action contain body in "doc" field
            // the delete action is not followed by an action payload
            if (action === 'update') {
              error._source = documents[i + 1].doc;
              delete error._source._kuzzle_info;
            }
            else if (action !== 'delete') {
              error._source = documents[i + 1];
              delete error._source._kuzzle_info;
=======
            if (!item[action]._index) {
              errorsManager.throw('missing_argument', `body.bulkData[${i}].index`);
            }

            if ( !esCache[item[action]._index]
              || !esCache[item[action]._index].includes(item[action]._type)
            ) {
              errorsManager.throw(
                'unknown_index_collection',
                item[action]._index,
                item[action]._type);
            }

            if (item[action]._index === this.kuzzle.internalEngine.index) {
              errorsManager.throw(
                'index_protected',
                this.kuzzle.internalEngine.index);
            }
          }
          else if (lastAction === 'index' || lastAction === 'create') {
            item._kuzzle_info = kuzzleMetaCreated;
          }
          else if (lastAction === 'update') {
            // we can only update metadata on a partial update, or on an upsert
            for (const prop of ['doc', 'upsert']) {
              if (isPlainObject(item[prop])) {
                item[prop]._kuzzle_info = kuzzleMetaUpdated;
              }
>>>>>>> b08d844b
            }

            // ES response does not systematicaly includes an error object
            // (eg: delete action with 404 status)
            if (item.error) {
              error.error = {
                type: item.error.type,
                reason: item.error.reason
              };
            }

            result.errors.push({ [action]: error });
          }
          else {
            result.items.push({
              [action]: {
                status: item.status,
                _id: item._id
              }
            });
          }

          // the delete action is not followed by an action payload
          i = action === 'delete'
            ? i + 1
            : i + 2;
        }

        return result;
      })
      .catch(error => this._esWrapper.reject(error));
  }

  /**
   * Retrieves the complete list of existing collections in the current index
   *
   * @param {String} index - Index name
   *
   * @returns {Promise.<Array>} Collection names
   */
  listCollections (index) {
    return this._client.cat.indices({ format: 'json' })
      .then(({ body }) => {
        const esIndexes = body.map(({ index: esIndex }) => esIndex);

        return this._extractCollections(esIndexes, index);
      })
      .catch(error => this._esWrapper.reject(error));
  }

  /**
   * Retrieves the complete list of indexes
   *
   * @returns {Promise.<Array>} Index names
   */
  listIndexes () {
    return this._client.cat.indices({ format: 'json' })
      .then(({ body }) => {
        const esIndexes = body.map(({ index }) => index);

        return this._extractIndexes(esIndexes);
      })
      .catch(error => this._esWrapper.reject(error));
  }

  /**
   * Retrieves the complete list of aliases
   *
   * @returns {Promise.<Object[]>} [ { name, index, collection } ]
   */
<<<<<<< HEAD
  listAliases () {
    return this._client.cat.aliases({ format: 'json' })
      .then(({ body }) => {
        const aliases = [];

        for (const { alias, index: esIndex } of body) {
          if (esIndex[0] === this._indexPrefix) {
            aliases.push({
              name: alias,
              index: this._extractIndex(esIndex),
              collection: this._extractCollection(esIndex)
            });
          }
=======
  listCollections(request) {
    const esRequest = initESRequest(request);

    // fix #1131: we should ignore the "collection" argument even if
    // one is provided, as "listing the provided collection name"
    // makes no sense
    delete esRequest.type;

    return this.client.indices.getMapping(esRequest)
      .then(result => {
        let collections = [];

        if (has(result, request.input.resource.index)) {
          collections =
            Object.keys(result[request.input.resource.index].mappings);
>>>>>>> b08d844b
        }

        return aliases;
      })
<<<<<<< HEAD
      .catch(error => this._esWrapper.reject(error));
=======
      .catch(error => Bluebird.reject(this.esWrapper.formatESError(error)));
>>>>>>> b08d844b
  }

  /**
   * Deletes multiple indexes
   *
   * @param {String[]} indexes - Index names
   *
   * @return {Promise.<String[]>}
   */
  deleteIndexes (indexes = []) {
    if (indexes.length === 0) {
      return Bluebird.resolve([]);
    }

    const deleted = new Set();

    return this._client.cat.indices({ format: 'json' })
      .then(({ body }) => {
        const
          esIndexes = body
            .map(({ index }) => index)
            .filter(esIndex => {
              const index = this._extractIndex(esIndex);

              if (esIndex[0] !== this._indexPrefix || ! indexes.includes(index)) {
                return false;
              }

              deleted.add(index);

              return true;
            }),
          esRequest = {
            index: esIndexes
          };

        debug('Delete indexes: %o', esRequest);
        return this._client.indices.delete(esRequest);
      })
      .then(() => Array.from(deleted))
      .catch(error => this._esWrapper.reject(error));
  }

  /**
   * Deletes an index
   *
   * @param {String} index - Index name
   *
   * @returns {Promise}
   */
  deleteIndex (index) {
    return this.deleteIndexes([index])
      .then(() => {
        // return nothing
      });
  }

  /**
   * Forces a refresh on the collection.
   *
   * /!\ Can lead to some performance issues.
   * cf https://www.elastic.co/guide/en/elasticsearch/guide/current/near-real-time.html for more details
   *
   * @param {String} index - Index name
   * @param {String} collection - Collection name
   *
   * @returns {Promise.<Object>} { _shards }
   */
  refreshCollection (index, collection) {
    const esRequest = {
      index: this._getESIndex(index, collection)
    };

    return this._client.indices.refresh(esRequest)
      .then(({ body }) => ({
        _shards: body._shards
      }))
      .catch(error => this._esWrapper.reject(error));
  }

  /**
   * Returns true if the document exists
   *
   * @param {String} index - Index name
   * @param {String} collection - Collection name
   * @param {String} id - Document ID
   *
   * @returns {Promise.<boolean>}
   */
  exists (index, collection, id) {
    const esRequest = {
      index: this._getESIndex(index, collection),
      id
    };

    return this._client.exists(esRequest)
      .then(({ body: exists }) => exists)
      .catch(error => this._esWrapper.reject(error));
  }

  /**
   * Returns true if the index exists
   *
   * @param {String} index - Index name
   *
   * @returns {Promise.<boolean>}
   */
  indexExists (index) {
    return this.listIndexes()
      .then(indexes => indexes.some(idx => idx === index));
  }

  /**
   * Returns true if the collection exists
   *
   * @param {String} index - Index name
   * @param {String} collection - Collection name
   *
   * @returns {Promise.<boolean>}
   */
<<<<<<< HEAD
  collectionExists (index, collection) {
    return this.listCollections(index)
      .then(collections => collections.some(col => col === collection));
=======
  refreshIndexIfNeeded(esRequest, response) {
    if (esRequest &&
      esRequest.index &&
      this.settings.autoRefresh[esRequest.index]) {
      return this.refreshIndex(new Request({index: esRequest.index}))
        .then(() => response)
        .catch(error => {
          // index refresh failures are non-blocking
          this.kuzzle.log.error(`Error refreshing index ${esRequest.index}: ${error.message}`);
          return prepareMetadata(response);
        });
    }

    return Bluebird.resolve(prepareMetadata(response));
>>>>>>> b08d844b
  }

  /**
   * Creates multiple documents at once.
   * If a content has no id, one is automatically generated and assigned to it.
   * If a content has a specified identifier, it is rejected if it already exists
   *
   * @param {String} index - Index name
   * @param {String} collection - Collection name
   * @param {Array.<Object>} documents - Documents
   * @param {Object} options - timeout (undefined), refresh (undefined), userId (null)
   *
   * @return {Promise.<Object>} { items, errors }
   */
  mCreate (
    index,
    collection,
    documents,
    { refresh, timeout, userId=null } = {})
  {
    const
      esIndex = this._getESIndex(index, collection),
      kuzzleMeta = {
        _kuzzle_info: {
          author: getUserId(userId),
          createdAt: Date.now(),
          updater: null,
          updatedAt: null
        }
      },
      {
        rejected,
        extractedDocuments,
        documentsToGet
      } = this._extractMDocuments(documents, kuzzleMeta, { prepareMGet: true });

    // prepare the mget request, but only for document having a specified id
    let mGetRequest;

    if (documentsToGet.length > 0) {
      mGetRequest =
        this._client.mget({ index: esIndex, body: { docs: documentsToGet }});
    } else {
      mGetRequest = Bluebird.resolve({ body: { docs: [] } });
    }

    return mGetRequest
      .then(({ body }) => {
        const
          existingDocuments = body.docs,
          esRequest = {
            index: esIndex,
            body: [],
            refresh,
            timeout
          },
          toImport = [];

<<<<<<< HEAD
        let
          document,
          idx = 0;

        while ((document = extractedDocuments.shift()) !== undefined) {
          // Documents are retrieved in the same order than we got them from user
          if ( typeof document._id === 'string'
            && existingDocuments[idx]
            && existingDocuments[idx].found
          ) {
            delete document._source._kuzzle_info;

            rejected.push({
              document: {
                _id: document._id,
                body: document._source
              },
              reason: 'document already exists',
              status: 400
            });
=======
        let idx = 0;

        esRequest.body = [];

        let i; // NOSONAR
        for(i = 0; i < extracted.documents.length; i++) {
          const document = extracted.documents[i];

          if (typeof document._id === 'string') {
            // document._id should always be equal to mgetResult.docs[idx]._id
            // if the document is not found in ES, or if it is in the trashcan,
            // then we accept to create (or replace) it
            if ( !mgetResult.docs[idx].found
              || ( mgetResult.docs[idx]._source._kuzzle_info
                && !mgetResult.docs[idx]._source._kuzzle_info.active)
            ) {
              esRequest.body.push({
                index: {
                  _index: index,
                  _type: type,
                  _id: document._id
                }
              });
              esRequest.body.push(document._source);
              toImport.push(document);
            } else {
              extracted.rejected.push(
                {document: request.input.body.documents[i],
                  reason: 'document already exists'}
              );
            }
>>>>>>> b08d844b

            idx++;
          }
          else if (typeof document._id === 'string'
            && existingDocuments[idx]
            && ! existingDocuments[idx].found
          ) {
            esRequest.body.push({
              index: {
                _index: esIndex,
                _id: document._id
              }
            });
            esRequest.body.push(document._source);

            toImport.push(document);
          }
          else {
            esRequest.body.push({ index: { _index: esIndex } });
            esRequest.body.push(document._source);

            toImport.push(document);
          }
        }

        return this._mExecute(esRequest, toImport, rejected);
      });
  }

  /**
   * Creates or replaces multiple documents at once.
   *
   * @param {String} index - Index name
   * @param {String} collection - Collection name
   * @param {Array.<Object>} documents - Documents
   * @param {Object} options - timeout (undefined), refresh (undefined), userId (null), injectKuzzleMeta (false)
   *
   * @return {Promise.<Object>} { items, errors }
   */
  mCreateOrReplace(
    index,
    collection,
    documents,
    { refresh, timeout, userId=null, injectKuzzleMeta=true } = {})
  {
    let kuzzleMeta = {};

    if (injectKuzzleMeta) {
      kuzzleMeta = {
        _kuzzle_info: {
          author: getUserId(userId),
          createdAt: Date.now(),
          updater: null,
          updatedAt: null
        }
      };
    }

    const
      esIndex = this._getESIndex(index, collection),
      esRequest = {
        index: esIndex,
        body: [],
        refresh,
        timeout
      },
      {
        rejected,
        extractedDocuments
      } = this._extractMDocuments(documents, kuzzleMeta);

    esRequest.body = [];

    for (let i = 0; i < extractedDocuments.length; i++) {
      esRequest.body.push({
        index: {
          _index: esIndex,
          _id: extractedDocuments[i]._id
        }
      });
      esRequest.body.push(extractedDocuments[i]._source);
    }

    return this._mExecute(esRequest, extractedDocuments, rejected);
  }

  /**
   * Updates multiple documents with one request
   * Replacements are rejected if targeted documents do not exist
   * (like with the normal "update" method)
   *
   * @param {String} index - Index name
   * @param {String} collection - Collection name
   * @param {Array.<Object>} documents - Documents
   * @param {Object} options - timeout (undefined), refresh (undefined), userId (null)
   *
   * @return {Promise.<Object>} { items, errors }
   */
  mUpdate (
    index,
    collection,
    documents,
    { refresh, timeout, userId=null } = {})
  {
    const
      esIndex = this._getESIndex(index, collection),
      toImport = [],
      esRequest = {
        index: esIndex,
        body: [],
        refresh,
        timeout
      },
      kuzzleMeta = {
        _kuzzle_info: {
          updatedAt: Date.now(),
          updater: getUserId(userId)
        }
      },
      {
        rejected,
        extractedDocuments
      } = this._extractMDocuments(documents, kuzzleMeta);

    let extractedDocument;

    while ((extractedDocument = extractedDocuments.shift()) !== undefined) {
      if (typeof extractedDocument._id === 'string') {
        esRequest.body.push({
          update: {
            _index: esIndex,
            _id: extractedDocument._id
          }
        });

        // _source: true => makes ES return the updated document source in the
        // response. Required by the real-time notifier component
        esRequest.body.push({
          doc: extractedDocument._source,
          _source: true
        });
        toImport.push(extractedDocument);
      } else {
        delete extractedDocument._source._kuzzle_info;

        rejected.push({
          document: {
            _id: extractedDocument._id,
            body: extractedDocument._source
          },
          reason: 'document _id must be a string',
          status: 400
        });
      }
    }

    return this._mExecute(esRequest, toImport, rejected)
      .then(response => {
        const docs = [];

        // with _source: true, ES returns the updated document in
        // response.result.get._source
        // => we replace response.result._source with it so that the notifier
        // module can seamlessly process all kind of m* response*
        let item;
        while ((item = response.items.shift()) !== undefined) {
          docs.push({
            _id: item._id,
            _source: item.get._source,
            status: item.status,
            result: item.result
          });
        }

        response.items = docs;

        return response;
      });
  }

  /**
   * Replaces multiple documents at once.
   * Replacements are rejected if targeted documents do not exist
   * (like with the normal "replace" method)
   *
   * @param {String} index - Index name
   * @param {String} collection - Collection name
   * @param {Array.<Object>} documents - Documents
   * @param {Object} options - timeout (undefined), refresh (undefined), userId (null)
   *
   * @return {Promise.<Object>} { items, errors }
   */
  mReplace (
    index,
    collection,
    documents,
    { refresh, timeout, userId=null } = {})
  {
    const
      esIndex = this._getESIndex(index, collection),
      kuzzleMeta = {
        _kuzzle_info: {
          author: getUserId(userId),
          createdAt: Date.now(),
          updater: null,
          updatedAt: null
        }
      },
      {
        rejected,
        extractedDocuments,
        documentsToGet
      } = this._extractMDocuments(
        documents,
        kuzzleMeta,
        { prepareMGet: true, requireId: true });

    if (documentsToGet.length < 1) {
      return Bluebird.resolve({ items: [], errors: rejected });
    }

    return this._client.mget({ index: esIndex, body: { docs: documentsToGet }})
      .then(({ body }) => {
        const
          existingDocuments = body.docs,
          esRequest = {
            body: [],
            refresh,
            timeout
          },
          toImport = [];

        let
          i = 0,
          document;

        while ((document = extractedDocuments.shift()) !== undefined) {
          // Documents are retrieved in the same order than we got them from user
          if (existingDocuments[i] && existingDocuments[i].found) {
            esRequest.body.push({
              index: {
                _index: esIndex,
                _id: document._id
              }
            });
            esRequest.body.push(document._source);

            toImport.push(document);
          }
          else {
            delete document._source._kuzzle_info;

            rejected.push({
              document: {
                _id: document._id,
                body: document._source
              },
              reason: 'document not found',
              status: 404
            });
          }
          i++;
        }

        return this._mExecute(esRequest, toImport, rejected);
      });
  }

  /**
   * Deletes multiple documents with one request
   *
   * @param {String} index - Index name
   * @param {String} collection - Collection name
   * @param {Array.<String>} documents - Documents IDs
   * @param {Object} options - timeout (undefined), refresh (undefined)
   *
   * @return {Promise.<Object>} { documents, errors }
   */
  mDelete (
    index,
    collection,
    ids,
    { refresh, timeout } = {})
  {
    const
      query = { ids: { values: [] } },
      validIds = [],
      partialErrors = [];

    // @todo should be done in clientAdapter
    if (ids.length > this._kuzzle.config.limits.documentsWriteCount) {
      return errorsManager.reject('write_limit_exceeded');
    }

    let _id;
    while ((_id = ids.shift()) !== undefined) {
      if (typeof _id === 'string') {
        validIds.push(_id);
      }
      else {
        partialErrors.push({
          _id,
          reason: 'document _id must be a string',
          status: 400
        });
      }
    }

    return this.mGet(index, collection, validIds)
      .then(({ items }) => {
        let idx = 0;

<<<<<<< HEAD
        for (let i = 0; i < validIds.length; i++) {
          const
            validId = validIds[i],
            item = items[idx];
=======
  /**
   * This method can be called either:
   *  - at the first creation of a collection : we need to apply the index default mapping
   *  - when a collection mapping is updated : we need to protect the index common mapping
   */
  _mergeDefaultMapping (index, oldMapping, newMapping) {
    const collectionMapping = {};
    const commonMapping = _.cloneDeep(
      this.kuzzle.indexCache.defaultMappings.get(index) ||
      this.config.commonMapping);

    collectionMapping.dynamic = newMapping.dynamic ||
    oldMapping.dynamic ||
    this.config.dynamic;
    collectionMapping._meta = newMapping._meta || oldMapping._meta || {};

    // Preserve old version of kuzzle metadata mapping
    if (oldMapping.properties && oldMapping.properties._kuzzle_info) {
      Object.assign(
        commonMapping._kuzzle_info.properties,
        oldMapping.properties._kuzzle_info.properties
      );
    }
>>>>>>> b08d844b

          if (item && item._id === validId) {
            query.ids.values.push(validId);
            idx++;
          }
          else {
            partialErrors.push({
              _id: validId,
              reason: 'document not found',
              status: 404
            });
          }
        }

        // @todo duplicated query to get documents body, mGet here and search in
        // deleteByQuery
        return this.deleteByQuery(index, collection, query, { refresh, timeout });
      })
      .then(({ documents }) => ({
        documents,
        errors: partialErrors
      }))
      .catch(error => this._esWrapper.reject(error));
  }

  /**
<<<<<<< HEAD
   * Executes an ES request prepared by mcreate, mupdate, mreplace, mdelete or mwriteDocuments
=======
   * Execute an ES request prepared by mcreate, mupdate, mreplace, mdelete or
   * mwriteDocuments
>>>>>>> b08d844b
   * Returns a standardized ES response object, containing the list of
   * successfully performed operations, and the rejected ones
   *
   * @param  {Object} esRequest    - Elasticsearch request
   * @param  {Array.<Object>} documents     - Document sources (format: {_id, _source})
   * @param  {Array.<Object>} partialErrors - pre-rejected documents
   *
   * @return {Promise.<Object[]>} results
   */
  _mExecute (esRequest, documents, partialErrors) {
    assertWellFormedRefresh(esRequest);

<<<<<<< HEAD
    if (documents.length > this._kuzzle.config.limits.documentsWriteCount) {
      return errorsManager.reject('write_limit_exceeded');
    }

    const promise = documents.length > 0
      ? this._client.bulk(esRequest)
      : Bluebird.resolve({ body: { items: [] } });
=======
    return this.kuzzle.indexCache.exists(esRequest.index, esRequest.type)
      .then(exists => {
        if (! exists) {
          errorsManager.throw(
            'unknown_index_collection',
            esRequest.index,
            esRequest.type
          );
        }

        if (documents.length > this.kuzzle.config.limits.documentsWriteCount) {
          errorsManager.throw(
            'write_limit_exceeded',
            this.kuzzle.config.limits.documentsWriteCount
          );
        }
>>>>>>> b08d844b

    return promise
      .then(({ body }) => {
        const successes = [];

        let
          item,
          i = 0;

        while ((item = body.items.shift()) !== undefined) {
          const result = item[Object.keys(item)[0]];

          if (result.status >= 400) {
            if (result.status === 404) {
              partialErrors.push({
                document: {
                  _id: documents[i]._id,
                  body: documents[i]._source
                },
                status: result.status,
                reason: 'document not found'
              });
            }
            else {
              partialErrors.push({
                document: documents[i],
                status: result.status,
                reason: result.error.reason
              });
            }
          } else {
            successes.push({
              _id: result._id,
              _source: documents[i]._source,
              status: result.status,
              _version: result._version,
              created: result.created,
              result: result.result,
              get: result.get // used by mUpdate to get the full document body
            });
          }

          i++;
        }

        return {
          items: successes, // @todo rename items to documents
          errors: partialErrors
        };
      })
      .catch(err => this._esWrapper.reject(err));
  }

  /**
   * Extracts, injects metadata and validates documents contained
   * in a Request
   *
   * Used by mCreate, mUpdate, mReplace and mCreateOrReplace
   *
   * @param  {Array.<Object>} documents - Documents
   * @param  {Object} metadata - Kuzzle metadata
   * @param  {Object} options - prepareMGet (false), requireId (false)
   *
   * @return {Object} { rejected, extractedDocuments, documentsToGet }
   */
  _extractMDocuments (documents, metadata, { prepareMGet=false, requireId=false } = {}) {
    const
      rejected = [],
      extractedDocuments = [],
      documentsToGet = [];

    for (let i = 0; i < documents.length; i++) {
      const document = documents[i];

      if (! _.isPlainObject(document.body)) {
        rejected.push({
          document,
          reason: 'document body must be an object',
          status: 400
        });
      }
      else if (requireId && typeof document._id !== 'string') {
        rejected.push({
          document,
          reason: 'document _id must be a string',
          status: 400
        });
      }
      else {
        const extractedDocument = {
          // Do not use destructuring, it's 10x slower
          _source: Object.assign({}, metadata, document.body)
        };

        if (document._id) {
          extractedDocument._id = document._id;
        }

        extractedDocuments.push(extractedDocument);

        if (prepareMGet && typeof document._id === 'string') {
          documentsToGet.push({
            _id: document._id,
            _source: false
          });
        }
      }
    }

    return { rejected, extractedDocuments, documentsToGet };
  }

  /**
   * Throws an error if the provided mapping is invalid
   *
   * @param {Object} mapping
   * @throws
   */
  _checkMappings (mapping, path = [], check = true) {
    const
      properties = Object.keys(mapping),
      mappingProperties = path.length === 0
        ? rootMappingProperties
        : [...rootMappingProperties, ...childMappingProperties];

    for (const property of properties) {
      if (check && !mappingProperties.includes(property)) {
        const currentPath = [...path, property].join('.');

        errorsManager.throw(
          'invalid_mapping',
          currentPath,
          didYouMean(property, mappingProperties));
      }

      if (property === 'properties') {
        // type definition level, we don't check
        this._checkMappings(mapping[property], [...path, 'properties'], false);
      }
      else if (mapping[property] && mapping[property].properties) {
        // root properties level, check for "properties", "dynamic" and "_meta"
        this._checkMappings(mapping[property], [...path, property], true);
      }
    }
  }

  /**
   * Returns a new elasticsearch client instance
   *
   * @returns {Object}
   */
  _buildClient () {
    // Passed to Elasticsearch's client to make it use
    // Bluebird instead of ES6 promises
    const defer = function defer () {
      let
        resolve,
        reject;

      const promise = new Bluebird((res, rej) => {
        resolve = res;
        reject = rej;
      });

      return { resolve, reject, promise };
    };

    return new ESClient({ defer, ...this._config.client });
  }

  /**
   * Gets the name of an esIndex for an index + collection
   *
   * @param {String} index
   * @param {String} collection
   *
   * @returns {String} esIndex name (eg: '&nepali#liia')
   */
  _getESIndex (index, collection) {
    if (! index || ! collection) {
      return null;
    }

    return `${this._indexPrefix}${index}${NAME_SEPARATOR}${collection}`;
  }

<<<<<<< HEAD
  /**
   * Throws if index or collection includes forbidden characters
   *
   * @param {String} index
   * @param {String} collection
   */
  _assertValidIndexAndCollection (index, collection = '') {
    if ( index.indexOf(INTERNAL_PREFIX) !== -1
      || collection.indexOf(INTERNAL_PREFIX) !== -1)
    {
      errorsManager.throw('forbidden_character', INTERNAL_PREFIX);
=======
  for (const name of extraParams) {
    if (has(request.input.args, name)) {
      data[name] = request.input.args[name];
>>>>>>> b08d844b
    }

    if ( index.indexOf(PUBLIC_PREFIX) !== -1
      || collection.indexOf(PUBLIC_PREFIX) !== -1)
    {
      errorsManager.throw('forbidden_character', PUBLIC_PREFIX);
    }

    if ( index.indexOf(NAME_SEPARATOR) !== -1
      || collection.indexOf(NAME_SEPARATOR) !== -1)
    {
      errorsManager.throw('forbidden_character', NAME_SEPARATOR);
    }
  }

  /**
   * Extracts the index name from esIndex name
   *
   * @param {String} esIndex
   *
   * @returns {String} index name
   */
  _extractIndex (esIndex) {
    return esIndex.substr(1, esIndex.indexOf(NAME_SEPARATOR) - 1);
  }

  /**
   * Extracts the collection name from esIndex name
   *
   * @param {String} esIndex
   *
   * @returns {String} collection name
   */
  _extractCollection (esIndex) {
    const separatorPos = esIndex.indexOf(NAME_SEPARATOR);

    return esIndex.substr(separatorPos + 1, esIndex.length);
  }

  /**
   * Returns a list of index names from esIndex names.
   *
   * @param {Array.<String>} esIndexes
   * @param {Object} options - internal (false)
   *
   * @returns {Array.<String>} index names
   */
  _extractIndexes (esIndexes) {
    const indexes = new Set();

    for (const esIndex of esIndexes) {
      if (esIndex[0] === this._indexPrefix) {
        indexes.add(this._extractIndex(esIndex));
      }
    }

    return Array.from(indexes);
  }

  /**
   * Returns a list of collection names for an index from esIndex names
   *
   * @param {Array.<String>} esIndexes
   * @param {Object} options - internal (false)
   *
   * @returns {Array.<String>} collection names
   */
  _extractCollections (esIndexes, index) {
    const collections = new Set();

    for (const esIndex of esIndexes) {
      const [ indexName, collectionName ] = esIndex
        .substr(1, esIndex.length)
        .split(NAME_SEPARATOR);

      if ( esIndex[0] === this._indexPrefix
        && indexName === index
        && collectionName !== HIDDEN_COLLECTION
      ) {
        collections.add(collectionName);
      }
    }

    return Array.from(collections);
  }

  /**
   * Scroll index in elasticsearch and return all document that match the filter
   *
   * @param {Object} esRequest - Search request body
   *
   * @returns {Promise.<Array>} resolve to an array of documents
   */
  _getAllDocumentsFromQuery ({ index, body, scroll, from, size }) {
    const
      client = this._client,
      documents = [];

    return new Bluebird((resolve, reject) => {
      client.search(
        { index, body, scroll, from, size },
        function getMoreUntilDone(error, { body: { hits, _scroll_id } }) {
          if (error) {
            return reject(error);
          }

          for (const hit of hits.hits) {
            documents.push({
              _id: hit._id,
              _source: hit._source
            });
          }

          if (hits.total.value !== documents.length) {
            client.scroll({
              scrollId: _scroll_id,
              scroll
            }, getMoreUntilDone);
          }
          else {
            resolve(documents);
          }
        });
    });
  }

  /**
   * Avoid empty queries that causes ES to respond with an error.
   * Empty queries are turned into match_all queries
   *
   * @param {Object} searchBody - ES search body (with query, aggregations, sort, etc)
   */
  _avoidEmptyClause (searchBody) {
    if (_.isEmpty(searchBody.query)) {
      searchBody.query = { match_all: {} };
    }

    return searchBody;
  }

}

module.exports = ElasticSearch;

/**
 * Forbids the use of the _routing ES option
 *
 * @param {Object} esRequest
 * @throws
 */
function assertNoRouting(esRequest) {
  if (esRequest.body._routing) {
    errorsManager.throw('no_routing');
  }
}

/**
 * Checks if the optional "refresh" argument is well-formed
 *
 * @param {Object} esRequest
 * @throws
 */
function assertWellFormedRefresh(esRequest) {
<<<<<<< HEAD
  if (! ['wait_for', 'false', false, undefined].includes(esRequest.refresh)) {
=======
  if ( has(esRequest, 'refresh')
    && ['wait_for', 'false', false].indexOf(esRequest.refresh) < 0
  ) {
>>>>>>> b08d844b
    errorsManager.throw('invalid_argument', 'refresh', '"wait_for", false');
  }
}


function getUserId (userId) {
  if (! userId) {
    return null;
  }

  return String(userId);
}<|MERGE_RESOLUTION|>--- conflicted
+++ resolved
@@ -28,20 +28,12 @@
   ESWrapper = require('../util/esWrapper'),
   didYouMean = require('../util/didYouMean'),
   Service = require('./service'),
-<<<<<<< HEAD
   { Client: ESClient } = require('@elastic/elasticsearch'),
   ms = require('ms'),
   { assertIsObject } = require('../util/requestAssertions'),
   errorsManager = require('../util/errors').wrap('services', 'storage'),
-  semver = require('semver');
-=======
-  { Request } = require('kuzzle-common-objects'),
-  es = require('elasticsearch'),
-  ms = require('ms'),
-  errorsManager = require('../util/errors').wrap('services', 'storage'),
   semver = require('semver'),
-  { has, isPlainObject } = require('../util/safeObject');
->>>>>>> b08d844b
+  { isPlainObject } = require('../util/safeObject');
 
 const scrollCachePrefix = '_docscroll_';
 
@@ -104,13 +96,8 @@
       .then(({ body }) => {
         this._esVersion = body.version;
 
-<<<<<<< HEAD
         if (this._esVersion && !semver.satisfies(this._esVersion.number, '>= 7.0.0')) {
           errorsManager.throw('version_mismatch', this._esVersion.number);
-=======
-        if (this.esVersion && !semver.satisfies(this.esVersion.number, '5.x')) {
-          errorsManager.throw('version_mismatch', this.esVersion.number);
->>>>>>> b08d844b
         }
       });
   }
@@ -268,25 +255,12 @@
     };
 
     // Just in case the user make a GET on url /mainindex/test/_search
-    // Without this test we return something weird: a result.hits.hits with all
-    // document without filter because the body is empty in HTTP by default
+    // Without this test we return something weird: a result.hits.hits with all document without filter because the body is empty in HTTP by default
     if (esRequest.id === '_search') {
       return errorsManager.reject('search_as_an_id');
     }
 
-<<<<<<< HEAD
     debug('Get document: %o', esRequest);
-=======
-    return this.client.get(esRequest)
-      .then(result => {
-        if ( result._source
-          && result._source._kuzzle_info
-          && !result._source._kuzzle_info.active
-          && !request.input.args.includeTrash
-        ) {
-          errorsManager.throw('not_found', esRequest.id);
-        }
->>>>>>> b08d844b
 
     return this._client.get(esRequest)
       .then(({ body }) => ({
@@ -406,7 +380,6 @@
     assertNoRouting(esRequest);
     assertWellFormedRefresh(esRequest);
 
-<<<<<<< HEAD
     // Add metadata
     esRequest.body._kuzzle_info = {
       author: getUserId(userId),
@@ -414,52 +387,12 @@
       updatedAt: null,
       updater: null
     };
-=======
-    return this.kuzzle.indexCache.exists(esRequest.index, esRequest.type)
-      .then(exists => {
-        if (! exists) {
-          errorsManager.throw(
-            'unknown_index_collection',
-            esRequest.index,
-            esRequest.type
-          );
-        }
-
-        // Add metadata
-        esRequest.body._kuzzle_info = {
-          author: this._getUserId(request),
-          createdAt: Date.now(),
-          updatedAt: null,
-          updater: null,
-          active: true,
-          deletedAt: null
-        };
->>>>>>> b08d844b
 
     const promise = id
       ? this.exists(index, collection, id)
       : Bluebird.resolve(false);
 
-<<<<<<< HEAD
     debug('Create document: %o', esRequest);
-=======
-              // The document exits and is active, we reject to prevent the creation
-              errorsManager.throw('document_already_exists');
-            })
-            // Pitfall of all previous rejections
-            .catch(err => {
-              if (err.displayName === 'NotFound') {
-                // The document doesn't exist, we create it
-                return this.client.create(esRequest)
-                  .then(result => this.refreshIndexIfNeeded(
-                    esRequest,
-                    _.extend(result, {_source: request.input.body}))
-                  )
-                  .catch(error => Bluebird.reject(
-                    this.esWrapper.formatESError(error))
-                  );
-              }
->>>>>>> b08d844b
 
     return promise
       .then(exists => {
@@ -505,7 +438,6 @@
     assertNoRouting(esRequest);
     assertWellFormedRefresh(esRequest);
 
-<<<<<<< HEAD
     // Add metadata
     if (injectKuzzleMeta) {
       esRequest.body._kuzzle_info = {
@@ -515,17 +447,6 @@
         updater: getUserId(userId)
       };
     }
-=======
-    return this.kuzzle.indexCache.exists(esRequest.index, esRequest.type)
-      .then(exists => {
-        if (! exists) {
-          errorsManager.throw(
-            'unknown_index_collection',
-            esRequest.index,
-            esRequest.type
-          );
-        }
->>>>>>> b08d844b
 
     debug('Create or replace document: %o', esRequest);
 
@@ -568,23 +489,11 @@
     assertNoRouting(esRequest);
     assertWellFormedRefresh(esRequest);
 
-<<<<<<< HEAD
     // Add metadata
     esRequest.body.doc._kuzzle_info = {
       updatedAt: Date.now(),
       updater: getUserId(userId)
     };
-=======
-    return this.kuzzle.indexCache.exists(esRequest.index, esRequest.type)
-      .then(exists => {
-        if (! exists) {
-          errorsManager.throw(
-            'unknown_index_collection',
-            esRequest.index,
-            esRequest.type
-          );
-        }
->>>>>>> b08d844b
 
     debug('Update document: %o', esRequest);
 
@@ -637,7 +546,6 @@
     return this._client.exists({ index: esIndex, id })
       .then(({ body: exists }) => {
         if (! exists) {
-<<<<<<< HEAD
           errorsManager.throw('not_found', id);
         }
 
@@ -651,21 +559,6 @@
       }))
       .catch(error => this._esWrapper.reject(error));
   }
-=======
-          errorsManager.throw(
-            'unknown_index_collection',
-            esRequest.index,
-            esRequest.type
-          );
-        }
-
-        // injecting retryOnConflict default configuration
-        if ( !has(esRequest, 'retryOnConflict')
-          && this.config.defaults.onUpdateConflictRetries > 0
-        ) {
-          esRequest.retryOnConflict = this.config.defaults.onUpdateConflictRetries;
-        }
->>>>>>> b08d844b
 
   /**
    * Sends to elasticsearch the document id to delete
@@ -723,37 +616,21 @@
       size
     };
 
-    if (! _.isPlainObject(query)) {
+    if (!isPlainObject(query)) {
       return errorsManager.reject('missing_argument', 'body.query');
     }
 
     let documents;
 
-<<<<<<< HEAD
     esRequest.refresh = refresh === 'wait_for' ? true : refresh;
-=======
-    return this.kuzzle.indexCache.exists(esRequest.index, esRequest.type)
-      .then(exists => {
-        if (! exists) {
-          errorsManager.throw(
-            'unknown_index_collection',
-            esRequest.index,
-            esRequest.type
-          );
-        }
->>>>>>> b08d844b
 
     return this.refreshCollection(index, collection)
       .then(() => this._getAllDocumentsFromQuery(esRequest))
       .then(_documents => {
         documents = _documents;
 
-<<<<<<< HEAD
         debug('Delete by query: %o', esRequest);
         return this._client.deleteByQuery(esRequest);
-=======
-        errorsManager.throw('not_found', esRequest.id);
->>>>>>> b08d844b
       })
       .then(({ body }) => ({
         documents,
@@ -790,29 +667,10 @@
         for (const esIndex of esIndexes) {
           const indexName = this._extractIndex(esIndex);
 
-<<<<<<< HEAD
           if (index === indexName) {
             const indexType = esIndex[0] === INTERNAL_PREFIX
               ? 'private'
               : 'public';
-=======
-    return this.client
-      .get({
-        index: esRequest.index,
-        type: esRequest.type,
-        id: esRequest.id
-      })
-      .then(result => {
-        if (result._source._kuzzle_info && !result._source._kuzzle_info.active) {
-          errorsManager.throw('not_found', esRequest.id);
-        }
-        // injecting retryOnConflict default configuration
-        if ( !has(esRequest, 'retryOnConflict')
-          && this.config.defaults.onUpdateConflictRetries > 0
-        ) {
-          esRequest.retryOnConflict = this.config.defaults.onUpdateConflictRetries;
-        }
->>>>>>> b08d844b
 
             errorsManager.throw('index_already_exists', indexType, index);
           }
@@ -848,14 +706,8 @@
       body: {}
     };
 
-<<<<<<< HEAD
     if (collection === HIDDEN_COLLECTION) {
       errorsManager.throw('collection_reserved', HIDDEN_COLLECTION);
-=======
-    if (!esRequestSearch.body.query ||
-      !(esRequestSearch.body.query instanceof Object)) {
-      return errorsManager.reject('missing_argument', 'body.query');
->>>>>>> b08d844b
     }
 
     return this.collectionExists(index, collection)
@@ -893,37 +745,10 @@
    */
   getMapping (index, collection, { includeKuzzleMeta=false } = {}) {
     const
-<<<<<<< HEAD
       esIndex = this._getESIndex(index, collection),
       esRequest = {
         index: esIndex
       };
-=======
-      esRequestSearch = initESRequest(request, ['from', 'size', 'scroll']),
-      esRequestBulk = initESRequest(request, ['refresh']);
-
-    assertWellFormedRefresh(esRequestBulk);
-
-    esRequestSearch.body = request.input.body;
-    esRequestSearch.scroll = '30s';
-
-    if (esRequestSearch.body.query === null) {
-      return errorsManager.reject('missing_argument', 'body.query');
-    }
-
-    return getAllIdsFromQuery(this.client, esRequestSearch)
-      .then(ids => {
-        return new Bluebird((resolve, reject) => {
-          esRequestBulk.body = ids.map(id => ({delete:
-            {_index: esRequestBulk.index,
-              _type: esRequestBulk.type,
-              _id: id}
-          }));
-
-          if (esRequestBulk.body.length === 0) {
-            return resolve({ids: []});
-          }
->>>>>>> b08d844b
 
     debug('Get mapping: %o', esRequest);
     return this._client.indices.getMapping(esRequest)
@@ -955,15 +780,7 @@
       index: this._getESIndex(index, collection)
     };
 
-<<<<<<< HEAD
     let fullProperties;
-=======
-    return this.kuzzle.indexCache.exists(esRequest.index)
-      .then(indexExists => {
-        if (! indexExists) {
-          errorsManager.throw('unknown_index', esRequest.index);
-        }
->>>>>>> b08d844b
 
     return this.getMapping(index, collection, true)
       .then(collectionMappings => {
@@ -1057,19 +874,9 @@
 
     assertWellFormedRefresh(esRequest);
 
-<<<<<<< HEAD
     let
       actionCount = 0,
       lastAction; // NOSONAR
-=======
-    if (!request.input.body || !request.input.body.bulkData) {
-      return errorsManager.reject('missing_argument', 'body.bulkData');
-    }
-
-    if (!Array.isArray(request.input.body.bulkData)) {
-      return errorsManager.reject('invalid_argument', 'body.bulkData', 'array');
-    }
->>>>>>> b08d844b
 
     for (let i = 0; i < esRequest.body.length; i++) {
       const
@@ -1092,7 +899,7 @@
       else if (lastAction === 'update') {
         // we can only update metadata on a partial update, or on an upsert
         for (const prop of ['doc', 'upsert']) {
-          if (_.isPlainObject(item[prop])) {
+          if (isPlainObject(item[prop])) {
             item[prop]._kuzzle_info = kuzzleMeta.updated;
           }
         }
@@ -1103,24 +910,17 @@
       return errorsManager.reject('write_limit_exceeded');
     }
 
-<<<<<<< HEAD
     return this._client.bulk(esRequest)
       .then(({ body }) => {
         const result = {
           items: [],
           errors: []
         };
-=======
-            if (!item[action]._type) {
-              errorsManager.throw('missing_argument', `body.bulkData[${i}].collection`);
-            }
->>>>>>> b08d844b
 
         let
           i = 0,
           row;
 
-<<<<<<< HEAD
 
         while ((row = body.items.shift()) !== undefined) {
           const
@@ -1142,36 +942,6 @@
             else if (action !== 'delete') {
               error._source = documents[i + 1];
               delete error._source._kuzzle_info;
-=======
-            if (!item[action]._index) {
-              errorsManager.throw('missing_argument', `body.bulkData[${i}].index`);
-            }
-
-            if ( !esCache[item[action]._index]
-              || !esCache[item[action]._index].includes(item[action]._type)
-            ) {
-              errorsManager.throw(
-                'unknown_index_collection',
-                item[action]._index,
-                item[action]._type);
-            }
-
-            if (item[action]._index === this.kuzzle.internalEngine.index) {
-              errorsManager.throw(
-                'index_protected',
-                this.kuzzle.internalEngine.index);
-            }
-          }
-          else if (lastAction === 'index' || lastAction === 'create') {
-            item._kuzzle_info = kuzzleMetaCreated;
-          }
-          else if (lastAction === 'update') {
-            // we can only update metadata on a partial update, or on an upsert
-            for (const prop of ['doc', 'upsert']) {
-              if (isPlainObject(item[prop])) {
-                item[prop]._kuzzle_info = kuzzleMetaUpdated;
-              }
->>>>>>> b08d844b
             }
 
             // ES response does not systematicaly includes an error object
@@ -1242,7 +1012,6 @@
    *
    * @returns {Promise.<Object[]>} [ { name, index, collection } ]
    */
-<<<<<<< HEAD
   listAliases () {
     return this._client.cat.aliases({ format: 'json' })
       .then(({ body }) => {
@@ -1256,32 +1025,11 @@
               collection: this._extractCollection(esIndex)
             });
           }
-=======
-  listCollections(request) {
-    const esRequest = initESRequest(request);
-
-    // fix #1131: we should ignore the "collection" argument even if
-    // one is provided, as "listing the provided collection name"
-    // makes no sense
-    delete esRequest.type;
-
-    return this.client.indices.getMapping(esRequest)
-      .then(result => {
-        let collections = [];
-
-        if (has(result, request.input.resource.index)) {
-          collections =
-            Object.keys(result[request.input.resource.index].mappings);
->>>>>>> b08d844b
         }
 
         return aliases;
       })
-<<<<<<< HEAD
-      .catch(error => this._esWrapper.reject(error));
-=======
-      .catch(error => Bluebird.reject(this.esWrapper.formatESError(error)));
->>>>>>> b08d844b
+      .catch(error => this._esWrapper.reject(error));
   }
 
   /**
@@ -1402,26 +1150,9 @@
    *
    * @returns {Promise.<boolean>}
    */
-<<<<<<< HEAD
   collectionExists (index, collection) {
     return this.listCollections(index)
       .then(collections => collections.some(col => col === collection));
-=======
-  refreshIndexIfNeeded(esRequest, response) {
-    if (esRequest &&
-      esRequest.index &&
-      this.settings.autoRefresh[esRequest.index]) {
-      return this.refreshIndex(new Request({index: esRequest.index}))
-        .then(() => response)
-        .catch(error => {
-          // index refresh failures are non-blocking
-          this.kuzzle.log.error(`Error refreshing index ${esRequest.index}: ${error.message}`);
-          return prepareMetadata(response);
-        });
-    }
-
-    return Bluebird.resolve(prepareMetadata(response));
->>>>>>> b08d844b
   }
 
   /**
@@ -1480,7 +1211,6 @@
           },
           toImport = [];
 
-<<<<<<< HEAD
         let
           document,
           idx = 0;
@@ -1501,39 +1231,6 @@
               reason: 'document already exists',
               status: 400
             });
-=======
-        let idx = 0;
-
-        esRequest.body = [];
-
-        let i; // NOSONAR
-        for(i = 0; i < extracted.documents.length; i++) {
-          const document = extracted.documents[i];
-
-          if (typeof document._id === 'string') {
-            // document._id should always be equal to mgetResult.docs[idx]._id
-            // if the document is not found in ES, or if it is in the trashcan,
-            // then we accept to create (or replace) it
-            if ( !mgetResult.docs[idx].found
-              || ( mgetResult.docs[idx]._source._kuzzle_info
-                && !mgetResult.docs[idx]._source._kuzzle_info.active)
-            ) {
-              esRequest.body.push({
-                index: {
-                  _index: index,
-                  _type: type,
-                  _id: document._id
-                }
-              });
-              esRequest.body.push(document._source);
-              toImport.push(document);
-            } else {
-              extracted.rejected.push(
-                {document: request.input.body.documents[i],
-                  reason: 'document already exists'}
-              );
-            }
->>>>>>> b08d844b
 
             idx++;
           }
@@ -1846,36 +1543,10 @@
       .then(({ items }) => {
         let idx = 0;
 
-<<<<<<< HEAD
         for (let i = 0; i < validIds.length; i++) {
           const
             validId = validIds[i],
             item = items[idx];
-=======
-  /**
-   * This method can be called either:
-   *  - at the first creation of a collection : we need to apply the index default mapping
-   *  - when a collection mapping is updated : we need to protect the index common mapping
-   */
-  _mergeDefaultMapping (index, oldMapping, newMapping) {
-    const collectionMapping = {};
-    const commonMapping = _.cloneDeep(
-      this.kuzzle.indexCache.defaultMappings.get(index) ||
-      this.config.commonMapping);
-
-    collectionMapping.dynamic = newMapping.dynamic ||
-    oldMapping.dynamic ||
-    this.config.dynamic;
-    collectionMapping._meta = newMapping._meta || oldMapping._meta || {};
-
-    // Preserve old version of kuzzle metadata mapping
-    if (oldMapping.properties && oldMapping.properties._kuzzle_info) {
-      Object.assign(
-        commonMapping._kuzzle_info.properties,
-        oldMapping.properties._kuzzle_info.properties
-      );
-    }
->>>>>>> b08d844b
 
           if (item && item._id === validId) {
             query.ids.values.push(validId);
@@ -1902,12 +1573,7 @@
   }
 
   /**
-<<<<<<< HEAD
    * Executes an ES request prepared by mcreate, mupdate, mreplace, mdelete or mwriteDocuments
-=======
-   * Execute an ES request prepared by mcreate, mupdate, mreplace, mdelete or
-   * mwriteDocuments
->>>>>>> b08d844b
    * Returns a standardized ES response object, containing the list of
    * successfully performed operations, and the rejected ones
    *
@@ -1920,7 +1586,6 @@
   _mExecute (esRequest, documents, partialErrors) {
     assertWellFormedRefresh(esRequest);
 
-<<<<<<< HEAD
     if (documents.length > this._kuzzle.config.limits.documentsWriteCount) {
       return errorsManager.reject('write_limit_exceeded');
     }
@@ -1928,24 +1593,6 @@
     const promise = documents.length > 0
       ? this._client.bulk(esRequest)
       : Bluebird.resolve({ body: { items: [] } });
-=======
-    return this.kuzzle.indexCache.exists(esRequest.index, esRequest.type)
-      .then(exists => {
-        if (! exists) {
-          errorsManager.throw(
-            'unknown_index_collection',
-            esRequest.index,
-            esRequest.type
-          );
-        }
-
-        if (documents.length > this.kuzzle.config.limits.documentsWriteCount) {
-          errorsManager.throw(
-            'write_limit_exceeded',
-            this.kuzzle.config.limits.documentsWriteCount
-          );
-        }
->>>>>>> b08d844b
 
     return promise
       .then(({ body }) => {
@@ -2020,7 +1667,7 @@
     for (let i = 0; i < documents.length; i++) {
       const document = documents[i];
 
-      if (! _.isPlainObject(document.body)) {
+      if (!isPlainObject(document.body)) {
         rejected.push({
           document,
           reason: 'document body must be an object',
@@ -2132,7 +1779,6 @@
     return `${this._indexPrefix}${index}${NAME_SEPARATOR}${collection}`;
   }
 
-<<<<<<< HEAD
   /**
    * Throws if index or collection includes forbidden characters
    *
@@ -2144,11 +1790,6 @@
       || collection.indexOf(INTERNAL_PREFIX) !== -1)
     {
       errorsManager.throw('forbidden_character', INTERNAL_PREFIX);
-=======
-  for (const name of extraParams) {
-    if (has(request.input.args, name)) {
-      data[name] = request.input.args[name];
->>>>>>> b08d844b
     }
 
     if ( index.indexOf(PUBLIC_PREFIX) !== -1
@@ -2312,13 +1953,7 @@
  * @throws
  */
 function assertWellFormedRefresh(esRequest) {
-<<<<<<< HEAD
   if (! ['wait_for', 'false', false, undefined].includes(esRequest.refresh)) {
-=======
-  if ( has(esRequest, 'refresh')
-    && ['wait_for', 'false', false].indexOf(esRequest.refresh) < 0
-  ) {
->>>>>>> b08d844b
     errorsManager.throw('invalid_argument', 'refresh', '"wait_for", false');
   }
 }
