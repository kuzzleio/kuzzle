/*
 * Kuzzle, a backend software, self-hostable and ready to use
 * to power modern apps
 *
 * Copyright 2015-2018 Kuzzle
 * mailto: support AT kuzzle.io
 * website: http://kuzzle.io
 *
 * Licensed under the Apache License, Version 2.0 (the "License");
 * you may not use this file except in compliance with the License.
 * You may obtain a copy of the License at
 *
 * https://www.apache.org/licenses/LICENSE-2.0
 *
 * Unless required by applicable law or agreed to in writing, software
 * distributed under the License is distributed on an "AS IS" BASIS,
 * WITHOUT WARRANTIES OR CONDITIONS OF ANY KIND, either express or implied.
 * See the License for the specific language governing permissions and
 * limitations under the License.
 */

'use strict';

const
  _ = require('lodash'),
  Bluebird = require('bluebird'),
  ESWrapper = require('../util/esWrapper'),
  didYouMean = require('../util/didYouMean'),
  Service = require('./service'),
  { Client: ESClient } = require('@elastic/elasticsearch'),
  ms = require('ms'),
  { assertIsObject } = require('../util/requestAssertions'),
  errorsManager = require('../util/errors').wrap('services', 'storage'),
  semver = require('semver');

const scrollCachePrefix = '_docscroll_';

const rootMappingProperties = ['properties', '_meta', 'dynamic'];
const childMappingProperties = ['type'];

// Used for collection emulation
const
  HIDDEN_COLLECTION = '_kuzzle_keep',
  INTERNAL_PREFIX = '%',
  PUBLIC_PREFIX = '&',
  NAME_SEPARATOR = '.';

/**
 * @param {Kuzzle} kuzzle kuzzle instance
 * @param {Object} config Service configuration
 * @param {String} scope - "internal" or "public" (default "public")
 * @constructor
 */
class ElasticSearch extends Service {
  constructor(kuzzle, config, scope = 'public') {
    super('elasticsearch', kuzzle, config);

    this._scope = scope;
    this._indexPrefix = scope === 'internal'
      ? INTERNAL_PREFIX
      : PUBLIC_PREFIX;

    this._client = null;
    this._esWrapper = null;
    this._esVersion = null;
  }

  get scope () {
    return this._scope;
  }

  /**
   * Initializes the elasticsearch client
   *
   * @override
   * @returns {Promise}
   */
  _initSequence () {
    if (this._client) {
      return Bluebird.resolve(this);
    }

    if (process.env.NODE_ENV === 'production' && this._config.commonMapping.dynamic === 'true') {
      this._kuzzle.log.warn([
        'Your dynamic mapping policy is set to \'true\' for new fields.',
        'Elasticsearch will try to automatically infer mapping for new fields, and those cannot be changed afterward.',
        'See the "services.storageEngine.commonMapping.dynamic" option in the kuzzlerc configuration file to change this value.'
      ].join('\n'));
    }
    this._client = this._buildClient();
    this._esWrapper = new ESWrapper(this._client);

    return this._client.info()
      .then(({ body }) => {
        this._esVersion = body.version;

        if (this._esVersion && !semver.satisfies(this._esVersion.number, '>= 7.0.0')) {
          errorsManager.throw('version_mismatch', this._esVersion.number);
        }
      });
  }

  /**
   * Returns some basic information about this service
   * @override
   *
   * @returns {Promise.<Object>} service informations
   */
  info () {
    const result = {
      type: 'elasticsearch',
      version: this._esVersion
    };

    return this._client.info()
      .then(({ body }) => {
        result.version = body.version.number;
        result.lucene = body.version.lucene_version;

        return this._client.cluster.health();
      })
      .then(({ body }) => {
        result.status = body.status;

        return this._client.cluster.stats({ human: true });
      })
      .then(({ body }) => {
        result.spaceUsed = body.indices.store.size;
        result.nodes = body.nodes;

        return result;
      })
      .catch(error => this._esWrapper.reject(error));
  }

  /**
   * Scrolls results from previous elasticsearch query
   *
   * @param {String} scrollId - Scroll identifier
   * @param {Object} options - scrollTTL (default scrollTTL)
   *
   * @returns {Promise.<Object>} { scrollId, hits, aggregations, total }
   */
  scroll (
    scrollId,
    { scrollTTL=this._config.defaults.scrollTTL } = {})
  {
    const esRequest = {
      scroll: scrollTTL,
      scrollId
    };

    const cacheKey = scrollCachePrefix + this._kuzzle.constructor.hash(
      esRequest.scrollId);

    return this._kuzzle.cacheEngine.internal.exists(cacheKey)
      .then(exists => {
        if (exists === 0) {
          errorsManager.throw('unknown_scroll_id');
        }

        // ms(scroll) may return undefined if in microseconds or in nanoseconds
        const ttl = ms(scrollTTL) || ms(this._config.defaults.scrollTTL);

        return this._kuzzle.cacheEngine.internal.pexpire(cacheKey, ttl);
      })
      .then(() => this._client.scroll(esRequest))
      .then(({ body }) => this._formatSearchResult(body))
      .catch(error => this._esWrapper.reject(error));
  }

  /**
   * Searches documents from elasticsearch with a query
   *
   * @param {String} index - Index name
   * @param {String} collection - Collection name
   * @param {Object} searchBody - Search request body (query, sort, etc.)
   * @param {Object} options - from (undefined), size (undefined), scroll (undefined)
   *
   * @returns {Promise.<Object>} { scrollId, hits, aggregations, total }
   */
  search (
    index,
    collection,
    searchBody,
    { from, size, scroll } = {})
  {
    const esRequest = {
      index: this._getESIndex(index, collection),
      body: this._avoidEmptyClause(searchBody),
      from,
      size,
      scroll
    };

    return this._client.search(esRequest)
      .then(({ body }) => {
        if (body._scroll_id) {
          const
            // ms(scroll) may return undefined if in microseconds or in nanoseconds
            ttl = esRequest.scroll && ms(esRequest.scroll)
              || ms(this._config.defaults.scrollTTL),
            key = scrollCachePrefix + this._kuzzle.constructor.hash(
              body._scroll_id
            );
          return this._kuzzle.cacheEngine.internal.psetex(key, ttl, 0)
            .then(() => this._formatSearchResult(body));
        }

        return this._formatSearchResult(body);
      })
      .catch(error => this._esWrapper.reject(error));
  }

  _formatSearchResult (body) {
    const hits = [];

    for (let i = 0; i < body.hits.hits.length; i++) {
      const hit = body.hits.hits[i];

      hits.push({
        _id: hit._id,
        _score: hit._score,
        _source: hit._source
      });
    }

    return {
      hits,
      scrollId: body._scroll_id,
      aggregations: body.aggregations,
      total: body.hits.total.value
    };
  }

  /**
   * Gets the document with given ID
   *
   * @param {String} index - Index name
   * @param {String} collection - Collection name
   * @param {String} id - Document ID
   *
   * @returns {Promise.<Object>} { _id, _version, _source }
   */
  get (index, collection, id) {
    const esRequest = {
      index: this._getESIndex(index, collection),
      id
    };

    // Just in case the user make a GET on url /mainindex/test/_search
    // Without this test we return something weird: a result.hits.hits with all document without filter because the body is empty in HTTP by default
    if (esRequest.id === '_search') {
      return errorsManager.reject('search_as_an_id');
    }

    return this._client.get(esRequest)
      .then(({ body }) => ({
        _id: body._id,
        _version: body._version,
        _source: body._source
      }))
      .catch(error => this._esWrapper.reject(error));
  }

  /**
   * Returns the list of documents matching the ids given in the body param
   * NB: Due to internal Kuzzle mechanism, can only be called on a single index/collection,
   * using the body { ids: [.. } syntax.
   *
   * @param {String} index - Index name
   * @param {String} collection - Collection name
   * @param {Array.<String>} ids - Document IDs
   *
   * @returns {Promise.<Object>} { items: [ _id, _source, _version ], errors }
   */
  mGet (index, collection, ids) {
    if (ids.length === 0) {
      return Bluebird.resolve({ item: [], errors: [] });
    }

    const
      esIndex = this._getESIndex(index, collection),
      esRequest = {
        body: { docs: [] }
      };

    for (const _id of ids) {
      esRequest.body.docs.push({
        _index: esIndex,
        _id
      });
    }

    return this._client.mget(esRequest)
      .then(({ body }) => {
        const
          errors = [],
          items = [];

        for (const doc of body.docs) {
          if (doc.found) {
            items.push({
              _id: doc._id,
              _source: doc._source,
              _version: doc._version
            });
          }
          else {
            errors.push(doc._id);
          }
        }

        return {
          items,
          errors
        };
      })
      .catch(error => this._esWrapper.reject(error));
  }

  /**
   * Counts how many documents match the filter given in body
   *
   * @param {String} index - Index name
   * @param {String} collection - Collection name
   * @param {Object} searchBody - Search request body (query, sort, etc.)
   *
   * @returns {Promise.<Number>} count
   */
  count (index, collection, searchBody = {}) {
    const esRequest = {
      index: this._getESIndex(index, collection),
      body: this._avoidEmptyClause(searchBody)
    };

    return this._client.count(esRequest)
      .then(({ body }) => body.count)
      .catch(error => this._esWrapper.reject(error));
  }

  /**
   * Sends the new document to elasticsearch
   * Cleans data to match elasticsearch specifications
   *
   * @param {String} index - Index name
   * @param {String} collection - Collection name
   * @param {Object} content - Document content
   * @param {Object} options - id (undefined), refresh (undefined), userId (null)
   *
   * @returns {Promise.<Object>} { _id, _version, _source }
   */
  create (
    index,
    collection,
    content,
    { id, refresh, userId=null } = {})
  {
    assertIsObject(content);

    const esRequest = {
      index: this._getESIndex(index, collection),
      body: content,
      id,
      refresh
    };

    assertNoRouting(esRequest);
    assertWellFormedRefresh(esRequest);

    // Add metadata
    esRequest.body._kuzzle_info = {
      author: getUserId(userId),
      createdAt: Date.now(),
      updatedAt: null,
      updater: null
    };

    const promise = id
      ? this.exists(index, collection, id)
      : Bluebird.resolve(false);


    return promise
      .then(exists => {
        if (exists) {
<<<<<<< HEAD
          this.throw('document_already_exists', id);
=======
          errorsManager.throw('document_already_exists');
>>>>>>> f7764d85
        }

        return this._client.index(esRequest);
      })
      .then(({ body }) => ({
        _id: body._id,
        _version: body._version,
        _source: esRequest.body
      }))
      .catch(error => this._esWrapper.reject(error));
  }

  /**
   * Creates a new document to ElasticSearch, or replace it if it already exist
   *
   * @param {String} index - Index name
   * @param {String} collection - Collection name
   * @param {String} id - Document id
   * @param {Object} content - Document content
   * @param {Object} options - refresh (undefined), userId (null), injectKuzzleMeta (true)
   *
   * @returns {Promise.<Object>} { _id, _version, _source, created }
   */
  createOrReplace (
    index,
    collection,
    id,
    content,
    { refresh, userId=null, injectKuzzleMeta=true } = {})
  {
    const esRequest = {
      index: this._getESIndex(index, collection),
      body: content,
      id,
      refresh
    };

    assertNoRouting(esRequest);
    assertWellFormedRefresh(esRequest);

    // Add metadata
    if (injectKuzzleMeta) {
      esRequest.body._kuzzle_info = {
        author: getUserId(userId),
        createdAt: Date.now(),
        updatedAt: Date.now(),
        updater: getUserId(userId)
      };
    }

    return this._client.index(esRequest)
      .then(({ body }) => ({
        _id: body._id,
        _version: body._version,
        _source: esRequest.body,
        created: body.created // Needed by the notifier
      }))
      .catch(error => this._esWrapper.reject(error));
  }

  /**
   * Sends the partial document to elasticsearch with the id to update
   *
   * @param {String} index - Index name
   * @param {String} collection - Collection name
   * @param {String} id - Document id
   * @param {Object} content - Updated content
   * @param {Object} options - refresh (undefined), userId (null), retryOnConflict (0)
   *
   * @returns {Promise.<Object>} { _id, _version }
   */
  update (
    index,
    collection,
    id,
    content,
    { refresh, userId=null, retryOnConflict=this._config.defaults.onUpdateConflictRetries } = {})
  {
    const esRequest = {
      index: this._getESIndex(index, collection),
      body: { doc: content },
      id,
      refresh,
      retryOnConflict
    };

    assertNoRouting(esRequest);
    assertWellFormedRefresh(esRequest);

    // Add metadata
    esRequest.body.doc._kuzzle_info = {
      updatedAt: Date.now(),
      updater: getUserId(userId)
    };

    return this._client.update(esRequest)
      .then(({ body }) => ({
        _id: body._id,
        _version: body._version
      }))
      .catch(error => this._esWrapper.reject(error));
  }

  /**
   * Replaces a document to ElasticSearch
   *
   * @param {String} index - Index name
   * @param {String} collection - Collection name
   * @param {String} id - Document id
   * @param {Object} content - Document content
   * @param {Object} options - refresh (undefined), userId (null)
   *
   * @returns {Promise.<Object>} { _id, _version, _source }
   */
  replace (
    index,
    collection,
    id,
    content,
    { refresh, userId=null } = {})
  {
    const
      esIndex = this._getESIndex(index, collection),
      esRequest = {
        index: esIndex,
        body: content,
        id,
        refresh
      };

    assertNoRouting(esRequest);
    assertWellFormedRefresh(esRequest);

    // Add metadata
    esRequest.body._kuzzle_info = {
      author: getUserId(userId),
      createdAt: Date.now(),
      updatedAt: Date.now(),
      updater: getUserId(userId)
    };

    return this._client.exists({ index: esIndex, id })
      .then(({ body: exists }) => {
        if (! exists) {
          errorsManager.throw('not_found', id);
        }

        return this._client.index(esRequest);
      })
      .then(({ body }) => ({
        _id: id,
        _version: body._version,
        _source: esRequest.body
      }))
      .catch(error => this._esWrapper.reject(error));
  }

  /**
   * Sends to elasticsearch the document id to delete
   *
   * @param {String} index - Index name
   * @param {String} collection - Collection name
   * @param {String} id - Document id
   * @param {Object} options - refresh (undefined)
   *
   * @returns {Promise}
   */
  delete (
    index,
    collection,
    id,
    { refresh } = {})
  {
    const esRequest = {
      index: this._getESIndex(index, collection),
      id,
      refresh
    };

    assertWellFormedRefresh(esRequest);

    return this._client.delete(esRequest)
      .then(() => {
        // return nothing
      })
      .catch(error => this._esWrapper.reject(error));
  }

  /**
   * Deletes all documents matching the provided filters
   *
   * @param {String} index - Index name
   * @param {String} collection - Collection name
   * @param {Object} query - Query to match documents
   * @param {Object} options - from (undefined), size (undefined), refresh (undefined)
   *
   * @returns {Promise.<Object>} { documents, total, deleted, failures: [ _shardId, reason ] }
   */
  deleteByQuery (
    index,
    collection,
    query,
    { refresh, from, size } = {})
  {
    const esRequest = {
      index: this._getESIndex(index, collection),
      body: this._avoidEmptyClause({ query }),
      scroll: '5m',
      from,
      size
    };

    if (! _.isPlainObject(query)) {
      return errorsManager.reject('missing_argument', 'body.query');
    }

    let documents;

    esRequest.refresh = refresh === 'wait_for' ? true : refresh;

    return this.refreshCollection(index, collection)
      .then(() => this._getAllDocumentsFromQuery(esRequest))
      .then(_documents => {
        documents = _documents;

        return this._client.deleteByQuery(esRequest);
      })
      .then(({ body }) => ({
        documents,
        total: body.total,
        deleted: body.deleted,
        failures:
          body.failures.map(({ shardId, reason }) => ({
            shardId,
            reason
          }))
      }))
      .catch(error => this._esWrapper.reject(error));
  }

  /**
   * Creates a new index.
   *
   * This methods creates an hidden collection in the provided index to be
   * able to list it.
   * This methods resolves if the index name does not already exists either as
   * internal or public index.
   *
   * @param {String} index - Index name
   *
   * @returns {Promise}
   */
  createIndex (index) {
    this._assertValidIndexAndCollection(index);

    return this._client.cat.indices({ format: 'json' })
      .then(({ body }) => {
        const esIndexes = body.map(({ index: name }) => name);

        for (const esIndex of esIndexes) {
          const indexName = this._extractIndex(esIndex);

          if (index === indexName) {
<<<<<<< HEAD
            const internalMessage = esIndex[0] === INTERNAL_PREFIX
              ? ' A private index with that name already exists.'
              : '';
=======
            const indexType = esIndex[0] === INTERNAL_PREFIX
              ? 'private'
              : 'public';
>>>>>>> f7764d85

            errorsManager.throw('index_already_exists', indexType, index);
          }
        }

        const esRequest = {
          index: this._getESIndex(index, HIDDEN_COLLECTION),
          body: {}
        };

        return this._client.indices.create(esRequest);
      })
      .then(() => {
        // return nothing
      })
      .catch(error => this._esWrapper.reject(error));
  }

  /**
   * Creates an empty collection. Mapping will be applied if supplied.
   *
   * @param {String} index - Index name
   * @param {String} collection - Collection name
   * @param {Object} mappings - Collection mappings in ES format
   *
   * @returns {Promise}
   */
  createCollection (index, collection, mappings = {}) {
    this._assertValidIndexAndCollection(index, collection);

    const esRequest = {
      index: this._getESIndex(index, collection),
      body: {}
    };

    if (collection === HIDDEN_COLLECTION) {
      // @todo throw `collection_reserved` error
    }

    return this.collectionExists(index, collection)
      .then(exists => {
        if (exists) {
          return this.updateMapping(index, collection, mappings);
        }

        this._checkMappings(mappings);

        esRequest.body.mappings = {
          dynamic: mappings.dynamic || this._config.commonMapping.dynamic,
          _meta: mappings._meta || this._config.commonMapping._meta,
          properties: _.merge(
            mappings.properties,
            this._config.commonMapping.properties)
        };

        return this._client.indices.create(esRequest)
          .then(() => {
            // return nothing
          })
          .catch(error => this._esWrapper.reject(error));
      });
  }

  /**
   * Retrieves mapping definition for index/type
   *
   * @param {String} index - Index name
   * @param {String} collection - Collection name
   * @param {Object} options - includeKuzzleMeta (false)
   *
   * @return {Promise.<Object>} { dynamic, _meta, properties }
   */
  getMapping (index, collection, { includeKuzzleMeta=false } = {}) {
    const
      esIndex = this._getESIndex(index, collection),
      esRequest = {
        index: esIndex
      };

    return this._client.indices.getMapping(esRequest)
      .then(({ body }) => {
        const properties = includeKuzzleMeta
          ? body[esIndex].mappings.properties
          : _.omit(body[esIndex].mappings.properties, '_kuzzle_info');

        return {
          dynamic: body[esIndex].mappings.dynamic,
          _meta: body[esIndex].mappings._meta,
          properties
        };
      })
      .catch(error => this._esWrapper.reject(error));
  }

  /**
   * Adds a mapping definition to a specific type
   *
   * @param {String} index - Index name
   * @param {String} collection - Collection name
   * @param {Object} mappings - Collection mappings in ES format
   *
   * @return {Promise.<Object>} { dynamic, _meta, properties }
   */
  updateMapping (index, collection, mappings = {}) {
    const esRequest = {
      index: this._getESIndex(index, collection)
    };

    let fullProperties;

    return this.getMapping(index, collection, true)
      .then(collectionMappings => {

        this._checkMappings(mappings);

        esRequest.body = {
          dynamic: mappings.dynamic || collectionMappings.dynamic,
          _meta: mappings._meta || collectionMappings._meta,
          properties: mappings.properties
        };

        fullProperties = _.merge(collectionMappings.properties, mappings.properties);

        return this._client.indices.putMapping(esRequest);
      })
      .then(() => ({
        dynamic: esRequest.body.dynamic,
        _meta: esRequest.body._meta,
        properties: fullProperties
      }))
      .catch(error => this._esWrapper.reject(error));
  }

  /**
   * Empties the content of a collection. Keep the existing mapping.
   *
   * @param {String} index - Index name
   * @param {String} collection - Collection name
   *
   * @returns {Promise}
   */
  truncateCollection (index, collection) {
    let mappings;

    const esRequest = {
      index: this._getESIndex(index, collection)
    };

    return this.getMapping(index, collection)
      .then(collectionMappings => {
        mappings = collectionMappings;

        return this._client.indices.delete(esRequest);
      })
      .then(() => this._client.indices.create({ ...esRequest, body: { mappings } }))
      .then(() => {
        // return nothing
      })
      .catch(error => this._esWrapper.reject(error));
  }

  /**
   * Runs several action and document
   *
   * @param {String} index - Index name
   * @param {String} collection - Collection name
   * @param {Array.<Object>} documents - Documents to import
   * @param {Object} options - timeout (undefined), refresh (undefined), userId (null)
   *
   * @returns {Promise.<Object>} { items, errors }
   */
  import (
    index,
    collection,
    documents,
    { refresh, timeout, userId=null } = {})
  {
    const
      esIndex = this._getESIndex(index, collection),
      actionNames = ['index', 'create', 'update', 'delete'],
      dateNow = Date.now(),
      esRequest = {
        body: documents,
        refresh,
        timeout
      },
      kuzzleMeta = {
        created: {
          author: getUserId(userId),
          createdAt: dateNow,
          updatedAt: null,
          updater: null
        },
        updated: {
          updater: getUserId(userId),
          updatedAt: dateNow
        }
      };

    assertWellFormedRefresh(esRequest);

    let
      actionCount = 0,
      lastAction; // NOSONAR

    for (let i = 0; i < esRequest.body.length; i++) {
      const
        item = esRequest.body[i],
        action = Object.keys(item)[0];

      if (actionNames.indexOf(action) !== -1) {
        lastAction = action;
        actionCount++;

        item[action]._index = esIndex;

        if (item[action]._type) {
          delete item[action]._type;
        }
      }
      else if (lastAction === 'index' || lastAction === 'create') {
        item._kuzzle_info = kuzzleMeta.created;
      }
      else if (lastAction === 'update') {
        // we can only update metadata on a partial update, or on an upsert
        for (const prop of ['doc', 'upsert']) {
          if (_.isPlainObject(item[prop])) {
            item[prop]._kuzzle_info = kuzzleMeta.updated;
          }
        }
      }
    }

    if (actionCount > this._kuzzle.config.limits.documentsWriteCount) {
      return errorsManager.reject('write_limit_exceeded');
    }

    return this._client.bulk(esRequest)
      .then(({ body }) => {
        const result = {
          items: [],
          errors: []
        };

        let
          i = 0,
          row;


        while ((row = body.items.shift()) !== undefined) {
          const
            action = Object.keys(row)[0],
            item = row[action];

          if (item.status >= 400) {
            const error = {
              status: item.status,
              _id: item._id
            };

            // update action contain body in "doc" field
            // the delete action is not followed by an action payload
            if (action === 'update') {
              error._source = documents[i + 1].doc;
              delete error._source._kuzzle_info;
            }
            else if (action !== 'delete') {
              error._source = documents[i + 1];
              delete error._source._kuzzle_info;
            }

            // ES response does not systematicaly includes an error object
            // (eg: delete action with 404 status)
            if (item.error) {
              error.error = {
                type: item.error.type,
                reason: item.error.reason
              };
            }

            result.errors.push({ [action]: error });
          }
          else {
            result.items.push({
              [action]: {
                status: item.status,
                _id: item._id
              }
            });
          }

          // the delete action is not followed by an action payload
          i = action === 'delete'
            ? i + 1
            : i + 2;
        }

        return result;
      })
      .catch(error => this._esWrapper.reject(error));
  }

  /**
   * Retrieves the complete list of existing collections in the current index
   *
   * @param {String} index - Index name
   *
   * @returns {Promise.<Array>} Collection names
   */
  listCollections (index) {
    return this._client.cat.indices({ format: 'json' })
      .then(({ body }) => {
        const esIndexes = body.map(({ index: esIndex }) => esIndex);

        return this._extractCollections(esIndexes, index);
      })
      .catch(error => this._esWrapper.reject(error));
  }

  /**
   * Retrieves the complete list of indexes
   *
   * @returns {Promise.<Array>} Index names
   */
  listIndexes () {
    return this._client.cat.indices({ format: 'json' })
      .then(({ body }) => {
        const esIndexes = body.map(({ index }) => index);

        return this._extractIndexes(esIndexes);
      })
      .catch(error => this._esWrapper.reject(error));
  }

  /**
   * Retrieves the complete list of aliases
   *
   * @returns {Promise.<Object[]>} [ { name, index, collection } ]
   */
  listAliases () {
    return this._client.cat.aliases({ format: 'json' })
      .then(({ body }) => {
        const aliases = [];

        for (const { alias, index: esIndex } of body) {
          if (esIndex[0] === this._indexPrefix) {
            aliases.push({
              name: alias,
              index: this._extractIndex(esIndex),
              collection: this._extractCollection(esIndex)
            });
          }
        }

        return aliases;
      })
      .catch(error => this._esWrapper.reject(error));
  }

  /**
   * Deletes multiple indexes
   *
   * @param {String[]} indexes - Index names
   *
   * @return {Promise.<String[]>}
   */
  deleteIndexes (indexes = []) {
    if (indexes.length === 0) {
      return Bluebird.resolve([]);
    }

    const deleted = new Set();

    return this._client.cat.indices({ format: 'json' })
      .then(({ body }) => {
        const
          esIndexes = body
            .map(({ index }) => index)
            .filter(esIndex => {
              const index = this._extractIndex(esIndex);

              if (esIndex[0] !== this._indexPrefix || ! indexes.includes(index)) {
                return false;
              }

              deleted.add(index);

              return true;
            }),
          esRequest = {
            index: esIndexes
          };

        return this._client.indices.delete(esRequest);
      })
      .then(() => Array.from(deleted))
      .catch(error => this._esWrapper.reject(error));
  }

  /**
   * Deletes an index
   *
   * @param {String} index - Index name
   *
   * @returns {Promise}
   */
  deleteIndex (index) {
    return this.deleteIndexes([index])
      .then(() => {
        // return nothing
      });
  }

  /**
   * Forces a refresh on the collection.
   *
   * /!\ Can lead to some performance issues.
   * cf https://www.elastic.co/guide/en/elasticsearch/guide/current/near-real-time.html for more details
   *
   * @param {String} index - Index name
   * @param {String} collection - Collection name
   *
   * @returns {Promise.<Object>} { _shards }
   */
  refreshCollection (index, collection) {
    const esRequest = {
      index: this._getESIndex(index, collection)
    };

    return this._client.indices.refresh(esRequest)
      .then(({ body }) => ({
        _shards: body._shards
      }))
      .catch(error => this._esWrapper.reject(error));
  }

  /**
   * Returns true if the document exists
   *
   * @param {String} index - Index name
   * @param {String} collection - Collection name
   * @param {String} id - Document ID
   *
   * @returns {Promise.<boolean>}
   */
  exists (index, collection, id) {
    const esRequest = {
      index: this._getESIndex(index, collection),
      id
    };

    return this._client.exists(esRequest)
      .then(({ body: exists }) => exists)
      .catch(error => this._esWrapper.reject(error));
  }

  /**
   * Returns true if the index exists
   *
   * @param {String} index - Index name
   *
   * @returns {Promise.<boolean>}
   */
  indexExists (index) {
    return this.listIndexes()
      .then(indexes => indexes.some(idx => idx === index));
  }

  /**
   * Returns true if the collection exists
   *
   * @param {String} index - Index name
   * @param {String} collection - Collection name
   *
   * @returns {Promise.<boolean>}
   */
  collectionExists (index, collection) {
    return this.listCollections(index)
      .then(collections => collections.some(col => col === collection));
  }

  /**
   * Creates multiple documents at once.
   * If a content has no id, one is automatically generated and assigned to it.
   * If a content has a specified identifier, it is rejected if it already exists
   *
   * @param {String} index - Index name
   * @param {String} collection - Collection name
   * @param {Array.<Object>} documents - Documents
   * @param {Object} options - timeout (undefined), refresh (undefined), userId (null)
   *
   * @return {Promise.<Object>} { items, errors }
   */
  mCreate (
    index,
    collection,
    documents,
    { refresh, timeout, userId=null } = {})
  {
    const
      esIndex = this._getESIndex(index, collection),
      kuzzleMeta = {
        _kuzzle_info: {
          author: getUserId(userId),
          createdAt: Date.now(),
          updater: null,
          updatedAt: null
        }
      },
      {
        rejected,
        extractedDocuments,
        documentsToGet
      } = this._extractMDocuments(documents, kuzzleMeta, { prepareMGet: true });

    // prepare the mget request, but only for document having a specified id
    let mGetRequest;

    if (documentsToGet.length > 0) {
      mGetRequest =
        this._client.mget({ index: esIndex, body: { docs: documentsToGet }});
    } else {
      mGetRequest = Bluebird.resolve({ body: { docs: [] } });
    }

    return mGetRequest
      .then(({ body }) => {
        const
          existingDocuments = body.docs,
          esRequest = {
            index: esIndex,
            body: [],
            refresh,
            timeout
          },
          toImport = [];

        let idx = 0;

        for (let i = 0; i < extractedDocuments.length; i++) {
          const document = extractedDocuments[i];

          // Documents are retrieved in the same order than we got them from user
          if (typeof document._id === 'string'
            && existingDocuments[idx]
            && existingDocuments[idx].found
          ) {
            delete document._source._kuzzle_info;

            rejected.push({
              document,
              reason: 'document already exists'
            });

            idx++;
          } else if (typeof document._id === 'string'
            && existingDocuments[idx]
            && ! existingDocuments[idx].found
          ) {
            esRequest.body.push({
              index: {
                _index: esIndex,
                _id: document._id
              }
            });
            esRequest.body.push(document._source);

            toImport.push(document);
          } else {
            esRequest.body.push({ index: { _index: esIndex } });
            esRequest.body.push(document._source);

            toImport.push(document);
          }
        }

        return this._mExecute(esRequest, toImport, rejected);
      });
  }

  /**
   * Creates or replaces multiple documents at once.
   *
   * @param {String} index - Index name
   * @param {String} collection - Collection name
   * @param {Array.<Object>} documents - Documents
   * @param {Object} options - timeout (undefined), refresh (undefined), userId (null), injectKuzzleMeta (false)
   *
   * @return {Promise.<Object>} { items, errors }
   */
  mCreateOrReplace(
    index,
    collection,
    documents,
    { refresh, timeout, userId=null, injectKuzzleMeta=true } = {})
  {
    let kuzzleMeta = {};

    if (injectKuzzleMeta) {
      kuzzleMeta = {
        _kuzzle_info: {
          author: getUserId(userId),
          createdAt: Date.now(),
          updater: null,
          updatedAt: null
        }
      };
    }

    const
      esIndex = this._getESIndex(index, collection),
      esRequest = {
        index: esIndex,
        body: [],
        refresh,
        timeout
      },
      {
        rejected,
        extractedDocuments
      } = this._extractMDocuments(documents, kuzzleMeta);

    esRequest.body = [];

    for (let i = 0; i < extractedDocuments.length; i++) {
      esRequest.body.push({
        index: {
          _index: esIndex,
          _id: extractedDocuments[i]._id
        }
      });
      esRequest.body.push(extractedDocuments[i]._source);
    }

    return this._mExecute(esRequest, extractedDocuments, rejected);
  }

  /**
   * Updates multiple documents with one request
   * Replacements are rejected if targeted documents do not exist
   * (like with the normal "update" method)
   *
   * @param {String} index - Index name
   * @param {String} collection - Collection name
   * @param {Array.<Object>} documents - Documents
   * @param {Object} options - timeout (undefined), refresh (undefined), userId (null)
   *
   * @return {Promise.<Object>} { items, errors }
   */
  mUpdate (
    index,
    collection,
    documents,
    { refresh, timeout, userId=null } = {})
  {
    const
      esIndex = this._getESIndex(index, collection),
      toImport = [],
      esRequest = {
        index: esIndex,
        body: [],
        refresh,
        timeout
      },
      kuzzleMeta = {
        _kuzzle_info: {
          updatedAt: Date.now(),
          updater: getUserId(userId)
        }
      },
      {
        rejected,
        extractedDocuments
      } = this._extractMDocuments(documents, kuzzleMeta);

    for (let i = 0; i < extractedDocuments.length; i++) {
      if (typeof extractedDocuments[i]._id === 'string') {
        esRequest.body.push({
          update: {
            _index: esIndex,
            _id: extractedDocuments[i]._id
          }
        });

        // _source: true => makes ES return the updated document source in the
        // response. Required by the real-time notifier component
        esRequest.body.push({
          doc: extractedDocuments[i]._source,
          _source: true
        });
        toImport.push(extractedDocuments[i]);
      } else {
        delete extractedDocuments[i]._source._kuzzle_info;

        rejected.push({
          document: extractedDocuments[i],
          reason: 'document "_id" is required'
        });
      }
    }

    return this._mExecute(esRequest, toImport, rejected)
      .then(response => {
        const docs = [];

        // with _source: true, ES returns the updated document in
        // response.result.get._source
        // => we replace response.result._source with it so that the notifier
        // module can seamlessly process all kind of m* response*
        for (let i = 0; i < response.items.length; i++) {
          docs.push({
            _id: response.items[i]._id,
            _source: response.items[i].get._source
          });
        }

        response.items = docs;

        return response;
      });
  }

  /**
   * Replaces multiple documents at once.
   * Replacements are rejected if targeted documents do not exist
   * (like with the normal "replace" method)
   *
   * @param {String} index - Index name
   * @param {String} collection - Collection name
   * @param {Array.<Object>} documents - Documents
   * @param {Object} options - timeout (undefined), refresh (undefined), userId (null)
   *
   * @return {Promise.<Object>} { items, errors }
   */
  mReplace (
    index,
    collection,
    documents,
    { refresh, timeout, userId=null } = {})
  {
    const
      esIndex = this._getESIndex(index, collection),
      kuzzleMeta = {
        _kuzzle_info: {
          author: getUserId(userId),
          createdAt: Date.now(),
          updater: null,
          updatedAt: null
        }
      },
      {
        rejected,
        extractedDocuments,
        documentsToGet
      } = this._extractMDocuments(documents, kuzzleMeta, { prepareMGet: true });

    return this._client.mget({ index: esIndex, body: { docs: documentsToGet }})
      .then(({ body }) => {
        const
          existingDocuments = body.docs,
          esRequest = {
            body: [],
            refresh,
            timeout
          },
          toImport = [];

        for (let i = 0; i < extractedDocuments.length; i++) {
          const document = extractedDocuments[i];

          if (typeof document._id === 'string') {
            // Documents are retrieved in the same order than we got them from user
            if (existingDocuments[i] && existingDocuments[i].found) {
              esRequest.body.push({
                index: {
                  _index: esIndex,
                  _id: document._id
                }
              });
              esRequest.body.push(document._source);

              toImport.push(document);
            } else {
              delete document._source._kuzzle_info;

              rejected.push({
                document,
                reason: 'cannot replace a non-existing document (use mCreateOrReplace if you need to create non-existing documents)'
              });
            }
          } else {
            delete document._source._kuzzle_info;

            rejected.push({
              document,
              reason: 'the document ID must be a string'
            });
          }
        }

        return this._mExecute(esRequest, toImport, rejected);
      });
  }

  /**
   * Deletes multiple documents with one request
   *
   * @param {String} index - Index name
   * @param {String} collection - Collection name
   * @param {Array.<String>} documents - Documents IDs
   * @param {Object} options - timeout (undefined), refresh (undefined)
   *
   * @return {Promise.<Object>} { documents, errors }
   */
  mDelete (
    index,
    collection,
    ids,
    { refresh, timeout } = {})
  {
    const
      query = { ids: { values: [] } },
      toGet = [],
      partialErrors = [];

    // @todo should be done in clientAdapter
    if (ids.length > this._kuzzle.config.limits.documentsWriteCount) {
      return errorsManager.reject('write_limit_exceeded');
    }

    for (let i = 0; i < ids.length; i++) {
      const id = ids[i];

      if (typeof id === 'string') {
        toGet.push(id);
      } else {
        partialErrors.push({ id, reason: 'the document ID must be a string' });
      }
    }

    return this.mGet(index, collection, toGet)
      .then(({ items }) => {
        let idx = 0;

        for (let i = 0; i < ids.length; i++) {
          const
            id = ids[i],
            item = items[idx];

          if (item && item._id === id) {
            query.ids.values.push(id);
            idx++;
          } else {
            partialErrors.push({ id, reason: 'cannot find document' });
          }
        }

        // @todo duplicated query to get documents body, mGet here and search in
        // deleteByQuery
        return this.deleteByQuery(index, collection, query, { refresh, timeout });
      })
      .then(({ documents }) => ({
        documents,
        errors: partialErrors
      }))
      .catch(error => this._esWrapper.reject(error));
  }

  /**
   * Executes an ES request prepared by mcreate, mupdate, mreplace, mdelete or mwriteDocuments
   * Returns a standardized ES response object, containing the list of
   * successfully performed operations, and the rejected ones
   *
   * @param  {Object} esRequest    - Elasticsearch request
   * @param  {Array.<Object>} documents     - Document sources (format: {_id, _source})
   * @param  {Array.<Object>} partialErrors - pre-rejected documents
   *
   * @return {Promise.<Object[]>} results
   */
  _mExecute (esRequest, documents, partialErrors) {
    assertWellFormedRefresh(esRequest);

    if (documents.length > this._kuzzle.config.limits.documentsWriteCount) {
      return errorsManager.reject('write_limit_exceeded');
    }

    const promise = documents.length > 0
      ? this._client.bulk(esRequest)
      : Bluebird.resolve({ body: { items: [] } });

    return promise
      .then(({ body }) => {
        const successes = [];

        let
          item,
          i = 0;

        while ((item = body.items.shift()) !== undefined) {
          const result = item[Object.keys(item)[0]];

          if (result.status >= 400) {
            partialErrors.push({
              document: documents[i],
              status: result.status,
              reason: result.error.reason
            });
          } else {
            successes.push({
              _id: result._id,
              _source: documents[i]._source,
              status: result.status,
              _version: result._version,
              created: result.created,
              result: result.result,
              get: result.get // used by mUpdate to get the full document body
            });
          }

          i++;
        }

        return {
          items: successes, // @todo rename items to documents
          errors: partialErrors
        };
      })
      .catch(err => this._esWrapper.reject(err));
  }

  /**
   * Extracts, injects metadata and validates documents contained
   * in a Request
   *
   * Used by mCreate, mUpdate, mReplace and mCreateOrReplace
   *
   * @param  {Array.<Object>} documents - Documents
   * @param  {Object} metadata - Kuzzle metadata
   * @param  {Object} options - prepareMGet (false)
   *
   * @return {Object} { rejected, extractedDocuments, documentsToGet }
   */
  _extractMDocuments (documents, metadata, { prepareMGet=false } = {}) {
    const
      rejected = [],
      extractedDocuments = [],
      documentsToGet = [];

    for (let i = 0; i < documents.length; i++) {
      const document = documents[i];

      if (_.isObject(document.body)) {
        const extractedDocument = {
          // Do not use destructuring, it's 10x slower
          _source: Object.assign({}, metadata, document.body)
        };

        if (document._id) {
          extractedDocument._id = document._id;
        }

        extractedDocuments.push(extractedDocument);

        if (prepareMGet && typeof document._id === 'string') {
          documentsToGet.push({
            _id: document._id,
            _source: false
          });
        }
      }
      else {
        rejected.push({
          document,
          reason: 'document body is not an object'
        });
      }
    }

    return { rejected, extractedDocuments, documentsToGet };
  }

  /**
   * Throws an error if the provided mapping is invalid
   *
   * @param {Object} mapping
   * @throws
   */
  _checkMappings (mapping, path = [], check = true) {
    const
      properties = Object.keys(mapping),
      mappingProperties = path.length === 0
        ? rootMappingProperties
        : [...rootMappingProperties, ...childMappingProperties];

    for (const property of properties) {
      if (check && !mappingProperties.includes(property)) {
        const currentPath = [...path, property].join('.');

        errorsManager.throw(
          'invalid_mapping',
          currentPath,
          didYouMean(property, mappingProperties));
      }

      if (property === 'properties') {
        // type definition level, we don't check
        this._checkMappings(mapping[property], [...path, 'properties'], false);
      }
      else if (mapping[property] && mapping[property].properties) {
        // root properties level, check for "properties", "dynamic" and "_meta"
        this._checkMappings(mapping[property], [...path, property], true);
      }
    }
  }

  /**
   * Returns a new elasticsearch client instance
   *
   * @returns {Object}
   */
  _buildClient () {
    // Passed to Elasticsearch's client to make it use
    // Bluebird instead of ES6 promises
    const defer = function defer () {
      let
        resolve,
        reject;

      const promise = new Bluebird((res, rej) => {
        resolve = res;
        reject = rej;
      });

      return { resolve, reject, promise };
    };

    return new ESClient({ defer, ...this._config.client });
  }

  /**
   * Gets the name of an esIndex for an index + collection
   *
   * @param {String} index
   * @param {String} collection
   *
   * @returns {String} esIndex name (eg: '&nepali#liia')
   */
  _getESIndex (index, collection) {
    if (! index || ! collection) {
      return null;
    }

    return `${this._indexPrefix}${index}${NAME_SEPARATOR}${collection}`;
  }

  /**
   * Throws if index or collection includes forbidden characters
   *
   * @param {String} index
   * @param {String} collection
   */
  _assertValidIndexAndCollection (index, collection = '') {
    if ( index.indexOf(INTERNAL_PREFIX) !== -1
      || collection.indexOf(INTERNAL_PREFIX) !== -1)
    {
      errorsManager.throw('forbidden_character', INTERNAL_PREFIX);
    }

    if ( index.indexOf(PUBLIC_PREFIX) !== -1
      || collection.indexOf(PUBLIC_PREFIX) !== -1)
    {
      errorsManager.throw('forbidden_character', PUBLIC_PREFIX);
    }

    if ( index.indexOf(NAME_SEPARATOR) !== -1
      || collection.indexOf(NAME_SEPARATOR) !== -1)
    {
      errorsManager.throw('forbidden_character', NAME_SEPARATOR);
    }
  }

  /**
   * Extracts the index name from esIndex name
   *
   * @param {String} esIndex
   *
   * @returns {String} index name
   */
  _extractIndex (esIndex) {
    return esIndex.substr(1, esIndex.indexOf(NAME_SEPARATOR) - 1);
  }

  /**
   * Extracts the collection name from esIndex name
   *
   * @param {String} esIndex
   *
   * @returns {String} collection name
   */
  _extractCollection (esIndex) {
    const separatorPos = esIndex.indexOf(NAME_SEPARATOR);

    return esIndex.substr(separatorPos + 1, esIndex.length);
  }

  /**
   * Returns a list of index names from esIndex names.
   *
   * @param {Array.<String>} esIndexes
   * @param {Object} options - internal (false)
   *
   * @returns {Array.<String>} index names
   */
  _extractIndexes (esIndexes) {
    const indexes = new Set();

    for (const esIndex of esIndexes) {
      if (esIndex[0] === this._indexPrefix) {
        indexes.add(this._extractIndex(esIndex));
      }
    }

    return Array.from(indexes);
  }

  /**
   * Returns a list of collection names for an index from esIndex names
   *
   * @param {Array.<String>} esIndexes
   * @param {Object} options - internal (false)
   *
   * @returns {Array.<String>} collection names
   */
  _extractCollections (esIndexes, index) {
    const collections = new Set();

    for (const esIndex of esIndexes) {
      const [ indexName, collectionName ] = esIndex
        .substr(1, esIndex.length)
        .split(NAME_SEPARATOR);

      if ( esIndex[0] === this._indexPrefix
        && indexName === index
        && collectionName !== HIDDEN_COLLECTION)
      {
        collections.add(collectionName);
      }
    }

    return Array.from(collections);
  }

  /**
   * Scroll index in elasticsearch and return all document that match the filter
   *
   * @param {Object} esRequest - Search request body
   *
   * @returns {Promise.<Array>} resolve to an array of documents
   */
  _getAllDocumentsFromQuery ({ index, body, scroll, from, size }) {
    const
      client = this._client,
      documents = [];

    return new Bluebird((resolve, reject) => {
      client.search(
        { index, body, scroll, from, size },
        function getMoreUntilDone(error, { body: { hits, _scroll_id } }) {
          if (error) {
            return reject(error);
          }

          for (const hit of hits.hits) {
            documents.push({
              _id: hit._id,
              _source: hit._source
            });
          }

          if (hits.total.value !== documents.length) {
            client.scroll({
              scrollId: _scroll_id,
              scroll
            }, getMoreUntilDone);
          }
          else {
            resolve(documents);
          }
        });
    });
  }

  /**
   * Avoid empty queries that causes ES to respond with an error.
   * Empty queries are turned into match_all queries
   *
   * @param {Object} searchBody - ES search body (with query, aggregations, sort, etc)
   */
  _avoidEmptyClause (searchBody) {
    if (_.isEmpty(searchBody.query)) {
      searchBody.query = { match_all: {} };
    }

    return searchBody;
  }

}

module.exports = ElasticSearch;

/**
 * Forbids the use of the _routing ES option
 *
 * @param {Object} esRequest
 * @throws
 */
function assertNoRouting(esRequest) {
  if (esRequest.body._routing) {
    errorsManager.throw('no_routing');
  }
}

/**
 * Checks if the optional "refresh" argument is well-formed
 *
 * @param {Object} esRequest
 * @throws
 */
function assertWellFormedRefresh(esRequest) {
  if (! ['wait_for', 'false', false, undefined].includes(esRequest.refresh)) {
    errorsManager.throw('invalid_argument', 'refresh', '"wait_for", false');
  }
}


function getUserId (userId) {
  if (! userId) {
    return null;
  }

  return String(userId);
}<|MERGE_RESOLUTION|>--- conflicted
+++ resolved
@@ -384,11 +384,7 @@
     return promise
       .then(exists => {
         if (exists) {
-<<<<<<< HEAD
-          this.throw('document_already_exists', id);
-=======
           errorsManager.throw('document_already_exists');
->>>>>>> f7764d85
         }
 
         return this._client.index(esRequest);
@@ -652,15 +648,9 @@
           const indexName = this._extractIndex(esIndex);
 
           if (index === indexName) {
-<<<<<<< HEAD
-            const internalMessage = esIndex[0] === INTERNAL_PREFIX
-              ? ' A private index with that name already exists.'
-              : '';
-=======
             const indexType = esIndex[0] === INTERNAL_PREFIX
               ? 'private'
               : 'public';
->>>>>>> f7764d85
 
             errorsManager.throw('index_already_exists', indexType, index);
           }
@@ -697,7 +687,7 @@
     };
 
     if (collection === HIDDEN_COLLECTION) {
-      // @todo throw `collection_reserved` error
+      errorsManager.throw('collection_reserved', HIDDEN_COLLECTION);
     }
 
     return this.collectionExists(index, collection)
@@ -1804,8 +1794,8 @@
 
       if ( esIndex[0] === this._indexPrefix
         && indexName === index
-        && collectionName !== HIDDEN_COLLECTION)
-      {
+        && collectionName !== HIDDEN_COLLECTION
+      ) {
         collections.add(collectionName);
       }
     }
