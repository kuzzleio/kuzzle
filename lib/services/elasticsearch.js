/*
 * Kuzzle, a backend software, self-hostable and ready to use
 * to power modern apps
 *
 * Copyright 2015-2018 Kuzzle
 * mailto: support AT kuzzle.io
 * website: http://kuzzle.io
 *
 * Licensed under the Apache License, Version 2.0 (the "License");
 * you may not use this file except in compliance with the License.
 * You may obtain a copy of the License at
 *
 * https://www.apache.org/licenses/LICENSE-2.0
 *
 * Unless required by applicable law or agreed to in writing, software
 * distributed under the License is distributed on an "AS IS" BASIS,
 * WITHOUT WARRANTIES OR CONDITIONS OF ANY KIND, either express or implied.
 * See the License for the specific language governing permissions and
 * limitations under the License.
 */

'use strict';

const
  _ = require('lodash'),
  Bluebird = require('bluebird'),
  ESWrapper = require('../util/esWrapper'),
  didYouMean = require('../util/didYouMean'),
  Service = require('./service'),
  { Client: ESClient } = require('@elastic/elasticsearch'),
  ms = require('ms'),
  errorsManager = require('../config/error-codes/throw'),
  { assertIsObject } = require('../util/requestAssertions'),
  semver = require('semver');

const scrollCachePrefix = '_docscroll_';

const rootMappingProperties = ['properties', '_meta', 'dynamic'];
const childMappingProperties = ['type'];

// Used for collection emulation
const
  INTERNAL_PREFIX = '%',
  PUBLIC_PREFIX = '&',
  NAME_SEPARATOR = '.';

/**
 * @param {Kuzzle} kuzzle kuzzle instance
 * @param {Object} config Service configuration
 * @param {String} indexType - "internal" or "public" (default "public")
 * @constructor
 */
class ElasticSearch extends Service {
  constructor(kuzzle, config, indexType = 'public') {
    super('elasticsearch');

    this.kuzzle = kuzzle;
    this.indexPrefix = indexType === 'internal'
      ? INTERNAL_PREFIX
      : PUBLIC_PREFIX;
    this.config = config;

    this.client = null;
    this.esWrapper = null;
    this.esVersion = null;
  }

  /**
   * Initializes the elasticsearch client
   *
   * @returns {Promise.<Object>}
   */
  init () {
    if (this.client) {
      return Bluebird.resolve(this);
    }

    if (process.env.NODE_ENV === 'production' && this.config.dynamic === 'true') {
      this.kuzzle.log.warn('Your dynamic mapping policy is set to \'true\' for new fields.\nElasticsearch will try to automatically infer mapping for new fields, and those cannot be changed afterward.\nSee the "services.db.dynamic" option in the kuzzlerc configuration file to change this value.');
    }

    this.client = this._buildClient();
    this.esWrapper = new ESWrapper(this.client);

    return this.client.info()
      .then(({ body }) => {
        this.esVersion = body.version;

        if (this.esVersion && !semver.satisfies(this.esVersion.number, '>= 7.0.0')) {
          this.throw('wrong_elasticsearch_version', this.esVersion.number);
        }

        return this;
      });
  }

  /**
   * Returns some basic information about this service
   *
   * @returns {Promise.<Object>} service informations
   */
  getInfos () {
    const result = {
      type: 'elasticsearch'
    };

    return this.client.info()
      .then(({ body }) => {
        result.version = body.version.number;
        result.lucene = body.version.lucene_version;

        return this.client.cluster.health();
      })
      .then(({ body }) => {
        result.status = body.status;
        result.nodes = body.number_of_nodes;

        return this.client.cluster.stats({ human: true });
      })
      .then(({ body }) => {
        result.spaceUsed = body.indices.store.size;
        result.nodes = body.nodes;

        return result;
      })
      .catch(error => this.esWrapper.reject(error));
  }

  /**
   * Scrolls results from previous elasticsearch query
   *
   * @param {String} index - Index name
   * @param {String} collection - Collection name
   * @param {String} scrollId - Scroll identifier
   * @param {Object} options - scroll (default scrollTTL)
   *
   * @returns {Promise.<Object>} { scrollId, hits, total }
   */
  scroll (
    index,
    collection,
    scrollId,
    { scroll=this.config.defaults.scrollTTL } = {})
  {
    const esRequest = {
      index: this._getESIndex(index, collection),
      scroll,
      scrollId
    };

    const cacheKey = scrollCachePrefix + this.kuzzle.constructor.hash(
      esRequest.scrollId);

    return this.kuzzle.services.list.internalCache.exists(cacheKey)
      .then(exists => {
        if (exists === 0) {
          this.throw('unknown_scroll_identifier');
        }

        // ms(scroll) may return undefined if in microseconds or in nanoseconds
        const ttl = ms(esRequest.scroll) || ms(this.config.defaults.scrollTTL);

        return this.kuzzle.services.list.internalCache.pexpire(cacheKey, ttl);
      })
      .then(() => this.client.scroll(esRequest))
      .then(({ body }) => ({
        scrollId: body.scrollId,
        hits: body.hits,
        total: body.total
      }))
      .catch(error => this.esWrapper.reject(error));
  }

  /**
   * Searches documents from elasticsearch with a query
   *
   * @param {String} index - Index name
   * @param {String} collection - Collection name
   * @param {Object} searchBody - Search request body (query, sort, etc.)
   * @param {Object} options - from (null), size (null), scroll (null)
   *
   * @returns {Promise.<Object>} { scrollId, hits, aggregations, total }
   */
  search (
    index,
    collection,
    searchBody,
    { from=null, size=null, scroll=null } = {})
  {
    const esRequest = {
      index: this._getESIndex(index, collection),
      body: searchBody,
      from,
      size,
      scroll
    };

    return this.client.search(esRequest)
      .then(({ body }) => {
        if (body.scrollId) {
          const
            // ms(scroll) may return undefined if in microseconds or in nanoseconds
            ttl = esRequest.scroll && ms(esRequest.scroll)
              || ms(this.config.defaults.scrollTTL),
            key = scrollCachePrefix + this.kuzzle.constructor.hash(
              body.scrollId
            );

          return this.kuzzle.services.list.internalCache.psetex(key, ttl, 0)
            .then(() => body);
        }

        return {
          scrollId: body.scrollId,
          hits: body.hits,
          aggregations: body.aggregations,
          total: body.total
        };
      })
      .catch(error => this.esWrapper.reject(error));
  }

  /**
   * Gets the document with given ID
   *
   * @param {String} index - Index name
   * @param {String} collection - Collection name
   * @param {String} id - Document ID
   *
   * @returns {Promise.<Object>} { _id, _version, _source }
   */
  get (index, collection, id) {
    const esRequest = {
      index: this._getESIndex(index, collection),
      id
    };

    // Just in case the user make a GET on url /mainindex/test/_search
    // Without this test we return something weird: a result.hits.hits with all document without filter because the body is empty in HTTP by default
    if (esRequest.id === '_search') {
      return this.reject('wrong_get_action');
    }

    return this.client.get(esRequest)
      .then(({ body }) => ({
        _id: body._id,
        _version: body._version,
        _source: body._source
      }))
      .catch(error => this.esWrapper.reject(error));
  }

  /**
   * Returns the list of documents matching the ids given in the body param
   * NB: Due to internal Kuzzle mechanism, can only be called on a single index/collection,
   * using the body { ids: [.. } syntax.
   *
   * @param {String} index - Index name
   * @param {String} collection - Collection name
   * @param {Array.<String>} ids - Document IDs
   *
   * @returns {Promise.<Object>} { result: { _id, _source, _version }, errors: { _id } }
   */
  mGet (index, collection, ids) {
    const
      esIndex = this._getESIndex(index, collection),
      esRequest = {
        body: { docs: [] }
      };

    for (const _id of ids) {
      esRequest.body.docs.push({
        _index: esIndex,
        _id
      });
    }

    return this.client.mget(esRequest)
      .then(({ body }) => {
        const
          errors = [],
          result = [];

        for (const doc of body.docs) {
          if (doc.found) {
            result.push({
              _id: doc._id,
              _source: doc._source,
              _version: doc._version
            });
          }
          else {
            errors.push({
              _id: doc._id
            });
          }
        }

        return {
          result,
          errors
        };
      })
      .catch(error => this.esWrapper.reject(error));
  }

  /**
   * Counts how many documents match the filter given in body
   *
   * @param {String} index - Index name
   * @param {String} collection - Collection name
   * @param {Object} query - Query to match
   *
   * @returns {Promise.<Object>} { count }
   */
  count (index, collection, query = {}) {
    const esRequest = {
      index: this._getESIndex(index, collection),
      body: query
    };

    return this.client.count(esRequest)
      .then(({ body }) => ({
        count: body.count
      }))
      .catch(error => this.esWrapper.reject(error));
  }

  /**
   * Sends the new document to elasticsearch
   * Cleans data to match elasticsearch specifications
   *
   * @param {String} index - Index name
   * @param {String} collection - Collection name
   * @param {Object} content - Document content
   * @param {Object} options - id (null), refresh (false), userId (null)
   *
   * @returns {Promise.<Object>} { _id, _version, _source }
   */
  create (
    index,
    collection,
    content,
    { id=null, refresh=false, userId=null } = {})
  {
    assertIsObject(content);

    const esRequest = {
      index: this._getESIndex(index, collection),
      body: content,
      op_type: 'create',
      id,
      refresh
    };

    assertNoRouting(esRequest);
    assertWellFormedRefresh(esRequest);

    // Add metadata
    esRequest.body._kuzzle_info = {
      author: getUserId(userId),
      createdAt: Date.now(),
      updatedAt: null,
      updater: null
    };

    return this.client.index(esRequest)
      .then(({ body }) => ({
        _id: body._id,
        _version: body._version,
        _source: esRequest.body
      }))
      .catch(error => this.esWrapper.reject(error));
  }

  /**
   * Creates a new document to ElasticSearch, or replace it if it already exist
   *
   * @param {String} index - Index name
   * @param {String} collection - Collection name
   * @param {String} id - Document id
   * @param {Object} content - Document content
   * @param {Object} options - refresh (false), userId (null), injectKuzzleMeta (true)
   *
   * @returns {Promise.<Object>} { _id, _version, _source, created }
   */
  createOrReplace (
    index,
    collection,
    id,
    content,
    { refresh=false, userId=null, injectKuzzleMeta=true } = {})
  {
    const esRequest = {
      index: this._getESIndex(index, collection),
      body: content,
      id,
      refresh
    };

    assertNoRouting(esRequest);
    assertWellFormedRefresh(esRequest);

    // Add metadata
    if (injectKuzzleMeta) {
      esRequest.body._kuzzle_info = {
        author: getUserId(userId),
        createdAt: Date.now(),
        updatedAt: Date.now(),
        updater: getUserId(userId)
      };
    }

    return this.client.index(esRequest)
      .then(({ body }) => ({
        _id: body._id,
        _version: body._version,
        _source: esRequest.body,
        created: body.created
      }))
      .catch(error => this.esWrapper.reject(error));
  }

  /**
   * Sends the partial document to elasticsearch with the id to update
   *
   * @param {String} index - Index name
   * @param {String} collection - Collection name
   * @param {String} id - Document id
   * @param {Object} content - Updated content
   * @param {Object} options - refresh (false), userId (null), retryOnConflict (0)
   *
   * @returns {Promise.<Object>} { _id, _version }
   */
  update (
    index,
    collection,
    id,
    content,
    { refresh=false, userId=null, retryOnConflict=this.config.defaults.onUpdateConflictRetries } = {})
  {
    const esRequest = {
      index: this._getESIndex(index, collection),
      body: { doc: content },
      id,
      refresh,
      retryOnConflict
    };

    assertNoRouting(esRequest);
    assertWellFormedRefresh(esRequest);

    // Add metadata
    esRequest.body.doc._kuzzle_info = {
      updatedAt: Date.now(),
      updater: getUserId(userId)
    };

    return this.client.update(esRequest)
      .then(({ body }) => ({
        _id: body._id,
        _version: body._version
      }))
      .catch(error => this.esWrapper.reject(error));
  }

  /**
   * Replaces a document to ElasticSearch
   *
   * @param {String} index - Index name
   * @param {String} collection - Collection name
   * @param {String} id - Document id
   * @param {Object} content - Document content
   * @param {Object} options - refresh (false), userId (null)
   *
   * @returns {Promise.<Object>} { _id, _version, _source }
   */
  replace (
    index,
    collection,
    id,
    content,
    { refresh=false, userId=null } = {})
  {
    const
      esIndex = this._getESIndex(index, collection),
      esRequest = {
        index: esIndex,
        body: content,
        id,
        refresh
      };

    assertNoRouting(esRequest);
    assertWellFormedRefresh(esRequest);

    // Add metadata
    esRequest.body._kuzzle_info = {
      author: getUserId(userId),
      createdAt: Date.now(),
      updatedAt: Date.now(),
      updater: getUserId(userId)
    };

    return this.client.exists({ index: esIndex, id })
      .then(({ body: exists }) => {
        if (! exists) {
          this.throw('document_not_found', id);
        }

        return this.client.index(esRequest);
      })
      .then(({ body }) => ({
        _id: id,
        _version: body._version,
        _source: esRequest.body
      }))
      .catch(error => this.esWrapper.reject(error));
  }

  /**
   * Sends to elasticsearch the document id to delete
   *
   * @param {String} index - Index name
   * @param {String} collection - Collection name
   * @param {String} id - Document id
   * @param {Object} options - refresh (false), retryOnConflict (-1)
   *
   * @returns {Promise}
   */
  delete (
    index,
    collection,
    id,
    { refresh=false, retryOnConflict=this.config.defaults.onUpdateConflictRetries } = {})
  {
    const esRequest = {
      index: this._getESIndex(index, collection),
      id,
      refresh,
      retryOnConflict
    };

    assertWellFormedRefresh(esRequest);

<<<<<<< HEAD
    return this.kuzzle.indexCache.exists(esRequest.index, esRequest.type)
      .then(exists => {
        if (! exists) {
          this.throw(
            'index_or_collection_does_not_exist',
            esRequest.index,
            esRequest.type
          );
        }

        // Add metadata
        esRequest.body._kuzzle_info = {
          author: userId,
          createdAt: Date.now(),
          updatedAt: Date.now(),
          updater: userId,
          active: true,
          deletedAt: null
        };
        // extends the response with the source from request
        // When we write in ES, the response doesn't contain the initial document content
        return this.client.exists(existQuery);
      })
      .then(exist => {
        if (!exist) {
          this.throw('document_not_found', esRequest.id);
        }

        return this.client.index(esRequest);
      })
      .then(result => this.refreshIndexIfNeeded(
        esRequest,
        _.extend(result, {_source: request.input.body})));
=======
    return this.client.delete(esRequest)
      .then(() => {
        // return nothing
      })
      .catch(error => this.esWrapper.reject(error));
>>>>>>> 3fc96d7e
  }

  /**
   * Deletes all documents matching the provided filters
   *
   * @param {String} index - Index name
   * @param {String} collection - Collection name
   * @param {Object} query - Query to match documents
   * @param {Object} options - from (null), size (null), refresh (false)
   *
   * @returns {Promise.<Object>} { total, deleted, failures: { _shardId, reason } }
   */
  deleteByQuery (
    index,
    collection,
    query,
    { refresh=false, from=null, size=null } = {})
  {
    const esRequest = {
      index: this._getESIndex(index, collection),
      body: { query },
      scroll: '30s',
      from,
      size,
      refresh
    };

    if (! _.isPlainObject(query)) {
      return this.reject('empty_query');
    }

    return this.client.deleteByQuery(esRequest)
      .then(({ body }) => ({
        total: body.total,
        deleted: body.deleted,
        failures:
          body.failures.map(({ shardId, reason }) => ({
            shardId,
            reason
          }))
      }))
      .catch(error => this.esWrapper.reject(error));
  }

  /**
   * Creates a new index.
   *
   * This methods does not create an index because they don't exists physicaly
   * inside Elasticsearch since each collection is an Elastic index.
   * This methods resolves if the index name does not already exists either as
   * internal or public index.
   *
   * @param {String} index - Index name
   *
   * @returns {Promise}
   */
  createIndex (index) {
    return this.client.cat.indices({ format: 'json' })
      .then(({ body }) => {
        const esIndexes = body.map(({ index: name }) => name);

        for (const esIndex of esIndexes) {
          const indexName = this._extractIndex(esIndex);

          if (index === indexName) {
            const internalMessage = esIndex[0] === INTERNAL_PREFIX
              ? ' A private index of that name already exists.'
              : '';

            this.throw('index_already_exists', index, internalMessage);
          }
        }
      })
      .catch(error => this.esWrapper.reject(error));
  }

  /**
   * Creates an empty collection. Mapping will be applied if supplied.
   *
   * @param {String} index - Index name
   * @param {String} collection - Collection name
   * @param {Object} mappings - Collection mappings in ES format
   *
   * @returns {Promise}
   */
  createCollection (index, collection, mappings = {}) {
    const esRequest = {
      index: this._getESIndex(index, collection),
      body: { mappings: _.merge(mappings, this.config.commonMapping) }
    };

    return this.collectionExists(index, collection)
      .then(exists => {
        if (exists) {
          return this.updateMapping(index, collection, mappings);
        }

        this._checkMappings(esRequest.body.mappings);

        return this.client.indices.create(esRequest)
          .then(() => {
            // return nothing
          })
          .catch(error => this.esWrapper.reject(error));
      });
  }

  /**
   * Retrieves mapping definition for index/type
   *
   * @param {String} index - Index name
   * @param {String} collection - Collection name
   * @param {Object} options - includeKuzzleMeta (false)
   *
   * @return {Promise.<Object>} { dynamic, _meta, properties }
   */
  getMapping (index, collection, { includeKuzzleMeta=false } = {}) {
    const
      esIndex = this._getESIndex(index, collection),
      esRequest = {
        index: esIndex
      };

    return this.client.indices.getMapping(esRequest)
      .then(({ body }) => {
        const properties = includeKuzzleMeta
          ? body[esIndex].mappings.properties
          : _.omit(body[esIndex].mappings.properties, '_kuzzle_info');

        return {
          dynamic: body[esIndex].mappings.dynamic,
          _meta: body[esIndex].mappings._meta,
          properties
        };
      })
      .catch(error => this.esWrapper.reject(error));
  }

  /**
   * Adds a mapping definition to a specific type
   *
   * @param {String} index - Index name
   * @param {String} collection - Collection name
   * @param {Object} mappings - Collection mappings in ES format
   *
   * @return {Promise.<Object>} { dynamic, _meta, properties }
   */
  updateMapping (index, collection, mappings = {}) {
    const esRequest = {
      index: this._getESIndex(index, collection)
    };

    let fullProperties;

    return this.getMapping(index, collection, true)
      .then(collectionMappings => {

        this._checkMappings(mappings);

        esRequest.body = {
          dynamic: mappings.dynamic || collectionMappings.dynamic,
          _meta: mappings._meta || collectionMappings._meta,
          properties: mappings.properties
        };

        fullProperties = _.merge(collectionMappings.properties, mappings.properties);

        return this.client.indices.putMapping(esRequest);
      })
      .then(() => ({
        dynamic: esRequest.body.dynamic,
        _meta: esRequest.body._meta,
        properties: fullProperties
      }))
      .catch(error => this.esWrapper.reject(error));
  }

  /**
   * Empties the content of a collection. Keep the existing mapping.
   *
   * @param {String} index - Index name
   * @param {String} collection - Collection name
   *
   * @returns {Promise}
   */
  truncateCollection (index, collection) {
    let mappings;

    const esRequest = {
      index: this._getESIndex(index, collection)
    };

    return this.getMapping(index, collection)
      .then(collectionMappings => {
        mappings = collectionMappings;

        return this.client.indices.delete(esRequest);
      })
      .then(() => this.client.indices.create({ ...esRequest, mappings }))
      .then(() => {
        // return nothing
      })
      .catch(error => this.esWrapper.reject(error));
  }

  /**
   * Runs several action and document
   *
   * @param {String} index - Index name
   * @param {String} collection - Collection name
   * @param {Array.<Object>} documents - Documents to import
   * @param {Object} options - timeout (null), refresh (false), userId (null)
   *
   * @returns {Promise.<Object>} { items, errors }
   */
  import (
    index,
    collection,
    documents,
    { refresh=false, timeout=null, userId=null } = {})
  {
    const
      esIndex = this._getESIndex(index, collection),
      actionNames = ['index', 'create', 'update', 'delete'],
      dateNow = Date.now(),
      esRequest = {
        body: documents,
        refresh,
        timeout
      },
      kuzzleMeta = {
        created: {
          author: getUserId(userId),
          createdAt: dateNow,
          updatedAt: null,
          updater: null
        },
        updated: {
          updater: getUserId(userId),
          updatedAt: dateNow
        }
      };

    assertWellFormedRefresh(esRequest);

    let
      actionCount = 0,
      lastAction; // NOSONAR

    for (let i = 0; i < esRequest.body.length; i++) {
      const
        item = esRequest.body[i],
        action = Object.keys(item)[0];

      if (actionNames.includes(action)) {
        lastAction = action;
        actionCount++;

        item[action]._index = esIndex;

        if (item[action]._type) {
          delete item[action]._type;
        }
      }
      else if (lastAction === 'index' || lastAction === 'create') {
        item._kuzzle_info = kuzzleMeta.created;
      }
      else if (lastAction === 'update') {
        // we can only update metadata on a partial update, or on an upsert
        for (const prop of ['doc', 'upsert']) {
          if (_.isPlainObject(item[prop])) {
            item[prop]._kuzzle_info = kuzzleMeta.updated;
          }
        }
      }
    }

    if (actionCount > this.kuzzle.config.limits.documentsWriteCount) {
      return this.reject(
        'limit_documents_reached',
        this.kuzzle.config.limits.documentsWriteCount);
    }

    return this.client.bulk(esRequest)
      .then(({ body }) => {
        const result = {
          items: [],
          errors: []
        };

        let row;

        while ((row = body.items.shift()) !== undefined) {
          const
            action = Object.keys(row)[0],
            item = row[action];

          if (item.status >= 400) {
            item.action = action;

            result.errors.push({
              [action]: {
                status: item.status,
                _id: item._id,
                error: {
                  type: item.error.type,
                  reason: item.error.reason
                }
              }
            });
          }
          else {
            result.items.push({
              [action]: {
                status: item.status,
                _id: item._id,
                result: item.result
              }
            });
          }
        }

        return result;
      })
      .catch(error => this.esWrapper.reject(error));
  }

  /**
   * Retrieves the complete list of existing collections in the current index
   *
   * @param {String} index - Index name
   *
   * @return {Promise.<Object>} { collections }
   */
  listCollections (index) {
    return this.client.cat.indices({ format: 'json' })
      .then(({ body }) => {
        const
          esIndexes = body.map(({ index: esIndex }) => esIndex),
          collections = this._extractCollections(esIndexes, index);

        return {
          collections
        };
      })
      .catch(error => this.esWrapper.reject(error));
  }

  /**
   * Retrieves the complete list of indexes
   *
   * @returns {Promise.<Object>} { indexes }
   */
  listIndexes () {
    return this.client.cat.indices({ format: 'json' })
      .then(({ body }) => {
        const
          esIndexes = body.map(({ index }) => index),
          indexes = this._extractIndexes(esIndexes);

        return {
          indexes
        };
      })
      .catch(error => this.esWrapper.reject(error));
  }

  /**
   * Resets all indexes that the users is allowed to delete
   *
   * @param {String} indexes - Index names
   *
   * @return {Promise.<Object>} { deleted }
   */
  deleteIndexes (indexes) {
    const deleted = new Set();

    return this.client.cat.indices({ format: 'json' })
      .then(({ body }) => {
        const
          esIndexes = body
            .map(({ index }) => index)
            .filter(esIndex => {
              const index = this._extractIndex(esIndex);

              if (esIndex[0] !== this.indexPrefix || ! indexes.includes(index)) {
                return false;
              }

              deleted.add(index);

              return true;
            }),
          esRequest = {
            index: esIndexes
          };

        return this.client.indices.delete(esRequest);
      })
      .then(() => ({
        deleted: Array.from(deleted)
      }))
      .catch(error => this.esWrapper.reject(error));
  }

  /**
   * Deletes an index
   *
   * @param {String} index - Index name
   *
   * @returns {Promise}
   */
  deleteIndex (index) {
    return this.deleteIndexes([index])
      .then(() => {
        // return nothing
      });
  }

  /**
   * Forces a refresh on the collection.
   *
   * /!\ Can lead to some performance issues.
   * cf https://www.elastic.co/guide/en/elasticsearch/guide/current/near-real-time.html for more details
   *
   * @param {String} index - Index name
   * @param {String} collection - Collection name
   *
   * @returns {Promise.<Object>} { _shards }
   */
  refreshCollection (index, collection) {
    const esRequest = {
      index: this._getESIndex(index, collection)
    };

    return this.client.indices.refresh(esRequest)
      .then(({ body}) => ({
        _shards: body._shards
      }))
      .catch(error => this.esWrapper.reject(error));
  }

  /**
   * Returns true if the document exists
   *
   * @param {String} index - Index name
   * @param {String} collection - Collection name
   * @param {String} id - Document ID
   *
   * @returns {Promise.<boolean>}
   */
  exists (index, collection, id) {
    const esRequest = {
      index: this._getESIndex(index, collection),
      id
    };

    return this.client.exists(esRequest)
      .then(({ body }) => body)
      .catch(error => this.esWrapper.reject(error));
  }

  /**
   * Returns true if the index exists
   *
   * @param {String} index - Index name
   *
   * @returns {Promise.<boolean>}
   */
  indexExists (index) {
    return this.listIndexes()
      .then(({ indexes }) => indexes.some(idx => idx === index));
  }

  /**
   * Returns true if the collection exists
   *
   * @param {String} index - Index name
   * @param {String} collection - Collection name
   *
   * @returns {Promise.<boolean>}
   */
  collectionExists (index, collection) {
    return this.listCollections(index)
      .then(({ collections }) => collections.some(col => col === collection));
  }

  /**
   * Creates multiple documents at once.
   * If a content has no id, one is automatically generated and assigned to it.
   * If a content has a specified identifier, it is rejected if it already exists
   *
   * @param {String} index - Index name
   * @param {String} collection - Collection name
   * @param {Array.<Object>} documents - Documents
   * @param {Object} options - timeout (null), refresh (false), userId (null)
   *
   * @return {Promise.<Object>} { result, errors }
   */
  mCreate (
    index,
    collection,
    documents,
    { refresh=false, timeout=null, userId=null } = {})
  {
    const
      esIndex = this._getESIndex(index, collection),
      kuzzleMeta = {
        _kuzzle_info: {
          author: getUserId(userId),
          createdAt: Date.now(),
          updater: null,
          updatedAt: null
        }
      },
      {
        rejected,
        extractedDocuments,
        documentsToGet
      } = this._extractMDocuments(documents, kuzzleMeta, { prepareMGet: true });

    // prepare the mget request, but only for document having a specified id
    let mGetRequest;

    if (documentsToGet.length > 0) {
      mGetRequest =
        this.client.mget({ index: esIndex, body: { docs: documentsToGet }});
    } else {
      mGetRequest = Bluebird.resolve({ body: { docs: [] } });
    }

    return mGetRequest
      .then(({ body }) => {
        const
          existingDocuments = body.docs,
          esRequest = {
            index: esIndex,
            body: [],
            refresh,
            timeout
          },
          toImport = [];

        let idx = 0;

        for (let i = 0; i < extractedDocuments.length; i++) {
          const document = extractedDocuments[i];

          // Documents are retrieved in the same order than we got them from user
          if (typeof document._id === 'string'
            && existingDocuments[idx]
            && existingDocuments[idx].found
          ) {
            rejected.push({
              document,
              reason: 'document already exists'
            });

            idx++;
          } else if (typeof document._id === 'string'
            && existingDocuments[idx]
            && ! existingDocuments[idx].found
          ) {
            esRequest.body.push({
              index: {
                _index: esIndex,
                _id: document._id
              }
            });
            esRequest.body.push(document._source);

            toImport.push(document);
          } else {
            esRequest.body.push({ index: { _index: esIndex } });
            esRequest.body.push(document._source);

            toImport.push(document);
          }
        }

        return this._mExecute(esRequest, toImport, rejected);
      });
  }

  /**
   * Creates or replaces multiple documents at once.
   *
   * @param {String} index - Index name
   * @param {String} collection - Collection name
   * @param {Array.<Object>} documents - Documents
   * @param {Object} options - timeout (null), refresh (false), userId (null), injectKuzzleMeta (false)
   *
   * @return {Promise.<Object>} { result, errors }
   */
  mCreateOrReplace(
    index,
    collection,
    documents,
    { refresh=false, timeout=null, userId=null, injectKuzzleMeta=true } = {})
  {
    let kuzzleMeta = {};

    if (injectKuzzleMeta) {
      kuzzleMeta = {
        _kuzzle_info: {
          author: getUserId(userId),
          createdAt: Date.now(),
          updater: null,
          updatedAt: null
        }
      };
    }

    const
      esIndex = this._getESIndex(index, collection),
      esRequest = {
        index: esIndex,
        body: [],
        refresh,
        timeout
      },
      {
        rejected,
        extractedDocuments
      } = this._extractMDocuments(documents, kuzzleMeta);

    esRequest.body = [];

    for (let i = 0; i < extractedDocuments.length; i++) {
      esRequest.body.push({
        index: {
          _index: esIndex,
          _id: extractedDocuments[i]._id
        }
      });
      esRequest.body.push(extractedDocuments[i]._source);
    }

    return this._mExecute(esRequest, extractedDocuments, rejected);
  }

  /**
   * Updates multiple documents with one request
   * Replacements are rejected if targeted documents do not exist
   * (like with the normal "update" method)
   *
   * @param {String} index - Index name
   * @param {String} collection - Collection name
   * @param {Array.<Object>} documents - Documents
   * @param {Object} options - timeout (null), refresh (false), userId (null)
   *
   * @return {Promise.<Object>} { result, errors }
   */
  mUpdate (
    index,
    collection,
    documents,
    { refresh=false, timeout=null, userId=null } = {})
  {
    const
      esIndex = this._getESIndex(index, collection),
      toImport = [],
      esRequest = {
        index: esIndex,
        body: [],
        refresh,
        timeout
      },
      kuzzleMeta = {
        _kuzzle_info: {
          updatedAt: Date.now(),
          updater: getUserId(userId)
        }
      },
      {
        rejected,
        extractedDocuments
      } = this._extractMDocuments(documents, kuzzleMeta);

    for (let i = 0; i < extractedDocuments.length; i++) {
      if (typeof extractedDocuments[i]._id === 'string') {
        esRequest.body.push({
          update: {
            _index: esIndex,
            _id: extractedDocuments[i]._id
          }
        });

        // _source: true => makes ES return the updated document source in the
        // response. Required by the real-time notifier component
        esRequest.body.push({
          doc: extractedDocuments[i]._source,
          _source: true
        });
        toImport.push(extractedDocuments[i]);
      } else {
        rejected.push({
          document: extractedDocuments[i],
          reason: 'document ID is required'
        });
      }
    }

    return this._mExecute(esRequest, toImport, rejected)
      .then(response => {
        const results = [];

        // with _source: true, ES returns the updated document in
        // response.result.get._source
        // => we replace response.result._source with it so that the notifier
        // module can seamlessly process all kind of m* response*
        for (let i = 0; i < response.result.length; i++) {
          results.push({
            _id: response.result[i]._id,
            _source: response.result[i].get._source
          });
        }

        response.result = results;

        return response;
      });
  }

  /**
   * Replaces multiple documents at once.
   * Replacements are rejected if targeted documents do not exist
   * (like with the normal "replace" method)
   *
   * @param {String} index - Index name
   * @param {String} collection - Collection name
   * @param {Array.<Object>} documents - Documents
   * @param {Object} options - timeout (null), refresh (false), userId (null)
   *
   * @return {Promise.<Object>} { result, errors }
   */
  mReplace (
    index,
    collection,
    documents,
    { refresh=false, timeout=null, userId=null } = {})
  {
    const
      esIndex = this._getESIndex(index, collection),
      kuzzleMeta = {
        _kuzzle_info: {
          author: getUserId(userId),
          createdAt: Date.now(),
          updater: null,
          updatedAt: null
        }
      },
      {
        rejected,
        extractedDocuments,
        documentsToGet
      } = this._extractMDocuments(documents, kuzzleMeta, { prepareMGet: true });

    return this.client.mget({ index: esIndex, body: { docs: documentsToGet }})
      .then(({ body }) => {
        const
          existingDocuments = body.docs,
          esRequest = {
            body: [],
            refresh,
            timeout
          },
          toImport = [];

        let idx = 0;

        for (let i = 0; i < extractedDocuments.length; i++) {
          const document = extractedDocuments[i];

          if (typeof document._id === 'string') {
            // Documents are retrieved in the same order than we got them from user
            if (existingDocuments[idx] && existingDocuments[idx].found) {
              esRequest.body.push({
                index: {
                  _index: esIndex,
                  _id: document._id
                }
              });
              esRequest.body.push(document._source);

              toImport.push(document);

              idx++;
            } else {
              rejected.push({
                document,
                reason: 'cannot replace a non-existing document (use mCreateOrReplace if you need to create non-existing documents)'
              });
            }
          } else {
            rejected.push({
              document,
              reason: 'the document ID must be a string'
            });
          }
        }

        return this._mExecute(esRequest, toImport, rejected);
      });
  }

  /**
   * Deletes multiple documents with one request
   *
   * @param {String} index - Index name
   * @param {String} collection - Collection name
   * @param {Array.<String>} documents - Documents IDs
   * @param {Object} options - timeout (null), refresh (false)
   *
   * @return {Promise.<Object>} { result, errors }
   */
  mDelete (
    index,
    collection,
    ids,
    { refresh=false, timeout=null } = {})
  {
    const
      esRequest = {
        index: this._getESIndex(index, collection),
        body: { ids: { values: [] } },
        scroll: '30s',
        refresh,
        timeout
      },
      toGet = [],
      toDelete = [],
      partialErrors = [];

    if (ids.length > this.kuzzle.config.limits.documentsWriteCount) {
      return this.reject(
        'limit_documents_reached',
        this.kuzzle.config.limits.documentsWriteCount);
    }

    for (let i = 0; i < ids.length; i++) {
      const id = ids[i];

      if (typeof id === 'string') {
        toGet.push(id);
      } else {
        partialErrors.push({ id, reason: 'the document ID must be a string' });
      }
    }

    return this.mGet(index, collection, toDelete)
      .then(({ hits }) => {
        let idx = 0;

        for (let i = 0; i < ids.length; i++) {
          const
            id = ids[i],
            hit = hits[idx];

          if (hit && hit._id === id) {
            toDelete.push(id);
            idx++;
          } else {
            partialErrors.push({ id, reason: 'cannot find document' });
          }
        }

        esRequest.body.ids.values = toDelete;

        return this.client.deleteByQuery(esRequest);
      })
      .then(() => ({
        result: toDelete,
        errors: partialErrors
      }))
      .catch(error => this.esWrapper.reject(error));
  }

  /**
   * Executes an ES request prepared by mcreate, mupdate, mreplace, mdelete or mwriteDocuments
   * Returns a standardized ES response object, containing the list of
   * successfully performed operations, and the rejected ones
   *
   * @param  {Object} esRequest    - Elasticsearch request
   * @param  {Array.<Object>} documents     - Document sources (format: {_id, _source})
   * @param  {Array.<Object>} partialErrors - pre-rejected documents
   *
   * @return {Promise.<Object>} { result, errors }
   */
  _mExecute(esRequest, documents, partialErrors) {
    assertWellFormedRefresh(esRequest);

    if (documents.length > this.kuzzle.config.limits.documentsWriteCount) {
      return this.reject(
        'limit_documents_reached',
        this.kuzzle.config.limits.documentsWriteCount);
    }

    const promise = documents.length > 0
      ? this.client.bulk(esRequest)
      : Bluebird.resolve({ body: { items: [] } });

    return promise
      .then(({ body }) => {
        const successes = [];

        for (let i = 0; i < body.items.length; i++) {
          const item = body.items[i][Object.keys(body.items[i])[0]];

          if (item.status >= 400) {
            partialErrors.push({
              document: documents[i],
              status: item.status,
              reason: item.error.reason
            });
          } else {
            successes.push({
              _id: item._id,
              _source: documents[i]._source,
              _status: item.status,
              _version: item._version,
              result: item.result
            });
          }
        }

        return {
          result: successes,
          errors: partialErrors
        };
      })
      .catch(err => this.esWrapper.reject(err));
  }

  /**
   * Extracts, injects metadata and validates documents contained
   * in a Request
   *
   * Used by mCreate, mUpdate, mReplace and mCreateOrReplace
   *
   * @param  {Array.<Object>} documents - Documents
   * @param  {Object} metadata - Kuzzle metadata
   * @param  {Object} options - prepareMGet (false)
   *
   * @return {Object} { rejected extractedDocuments documentsToGet }
   */
  _extractMDocuments(documents, metadata, { prepareMGet=false } = {}) {
    const
      rejected = [],
      extractedDocuments = [],
      documentsToGet = [];

    for (let i = 0; i < documents.length; i++) {
      const document = documents[i];

      if (_.isObject(document.body)) {
        const extractedDocument = {
          // Do not use destructuring, it's 10x slower
          _source: Object.assign({}, metadata, document.body)
        };

        if (document._id) {
          extractedDocument._id = document._id;
        }

        extractedDocuments.push(extractedDocument);

        if (prepareMGet && typeof document._id === 'string') {
          documentsToGet.push({
            _id: document._id,
            _source: false
          });
        }
      } else {
        rejected.push({
          document,
          reason: 'document body is not an object'
        });
      }
    }

    return { rejected, extractedDocuments, documentsToGet };
  }

  /**
   * Throws an error if the provided mapping is invalid
   *
   * @param {Object} mapping
   * @throws
   */
  _checkMappings (mapping, path = [], check = true) {
    const
      properties = Object.keys(mapping),
      mappingProperties = path.length === 0
        ? rootMappingProperties
        : [...rootMappingProperties, ...childMappingProperties];

    for (const property of properties) {
      if (check && !mappingProperties.includes(property)) {
        const currentPath = [...path, property].join('.');

        this.throw(
          'incorrect_mapping_property',
          currentPath,
          didYouMean(property, mappingProperties));
      }

      if (property === 'properties') {
        // type definition level, we don't check
        this._checkMappings(mapping[property], [...path, 'properties'], false);
      } else if (mapping[property].properties) {
        // root properties level, check for "properties", "dynamic" and "_meta"
        this._checkMappings(mapping[property], [...path, property], true);
      }
    }
  }

  /**
   * Returns a new elasticsearch client instance
   *
   * @returns {Object}
   */
  _buildClient () {
    // Passed to Elasticsearch's client to make it use
    // Bluebird instead of ES6 promises
    const defer = function defer () {
      let
        resolve,
        reject;

      const promise = new Bluebird((res, rej) => {
        resolve = res;
        reject = rej;
      });

      return { resolve, reject, promise };
    };

    return new ESClient({ defer, ...this.config.client });
  }

  /**
   * Gets the name of an esIndex for an index + collection
   *
   * @param {String} index
   * @param {String} collection
   *
   * @returns {String} esIndex name (eg: '&nepali#liia')
   */
  _getESIndex (index, collection) {
    if (! index || ! collection) {
      return null;
    }

    return `${this.indexPrefix}${index}${NAME_SEPARATOR}${collection}`;
  }

  /**
   * Extracts the index name from esIndex name
   *
   * @param {String} esIndex
   *
   * @returns {String} index name
   */
  _extractIndex (esIndex) {
    return esIndex.substr(1, esIndex.indexOf(NAME_SEPARATOR) - 1);
  }

  /**
   * Extracts the collection name from esIndex name
   *
   * @param {String} esIndex
   *
   * @returns {String} collection name
   */
  _extractCollection (esIndex) {
    const separatorPos = esIndex.indexOf(NAME_SEPARATOR);

    return esIndex.substr(separatorPos + 1, separatorPos - 1);
  }

  /**
   * Returns a list of index names from esIndex names.
   *
   * @param {Array.<String>} esIndexes
   * @param {Object} options - internal (false)
   *
   * @returns {Array.<String>} index names
   */
  _extractIndexes (esIndexes) {
    const indexes = new Set();

    for (const esIndex of esIndexes) {
      if (esIndex[0] === this.indexPrefix) {
        indexes.add(this._extractIndex(esIndex));
      }
    }

    return Array.from(indexes);
  }

  /**
   * Returns a list of collection names for an index from esIndex names
   *
   * @param {Array.<String>} esIndexes
   * @param {Object} options - internal (false)
   *
   * @returns {Array.<String>} collection names
   */
  _extractCollections (esIndexes, index) {
    const collections = new Set();

    for (const esIndex of esIndexes) {
      const [indexName, collectionName] =
        esIndex.substr(1, esIndex.length).split(NAME_SEPARATOR);

      if (esIndex[0] === this.indexPrefix && indexName === index) {
        collections.add(collectionName);
      }
    }

    return Array.from(collections);
  }

}

module.exports = ElasticSearch;

/**
 * Forbids the use of the _routing ES option
 *
 * @param {Object} esRequest
 * @throws
 */
function assertNoRouting(esRequest) {
  if (esRequest.body._routing) {
    errorsManager.throw(
      'external',
      'elasticsearch',
      'create_action_does_not_support_routing'
    );
  }
}

/**
 * Checks if the optional "refresh" argument is well-formed
 *
 * @param {Object} esRequest
 * @throws
 */
function assertWellFormedRefresh(esRequest) {
  if (! ['wait_for', 'false', false].includes(esRequest.refresh)) {
    errorsManager.throw('external', 'elasticsearch', 'wrong_refresh_parameter');
  }
}


function getUserId (userId) {
  if (! userId) {
    return null;
  }

  return String(userId);
}<|MERGE_RESOLUTION|>--- conflicted
+++ resolved
@@ -543,47 +543,11 @@
 
     assertWellFormedRefresh(esRequest);
 
-<<<<<<< HEAD
-    return this.kuzzle.indexCache.exists(esRequest.index, esRequest.type)
-      .then(exists => {
-        if (! exists) {
-          this.throw(
-            'index_or_collection_does_not_exist',
-            esRequest.index,
-            esRequest.type
-          );
-        }
-
-        // Add metadata
-        esRequest.body._kuzzle_info = {
-          author: userId,
-          createdAt: Date.now(),
-          updatedAt: Date.now(),
-          updater: userId,
-          active: true,
-          deletedAt: null
-        };
-        // extends the response with the source from request
-        // When we write in ES, the response doesn't contain the initial document content
-        return this.client.exists(existQuery);
-      })
-      .then(exist => {
-        if (!exist) {
-          this.throw('document_not_found', esRequest.id);
-        }
-
-        return this.client.index(esRequest);
-      })
-      .then(result => this.refreshIndexIfNeeded(
-        esRequest,
-        _.extend(result, {_source: request.input.body})));
-=======
     return this.client.delete(esRequest)
       .then(() => {
         // return nothing
       })
       .catch(error => this.esWrapper.reject(error));
->>>>>>> 3fc96d7e
   }
 
   /**
