/*
 * Kuzzle, a backend software, self-hostable and ready to use
 * to power modern apps
 *
 * Copyright 2015-2018 Kuzzle
 * mailto: support AT kuzzle.io
 * website: http://kuzzle.io
 *
 * Licensed under the Apache License, Version 2.0 (the "License");
 * you may not use this file except in compliance with the License.
 * You may obtain a copy of the License at
 *
 * https://www.apache.org/licenses/LICENSE-2.0
 *
 * Unless required by applicable law or agreed to in writing, software
 * distributed under the License is distributed on an "AS IS" BASIS,
 * WITHOUT WARRANTIES OR CONDITIONS OF ANY KIND, either express or implied.
 * See the License for the specific language governing permissions and
 * limitations under the License.
 */

'use strict';

const
  _ = require('lodash'),
  Bluebird = require('bluebird'),
  ESWrapper = require('../util/esWrapper'),
  Service = require('./service'),
  Request = require('kuzzle-common-objects').Request,
  es = require('elasticsearch'),
  ms = require('ms'),
  errorsManager = require('../config/error-codes/throw'),
  semver = require('semver');

const scrollCachePrefix = '_docscroll_';

/**
 * @property {Kuzzle} kuzzle
 * @property {object} settings
 * @property {object} client
 * @param {Kuzzle} kuzzle kuzzle instance
 * @param {object} options used to start the service
 * @param {object} config used to start the service
 * @constructor
 */
class ElasticSearch extends Service {
  constructor(kuzzle, options, config) {
    super();
    this.kuzzle = kuzzle;
    this.config = config;
    this.settings = {
      service: options.service,
      autoRefresh: options.autoRefresh || {}
    };
    this.client = null;
    this.esWrapper = null;
    this.esVersion = null;
    this.subdomain = 'elasticsearch';
  }

  /**
   * Initialize the elasticsearch client
   *
   * @returns {Promise}
   */
  init() {
    if (this.client) {
      return Bluebird.resolve(this);
    }

    if (process.env.NODE_ENV === 'production' && this.config.dynamic === 'true') {
      this.kuzzle.log.warn('Your dynamic mapping policy is set to \'true\' for new fields.\nElasticsearch will try to automatically infer mapping for new fields, and those cannot be changed afterward.\nSee the "services.db.dynamic" option in the kuzzlerc configuration file to change this value.'
      );
    }

    this.client = buildClient(this.config);
    this.esWrapper = new ESWrapper(this.client);

    return Bluebird.resolve(this.client.info()
      .then(response => {
        this.esVersion = response.version;

        if (this.esVersion && !semver.satisfies(this.esVersion.number, '5.x')) {
          this.throw('wrong_elasticsearch_version', this.esVersion.number);
        }

        return this;
      }));
  }

  /**
   * Return some basic information about this service
   *
   * @returns {Promise} service informations
   */
  getInfos() {
    const response = {
      type: 'elasticsearch',
      api: this.config.apiVersion
    };

    return this.client.info()
      .then(res => {
        /** @type {{version: {number: Number, lucene_version: String}}} res */
        response.version = res.version.number;
        response.lucene = res.version.lucene_version;

        return this.client.cluster.health();
      })
      .then(res => {
        /** @type {{status: String, number_of_nodes: Number}} res */
        response.status = res.status;
        response.nodes = res.number_of_nodes;
        return this.client.cluster.stats({human: true});
      })
      .then(res => {
        response.spaceUsed = res.indices.store.size;
        response.nodes = res.nodes;
        return response;
      })
      .catch(error => Bluebird.reject(this.esWrapper.formatESError(error)));
  }

  /**
   * Scroll results from previous elasticsearch query
   * @param {Request} request
   * @returns {Promise} resolve documents matching the scroll id
   */
  scroll(request) {
    const esRequest = initESRequest(request, ['scroll', 'scrollId']);

    if (!esRequest.scroll) {
      esRequest.scroll = this.config.defaults.scrollTTL;
    }

    const cacheKey = scrollCachePrefix + this.kuzzle.constructor.hash(
      esRequest.scrollId
    );

    return this.kuzzle.services.list.internalCache.exists(cacheKey)
      .then(exists => {
        if (exists === 0) {
          this.throw('unknown_scroll_identifier');
        }

        // ms(scroll) may return undefined if in microseconds or in nanoseconds
        const ttl = ms(esRequest.scroll) || ms(this.config.defaults.scrollTTL);

        return this.kuzzle.services.list.internalCache.pexpire(cacheKey, ttl);
      })
      .then(() => this.client.scroll(esRequest))
      .then(result => formatSearchResults(result))
      .catch(error => Bluebird.reject(this.esWrapper.formatESError(error)));
  }

  /**
   * Search documents from elasticsearch with a query
   * @param {Request} request
   * @returns {Promise} resolve documents matching the filter
   */
  search(request) {
    const esRequest = initESRequest(request, ['from', 'size', 'scroll']);

    esRequest.body = request.input.body;

    if (!request.input.args.includeTrash) {
      addActiveFilter(esRequest);
    }

    return this.client.search(esRequest)
      .then(result => {
        const formatted = formatSearchResults(result);

        if (formatted.scrollId !== undefined) {
          const
            // ms(scroll) may return undefined if in microseconds or in nanoseconds
            ttl = ms(esRequest.scroll) || ms(this.config.defaults.scrollTTL),
            key = scrollCachePrefix + this.kuzzle.constructor.hash(
              formatted.scrollId
            );

          return this.kuzzle.services.list.internalCache.psetex(key, ttl, 0)
            .then(() => formatted);
        }

        return formatted;
      })
      .catch(error => Bluebird.reject(this.esWrapper.formatESError(error)));
  }

  /**
   * Get the document with given ID
   * @param {Request} request
   * @returns {Promise} resolve the document
   */
  get(request) {
    const esRequest = initESRequest(request);

    esRequest.id = request.input.resource._id;

    // Just in case the user make a GET on url /mainindex/test/_search
    // Without this test we return something weird: a result.hits.hits with all document without filter because the body is empty in HTTP by default
    if (esRequest.id === '_search') {
      return Bluebird.reject(this.getError('wrong_get_action'));
    }

    return this.client.get(esRequest)
      .then(result => {
        if (result._source && 
          result._source._kuzzle_info &&
          !result._source._kuzzle_info.active &&
          !request.input.args.includeTrash) {
          return Bluebird.reject(this.getError('document_not_found'));
        }

        return prepareMetadata(result);
      })
      .catch(error => Bluebird.reject(this.esWrapper.formatESError(error)));
  }

  /**
   * Return the list of documents matching the ids given in the body param
   * NB: Due to internal Kuzzle mechanism, can only be called on a single index/collection,
   * using the body { ids: [.. } syntax.
   * @param {Request} request
   * @returns {Promise}
   */
  mget(request) {
    const esRequest = initESRequest(request);

    esRequest.body = request.input.body;
    delete esRequest.body.includeTrash;

    return this.client.mget(esRequest)
      .then(result => {
        // harmonize response format based upon the search one
        if (result.docs) {
          result.hits = request.input.args.includeTrash
            ? result.docs
            : result.docs.filter(
              doc => doc._kuzzle_info === undefined ||
              doc._kuzzle_info.active
            );
          delete result.docs;

          result.hits = result.hits.map(obj => prepareMetadata(obj));
        }

        return result;
      })
      .catch(error => Bluebird.reject(this.esWrapper.formatESError(error)));
  }

  /**
   * Count how many documents match the filter given in body
   * @param {Request} request
   * @returns {Promise} resolve the number of document
   */
  count(request) {
    const esRequest = initESRequest(request);

    esRequest.body = request.input.body;

    if (!request.input.args.includeTrash) {
      addActiveFilter(esRequest);
    }
    return this.client.count(esRequest)
      .catch(error => Bluebird.reject(this.esWrapper.formatESError(error)));
  }

  /**
   * Sends the new document to elasticsearch
   * Cleans data to match elasticsearch specifications
   *
   * @param {Request} request
   * @returns {Promise} resolve an object that contains _id
   */
  create(request) {
    const esRequest = initESRequest(request, ['refresh']);

    esRequest.id = request.input.resource._id;
    esRequest.body = request.input.body;

    assertNoRouting(esRequest);
    assertWellFormedRefresh(esRequest);

    return this.kuzzle.indexCache.exists(esRequest.index, esRequest.type)
      .then(exists => {
        if (! exists) {
          this.throw(
            'index_or_collection_does_not_exist',
            esRequest.index,
            esRequest.type
          );
        }

        // Add metadata
        esRequest.body._kuzzle_info = {
          author: this._getUserId(request),
          createdAt: Date.now(),
          updatedAt: null,
          updater: null,
          active: true,
          deletedAt: null
        };

        if (esRequest.id) {
          // Check if the document exists and has not been deleted (active: false)
          return this.client.get(
            {index: esRequest.index,
              type: esRequest.type,
              id: esRequest.id}
          )
            .then(result => {
              if (result._source._kuzzle_info &&
                !result._source._kuzzle_info.active) {
                // The document is inactive, we replace it and masquerade the result as a creation
                return this.client.index(esRequest)
                  .then(res => {
                    res.result = 'created';
                    res.created = true;

                    return this.refreshIndexIfNeeded(
                      esRequest,
                      _.extend(res, {_source: request.input.body}));
                  })
                  .catch(error => Bluebird.reject(
                    this.esWrapper.formatESError(error))
                  );
              }

              // The document exits and is active, we reject to prevent the creation

              return Bluebird.reject(this.getError('document_already_exists'));
            })
            // Pitfall of all previous rejections
            .catch(err => {
              if (err.displayName === 'NotFound') {
                // The document doesn't exist, we create it
                return this.client.create(esRequest)
                  .then(result => this.refreshIndexIfNeeded(
                    esRequest,
                    _.extend(result, {_source: request.input.body}))
                  )
                  .catch(error => Bluebird.reject(
                    this.esWrapper.formatESError(error))
                  );
              }

              // A "real" error occurred, we reject it
              return Bluebird.reject(err);
            });
        }

        return this.client.index(esRequest)
          .then(result => this.refreshIndexIfNeeded(
            esRequest,
            _.extend(result, {_source: request.input.body}))
          )
          .catch(error => Bluebird.reject(
            this.esWrapper.formatESError(error))
          );
      });
  }

  /**
   * Create a new document to ElasticSearch, or replace it if it already exist
   *
   * @param {Request} request
   * @param {boolean} injectKuzzleMeta
   * @returns {Promise} resolve an object that contains _id
   */
  createOrReplace(request, injectKuzzleMeta = true) {
    const
      esRequest = initESRequest(request, ['refresh']),
      userId = this._getUserId(request),
      kuzzleMeta = {
        author: userId,
        createdAt: Date.now(),
        updatedAt: Date.now(),
        updater: userId,
        active: true,
        deletedAt: null
      };

    esRequest.id = request.input.resource._id;
    esRequest.body = request.input.body;

    assertNoRouting(esRequest);
    assertWellFormedRefresh(esRequest);

    return this.kuzzle.indexCache.exists(esRequest.index, esRequest.type)
      .then(exists => {
        if (! exists) {
          this.throw(
            'index_or_collection_does_not_exist',
            esRequest.index,
            esRequest.type
          );
        }

        // Add metadata
        if (injectKuzzleMeta) {
          esRequest.body._kuzzle_info = kuzzleMeta;
        }

        return this.client.index(esRequest)
          .then(result => this.refreshIndexIfNeeded(
            esRequest,
            _.extend(result, {_source: request.input.body}))
          )
          .catch(error => Bluebird.reject(
            this.esWrapper.formatESError(error))
          );
      });
  }

  /**
   * Create a new document to ElasticSearch, or replace it if it already exist.
   * This method does not adds additional metadata.
   *
   * @param {Request} request
   * @returns {Promise} resolve an object that contains _id
   */
  writeDocument(request) {
    const esRequest = initESRequest(request, ['refresh']);

    esRequest.id = request.input.resource._id;
    esRequest.body = request.input.body;

    assertNoRouting(esRequest);
    assertWellFormedRefresh(esRequest);

    return this.kuzzle.indexCache.exists(esRequest.index, esRequest.type)
      .then(exists => {
        if (! exists) {
          this.throw(
            'index_or_collection_does_not_exist',
            esRequest.index,
            esRequest.type
          );
        }

        return this.client.index(esRequest)
          .then(result => this.refreshIndexIfNeeded(
            esRequest,
            _.extend(result, {_source: request.input.body}))
          )
          .catch(error => Bluebird.reject(
            this.esWrapper.formatESError(error))
          );
      });
  }

  /**
   * Sends the partial document to elasticsearch
   * with the id to update
   *
   * @param {Request} request
   * @returns {Promise} resolve an object that contains _id
   */
  update(request) {
    const esRequest = initESRequest(request, ['refresh', 'retryOnConflict']);

    esRequest.id = request.input.resource._id;
    esRequest.body = request.input.body;

    assertNoRouting(esRequest);
    assertWellFormedRefresh(esRequest);

    return this.kuzzle.indexCache.exists(esRequest.index, esRequest.type)
      .then(exists => {
        if (! exists) {
          this.throw(
            'index_or_collection_does_not_exist',
            esRequest.index,
            esRequest.type
          );
        }

        // injecting retryOnConflict default configuration
<<<<<<< HEAD
        if (
          !_.has(esRequest, 'retryOnConflict')
          && this.config.defaults.onUpdateConflictRetries > 0
        ) {
=======
        if (!esRequest.hasOwnProperty('retryOnConflict') &&
        this.config.defaults.onUpdateConflictRetries > 0) {
>>>>>>> f5733b64
          esRequest.retryOnConflict = this.config.defaults.onUpdateConflictRetries;
        }

        // Add metadata
        esRequest.body._kuzzle_info = {
          active: true,
          updatedAt: Date.now(),
          updater: this._getUserId(request)
        };

        esRequest.body = {doc: esRequest.body};

        return this.client.update(esRequest);
      })
      .then(result => this.refreshIndexIfNeeded(esRequest, result))
      .catch(error => Bluebird.reject(this.esWrapper.formatESError(error)));
  }

  /**
   * Replace a document to ElasticSearch
   *
   * @param {Request} request
   * @returns {Promise} resolve an object that contains _id
   */
  replace(request) {
    const
      esRequest = initESRequest(request, ['refresh']),
      existQuery = {
        index: esRequest.index,
        type: esRequest.type,
        id: request.input.resource._id
      },
      userId = this._getUserId(request);

    esRequest.id = request.input.resource._id;
    esRequest.body = request.input.body;

    assertNoRouting(esRequest);
    assertWellFormedRefresh(esRequest);

    return this.kuzzle.indexCache.exists(esRequest.index, esRequest.type)
      .then(exists => {
        if (! exists) {
          this.throw(
            'index_or_collection_does_not_exist',
            esRequest.index,
            esRequest.type
          );
        }

        // Add metadata
        esRequest.body._kuzzle_info = {
          author: userId,
          createdAt: Date.now(),
          updatedAt: Date.now(),
          updater: userId,
          active: true,
          deletedAt: null
        };
        // extends the response with the source from request
        // When we write in ES, the response doesn't contain the initial document content
        return this.client.exists(existQuery);
      })
      .then(exist => {
        if (exist) {
          return this.client.index(esRequest);
        }

        return Bluebird.reject(this.getError(
          'document_id_not_found',
          esRequest.id
        ));
      })
      .then(result => this.refreshIndexIfNeeded(
        esRequest,
        _.extend(result, {_source: request.input.body}))
      );
  }

  /**
   * Send to elasticsearch the document id to delete
   *
   * @param {Request} request
   * @returns {Promise} resolve an object that contains _id
   */
  delete(request) {
    const esRequest = initESRequest(request, ['refresh', 'retryOnConflict']);

    esRequest.id = request.input.resource._id;

    assertWellFormedRefresh(esRequest);

    return this.client.get(
      {index: esRequest.index,
        type: esRequest.type,
        id: esRequest.id}
    )
      .then(result => {
        if (result._source._kuzzle_info && !result._source._kuzzle_info.active) {
          return Bluebird.reject(this.getError(
            'document_id_not_found',
            esRequest.id
          ));
        }
        // injecting retryOnConflict default configuration
<<<<<<< HEAD
        if (
          !_.has(esRequest, 'retryOnConflict')
          && this.config.defaults.onUpdateConflictRetries > 0
        ) {
=======
        if (!esRequest.hasOwnProperty('retryOnConflict') &&
        this.config.defaults.onUpdateConflictRetries > 0) {
>>>>>>> f5733b64
          esRequest.retryOnConflict = this.config.defaults.onUpdateConflictRetries;
        }

        // Add metadata
        esRequest.body = {
          doc: {
            _kuzzle_info: {
              active: false,
              deletedAt: Date.now(),
              updater: this._getUserId(request)
            }
          }
        };

        return this.client.update(esRequest)
          .then(r => this.refreshIndexIfNeeded(esRequest, r))
          .catch(error => Bluebird.reject(
            this.esWrapper.formatESError(error))
          );
      })
      .catch(error => Bluebird.reject(
        this.esWrapper.formatESError(error))
      );
  }

  /**
   * Delete all documents matching the provided filters
   *
   * @param {Request} request
   * @returns {Promise} resolve an object with ids
   */
  deleteByQuery(request) {
    const
      esRequestSearch = initESRequest(request, ['from', 'size', 'scroll']),
      esRequestBulk = initESRequest(request, ['refresh']),
      ts = Date.now();

    assertWellFormedRefresh(esRequestBulk);

    esRequestSearch.body = request.input.body;
    esRequestSearch.scroll = '30s';
    esRequestBulk.body = [];

    if (!esRequestSearch.body.query ||
      !(esRequestSearch.body.query instanceof Object)) {
      return Bluebird.reject(this.getError('empty_query'));
    }

    return getAllIdsFromQuery(this.client, addActiveFilter(esRequestSearch))
      .then(ids => {
        ids.forEach(id => {
          esRequestBulk.body.push(
            {update:
              {_index: esRequestBulk.index,
                _type: esRequestBulk.type,
                _id: id}
            });
          esRequestBulk.body.push(
            {doc:
              {_kuzzle_info:
                { active: false,
                  deletedAt: ts,
                  updater: this._getUserId(request)}}
            });
        });

        if (esRequestBulk.body.length === 0) {
          return Bluebird.resolve({ids: []});
        }

        return this.client.bulk(esRequestBulk)
          .then(() => this.refreshIndexIfNeeded(esRequestBulk, {ids}))
          .catch(error => Bluebird.reject(
            this.esWrapper.formatESError(error))
          );
      });
  }

  /**
   * Delete all document that match the given filter from the trash
   * @param {Request} request
   * @returns {Promise} resolve the list of deleted ids
   */
  deleteByQueryFromTrash(request) {
    const
      esRequestSearch = initESRequest(request, ['from', 'size', 'scroll']),
      esRequestBulk = initESRequest(request, ['refresh']);

    assertWellFormedRefresh(esRequestBulk);

    esRequestSearch.body = request.input.body;
    esRequestSearch.scroll = '30s';

    if (esRequestSearch.body.query === null) {
      return Bluebird.reject(this.getError('document_id_cannot_be_null'));
    }

    return getAllIdsFromQuery(this.client, esRequestSearch)
      .then(ids => {
        return new Bluebird((resolve, reject) => {
          esRequestBulk.body = ids.map(id => ({delete:
            {_index: esRequestBulk.index,
              _type: esRequestBulk.type,
              _id: id}
          }));

          if (esRequestBulk.body.length === 0) {
            return resolve({ids: []});
          }

          return this.client.bulk(esRequestBulk)
            .then(() => this.refreshIndexIfNeeded(esRequestBulk, {ids}))
            .catch(error => reject(this.esWrapper.formatESError(error)));
        });
      });
  }

  /**
   * Create an empty collection. Mapping will be applied if supplied.
   *
   * @param {Request} request
   * @returns {Promise}
   */
  createCollection(request) {
    const esRequest = initESRequest(request);

    return this.kuzzle.indexCache.exists(esRequest.index)
      .then(indexExists => {
        if (! indexExists) {
          this.throw('index_does_not_exist');
        }

        return this.kuzzle.indexCache.exists(esRequest.index, esRequest.type);
      })
      .then(collectionExists => {
        if (collectionExists) {
          return this.updateMapping(request);
        }

        const requestBody = request.input.body || {};

        esRequest.body = this._mergeDefaultMapping(
          esRequest.index,
          {},
          requestBody
        );

        return this.client.indices.putMapping(esRequest)
          .catch(error => Bluebird.reject(
            this.esWrapper.formatESError(error))
          );
      });
  }

  /**
   * Empty the content of a collection. Keep the existing mapping.
   *
   * @param {Request} request
   * @returns {Promise}
   */
  truncateCollection(request) {
    const
      deleteRequest = new Request({
        index: request.input.resource.index,
        collection: request.input.resource.collection,
        body: {
          query: {
            match_all: {}
          }
        }
      }, {
        user: request.context.user
      });

    deleteRequest.input.args.refresh = request.input.args.refresh || false;

    return this.deleteByQuery(deleteRequest)
      .catch(error => Bluebird.reject(this.esWrapper.formatESError(error)));
  }

  /**
   * Run several action and document
   *
   * @param {Request} request
   * @returns {Promise}
   */
  import(request) {
    const
      actionNames = ['index', 'create', 'update', 'delete'],
      esRequest = initESRequest(request,
        ['consistency', 'refresh', 'timeout', 'fields']),
      userId = this._getUserId(request),
      dateNow = Date.now();

    assertWellFormedRefresh(esRequest);

    if (!request.input.body || !(request.input.body.bulkData instanceof Object)) {
      return Bluebird.reject(
        this.getError('missing_or_invalid_import_attribute')
      );
    }

    esRequest.body = request.input.body.bulkData;
    const kuzzleMetaCreated = {
      author: userId,
      createdAt: dateNow,
      updatedAt: null,
      updater: null,
      active: true,
      deletedAt: null
    };
    const kuzzleMetaUpdated = {
      updater: userId,
      updatedAt: dateNow
    };

    const esCache = {};

    return this.client.indices.getMapping()
      .then(raw => {
        for (const index of Object.keys(raw)) {
          esCache[index] = Object.keys(raw[index].mappings);
        }

        return this.client.cat.aliases({
          format: 'json'
        });
      })
      .then(aliases => {
        for (const entry of aliases) {
          esCache[entry.alias] = esCache[entry.index];
        }

        // set missing index & type if possible and add metadata
        let lastAction; // NOSONAR
        // Declaring "i" inside "for" statements downgrades
        // performances by a factor of 3 to 4
        // Fixed in Node.js v8.x and up
        let i; // NOSONAR
        for(i = 0; i < esRequest.body.length; i++) {
          const item = esRequest.body[i];
          const action = Object.keys(item)[0];

          if (actionNames.indexOf(action) !== -1) {
            lastAction = action;

            if (!item[action]._type && esRequest.type) {
              item[action]._type = esRequest.type;
            }

            if (!item[action]._type) {
              return Bluebird.reject(this.getError(
                'missing_data_collection_argument')
              );
            }

            if (!item[action]._index && esRequest.index) {
              item[action]._index = esRequest.index;
            }

            if (!item[action]._index) {
              return Bluebird.reject(this.getError(
                'missing_data_index_argument')
              );
            }

            if (! (esCache[item[action]._index] &&
              esCache[item[action]._index].includes(item[action]._type))) {
              return Bluebird.reject(this.getError(
                'index_or_collection_does_not_exist',
                item[action]._index, item[action]._type)
              );
            }

            if (item[action]._index === this.kuzzle.internalEngine.index) {
              return Bluebird.reject(
                this.getError('index_protected',
                  this.kuzzle.internalEngine.index)
              );
            }
          } else if (lastAction === 'index' || lastAction === 'create') {
            item._kuzzle_info = kuzzleMetaCreated;
          } else if (lastAction === 'update') {
            // we can only update metadata on a partial update, or on an upsert
            for (const prop of ['doc', 'upsert']) {
              if (_.isPlainObject(item[prop])) {
                item[prop]._kuzzle_info = kuzzleMetaUpdated;
              }
            }
          }
        }

        return this.client.bulk(esRequest);
      })
      .then(response => this.refreshIndexIfNeeded(esRequest, response))
      .then(result => {

        // If some errors occured during the Bulk, we send a "Partial Error" response :
        if (result.errors) {
          result.partialErrors = [];
          const items = [];
          let row;

          while ((row = result.items.shift()) !== undefined) {
            const
              action = Object.keys(row)[0],
              item = row[action];

            if (item.status >= 400) {
              item.action = action;
              result.partialErrors.push(item);
            }
            else {
              items.push(row);
            }
          }

          result.items = items;
        }

        return result;
      })
      .catch(err => Bluebird.reject(this.esWrapper.formatESError(err)));
  }

  /**
   * Add a mapping definition to a specific type
   *
   * @param {Request} request
   * @return {Promise}
   */
  updateMapping(request) {
    const esRequest = initESRequest(request);

    return this.esWrapper.getMapping(esRequest, true)
      .then(mappings => {
        const collectionMapping = mappings[esRequest.index].mappings[esRequest.type];
        const requestBody = request.input.body || {};

        esRequest.body = this._mergeDefaultMapping(
          esRequest.index,
          collectionMapping,
          requestBody
        );

        return this.client.indices.putMapping(esRequest)
          .catch(error => Bluebird.reject(
            this.esWrapper.formatESError(error))
          );
      });
  }

  /**
   * Retrieve a mapping for a given field or collection of fields
   *
   * @param {Request} request
   * @returns {Promise}
   */
  getFieldMapping (request) {
    const esRequest = initESRequest(request, ['fields']);

    return this.client.indices.getFieldMapping(esRequest)
      .catch(error => Bluebird.reject(
        this.esWrapper.formatESError(error))
      );
  }

  /**
   * Retrieve mapping definition for index/type
   *
   * @param {Request} request
   * @return {Promise}
   */
  getMapping(request, includeKuzzleMeta = false) {
    const esRequest = initESRequest(request);

    return this.esWrapper.getMapping(esRequest, includeKuzzleMeta);
  }

  /**
   * Retrieve the complete list of existing data collections in the current index
   *
   * @param {Request} request
   * @return {Promise}
   */
  listCollections(request) {
    const esRequest = initESRequest(request);

    // fix #1131: we should ignore the "collection" argument even if
    // one is provided, as "listing the provided collection name"
    // makes no sense
    delete esRequest.type;

    return this.client.indices.getMapping(esRequest)
      .then(result => {
        let collections = [];

        if (result[request.input.resource.index]) {
          collections = Object.keys(
            result[request.input.resource.index].mappings
          );
        }

        return {collections: {stored: collections}};
      })
      .catch(error => Bluebird.reject(
        this.esWrapper.formatESError(error))
      );
  }

  /**
   * Reset all indexes that the users is allowed to delete
   *
   * @param {Request} request
   * @return {Promise}
   */
  deleteIndexes(request) {
    const deletedIndexes = request.input.body.indexes;

    if (deletedIndexes === undefined || deletedIndexes.length === 0) {
      return Bluebird.resolve({deleted: []});
    }

    return this.client.indices.delete({index: deletedIndexes})
      .then(() => ({deleted: deletedIndexes}))
      .catch(error => Bluebird.reject(
        this.esWrapper.formatESError(error))
      );
  }

  /**
   * List all known indexes
   *
   * @returns {Promise}
   */
  listIndexes() {
    return this.client.indices.getMapping()
      .then(result => ({
        indexes: Object.keys(result).filter(
          indexName => indexName !== '' && indexName[0] !== '%')
      }))
      .catch(error => Bluebird.reject(
        this.esWrapper.formatESError(error))
      );
  }

  /**
   * Create a new index
   *
   * @param {Request} request
   * @returns {Promise}
   */
  createIndex(request) {
    const index = getIndex(request);

    return this.client.indices.create({index})
      .catch(error => Bluebird.reject(
        this.esWrapper.formatESError(error))
      );
  }

  /**
   * Delete an index
   *
   * @param {Request} request
   * @returns {Promise}
   */
  deleteIndex(request) {
    const index = getIndex(request);

    delete this.settings.autoRefresh[index];

    return this.client.indices.delete({index})
      .catch(error => Bluebird.reject(
        this.esWrapper.formatESError(error))
      );
  }

  /**
   * Forces a refresh on the index.
   *
   * /!\ Can lead to some performance issues.
   * cf https://www.elastic.co/guide/en/elasticsearch/guide/current/near-real-time.html for more details
   *
   * @param {Request} request
   * @returns {Promise}
   */
  refreshIndex(request) {
    const index = getIndex(request);

    return this.client.indices.refresh({index})
      .catch(error => Bluebird.reject(
        this.esWrapper.formatESError(error))
      );
  }

  /**
   * @param {Request} request
   * @returns {Promise}
   */
  indexExists(request) {
    const esRequest = initESRequest(request);

    return this.client.indices.exists(esRequest)
      .catch(error => Bluebird.reject(
        this.esWrapper.formatESError(error))
      );
  }

  /**
   * @param {Request} request
   * @returns {Promise}
   */
  collectionExists(request) {
    const esRequest = initESRequest(request);

    return this.client.indices.existsType(esRequest)
      .catch(error => Bluebird.reject(
        this.esWrapper.formatESError(error))
      );
  }

  /**
   * gets the autorefresh value currently set for the given index
   *
   * @param {Request} request
   * @returns {Promise}
   */
  getAutoRefresh(request) {
    const index = getIndex(request);

    return Bluebird.resolve(this.settings.autoRefresh[index] === true);
  }

  /**
   * (dis|en)able the autorefresh for the index given in the request.
   *
   * @param {Request} request
   * @returns {Promise}
   */
  setAutoRefresh(request) {
    const index = getIndex(request);

    if (request.input.body.autoRefresh === true) {
      this.settings.autoRefresh[index] = true;
    }
    else {
      delete this.settings.autoRefresh[index];
    }

    return this.saveSettings()
      .then(() => this.getAutoRefresh(request));
  }

  /**
   * Triggers an refresh call on the index set in the data request if the autoRefresh is on.
   * Else, passes the response through.
   *
   * @this ElasticSearch
   * @param {object} esRequest
   * @param {object} response The response from elasticsearch
   * @returns {Promise}
   */
  refreshIndexIfNeeded(esRequest, response) {
    if (esRequest &&
      esRequest.index &&
      this.settings.autoRefresh[esRequest.index]) {
      return this.refreshIndex(new Request({index: esRequest.index}))
        .then(() => response)
        .catch(error => {
          // index refresh failures are non-blocking
          this.kuzzle.log.error(
            this.getError(
              'error_on_index_refresh',
              esRequest.index,
              error.message)
          );
          return prepareMetadata(response);
        });
    }

    return Bluebird.resolve(prepareMetadata(response));
  }

  /**
   * Create multiple documents at once.
   * If a content has no id, one is automatically generated and assigned to it.
   * If a content has a specified identifier, it is rejected if it already exists, unless
   * it's inactive, in which case it is revived
   *
   * @param  {Request} request - Kuzzle API request
   * @return {Promise}
   */
  mcreate(request) {
    const
      index = request.input.resource.index,
      type = request.input.resource.collection,
      extracted = extractMDocuments(request, {
        _kuzzle_info: {
          active: true,
          author: this._getUserId(request),
          updater: null,
          updatedAt: null,
          deletedAt: null,
          createdAt: Date.now()
        }
      });

    // prepare the mget request, but only for document having a specified id
    let mgetRequest;

    if (extracted.mgetRequest.body.docs.length > 0) {
      mgetRequest = this.client.mget(extracted.mgetRequest);
    } else {
      mgetRequest = Bluebird.resolve({docs: []});
    }

    return mgetRequest
      .then(mgetResult => {
        const
          esRequest = initESRequest(request,
            ['consistency', 'refresh', 'timeout', 'fields']
          ),
          toImport = [];

        let idx = 0;

        esRequest.body = [];

        let i; // NOSONAR
        for(i = 0; i < extracted.documents.length; i++) {
          const document = extracted.documents[i];

          if (typeof document._id === 'string') {
            // document._id should always be equal to mgetResult.docs[idx]._id
            // if the document is not found in ES, or if it is in the trashcan,
            // then we accept to create (or replace) it
            if (!mgetResult.docs[idx].found ||
              (mgetResult.docs[idx]._source._kuzzle_info &&
                !mgetResult.docs[idx]._source._kuzzle_info.active)) {
              esRequest.body.push(
                {index:
                  {_index: index,
                    _type: type,
                    _id: document._id}
                });
              esRequest.body.push(document._source);
              toImport.push(document);
            } else {
              extracted.rejected.push(
                {document: request.input.body.documents[i],
                  reason: 'document already exists'}
              );
            }

            idx++;
          } else {
            esRequest.body.push({index: {_index: index, _type: type}});
            esRequest.body.push(document._source);
            toImport.push(document);
          }
        }

        return this._mexecute(esRequest, toImport, extracted.rejected);
      });
  }

  /**
   * Create or replace multiple documents at once.
   *
   * @param  {Request} request - Kuzzle API request
   * @param  {boolean} injectKuzzleMeta
   * @return {Promise}
   */
  mcreateOrReplace(request, injectKuzzleMeta = true) {
    let kuzzleMeta = {};

    if (injectKuzzleMeta) {
      kuzzleMeta = {
        _kuzzle_info: {
          active: true,
          author: this._getUserId(request),
          updater: null,
          updatedAt: null,
          deletedAt: null,
          createdAt: Date.now()
        }
      };
    }

    const
      esRequest = initESRequest(request,
        ['consistency', 'refresh', 'timeout', 'fields']),
      extracted = extractMDocuments(request, kuzzleMeta);

    esRequest.body = [];

    let i; // NOSONAR
    for (i = 0; i < extracted.documents.length; i++) {
      esRequest.body.push({
        index: {
          _index: request.input.resource.index,
          _type: request.input.resource.collection,
          _id: extracted.documents[i]._id
        }
      });
      esRequest.body.push(extracted.documents[i]._source);
    }

    return this._mexecute(esRequest, extracted.documents, extracted.rejected);
  }

  /**
   * Update multiple documents with one request
   * Replacements are rejected if targeted documents do not exist,
   * but documents in the trashcan are silently revived
   * (like with the normal "update" method)
   *
   * @param  {Request} request - Kuzzle API request
   * @return {Promise}
   */
  mupdate(request) {
    const
      esRequest = initESRequest(request,
        ['consistency', 'refresh', 'timeout', 'fields']),
      toImport = [],
      extracted = extractMDocuments(request, {
        _kuzzle_info: {
          active: true,
          updatedAt: Date.now(),
          updater: this._getUserId(request),
          deletedAt: null
        }
      });

    esRequest.body = [];

    let i; // NOSONAR
    for(i = 0; i < extracted.documents.length; i++) {
      if (typeof extracted.documents[i]._id === 'string') {
        esRequest.body.push({
          update: {
            _index: request.input.resource.index,
            _type: request.input.resource.collection,
            _id: extracted.documents[i]._id
          }
        });

        // _source: true => makes ES return the updated document source in the
        // response. Required by the real-time notifier component
        esRequest.body.push(
          {doc: extracted.documents[i]._source,
            _source: true}
        );
        toImport.push(extracted.documents[i]);
      } else {
        extracted.rejected.push(
          {document: extracted.documents[i],
            reason: 'a document ID is required'}
        );
      }
    }

    return this._mexecute(esRequest, toImport, extracted.rejected)
      .then(response => {
        // with _source: true, ES returns the updated document in
        // response.result.get._source
        // => we replace response.result._source with it so that the notifier
        // module can seamlessly process all kind of m* response*
        let j; // NOSONAR
        for (j = 0; j < response.result.length; j++) {
          const result = response.result[j];

          if (result.get && result.get._source) {
            result._source = result.get._source;
          }
        }

        return response;
      });
  }

  /**
   * Replace multiple documents at once.
   * Replacements are rejected if targeted documents do not exist,
   * but documents in the trashcan are silently revived
   * (like with the normal "replace" method)
   *
   * @param  {Request} request - Kuzzle API request
   * @return {Promise}
   */
  mreplace(request) {
    const
      index = request.input.resource.index,
      type = request.input.resource.collection,
      toImport = [],
      extracted = extractMDocuments(request, {
        _kuzzle_info: {
          active: true,
          author: this._getUserId(request),
          updater: null,
          updatedAt: null,
          deletedAt: null,
          createdAt: Date.now()
        }
      });

    return this.client.mget(extracted.mgetRequest)
      .then(mgetResult => {
        const esRequest = initESRequest(request,
          ['consistency', 'refresh', 'timeout', 'fields']);
        let idx = 0;

        esRequest.body = [];

        let i; // NOSONAR
        for (i = 0; i < extracted.documents.length; i++) {
          const document = extracted.documents[i];

          if (typeof document._id === 'string') {
            // document._id should always be equal to mgetResult.docs[idx]._id
            // if the document is not found in ES, then we reject it
            if (mgetResult.docs[idx].found) {
              esRequest.body.push(
                {index:
                  {_index: index,
                    _type: type,
                    _id: document._id}
                });
              esRequest.body.push(document._source);
              toImport.push(document);
            } else {
              extracted.rejected.push(
                {document,
                  reason: 'cannot replace a non-existing document (use mCreateOrReplace if you need to create non-existing documents)'});
            }

            idx++;
          } else {
            extracted.rejected.push(
              {document,
                reason: 'a document ID is required'}
            );
          }
        }

        return this._mexecute(esRequest, toImport, extracted.rejected);
      });
  }

  /**
   * Delete multiple documents with one request
   *
   * @param  {Request} request - Kuzzle API request
   * @return {Promise}
   */
  mdelete(request) {
    const
      esRequest = initESRequest(request,
        ['consistency', 'refresh', 'timeout', 'fields']),
      {
        index,
        collection
      } = request.input.resource,
      ids = [],
      partialErrors = [],
      metadata = {
        _kuzzle_info: {
          active: false,
          deletedAt: Date.now(),
          updater: this._getUserId(request)
        }
      };

    esRequest.body = [];

    let i; // NOSONAR
    for (i = 0; i < request.input.body.ids.length; i++) {
      const id = request.input.body.ids[i];

      if (typeof id === 'string') {
        esRequest.body.push(
          {update:
            {_index: index,
              _type: collection,
              _id: id}
          });
        esRequest.body.push({doc: metadata});
        ids.push([{_id: id}]);
      } else {
        partialErrors.push({id, reason: 'the document ID must be a string'});
      }
    }

    return this._mexecute(esRequest, ids, partialErrors)
      .then(response => {
        response.result = response.result.map(doc => doc._id);
        return response;
      });
  }

  /**
   * This method can be called either:
   *  - at the first creation of a collection : we need to apply the index default mapping
   *  - when a collection mapping is updated : we need to protect the index common mapping
   */
  _mergeDefaultMapping (index, oldMapping, newMapping) {
    const collectionMapping = {};
    const commonMapping = _.cloneDeep(
      this.kuzzle.indexCache.defaultMappings[index] ||
      this.config.commonMapping
    );

    collectionMapping.dynamic = newMapping.dynamic ||
    oldMapping.dynamic ||
    this.config.dynamic;
    collectionMapping._meta = newMapping._meta || oldMapping._meta || {};

    // Preserve old version of kuzzle metadata mapping
    if (oldMapping.properties && oldMapping.properties._kuzzle_info) {
      Object.assign(
        commonMapping._kuzzle_info.properties,
        oldMapping.properties._kuzzle_info.properties
      );
    }

    collectionMapping.properties = Object.assign({},
      newMapping.properties,
      commonMapping
    );

    return collectionMapping;
  }

  /**
   * Execute an ES request prepared by mcreate, mupdate, mreplace, mdelete or mwriteDocuments
   * Returns a standardized ES response object, containing the list of
   * successfully performed operations, and the rejected ones
   *
   * @param  {Object} esRequest    - Elasticsearch request
   * @param  {Array} documents     - Document sources (format: {_id, _source})
   * @param  {Array} partialErrors - pre-rejected documents
   * @return {Promise}
   */
  _mexecute(esRequest, documents, partialErrors) {
    assertWellFormedRefresh(esRequest);

    return this.kuzzle.indexCache.exists(esRequest.index, esRequest.type)
      .then(exists => {
        if (! exists) {
          this.throw(
            'index_or_collection_does_not_exist',
            esRequest.index,
            esRequest.type
          );
        }

        if (documents.length > this.kuzzle.config.limits.documentsWriteCount) {
          this.throw(
            'limit_documents_reached',
            this.kuzzle.config.limits.documentsWriteCount
          );
        }

        return documents.length > 0 ?
          this.client.bulk(esRequest) :
          Bluebird.resolve({items: []});
      })
      .then(result => {
        const successes = [];

        let i; // NOSONAR
        for (i = 0; i < result.items.length; i++) {
          const item = result.items[i][Object.keys(result.items[i])[0]];

          if (item.status >= 400) {
            partialErrors.push(
              prepareMetadata(Object.assign({}, documents[i], item)));
          } else {
            successes.push(
              prepareMetadata(Object.assign({}, documents[i], item)));
          }
        }

        return {result: successes, error: partialErrors};
      })
      .catch(err => Bluebird.reject(this.esWrapper.formatESError(err)));
  }

  _getUserId (request) {
    if (request.context.user && request.context.user._id) {
      return String(request.context.user._id);
    }

    return null;
  }
}

module.exports = ElasticSearch;

/**
 * Builds a request formatted for Elasticsearch service
 * and map the name 'collection' to 'type' for ES
 *
 * @param {Request} request
 * @param {Array} [extraParams] [optional] An array of String values corresponding
 *                            to the extra params from the Kuzzle Request to be
 *                            included in the Elasticsearch Request.
 * @return {object} data the data with cleaned attributes
 */
function initESRequest(request, extraParams = []) {
  const
    data = {},
    index = getIndex(request);

  if (index) {
    data.index = index;
  }

  if (request.input.resource.collection) {
    data.type = request.input.resource.collection;
  }

  for (const name of extraParams) {
    if (typeof request.input.args[name] !== 'undefined') {
      data[name] = request.input.args[name];
    }
  }

  return data;
}

/**
 * Extracts the index from the provided request.
 * Throws if it refers to an internal index
 *
 * @param {Request} request
 * @return {string}
 * @throws {BadRequestError}
 */
function getIndex(request) {
  if (request.input.resource.index && request.input.resource.index[0] === '%') {
    errorsManager.throw(
      'external',
      'elasticsearch',
      'index_reserved',
      request.input.resource.index
    );
  }

  return request.input.resource.index;
}

/**
 * Scroll index in elasticsearch and return all document ids that match the filter
 *
 * @param {object} client - elasticsearch client
 * @param {object} esRequest
 * @returns {Promise} resolve to an array of documents IDs
 */
function getAllIdsFromQuery(client, esRequest) {
  const ids = [];

  return new Bluebird((resolve, reject) => {
    client.search(esRequest, function getMoreUntilDone(error, response) {
      if (error) {
        return reject(error);
      }

      response.hits.hits.forEach(hit => ids.push(hit._id));

      if (response.hits.total !== ids.length) {
        client.scroll({
          scrollId: response._scroll_id,
          scroll: esRequest.scroll
        }, getMoreUntilDone);
      }
      else {
        resolve(ids);
      }
    });
  });
}

/**
 * Add filter to get only the active documents
 * @param {object} esRequest
 * @return {object} modified filter
 */
function addActiveFilter(esRequest) {
  const
    queryObject = {
      bool: {
        filter: {
          bool: {
            must_not: {
              term: {
                '_kuzzle_info.active': false
              }
            }
          }
        }
      }
    };

  if (esRequest.body && esRequest.body.query) {
    queryObject.bool.must = esRequest.body.query;
    esRequest.body.query = queryObject;
  }
  else if (esRequest.body) {
    esRequest.body.query = queryObject;
  }
  else {
    esRequest.body = {
      query: queryObject
    };
  }

  return esRequest;
}

/**
 * Remove depth in object (replace hits.hits<array>, with hits<array>)
 * Move _kuzzle_info from the document body to the root as _meta
 *
 * @param result
 * @returns {object}
 */
function formatSearchResults(result) {
  const _result = result.hits ? _.extend(result, result.hits) : result;

  _result.hits = _result.hits.map(obj => prepareMetadata(obj));

  if (_result._scroll_id) {
    // @deprecated - _result._scroll_id is kept for backward compatibility
    // only. It should be removed by the next major version
    _result.scrollId = _result._scroll_id;
  }

  return _result;
}

/**
 * Copy _kuzzle_info to root attribute _meta
 * This behavior will be deprecated
 *
 * @param response
 * @return {object}
 */
function prepareMetadata(response) {
  if (response._source && response._source._kuzzle_info) {
    response._meta = response._source._kuzzle_info;
  }

  return response;
}

/**
 * Returns a new elasticsearch client instance
 *
 * @param {object} config - ES client options
 * @returns {object}
 */
function buildClient(config) {
  // Passed to Elasticsearch's client to make it use
  // Bluebird instead of ES6 promises
  const defer = function defer () {
    let resolve, reject;
    const
      promise = new Bluebird((res, rej) => {
        resolve = res;
        reject = rej;
      });

    return {resolve, reject, promise};
  };

  return new es.Client(Object.assign({defer}, config.client));
}

/**
 * Forbid the use of the _routing ES option
 * @param {object} esRequest
 * @throws
 */
function assertNoRouting(esRequest) {
  if (esRequest.body._routing) {
    errorsManager.throw(
      'external',
      'elasticsearch',
      'create_action_does_not_support_routing'
    );
  }
}

/**
 * Checks if the optional "refresh" argument is well-formed
 *
 * @param {object} esRequest
 * @throws
 */
function assertWellFormedRefresh(esRequest) {
  if (
    _.has(esRequest, 'refresh')
    && ['wait_for', 'false', false].indexOf(esRequest.refresh) < 0
  ) {
    errorsManager.throw(
      'external',
      'elasticsearch',
      'wrong_refresh_parameter'
    );
  }
}

/**
 * Extract, inject metadata and validate documents contained
 * in a Request
 *
 * Used by mcreate, mupdate, mreplace and mcreateOrReplace
 *
 * @param  {Request} request - Kuzzle API request
 * @param  {Object} metadata
 * @return {Object}
 */
function extractMDocuments(request, metadata) {
  const result = {
    rejected: [],
    documents: [],
    mgetRequest: {
      index: request.input.resource.index,
      type: request.input.resource.collection,
      body: {
        docs: []
      }
    }
  };

  let i; // NOSONAR
  for(i = 0; i < request.input.body.documents.length; i++) {
    const document = request.input.body.documents[i];

    if (typeof document.body === 'object' &&
    document.body !== null &&
    !Array.isArray(document.body)) {
      result.documents.push({
        _id: document._id,
        _source: Object.assign({}, metadata, document.body)
      });

      if (typeof document._id === 'string') {
        result.mgetRequest.body.docs.push(
          {_id: document._id,
            _source: '_kuzzle_info.active'}
        );
      }
    } else {
      result.rejected.push({document, reason: 'bad format'});
    }
  }

  return result;
}<|MERGE_RESOLUTION|>--- conflicted
+++ resolved
@@ -479,15 +479,10 @@
         }
 
         // injecting retryOnConflict default configuration
-<<<<<<< HEAD
         if (
           !_.has(esRequest, 'retryOnConflict')
           && this.config.defaults.onUpdateConflictRetries > 0
         ) {
-=======
-        if (!esRequest.hasOwnProperty('retryOnConflict') &&
-        this.config.defaults.onUpdateConflictRetries > 0) {
->>>>>>> f5733b64
           esRequest.retryOnConflict = this.config.defaults.onUpdateConflictRetries;
         }
 
@@ -580,28 +575,21 @@
 
     assertWellFormedRefresh(esRequest);
 
-    return this.client.get(
-      {index: esRequest.index,
-        type: esRequest.type,
-        id: esRequest.id}
-    )
+    return this.client
+      .get({
+        index: esRequest.index, 
+        type: esRequest.type, 
+        id: esRequest.id
+      })
       .then(result => {
         if (result._source._kuzzle_info && !result._source._kuzzle_info.active) {
-          return Bluebird.reject(this.getError(
-            'document_id_not_found',
-            esRequest.id
-          ));
+          this.throw('document_id_not_found', esRequest.id);
         }
         // injecting retryOnConflict default configuration
-<<<<<<< HEAD
         if (
           !_.has(esRequest, 'retryOnConflict')
           && this.config.defaults.onUpdateConflictRetries > 0
         ) {
-=======
-        if (!esRequest.hasOwnProperty('retryOnConflict') &&
-        this.config.defaults.onUpdateConflictRetries > 0) {
->>>>>>> f5733b64
           esRequest.retryOnConflict = this.config.defaults.onUpdateConflictRetries;
         }
 
@@ -1804,8 +1792,7 @@
  * @throws
  */
 function assertWellFormedRefresh(esRequest) {
-  if (
-    _.has(esRequest, 'refresh')
+  if (esRequest.hasOwnProperty('refresh')
     && ['wait_for', 'false', false].indexOf(esRequest.refresh) < 0
   ) {
     errorsManager.throw(
