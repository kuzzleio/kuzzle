/*
 * Kuzzle, a backend software, self-hostable and ready to use
 * to power modern apps
 *
 * Copyright 2015-2018 Kuzzle
 * mailto: support AT kuzzle.io
 * website: http://kuzzle.io
 *
 * Licensed under the Apache License, Version 2.0 (the "License");
 * you may not use this file except in compliance with the License.
 * You may obtain a copy of the License at
 *
 * https://www.apache.org/licenses/LICENSE-2.0
 *
 * Unless required by applicable law or agreed to in writing, software
 * distributed under the License is distributed on an "AS IS" BASIS,
 * WITHOUT WARRANTIES OR CONDITIONS OF ANY KIND, either express or implied.
 * See the License for the specific language governing permissions and
 * limitations under the License.
 */

'use strict';

const
  _ = require('lodash'),
  Bluebird = require('bluebird'),
  ESWrapper = require('../util/esWrapper'),
  didYouMean = require('../util/didYouMean'),
  Service = require('./service'),
  { Client: ESClient } = require('@elastic/elasticsearch'),
  ms = require('ms'),
<<<<<<< HEAD
  errorsManager = require('../config/error-codes/throw'),
  { assertIsObject } = require('../util/requestAssertions'),
=======
  errorsManager = require('../util/errors').wrap('services', 'storage'),
>>>>>>> 7d6adf55
  semver = require('semver');

const scrollCachePrefix = '_docscroll_';

const rootMappingProperties = ['properties', '_meta', 'dynamic'];
const childMappingProperties = ['type'];

// Used for collection emulation
const
  INTERNAL_PREFIX = '%',
  PUBLIC_PREFIX = '&',
  NAME_SEPARATOR = '.';

/**
 * @param {Kuzzle} kuzzle kuzzle instance
 * @param {Object} config Service configuration
 * @param {String} scope - "internal" or "public" (default "public")
 * @constructor
 */
class ElasticSearch extends Service {
  constructor(kuzzle, config, scope = 'public') {
    super('elasticsearch', kuzzle, config);

    this._scope = scope;
    this._indexPrefix = scope === 'internal'
      ? INTERNAL_PREFIX
      : PUBLIC_PREFIX;

    this._client = null;
    this._esWrapper = null;
    this._esVersion = null;
  }

  get scope () {
    return this._scope;
  }

  /**
   * Initializes the elasticsearch client
   *
   * @override
   * @returns {Promise}
   */
  _initSequence () {
    if (this._client) {
      return Bluebird.resolve(this);
    }

    if (process.env.NODE_ENV === 'production' && this._config.commonMapping.dynamic === 'true') {
      this._kuzzle.log.warn([
        'Your dynamic mapping policy is set to \'true\' for new fields.',
        'Elasticsearch will try to automatically infer mapping for new fields, and those cannot be changed afterward.',
        'See the "services.storageEngine.commonMapping.dynamic" option in the kuzzlerc configuration file to change this value.'
      ].join('\n'));
    }
    this._client = this._buildClient();
    this._esWrapper = new ESWrapper(this._client);

    return this._client.info()
      .then(({ body }) => {
        this._esVersion = body.version;

<<<<<<< HEAD
        if (this._esVersion && !semver.satisfies(this._esVersion.number, '>= 7.0.0')) {
          this.throw('wrong_elasticsearch_version', this._esVersion.number);
=======
    return Bluebird.resolve(this.client.info()
      .then(response => {
        this.esVersion = response.version;

        if (this.esVersion && !semver.satisfies(this.esVersion.number, '5.x')) {
          errorsManager.throw('version_mismatch', this.esVersion.number);
>>>>>>> 7d6adf55
        }
      });
  }

  /**
   * Returns some basic information about this service
   * @override
   *
   * @returns {Promise.<Object>} service informations
   */
  info () {
    const result = {
      type: 'elasticsearch',
      version: this._esVersion
    };

    return this._client.info()
      .then(({ body }) => {
        result.version = body.version.number;
        result.lucene = body.version.lucene_version;

        return this._client.cluster.health();
      })
      .then(({ body }) => {
        result.status = body.status;

        return this._client.cluster.stats({ human: true });
      })
      .then(({ body }) => {
        result.spaceUsed = body.indices.store.size;
        result.nodes = body.nodes;

        return result;
      })
      .catch(error => this._esWrapper.reject(error));
  }

  /**
   * Scrolls results from previous elasticsearch query
   *
   * @param {String} scrollId - Scroll identifier
   * @param {Object} options - scrollTTL (default scrollTTL)
   *
   * @returns {Promise.<Object>} { scrollId, hits, aggregations, total }
   */
  scroll (
    scrollId,
    { scrollTTL=this._config.defaults.scrollTTL } = {})
  {
    const esRequest = {
      scroll: scrollTTL,
      scrollId
    };

    const cacheKey = scrollCachePrefix + this._kuzzle.constructor.hash(
      esRequest.scrollId);

    return this._kuzzle.cacheEngine.internal.exists(cacheKey)
      .then(exists => {
        if (exists === 0) {
<<<<<<< HEAD
          this.throw('unknown_scroll_identifier');
=======
          errorsManager.throw('unknown_scroll_id');
>>>>>>> 7d6adf55
        }

        // ms(scroll) may return undefined if in microseconds or in nanoseconds
        const ttl = ms(scrollTTL) || ms(this._config.defaults.scrollTTL);

        return this._kuzzle.cacheEngine.internal.pexpire(cacheKey, ttl);
      })
      .then(() => this._client.scroll(esRequest))
      .then(({ body }) => this._formatSearchResult(body))
      .catch(error => this._esWrapper.reject(error));
  }

  /**
   * Searches documents from elasticsearch with a query
   *
   * @param {String} index - Index name
   * @param {String} collection - Collection name
   * @param {Object} searchBody - Search request body (query, sort, etc.)
   * @param {Object} options - from (undefined), size (undefined), scroll (undefined)
   *
   * @returns {Promise.<Object>} { scrollId, hits, aggregations, total }
   */
  search (
    index,
    collection,
    searchBody,
    { from, size, scroll } = {})
  {
    const esRequest = {
      index: this._getESIndex(index, collection),
      body: this._avoidEmptyClause(searchBody),
      from,
      size,
      scroll
    };

    return this._client.search(esRequest)
      .then(({ body }) => {
        if (body._scroll_id) {
          const
            // ms(scroll) may return undefined if in microseconds or in nanoseconds
            ttl = esRequest.scroll && ms(esRequest.scroll)
              || ms(this._config.defaults.scrollTTL),
            key = scrollCachePrefix + this._kuzzle.constructor.hash(
              body._scroll_id
            );
          return this._kuzzle.cacheEngine.internal.psetex(key, ttl, 0)
            .then(() => this._formatSearchResult(body));
        }

        return this._formatSearchResult(body);
      })
      .catch(error => this._esWrapper.reject(error));
  }

  _formatSearchResult (body) {
    const hits = [];

    for (let i = 0; i < body.hits.hits.length; i++) {
      const hit = body.hits.hits[i];

      hits.push({
        _id: hit._id,
        _score: hit._score,
        _source: hit._source
      });
    }

    return {
      hits,
      scrollId: body._scroll_id,
      aggregations: body.aggregations,
      total: body.hits.total.value
    };
  }

  /**
   * Gets the document with given ID
   *
   * @param {String} index - Index name
   * @param {String} collection - Collection name
   * @param {String} id - Document ID
   *
   * @returns {Promise.<Object>} { _id, _version, _source }
   */
  get (index, collection, id) {
    const esRequest = {
      index: this._getESIndex(index, collection),
      id
    };

    // Just in case the user make a GET on url /mainindex/test/_search
    // Without this test we return something weird: a result.hits.hits with all
    // document without filter because the body is empty in HTTP by default
    if (esRequest.id === '_search') {
<<<<<<< HEAD
      return this.reject('wrong_get_action');
    }

    return this._client.get(esRequest)
      .then(({ body }) => ({
        _id: body._id,
        _version: body._version,
        _source: body._source
      }))
      .catch(error => this._esWrapper.reject(error));
=======
      return errorsManager.reject('search_as_an_id');
    }

    return this.client.get(esRequest)
      .then(result => {
        if ( result._source
          && result._source._kuzzle_info
          && !result._source._kuzzle_info.active
          && !request.input.args.includeTrash
        ) {
          errorsManager.throw('not_found', esRequest.id);
        }

        return prepareMetadata(result);
      })
      .catch(error => Bluebird.reject(this.esWrapper.formatESError(error)));
>>>>>>> 7d6adf55
  }

  /**
   * Returns the list of documents matching the ids given in the body param
   * NB: Due to internal Kuzzle mechanism, can only be called on a single index/collection,
   * using the body { ids: [.. } syntax.
   *
   * @param {String} index - Index name
   * @param {String} collection - Collection name
   * @param {Array.<String>} ids - Document IDs
   *
   * @returns {Promise.<Object>} { items: [ _id, _source, _version ], errors: [ _id ] }
   */
  mGet (index, collection, ids) {
    if (ids.length === 0) {
      return Bluebird.resolve({ item: [], errors: [] });
    }

    const
      esIndex = this._getESIndex(index, collection),
      esRequest = {
        body: { docs: [] }
      };

    for (const _id of ids) {
      esRequest.body.docs.push({
        _index: esIndex,
        _id
      });
    }

    return this._client.mget(esRequest)
      .then(({ body }) => {
        const
          errors = [],
          items = [];

        for (const doc of body.docs) {
          if (doc.found) {
            items.push({
              _id: doc._id,
              _source: doc._source,
              _version: doc._version,
              found: true
            });
          }
          else {
            errors.push({
              _id: doc._id,
              found: false
            });
          }
        }

        return {
          items,
          errors
        };
      })
      .catch(error => this._esWrapper.reject(error));
  }

  /**
   * Counts how many documents match the filter given in body
   *
   * @param {String} index - Index name
   * @param {String} collection - Collection name
   * @param {Object} searchBody - Search request body (query, sort, etc.)
   *
   * @returns {Promise.<Number>} count
   */
  count (index, collection, searchBody = {}) {
    const esRequest = {
      index: this._getESIndex(index, collection),
      body: this._avoidEmptyClause(searchBody)
    };

    return this._client.count(esRequest)
      .then(({ body }) => body.count)
      .catch(error => this._esWrapper.reject(error));
  }

  /**
   * Sends the new document to elasticsearch
   * Cleans data to match elasticsearch specifications
   *
   * @param {String} index - Index name
   * @param {String} collection - Collection name
   * @param {Object} content - Document content
   * @param {Object} options - id (undefined), refresh (undefined), userId (null)
   *
   * @returns {Promise.<Object>} { _id, _version, _source }
   */
  create (
    index,
    collection,
    content,
    { id, refresh, userId=null } = {})
  {
    assertIsObject(content);

    const esRequest = {
      index: this._getESIndex(index, collection),
      body: content,
      id,
      refresh
    };

    assertNoRouting(esRequest);
    assertWellFormedRefresh(esRequest);

<<<<<<< HEAD
    // Add metadata
    esRequest.body._kuzzle_info = {
      author: getUserId(userId),
      createdAt: Date.now(),
      updatedAt: null,
      updater: null
    };
=======
    return this.kuzzle.indexCache.exists(esRequest.index, esRequest.type)
      .then(exists => {
        if (! exists) {
          errorsManager.throw(
            'unknown_index_collection',
            esRequest.index,
            esRequest.type
          );
        }

        // Add metadata
        esRequest.body._kuzzle_info = {
          author: this._getUserId(request),
          createdAt: Date.now(),
          updatedAt: null,
          updater: null,
          active: true,
          deletedAt: null
        };
>>>>>>> 7d6adf55

    const promise = id
      ? this.exists(index, collection, id)
      : Bluebird.resolve(false);

<<<<<<< HEAD
=======
              // The document exits and is active, we reject to prevent the creation
              errorsManager.throw('document_already_exists');
            })
            // Pitfall of all previous rejections
            .catch(err => {
              if (err.displayName === 'NotFound') {
                // The document doesn't exist, we create it
                return this.client.create(esRequest)
                  .then(result => this.refreshIndexIfNeeded(
                    esRequest,
                    _.extend(result, {_source: request.input.body}))
                  )
                  .catch(error => Bluebird.reject(
                    this.esWrapper.formatESError(error))
                  );
              }
>>>>>>> 7d6adf55

    return promise
      .then(exists => {
        if (exists) {
          this.throw('document_already_exists');
        }

        return this._client.index(esRequest);
      })
      .then(({ body }) => ({
        _id: body._id,
        _version: body._version,
        _source: esRequest.body
      }))
      .catch(error => this._esWrapper.reject(error));
  }

  /**
   * Creates a new document to ElasticSearch, or replace it if it already exist
   *
   * @param {String} index - Index name
   * @param {String} collection - Collection name
   * @param {String} id - Document id
   * @param {Object} content - Document content
   * @param {Object} options - refresh (undefined), userId (null), injectKuzzleMeta (true)
   *
   * @returns {Promise.<Object>} { _id, _version, _source, created }
   */
  createOrReplace (
    index,
    collection,
    id,
    content,
    { refresh, userId=null, injectKuzzleMeta=true } = {})
  {
    const esRequest = {
      index: this._getESIndex(index, collection),
      body: content,
      id,
      refresh
    };

    assertNoRouting(esRequest);
    assertWellFormedRefresh(esRequest);

<<<<<<< HEAD
    // Add metadata
    if (injectKuzzleMeta) {
      esRequest.body._kuzzle_info = {
        author: getUserId(userId),
        createdAt: Date.now(),
        updatedAt: Date.now(),
        updater: getUserId(userId)
      };
    }
=======
    return this.kuzzle.indexCache.exists(esRequest.index, esRequest.type)
      .then(exists => {
        if (! exists) {
          errorsManager.throw(
            'unknown_index_collection',
            esRequest.index,
            esRequest.type
          );
        }

        // Add metadata
        if (injectKuzzleMeta) {
          esRequest.body._kuzzle_info = kuzzleMeta;
        }
>>>>>>> 7d6adf55

    return this._client.index(esRequest)
      .then(({ body }) => ({
        _id: body._id,
        _version: body._version,
        _source: esRequest.body,
        created: body.created // Needed by the notifier
      }))
      .catch(error => this._esWrapper.reject(error));
  }

  /**
   * Sends the partial document to elasticsearch with the id to update
   *
   * @param {String} index - Index name
   * @param {String} collection - Collection name
   * @param {String} id - Document id
   * @param {Object} content - Updated content
   * @param {Object} options - refresh (undefined), userId (null), retryOnConflict (0)
   *
   * @returns {Promise.<Object>} { _id, _version }
   */
  update (
    index,
    collection,
    id,
    content,
    { refresh, userId=null, retryOnConflict=this._config.defaults.onUpdateConflictRetries } = {})
  {
    const esRequest = {
      index: this._getESIndex(index, collection),
      body: { doc: content },
      id,
      refresh,
      retryOnConflict
    };

    assertNoRouting(esRequest);
    assertWellFormedRefresh(esRequest);

<<<<<<< HEAD
    // Add metadata
    esRequest.body.doc._kuzzle_info = {
      updatedAt: Date.now(),
      updater: getUserId(userId)
    };
=======
    return this.kuzzle.indexCache.exists(esRequest.index, esRequest.type)
      .then(exists => {
        if (! exists) {
          errorsManager.throw(
            'unknown_index_collection',
            esRequest.index,
            esRequest.type
          );
        }
>>>>>>> 7d6adf55

    return this._client.update(esRequest)
      .then(({ body }) => ({
        _id: body._id,
        _version: body._version
      }))
      .catch(error => this._esWrapper.reject(error));
  }

  /**
   * Replaces a document to ElasticSearch
   *
   * @param {String} index - Index name
   * @param {String} collection - Collection name
   * @param {String} id - Document id
   * @param {Object} content - Document content
   * @param {Object} options - refresh (undefined), userId (null)
   *
   * @returns {Promise.<Object>} { _id, _version, _source }
   */
  replace (
    index,
    collection,
    id,
    content,
    { refresh, userId=null } = {})
  {
    const
      esIndex = this._getESIndex(index, collection),
      esRequest = {
        index: esIndex,
        body: content,
        id,
        refresh
      };

    assertNoRouting(esRequest);
    assertWellFormedRefresh(esRequest);

    // Add metadata
    esRequest.body._kuzzle_info = {
      author: getUserId(userId),
      createdAt: Date.now(),
      updatedAt: Date.now(),
      updater: getUserId(userId)
    };

    return this._client.exists({ index: esIndex, id })
      .then(({ body: exists }) => {
        if (! exists) {
<<<<<<< HEAD
          this.throw('document_not_found', id);
=======
          errorsManager.throw(
            'unknown_index_collection',
            esRequest.index,
            esRequest.type
          );
>>>>>>> 7d6adf55
        }

        return this._client.index(esRequest);
      })
      .then(({ body }) => ({
        _id: id,
        _version: body._version,
        _source: esRequest.body
      }))
      .catch(error => this._esWrapper.reject(error));
  }

  /**
   * Sends to elasticsearch the document id to delete
   *
   * @param {String} index - Index name
   * @param {String} collection - Collection name
   * @param {String} id - Document id
   * @param {Object} options - refresh (undefined)
   *
   * @returns {Promise}
   */
  delete (
    index,
    collection,
    id,
    { refresh } = {})
  {
    const esRequest = {
      index: this._getESIndex(index, collection),
      id,
      refresh
    };

    assertWellFormedRefresh(esRequest);

    return this._client.delete(esRequest)
      .then(() => {
        // return nothing
      })
      .catch(error => this._esWrapper.reject(error));
  }

  /**
   * Deletes all documents matching the provided filters
   *
   * @param {String} index - Index name
   * @param {String} collection - Collection name
   * @param {Object} query - Query to match documents
   * @param {Object} options - from (undefined), size (undefined), refresh (undefined)
   *
   * @returns {Promise.<Object>} { documents, total, deleted, failures: [ _shardId, reason ] }
   */
  deleteByQuery (
    index,
    collection,
    query,
    { refresh, from, size } = {})
  {
    const esRequest = {
      index: this._getESIndex(index, collection),
      body: this._avoidEmptyClause({ query }),
      scroll: '5m',
      from,
      size
    };

    if (! _.isPlainObject(query)) {
      return this.reject('empty_query');
    }

    let documents;

<<<<<<< HEAD
    esRequest.refresh = refresh === 'wait_for' ? true : refresh;
=======
    return this.kuzzle.indexCache.exists(esRequest.index, esRequest.type)
      .then(exists => {
        if (! exists) {
          errorsManager.throw(
            'unknown_index_collection',
            esRequest.index,
            esRequest.type
          );
        }
>>>>>>> 7d6adf55

    return this._getAllDocumentsFromQuery(esRequest)
      .then(_documents => {
        documents = _documents;

<<<<<<< HEAD
        return this._client.deleteByQuery(esRequest);
=======
        errorsManager.throw('not_found', esRequest.id);
>>>>>>> 7d6adf55
      })
      .then(({ body }) => ({
        documents,
        total: body.total,
        deleted: body.deleted,
        failures:
          body.failures.map(({ shardId, reason }) => ({
            shardId,
            reason
          }))
      }))
      .catch(error => this._esWrapper.reject(error));
  }

  /**
   * Creates a new index.
   *
   * This methods does not create an index because they don't exists physicaly
   * inside Elasticsearch since each collection is an Elastic index.
   * This methods resolves if the index name does not already exists either as
   * internal or public index.
   *
   * @param {String} index - Index name
   *
   * @returns {Promise}
   */
  createIndex (index) {
    this._assertValidIndexAndCollection(index);

    return this._client.cat.indices({ format: 'json' })
      .then(({ body }) => {
        const esIndexes = body.map(({ index: name }) => name);

        for (const esIndex of esIndexes) {
          const indexName = this._extractIndex(esIndex);

<<<<<<< HEAD
          if (index === indexName) {
            const internalMessage = esIndex[0] === INTERNAL_PREFIX
              ? ' A private index of that name already exists.'
              : '';
=======
    return this.client
      .get({
        index: esRequest.index,
        type: esRequest.type,
        id: esRequest.id
      })
      .then(result => {
        if (result._source._kuzzle_info && !result._source._kuzzle_info.active) {
          errorsManager.throw('not_found', esRequest.id);
        }
        // injecting retryOnConflict default configuration
        if (
          !_.has(esRequest, 'retryOnConflict')
          && this.config.defaults.onUpdateConflictRetries > 0
        ) {
          esRequest.retryOnConflict = this.config.defaults.onUpdateConflictRetries;
        }
>>>>>>> 7d6adf55

            this.throw('index_already_exists', index, internalMessage);
          }
        }
      })
      .catch(error => this._esWrapper.reject(error));
  }

  /**
   * Creates an empty collection. Mapping will be applied if supplied.
   *
   * @param {String} index - Index name
   * @param {String} collection - Collection name
   * @param {Object} mappings - Collection mappings in ES format
   *
   * @returns {Promise}
   */
  createCollection (index, collection, mappings = {}) {
    this._assertValidIndexAndCollection(index, collection);

    const esRequest = {
      index: this._getESIndex(index, collection),
      body: {}
    };

<<<<<<< HEAD
    return this.collectionExists(index, collection)
      .then(exists => {
        if (exists) {
          return this.updateMapping(index, collection, mappings);
        }
=======
    if (!esRequestSearch.body.query ||
      !(esRequestSearch.body.query instanceof Object)) {
      return errorsManager.reject('missing_argument', 'body.query');
    }
>>>>>>> 7d6adf55

        this._checkMappings(mappings);

        esRequest.body.mappings = {
          dynamic: mappings.dynamic || this._config.commonMapping.dynamic,
          _meta: mappings._meta || this._config.commonMapping._meta,
          properties: _.merge(
            mappings.properties,
            this._config.commonMapping.properties)
        };

        return this._client.indices.create(esRequest)
          .then(() => {
            // return nothing
          })
          .catch(error => this._esWrapper.reject(error));
      });
  }

  /**
   * Retrieves mapping definition for index/type
   *
   * @param {String} index - Index name
   * @param {String} collection - Collection name
   * @param {Object} options - includeKuzzleMeta (false)
   *
   * @return {Promise.<Object>} { dynamic, _meta, properties }
   */
  getMapping (index, collection, { includeKuzzleMeta=false } = {}) {
    const
<<<<<<< HEAD
      esIndex = this._getESIndex(index, collection),
      esRequest = {
        index: esIndex
      };
=======
      esRequestSearch = initESRequest(request, ['from', 'size', 'scroll']),
      esRequestBulk = initESRequest(request, ['refresh']);

    assertWellFormedRefresh(esRequestBulk);

    esRequestSearch.body = request.input.body;
    esRequestSearch.scroll = '30s';

    if (esRequestSearch.body.query === null) {
      return errorsManager.reject('missing_argument', 'body.query');
    }
>>>>>>> 7d6adf55

    return this._client.indices.getMapping(esRequest)
      .then(({ body }) => {
        const properties = includeKuzzleMeta
          ? body[esIndex].mappings.properties
          : _.omit(body[esIndex].mappings.properties, '_kuzzle_info');

        return {
          dynamic: body[esIndex].mappings.dynamic,
          _meta: body[esIndex].mappings._meta,
          properties
        };
      })
      .catch(error => this._esWrapper.reject(error));
  }

  /**
   * Adds a mapping definition to a specific type
   *
   * @param {String} index - Index name
   * @param {String} collection - Collection name
   * @param {Object} mappings - Collection mappings in ES format
   *
   * @return {Promise.<Object>} { dynamic, _meta, properties }
   */
  updateMapping (index, collection, mappings = {}) {
    const esRequest = {
      index: this._getESIndex(index, collection)
    };

<<<<<<< HEAD
    let fullProperties;
=======
    return this.kuzzle.indexCache.exists(esRequest.index)
      .then(indexExists => {
        if (! indexExists) {
          errorsManager.throw('unknown_index', esRequest.index);
        }
>>>>>>> 7d6adf55

    return this.getMapping(index, collection, true)
      .then(collectionMappings => {

        this._checkMappings(mappings);

        esRequest.body = {
          dynamic: mappings.dynamic || collectionMappings.dynamic,
          _meta: mappings._meta || collectionMappings._meta,
          properties: mappings.properties
        };

        fullProperties = _.merge(collectionMappings.properties, mappings.properties);

        return this._client.indices.putMapping(esRequest);
      })
      .then(() => ({
        dynamic: esRequest.body.dynamic,
        _meta: esRequest.body._meta,
        properties: fullProperties
      }))
      .catch(error => this._esWrapper.reject(error));
  }

  /**
   * Empties the content of a collection. Keep the existing mapping.
   *
   * @param {String} index - Index name
   * @param {String} collection - Collection name
   *
   * @returns {Promise}
   */
  truncateCollection (index, collection) {
    let mappings;

    const esRequest = {
      index: this._getESIndex(index, collection)
    };

    return this.getMapping(index, collection)
      .then(collectionMappings => {
        mappings = collectionMappings;

        return this._client.indices.delete(esRequest);
      })
      .then(() => this._client.indices.create({ ...esRequest, body: { mappings } }))
      .then(() => {
        // return nothing
      })
      .catch(error => this._esWrapper.reject(error));
  }

  /**
   * Runs several action and document
   *
   * @param {String} index - Index name
   * @param {String} collection - Collection name
   * @param {Array.<Object>} documents - Documents to import
   * @param {Object} options - timeout (undefined), refresh (undefined), userId (null)
   *
   * @returns {Promise.<Object>} { items, errors }
   */
  import (
    index,
    collection,
    documents,
    { refresh, timeout, userId=null } = {})
  {
    const
      esIndex = this._getESIndex(index, collection),
      actionNames = ['index', 'create', 'update', 'delete'],
      dateNow = Date.now(),
      esRequest = {
        body: documents,
        refresh,
        timeout
      },
      kuzzleMeta = {
        created: {
          author: getUserId(userId),
          createdAt: dateNow,
          updatedAt: null,
          updater: null
        },
        updated: {
          updater: getUserId(userId),
          updatedAt: dateNow
        }
      };

    assertWellFormedRefresh(esRequest);

<<<<<<< HEAD
    let
      actionCount = 0,
      lastAction; // NOSONAR
=======
    if (!request.input.body || !request.input.body.bulkData) {
      return errorsManager.reject('missing_argument', 'body.bulkData');
    }

    if (!Array.isArray(request.input.body.bulkData)) {
      return errorsManager.reject('invalid_argument', 'body.bulkData', 'array');
    }
>>>>>>> 7d6adf55

    for (let i = 0; i < esRequest.body.length; i++) {
      const
        item = esRequest.body[i],
        action = Object.keys(item)[0];

      if (actionNames.includes(action)) {
        lastAction = action;
        actionCount++;

        item[action]._index = esIndex;

        if (item[action]._type) {
          delete item[action]._type;
        }
      }
      else if (lastAction === 'index' || lastAction === 'create') {
        item._kuzzle_info = kuzzleMeta.created;
      }
      else if (lastAction === 'update') {
        // we can only update metadata on a partial update, or on an upsert
        for (const prop of ['doc', 'upsert']) {
          if (_.isPlainObject(item[prop])) {
            item[prop]._kuzzle_info = kuzzleMeta.updated;
          }
        }
      }
    }

<<<<<<< HEAD
    if (actionCount > this._kuzzle.config.limits.documentsWriteCount) {
      return this.reject(
        'limit_documents_reached',
        this._kuzzle.config.limits.documentsWriteCount);
    }
=======
        // set missing index & type if possible and add metadata
        let lastAction; // NOSONAR
        // Declaring "i" inside "for" statements downgrades
        // performances by a factor of 3 to 4
        // Fixed in Node.js v8.x and up
        let i; // NOSONAR
        for(i = 0; i < esRequest.body.length; i++) {
          const item = esRequest.body[i];
          const action = Object.keys(item)[0];

          if (actionNames.indexOf(action) !== -1) {
            lastAction = action;

            if (!item[action]._type && esRequest.type) {
              item[action]._type = esRequest.type;
            }

            if (!item[action]._type) {
              errorsManager.throw('missing_argument', `body.bulkData[${i}].collection`);
            }
>>>>>>> 7d6adf55

    return this._client.bulk(esRequest)
      .then(({ body }) => {
        const result = {
          items: [],
          errors: []
        };

<<<<<<< HEAD
        let row;

        while ((row = body.items.shift()) !== undefined) {
          const
            action = Object.keys(row)[0],
            item = row[action];

          if (item.status >= 400) {
            item.action = action;

            result.errors.push({
              [action]: {
                status: item.status,
                _id: item._id,
                error: {
                  type: item.error.type,
                  reason: item.error.reason
                }
=======
            if (!item[action]._index) {
              errorsManager.throw('missing_argument', `body.bulkData[${i}].index`);
            }

            if ( !esCache[item[action]._index]
              || !esCache[item[action]._index].includes(item[action]._type)
            ) {
              errorsManager.throw(
                'unknown_index_collection',
                item[action]._index,
                item[action]._type);
            }

            if (item[action]._index === this.kuzzle.internalEngine.index) {
              errorsManager.throw(
                'index_protected',
                this.kuzzle.internalEngine.index);
            }
          }
          else if (lastAction === 'index' || lastAction === 'create') {
            item._kuzzle_info = kuzzleMetaCreated;
          }
          else if (lastAction === 'update') {
            // we can only update metadata on a partial update, or on an upsert
            for (const prop of ['doc', 'upsert']) {
              if (_.isPlainObject(item[prop])) {
                item[prop]._kuzzle_info = kuzzleMetaUpdated;
>>>>>>> 7d6adf55
              }
            });
          }
          else {
            result.items.push({
              [action]: {
                status: item.status,
                _id: item._id
              }
            });
          }
        }

        return result;
      })
      .catch(error => this._esWrapper.reject(error));
  }

  /**
   * Retrieves the complete list of existing collections in the current index
   *
   * @param {String} index - Index name
   *
   * @returns {Promise.<Array>} Collection names
   */
  listCollections (index) {
    return this._client.cat.indices({ format: 'json' })
      .then(({ body }) => {
        const esIndexes = body.map(({ index: esIndex }) => esIndex);

        return this._extractCollections(esIndexes, index);
      })
      .catch(error => this._esWrapper.reject(error));
  }

  /**
   * Retrieves the complete list of indexes
   *
   * @returns {Promise.<Array>} Index names
   */
  listIndexes () {
    return this._client.cat.indices({ format: 'json' })
      .then(({ body }) => {
        const esIndexes = body.map(({ index }) => index);

        return this._extractIndexes(esIndexes);
      })
      .catch(error => this._esWrapper.reject(error));
  }

  /**
   * Retrieves the complete list of aliases
   *
   * @returns {Promise.<Object[]>} [ { name, index, collection } ]
   */
  listAliases () {
    return this._client.cat.aliases({ format: 'json' })
      .then(({ body }) => {
        const aliases = [];

        for (const { alias, index: esIndex } of body) {
          if (esIndex[0] === this._indexPrefix) {
            aliases.push({
              name: alias,
              index: this._extractIndex(esIndex),
              collection: this._extractCollection(esIndex)
            });
          }
        }

        return aliases;
      })
      .catch(error => this._esWrapper.reject(error));
  }

  /**
   * Resets all indexes that the users is allowed to delete
   *
   * @param {String[]} indexes - Index names
   *
   * @return {Promise.<String[]>}
   */
  deleteIndexes (indexes) {
    const deleted = new Set();

    return this._client.cat.indices({ format: 'json' })
      .then(({ body }) => {
        const
          esIndexes = body
            .map(({ index }) => index)
            .filter(esIndex => {
              const index = this._extractIndex(esIndex);

              if (esIndex[0] !== this._indexPrefix || ! indexes.includes(index)) {
                return false;
              }

              deleted.add(index);

              return true;
            }),
          esRequest = {
            index: esIndexes
          };

        return this._client.indices.delete(esRequest);
      })
      .then(() => Array.from(deleted))
      .catch(error => this._esWrapper.reject(error));
  }

  /**
   * Deletes an index
   *
   * @param {String} index - Index name
   *
   * @returns {Promise}
   */
  deleteIndex (index) {
    return this.deleteIndexes([index])
      .then(() => {
        // return nothing
      });
  }

  /**
   * Forces a refresh on the collection.
   *
   * /!\ Can lead to some performance issues.
   * cf https://www.elastic.co/guide/en/elasticsearch/guide/current/near-real-time.html for more details
   *
   * @param {String} index - Index name
   * @param {String} collection - Collection name
   *
   * @returns {Promise.<Object>} { _shards }
   */
  refreshCollection (index, collection) {
    const esRequest = {
      index: this._getESIndex(index, collection)
    };

    return this._client.indices.refresh(esRequest)
      .then(({ body}) => ({
        _shards: body._shards
      }))
      .catch(error => this._esWrapper.reject(error));
  }

  /**
   * Returns true if the document exists
   *
   * @param {String} index - Index name
   * @param {String} collection - Collection name
   * @param {String} id - Document ID
   *
   * @returns {Promise.<boolean>}
   */
  exists (index, collection, id) {
    const esRequest = {
      index: this._getESIndex(index, collection),
      id
    };

    return this._client.exists(esRequest)
      .then(({ body: exists }) => exists)
      .catch(error => this._esWrapper.reject(error));
  }

  /**
   * Returns true if the index exists
   *
   * @param {String} index - Index name
   *
   * @returns {Promise.<boolean>}
   */
  indexExists (index) {
    return this.listIndexes()
      .then(indexes => indexes.some(idx => idx === index));
  }

  /**
   * Returns true if the collection exists
   *
   * @param {String} index - Index name
   * @param {String} collection - Collection name
   *
   * @returns {Promise.<boolean>}
   */
<<<<<<< HEAD
  collectionExists (index, collection) {
    return this.listCollections(index)
      .then(collections => collections.some(col => col === collection));
=======
  refreshIndexIfNeeded(esRequest, response) {
    if (esRequest &&
      esRequest.index &&
      this.settings.autoRefresh[esRequest.index]) {
      return this.refreshIndex(new Request({index: esRequest.index}))
        .then(() => response)
        .catch(error => {
          // index refresh failures are non-blocking
          this.kuzzle.log.error(`Error refreshing index ${esRequest.index}: ${error.message}`);
          return prepareMetadata(response);
        });
    }

    return Bluebird.resolve(prepareMetadata(response));
>>>>>>> 7d6adf55
  }

  /**
   * Creates multiple documents at once.
   * If a content has no id, one is automatically generated and assigned to it.
   * If a content has a specified identifier, it is rejected if it already exists
   *
   * @param {String} index - Index name
   * @param {String} collection - Collection name
   * @param {Array.<Object>} documents - Documents
   * @param {Object} options - timeout (undefined), refresh (undefined), userId (null)
   *
   * @return {Promise.<Object>} { items, errors }
   */
  mCreate (
    index,
    collection,
    documents,
    { refresh, timeout, userId=null } = {})
  {
    const
      esIndex = this._getESIndex(index, collection),
      kuzzleMeta = {
        _kuzzle_info: {
          author: getUserId(userId),
          createdAt: Date.now(),
          updater: null,
          updatedAt: null
        }
      },
      {
        rejected,
        extractedDocuments,
        documentsToGet
      } = this._extractMDocuments(documents, kuzzleMeta, { prepareMGet: true });

    // prepare the mget request, but only for document having a specified id
    let mGetRequest;

    if (documentsToGet.length > 0) {
      mGetRequest =
        this._client.mget({ index: esIndex, body: { docs: documentsToGet }});
    } else {
      mGetRequest = Bluebird.resolve({ body: { docs: [] } });
    }

    return mGetRequest
      .then(({ body }) => {
        const
          existingDocuments = body.docs,
          esRequest = {
            index: esIndex,
            body: [],
            refresh,
            timeout
          },
          toImport = [];

        let idx = 0;

        for (let i = 0; i < extractedDocuments.length; i++) {
          const document = extractedDocuments[i];

          // Documents are retrieved in the same order than we got them from user
          if (typeof document._id === 'string'
            && existingDocuments[idx]
            && existingDocuments[idx].found
          ) {
            rejected.push({
              document,
              reason: 'document already exists'
            });

            idx++;
          } else if (typeof document._id === 'string'
            && existingDocuments[idx]
            && ! existingDocuments[idx].found
          ) {
            esRequest.body.push({
              index: {
                _index: esIndex,
                _id: document._id
              }
            });
            esRequest.body.push(document._source);

            toImport.push(document);
          } else {
            esRequest.body.push({ index: { _index: esIndex } });
            esRequest.body.push(document._source);

            toImport.push(document);
          }
        }

        return this._mExecute(esRequest, toImport, rejected);
      });
  }

  /**
   * Creates or replaces multiple documents at once.
   *
   * @param {String} index - Index name
   * @param {String} collection - Collection name
   * @param {Array.<Object>} documents - Documents
   * @param {Object} options - timeout (undefined), refresh (undefined), userId (null), injectKuzzleMeta (false)
   *
   * @return {Promise.<Object>} { items, errors }
   */
  mCreateOrReplace(
    index,
    collection,
    documents,
    { refresh, timeout, userId=null, injectKuzzleMeta=true } = {})
  {
    let kuzzleMeta = {};

    if (injectKuzzleMeta) {
      kuzzleMeta = {
        _kuzzle_info: {
          author: getUserId(userId),
          createdAt: Date.now(),
          updater: null,
          updatedAt: null
        }
      };
    }

    const
      esIndex = this._getESIndex(index, collection),
      esRequest = {
        index: esIndex,
        body: [],
        refresh,
        timeout
      },
      {
        rejected,
        extractedDocuments
      } = this._extractMDocuments(documents, kuzzleMeta);

    esRequest.body = [];

    for (let i = 0; i < extractedDocuments.length; i++) {
      esRequest.body.push({
        index: {
          _index: esIndex,
          _id: extractedDocuments[i]._id
        }
      });
      esRequest.body.push(extractedDocuments[i]._source);
    }

    return this._mExecute(esRequest, extractedDocuments, rejected);
  }

  /**
   * Updates multiple documents with one request
   * Replacements are rejected if targeted documents do not exist
   * (like with the normal "update" method)
   *
   * @param {String} index - Index name
   * @param {String} collection - Collection name
   * @param {Array.<Object>} documents - Documents
   * @param {Object} options - timeout (undefined), refresh (undefined), userId (null)
   *
   * @return {Promise.<Object>} { items, errors }
   */
  mUpdate (
    index,
    collection,
    documents,
    { refresh, timeout, userId=null } = {})
  {
    const
      esIndex = this._getESIndex(index, collection),
      toImport = [],
      esRequest = {
        index: esIndex,
        body: [],
        refresh,
        timeout
      },
      kuzzleMeta = {
        _kuzzle_info: {
          updatedAt: Date.now(),
          updater: getUserId(userId)
        }
      },
      {
        rejected,
        extractedDocuments
      } = this._extractMDocuments(documents, kuzzleMeta);

    for (let i = 0; i < extractedDocuments.length; i++) {
      if (typeof extractedDocuments[i]._id === 'string') {
        esRequest.body.push({
          update: {
            _index: esIndex,
            _id: extractedDocuments[i]._id
          }
        });

        // _source: true => makes ES return the updated document source in the
        // response. Required by the real-time notifier component
        esRequest.body.push({
          doc: extractedDocuments[i]._source,
          _source: true
        });
        toImport.push(extractedDocuments[i]);
      } else {
        rejected.push({
          document: extractedDocuments[i],
          reason: 'document ID is required'
        });
      }
    }

    return this._mExecute(esRequest, toImport, rejected)
      .then(response => {
        const docs = [];

        // with _source: true, ES returns the updated document in
        // response.result.get._source
        // => we replace response.result._source with it so that the notifier
        // module can seamlessly process all kind of m* response*
        for (let i = 0; i < response.items.length; i++) {
          docs.push({
            _id: response.items[i]._id,
            _source: response.items[i].get._source
          });
        }

        response.items = docs;

        return response;
      });
  }

  /**
   * Replaces multiple documents at once.
   * Replacements are rejected if targeted documents do not exist
   * (like with the normal "replace" method)
   *
   * @param {String} index - Index name
   * @param {String} collection - Collection name
   * @param {Array.<Object>} documents - Documents
   * @param {Object} options - timeout (undefined), refresh (undefined), userId (null)
   *
   * @return {Promise.<Object>} { items, errors }
   */
  mReplace (
    index,
    collection,
    documents,
    { refresh, timeout, userId=null } = {})
  {
    const
      esIndex = this._getESIndex(index, collection),
      kuzzleMeta = {
        _kuzzle_info: {
          author: getUserId(userId),
          createdAt: Date.now(),
          updater: null,
          updatedAt: null
        }
      },
      {
        rejected,
        extractedDocuments,
        documentsToGet
      } = this._extractMDocuments(documents, kuzzleMeta, { prepareMGet: true });

    return this._client.mget({ index: esIndex, body: { docs: documentsToGet }})
      .then(({ body }) => {
        const
          existingDocuments = body.docs,
          esRequest = {
            body: [],
            refresh,
            timeout
          },
          toImport = [];

        let idx = 0;

        for (let i = 0; i < extractedDocuments.length; i++) {
          const document = extractedDocuments[i];

          if (typeof document._id === 'string') {
            // Documents are retrieved in the same order than we got them from user
            if (existingDocuments[idx] && existingDocuments[idx].found) {
              esRequest.body.push({
                index: {
                  _index: esIndex,
                  _id: document._id
                }
              });
              esRequest.body.push(document._source);

              toImport.push(document);

              idx++;
            } else {
              rejected.push({
                document,
                reason: 'cannot replace a non-existing document (use mCreateOrReplace if you need to create non-existing documents)'
              });
            }
          } else {
            rejected.push({
              document,
              reason: 'the document ID must be a string'
            });
          }
        }

        return this._mExecute(esRequest, toImport, rejected);
      });
  }

  /**
   * Deletes multiple documents with one request
   *
   * @param {String} index - Index name
   * @param {String} collection - Collection name
   * @param {Array.<String>} documents - Documents IDs
   * @param {Object} options - timeout (undefined), refresh (undefined)
   *
   * @return {Promise.<Object>} { documents, errors }
   */
  mDelete (
    index,
    collection,
    ids,
    { refresh, timeout } = {})
  {
    const
      query = { ids: { values: [] } },
      toGet = [],
      partialErrors = [];

    // @todo should be done in clientAdapter
    if (ids.length > this._kuzzle.config.limits.documentsWriteCount) {
      return this.reject(
        'limit_documents_reached',
        this._kuzzle.config.limits.documentsWriteCount);
    }

    for (let i = 0; i < ids.length; i++) {
      const id = ids[i];

      if (typeof id === 'string') {
        toGet.push(id);
      } else {
        partialErrors.push({ id, reason: 'the document ID must be a string' });
      }
    }

    return this.mGet(index, collection, toGet)
      .then(({ items }) => {
        let idx = 0;

        for (let i = 0; i < ids.length; i++) {
          const
            id = ids[i],
            item = items[idx];

          if (item && item._id === id) {
            query.ids.values.push(id);
            idx++;
          } else {
            partialErrors.push({ id, reason: 'cannot find document' });
          }
        }

        // @todo duplicated query to get documents body, mGet here and search in
        // deleteByQuery
        return this.deleteByQuery(index, collection, query, { refresh, timeout });
      })
      .then(({ documents }) => ({
        documents,
        errors: partialErrors
      }))
      .catch(error => this._esWrapper.reject(error));
  }

  /**
<<<<<<< HEAD
   * Executes an ES request prepared by mcreate, mupdate, mreplace, mdelete or mwriteDocuments
=======
   * Execute an ES request prepared by mcreate, mupdate, mreplace, mdelete or
   * mwriteDocuments
>>>>>>> 7d6adf55
   * Returns a standardized ES response object, containing the list of
   * successfully performed operations, and the rejected ones
   *
   * @param  {Object} esRequest    - Elasticsearch request
   * @param  {Array.<Object>} documents     - Document sources (format: {_id, _source})
   * @param  {Array.<Object>} partialErrors - pre-rejected documents
   *
   * @return {Promise.<Object>} { items, errors }
   */
  _mExecute(esRequest, documents, partialErrors) {
    assertWellFormedRefresh(esRequest);

<<<<<<< HEAD
    if (documents.length > this._kuzzle.config.limits.documentsWriteCount) {
      return this.reject(
        'limit_documents_reached',
        this._kuzzle.config.limits.documentsWriteCount);
    }

    const promise = documents.length > 0
      ? this._client.bulk(esRequest)
      : Bluebird.resolve({ body: { items: [] } });
=======
    return this.kuzzle.indexCache.exists(esRequest.index, esRequest.type)
      .then(exists => {
        if (! exists) {
          errorsManager.throw(
            'unknown_index_collection',
            esRequest.index,
            esRequest.type
          );
        }

        if (documents.length > this.kuzzle.config.limits.documentsWriteCount) {
          errorsManager.throw(
            'write_limit_exceeded',
            this.kuzzle.config.limits.documentsWriteCount
          );
        }
>>>>>>> 7d6adf55

    return promise
      .then(({ body }) => {
        const successes = [];

        for (let i = 0; i < body.items.length; i++) {
          const item = body.items[i][Object.keys(body.items[i])[0]];

          if (item.status >= 400) {
            partialErrors.push({
              document: documents[i],
              status: item.status,
              reason: item.error.reason
            });
          } else {
            successes.push({
              _id: item._id,
              _source: documents[i]._source,
              status: item.status,
              _version: item._version,
              created: item.created,
              result: item.result,
              get: item.get // user by mUpdate to get the full document body
            });
          }
        }

        return {
          items: successes, // @todo rename items to documents
          errors: partialErrors
        };
      })
      .catch(err => this._esWrapper.reject(err));
  }

  /**
   * Extracts, injects metadata and validates documents contained
   * in a Request
   *
   * Used by mCreate, mUpdate, mReplace and mCreateOrReplace
   *
   * @param  {Array.<Object>} documents - Documents
   * @param  {Object} metadata - Kuzzle metadata
   * @param  {Object} options - prepareMGet (false)
   *
   * @return {Object} { rejected extractedDocuments documentsToGet }
   */
  _extractMDocuments(documents, metadata, { prepareMGet=false } = {}) {
    const
      rejected = [],
      extractedDocuments = [],
      documentsToGet = [];

    for (let i = 0; i < documents.length; i++) {
      const document = documents[i];

      if (_.isObject(document.body)) {
        const extractedDocument = {
          // Do not use destructuring, it's 10x slower
          _source: Object.assign({}, metadata, document.body)
        };

        if (document._id) {
          extractedDocument._id = document._id;
        }

        extractedDocuments.push(extractedDocument);

        if (prepareMGet && typeof document._id === 'string') {
          documentsToGet.push({
            _id: document._id,
            _source: false
          });
        }
      } else {
        rejected.push({
          document,
          reason: 'document body is not an object'
        });
      }
    }

    return { rejected, extractedDocuments, documentsToGet };
  }

  /**
   * Throws an error if the provided mapping is invalid
   *
   * @param {Object} mapping
   * @throws
   */
  _checkMappings (mapping, path = [], check = true) {
    const
      properties = Object.keys(mapping),
      mappingProperties = path.length === 0
        ? rootMappingProperties
        : [...rootMappingProperties, ...childMappingProperties];

    for (const property of properties) {
      if (check && !mappingProperties.includes(property)) {
        const currentPath = [...path, property].join('.');

<<<<<<< HEAD
        this.throw(
          'incorrect_mapping_property',
=======
        errorsManager.throw(
          'invalid_mapping',
>>>>>>> 7d6adf55
          currentPath,
          didYouMean(property, mappingProperties));
      }

      if (property === 'properties') {
        // type definition level, we don't check
        this._checkMappings(mapping[property], [...path, 'properties'], false);
      } else if (mapping[property] && mapping[property].properties) {
        // root properties level, check for "properties", "dynamic" and "_meta"
        this._checkMappings(mapping[property], [...path, property], true);
      }
    }
  }

  /**
   * Returns a new elasticsearch client instance
   *
   * @returns {Object}
   */
  _buildClient () {
    // Passed to Elasticsearch's client to make it use
    // Bluebird instead of ES6 promises
    const defer = function defer () {
      let
        resolve,
        reject;

      const promise = new Bluebird((res, rej) => {
        resolve = res;
        reject = rej;
      });

      return { resolve, reject, promise };
    };

    return new ESClient({ defer, ...this._config.client });
  }

  /**
   * Gets the name of an esIndex for an index + collection
   *
   * @param {String} index
   * @param {String} collection
   *
   * @returns {String} esIndex name (eg: '&nepali#liia')
   */
  _getESIndex (index, collection) {
    if (! index || ! collection) {
      return null;
    }

    return `${this._indexPrefix}${index}${NAME_SEPARATOR}${collection}`;
  }

  /**
   * Throws if index or collection includes forbidden characters
   *
   * @param {String} index
   * @param {String} collection
   */
  _assertValidIndexAndCollection (index, collection = '') {
    if ( index.indexOf(INTERNAL_PREFIX) !== -1
      || collection.indexOf(INTERNAL_PREFIX) !== -1)
    {
      this.throw('forbidden_character', INTERNAL_PREFIX);
    }

    if ( index.indexOf(PUBLIC_PREFIX) !== -1
      || collection.indexOf(PUBLIC_PREFIX) !== -1)
    {
      this.throw('forbidden_character', PUBLIC_PREFIX);
    }

    if ( index.indexOf(NAME_SEPARATOR) !== -1
      || collection.indexOf(NAME_SEPARATOR) !== -1)
    {
      this.throw('forbidden_character', NAME_SEPARATOR);
    }
  }

  /**
   * Extracts the index name from esIndex name
   *
   * @param {String} esIndex
   *
   * @returns {String} index name
   */
  _extractIndex (esIndex) {
    return esIndex.substr(1, esIndex.indexOf(NAME_SEPARATOR) - 1);
  }

  /**
   * Extracts the collection name from esIndex name
   *
   * @param {String} esIndex
   *
   * @returns {String} collection name
   */
  _extractCollection (esIndex) {
    const separatorPos = esIndex.indexOf(NAME_SEPARATOR);

    return esIndex.substr(separatorPos + 1, esIndex.length);
  }

  /**
   * Returns a list of index names from esIndex names.
   *
   * @param {Array.<String>} esIndexes
   * @param {Object} options - internal (false)
   *
   * @returns {Array.<String>} index names
   */
  _extractIndexes (esIndexes) {
    const indexes = new Set();

    for (const esIndex of esIndexes) {
      if (esIndex[0] === this._indexPrefix) {
        indexes.add(this._extractIndex(esIndex));
      }
    }

    return Array.from(indexes);
  }

  /**
   * Returns a list of collection names for an index from esIndex names
   *
   * @param {Array.<String>} esIndexes
   * @param {Object} options - internal (false)
   *
   * @returns {Array.<String>} collection names
   */
  _extractCollections (esIndexes, index) {
    const collections = new Set();

    for (const esIndex of esIndexes) {
      const [indexName, collectionName] =
        esIndex.substr(1, esIndex.length).split(NAME_SEPARATOR);

      if (esIndex[0] === this._indexPrefix && indexName === index) {
        collections.add(collectionName);
      }
    }

    return Array.from(collections);
  }

  /**
   * Scroll index in elasticsearch and return all document that match the filter
   *
   * @param {Object} esRequest - Search request body
   *
   * @returns {Promise.<Array>} resolve to an array of documents
   */
  _getAllDocumentsFromQuery ({ index, body, scroll, from, size }) {
    const
      client = this._client,
      documents = [];

    return new Bluebird((resolve, reject) => {
      client.search(
        { index, body, scroll, from, size },
        function getMoreUntilDone(error, { body: { hits, _scroll_id } }) {
          if (error) {
            return reject(error);
          }

          for (const hit of hits.hits) {
            documents.push({
              _id: hit._id,
              _source: hit._source
            });
          }

          if (hits.total.value !== documents.length) {
            client.scroll({
              scrollId: _scroll_id,
              scroll
            }, getMoreUntilDone);
          }
          else {
            resolve(documents);
          }
        });
    });
  }

  /**
   * Avoid empty queries that causes ES to respond with an error.
   * Empty queries are turned into match_all queries
   *
   * @param {Object} searchBody - ES search body (with query, aggregations, sort, etc)
   */
  _avoidEmptyClause (searchBody) {
    if (_.isEmpty(searchBody.query)) {
      searchBody.query = { match_all: {} };
    }

    return searchBody;
  }

}

module.exports = ElasticSearch;

/**
 * Forbids the use of the _routing ES option
 *
 * @param {Object} esRequest
 * @throws
 */
function assertNoRouting(esRequest) {
  if (esRequest.body._routing) {
    errorsManager.throw('no_routing');
  }
}

/**
 * Checks if the optional "refresh" argument is well-formed
 *
 * @param {Object} esRequest
 * @throws
 */
function assertWellFormedRefresh(esRequest) {
<<<<<<< HEAD
  if (! ['wait_for', 'false', false, undefined].includes(esRequest.refresh)) {
    errorsManager.throw('external', 'elasticsearch', 'wrong_refresh_parameter');
=======
  if (
    _.has(esRequest, 'refresh')
    && ['wait_for', 'false', false].indexOf(esRequest.refresh) < 0
  ) {
    errorsManager.throw('invalid_argument', 'refresh', '"wait_for", false');
>>>>>>> 7d6adf55
  }
}


function getUserId (userId) {
  if (! userId) {
    return null;
  }

  return String(userId);
}<|MERGE_RESOLUTION|>--- conflicted
+++ resolved
@@ -29,12 +29,8 @@
   Service = require('./service'),
   { Client: ESClient } = require('@elastic/elasticsearch'),
   ms = require('ms'),
-<<<<<<< HEAD
-  errorsManager = require('../config/error-codes/throw'),
   { assertIsObject } = require('../util/requestAssertions'),
-=======
   errorsManager = require('../util/errors').wrap('services', 'storage'),
->>>>>>> 7d6adf55
   semver = require('semver');
 
 const scrollCachePrefix = '_docscroll_';
@@ -97,17 +93,8 @@
       .then(({ body }) => {
         this._esVersion = body.version;
 
-<<<<<<< HEAD
         if (this._esVersion && !semver.satisfies(this._esVersion.number, '>= 7.0.0')) {
-          this.throw('wrong_elasticsearch_version', this._esVersion.number);
-=======
-    return Bluebird.resolve(this.client.info()
-      .then(response => {
-        this.esVersion = response.version;
-
-        if (this.esVersion && !semver.satisfies(this.esVersion.number, '5.x')) {
-          errorsManager.throw('version_mismatch', this.esVersion.number);
->>>>>>> 7d6adf55
+          errorsManager.throw('version_mismatch', this._esVersion.number);
         }
       });
   }
@@ -168,11 +155,7 @@
     return this._kuzzle.cacheEngine.internal.exists(cacheKey)
       .then(exists => {
         if (exists === 0) {
-<<<<<<< HEAD
-          this.throw('unknown_scroll_identifier');
-=======
           errorsManager.throw('unknown_scroll_id');
->>>>>>> 7d6adf55
         }
 
         // ms(scroll) may return undefined if in microseconds or in nanoseconds
@@ -265,11 +248,9 @@
     };
 
     // Just in case the user make a GET on url /mainindex/test/_search
-    // Without this test we return something weird: a result.hits.hits with all
-    // document without filter because the body is empty in HTTP by default
+    // Without this test we return something weird: a result.hits.hits with all document without filter because the body is empty in HTTP by default
     if (esRequest.id === '_search') {
-<<<<<<< HEAD
-      return this.reject('wrong_get_action');
+      return errorsManager.reject('search_as_an_id');
     }
 
     return this._client.get(esRequest)
@@ -279,24 +260,6 @@
         _source: body._source
       }))
       .catch(error => this._esWrapper.reject(error));
-=======
-      return errorsManager.reject('search_as_an_id');
-    }
-
-    return this.client.get(esRequest)
-      .then(result => {
-        if ( result._source
-          && result._source._kuzzle_info
-          && !result._source._kuzzle_info.active
-          && !request.input.args.includeTrash
-        ) {
-          errorsManager.throw('not_found', esRequest.id);
-        }
-
-        return prepareMetadata(result);
-      })
-      .catch(error => Bluebird.reject(this.esWrapper.formatESError(error)));
->>>>>>> 7d6adf55
   }
 
   /**
@@ -408,7 +371,6 @@
     assertNoRouting(esRequest);
     assertWellFormedRefresh(esRequest);
 
-<<<<<<< HEAD
     // Add metadata
     esRequest.body._kuzzle_info = {
       author: getUserId(userId),
@@ -416,56 +378,16 @@
       updatedAt: null,
       updater: null
     };
-=======
-    return this.kuzzle.indexCache.exists(esRequest.index, esRequest.type)
-      .then(exists => {
-        if (! exists) {
-          errorsManager.throw(
-            'unknown_index_collection',
-            esRequest.index,
-            esRequest.type
-          );
-        }
-
-        // Add metadata
-        esRequest.body._kuzzle_info = {
-          author: this._getUserId(request),
-          createdAt: Date.now(),
-          updatedAt: null,
-          updater: null,
-          active: true,
-          deletedAt: null
-        };
->>>>>>> 7d6adf55
 
     const promise = id
       ? this.exists(index, collection, id)
       : Bluebird.resolve(false);
 
-<<<<<<< HEAD
-=======
-              // The document exits and is active, we reject to prevent the creation
-              errorsManager.throw('document_already_exists');
-            })
-            // Pitfall of all previous rejections
-            .catch(err => {
-              if (err.displayName === 'NotFound') {
-                // The document doesn't exist, we create it
-                return this.client.create(esRequest)
-                  .then(result => this.refreshIndexIfNeeded(
-                    esRequest,
-                    _.extend(result, {_source: request.input.body}))
-                  )
-                  .catch(error => Bluebird.reject(
-                    this.esWrapper.formatESError(error))
-                  );
-              }
->>>>>>> 7d6adf55
 
     return promise
       .then(exists => {
         if (exists) {
-          this.throw('document_already_exists');
+          errorsManager.throw('document_already_exists');
         }
 
         return this._client.index(esRequest);
@@ -506,7 +428,6 @@
     assertNoRouting(esRequest);
     assertWellFormedRefresh(esRequest);
 
-<<<<<<< HEAD
     // Add metadata
     if (injectKuzzleMeta) {
       esRequest.body._kuzzle_info = {
@@ -516,22 +437,6 @@
         updater: getUserId(userId)
       };
     }
-=======
-    return this.kuzzle.indexCache.exists(esRequest.index, esRequest.type)
-      .then(exists => {
-        if (! exists) {
-          errorsManager.throw(
-            'unknown_index_collection',
-            esRequest.index,
-            esRequest.type
-          );
-        }
-
-        // Add metadata
-        if (injectKuzzleMeta) {
-          esRequest.body._kuzzle_info = kuzzleMeta;
-        }
->>>>>>> 7d6adf55
 
     return this._client.index(esRequest)
       .then(({ body }) => ({
@@ -572,23 +477,11 @@
     assertNoRouting(esRequest);
     assertWellFormedRefresh(esRequest);
 
-<<<<<<< HEAD
     // Add metadata
     esRequest.body.doc._kuzzle_info = {
       updatedAt: Date.now(),
       updater: getUserId(userId)
     };
-=======
-    return this.kuzzle.indexCache.exists(esRequest.index, esRequest.type)
-      .then(exists => {
-        if (! exists) {
-          errorsManager.throw(
-            'unknown_index_collection',
-            esRequest.index,
-            esRequest.type
-          );
-        }
->>>>>>> 7d6adf55
 
     return this._client.update(esRequest)
       .then(({ body }) => ({
@@ -639,15 +532,7 @@
     return this._client.exists({ index: esIndex, id })
       .then(({ body: exists }) => {
         if (! exists) {
-<<<<<<< HEAD
-          this.throw('document_not_found', id);
-=======
-          errorsManager.throw(
-            'unknown_index_collection',
-            esRequest.index,
-            esRequest.type
-          );
->>>>>>> 7d6adf55
+          errorsManager.throw('not_found', id);
         }
 
         return this._client.index(esRequest);
@@ -716,34 +601,18 @@
     };
 
     if (! _.isPlainObject(query)) {
-      return this.reject('empty_query');
+      return errorsManager.reject('missing_argument', 'body.query');
     }
 
     let documents;
 
-<<<<<<< HEAD
     esRequest.refresh = refresh === 'wait_for' ? true : refresh;
-=======
-    return this.kuzzle.indexCache.exists(esRequest.index, esRequest.type)
-      .then(exists => {
-        if (! exists) {
-          errorsManager.throw(
-            'unknown_index_collection',
-            esRequest.index,
-            esRequest.type
-          );
-        }
->>>>>>> 7d6adf55
 
     return this._getAllDocumentsFromQuery(esRequest)
       .then(_documents => {
         documents = _documents;
 
-<<<<<<< HEAD
         return this._client.deleteByQuery(esRequest);
-=======
-        errorsManager.throw('not_found', esRequest.id);
->>>>>>> 7d6adf55
       })
       .then(({ body }) => ({
         documents,
@@ -780,32 +649,12 @@
         for (const esIndex of esIndexes) {
           const indexName = this._extractIndex(esIndex);
 
-<<<<<<< HEAD
           if (index === indexName) {
-            const internalMessage = esIndex[0] === INTERNAL_PREFIX
-              ? ' A private index of that name already exists.'
-              : '';
-=======
-    return this.client
-      .get({
-        index: esRequest.index,
-        type: esRequest.type,
-        id: esRequest.id
-      })
-      .then(result => {
-        if (result._source._kuzzle_info && !result._source._kuzzle_info.active) {
-          errorsManager.throw('not_found', esRequest.id);
-        }
-        // injecting retryOnConflict default configuration
-        if (
-          !_.has(esRequest, 'retryOnConflict')
-          && this.config.defaults.onUpdateConflictRetries > 0
-        ) {
-          esRequest.retryOnConflict = this.config.defaults.onUpdateConflictRetries;
-        }
->>>>>>> 7d6adf55
-
-            this.throw('index_already_exists', index, internalMessage);
+            const indexType = esIndex[0] === INTERNAL_PREFIX
+              ? 'private'
+              : 'public';
+
+            errorsManager.throw('index_already_exists', indexType, index);
           }
         }
       })
@@ -829,18 +678,11 @@
       body: {}
     };
 
-<<<<<<< HEAD
     return this.collectionExists(index, collection)
       .then(exists => {
         if (exists) {
           return this.updateMapping(index, collection, mappings);
         }
-=======
-    if (!esRequestSearch.body.query ||
-      !(esRequestSearch.body.query instanceof Object)) {
-      return errorsManager.reject('missing_argument', 'body.query');
-    }
->>>>>>> 7d6adf55
 
         this._checkMappings(mappings);
 
@@ -871,24 +713,10 @@
    */
   getMapping (index, collection, { includeKuzzleMeta=false } = {}) {
     const
-<<<<<<< HEAD
       esIndex = this._getESIndex(index, collection),
       esRequest = {
         index: esIndex
       };
-=======
-      esRequestSearch = initESRequest(request, ['from', 'size', 'scroll']),
-      esRequestBulk = initESRequest(request, ['refresh']);
-
-    assertWellFormedRefresh(esRequestBulk);
-
-    esRequestSearch.body = request.input.body;
-    esRequestSearch.scroll = '30s';
-
-    if (esRequestSearch.body.query === null) {
-      return errorsManager.reject('missing_argument', 'body.query');
-    }
->>>>>>> 7d6adf55
 
     return this._client.indices.getMapping(esRequest)
       .then(({ body }) => {
@@ -919,15 +747,7 @@
       index: this._getESIndex(index, collection)
     };
 
-<<<<<<< HEAD
     let fullProperties;
-=======
-    return this.kuzzle.indexCache.exists(esRequest.index)
-      .then(indexExists => {
-        if (! indexExists) {
-          errorsManager.throw('unknown_index', esRequest.index);
-        }
->>>>>>> 7d6adf55
 
     return this.getMapping(index, collection, true)
       .then(collectionMappings => {
@@ -1020,19 +840,9 @@
 
     assertWellFormedRefresh(esRequest);
 
-<<<<<<< HEAD
     let
       actionCount = 0,
       lastAction; // NOSONAR
-=======
-    if (!request.input.body || !request.input.body.bulkData) {
-      return errorsManager.reject('missing_argument', 'body.bulkData');
-    }
-
-    if (!Array.isArray(request.input.body.bulkData)) {
-      return errorsManager.reject('invalid_argument', 'body.bulkData', 'array');
-    }
->>>>>>> 7d6adf55
 
     for (let i = 0; i < esRequest.body.length; i++) {
       const
@@ -1062,34 +872,9 @@
       }
     }
 
-<<<<<<< HEAD
     if (actionCount > this._kuzzle.config.limits.documentsWriteCount) {
-      return this.reject(
-        'limit_documents_reached',
-        this._kuzzle.config.limits.documentsWriteCount);
-    }
-=======
-        // set missing index & type if possible and add metadata
-        let lastAction; // NOSONAR
-        // Declaring "i" inside "for" statements downgrades
-        // performances by a factor of 3 to 4
-        // Fixed in Node.js v8.x and up
-        let i; // NOSONAR
-        for(i = 0; i < esRequest.body.length; i++) {
-          const item = esRequest.body[i];
-          const action = Object.keys(item)[0];
-
-          if (actionNames.indexOf(action) !== -1) {
-            lastAction = action;
-
-            if (!item[action]._type && esRequest.type) {
-              item[action]._type = esRequest.type;
-            }
-
-            if (!item[action]._type) {
-              errorsManager.throw('missing_argument', `body.bulkData[${i}].collection`);
-            }
->>>>>>> 7d6adf55
+      return errorsManager.reject('write_limit_exceeded');
+    }
 
     return this._client.bulk(esRequest)
       .then(({ body }) => {
@@ -1098,7 +883,6 @@
           errors: []
         };
 
-<<<<<<< HEAD
         let row;
 
         while ((row = body.items.shift()) !== undefined) {
@@ -1117,35 +901,6 @@
                   type: item.error.type,
                   reason: item.error.reason
                 }
-=======
-            if (!item[action]._index) {
-              errorsManager.throw('missing_argument', `body.bulkData[${i}].index`);
-            }
-
-            if ( !esCache[item[action]._index]
-              || !esCache[item[action]._index].includes(item[action]._type)
-            ) {
-              errorsManager.throw(
-                'unknown_index_collection',
-                item[action]._index,
-                item[action]._type);
-            }
-
-            if (item[action]._index === this.kuzzle.internalEngine.index) {
-              errorsManager.throw(
-                'index_protected',
-                this.kuzzle.internalEngine.index);
-            }
-          }
-          else if (lastAction === 'index' || lastAction === 'create') {
-            item._kuzzle_info = kuzzleMetaCreated;
-          }
-          else if (lastAction === 'update') {
-            // we can only update metadata on a partial update, or on an upsert
-            for (const prop of ['doc', 'upsert']) {
-              if (_.isPlainObject(item[prop])) {
-                item[prop]._kuzzle_info = kuzzleMetaUpdated;
->>>>>>> 7d6adf55
               }
             });
           }
@@ -1334,26 +1089,9 @@
    *
    * @returns {Promise.<boolean>}
    */
-<<<<<<< HEAD
   collectionExists (index, collection) {
     return this.listCollections(index)
       .then(collections => collections.some(col => col === collection));
-=======
-  refreshIndexIfNeeded(esRequest, response) {
-    if (esRequest &&
-      esRequest.index &&
-      this.settings.autoRefresh[esRequest.index]) {
-      return this.refreshIndex(new Request({index: esRequest.index}))
-        .then(() => response)
-        .catch(error => {
-          // index refresh failures are non-blocking
-          this.kuzzle.log.error(`Error refreshing index ${esRequest.index}: ${error.message}`);
-          return prepareMetadata(response);
-        });
-    }
-
-    return Bluebird.resolve(prepareMetadata(response));
->>>>>>> 7d6adf55
   }
 
   /**
@@ -1698,9 +1436,7 @@
 
     // @todo should be done in clientAdapter
     if (ids.length > this._kuzzle.config.limits.documentsWriteCount) {
-      return this.reject(
-        'limit_documents_reached',
-        this._kuzzle.config.limits.documentsWriteCount);
+      return errorsManager.reject('write_limit_exceeded');
     }
 
     for (let i = 0; i < ids.length; i++) {
@@ -1742,12 +1478,7 @@
   }
 
   /**
-<<<<<<< HEAD
    * Executes an ES request prepared by mcreate, mupdate, mreplace, mdelete or mwriteDocuments
-=======
-   * Execute an ES request prepared by mcreate, mupdate, mreplace, mdelete or
-   * mwriteDocuments
->>>>>>> 7d6adf55
    * Returns a standardized ES response object, containing the list of
    * successfully performed operations, and the rejected ones
    *
@@ -1760,34 +1491,13 @@
   _mExecute(esRequest, documents, partialErrors) {
     assertWellFormedRefresh(esRequest);
 
-<<<<<<< HEAD
     if (documents.length > this._kuzzle.config.limits.documentsWriteCount) {
-      return this.reject(
-        'limit_documents_reached',
-        this._kuzzle.config.limits.documentsWriteCount);
+      return errorsManager.reject('write_limit_exceeded');
     }
 
     const promise = documents.length > 0
       ? this._client.bulk(esRequest)
       : Bluebird.resolve({ body: { items: [] } });
-=======
-    return this.kuzzle.indexCache.exists(esRequest.index, esRequest.type)
-      .then(exists => {
-        if (! exists) {
-          errorsManager.throw(
-            'unknown_index_collection',
-            esRequest.index,
-            esRequest.type
-          );
-        }
-
-        if (documents.length > this.kuzzle.config.limits.documentsWriteCount) {
-          errorsManager.throw(
-            'write_limit_exceeded',
-            this.kuzzle.config.limits.documentsWriteCount
-          );
-        }
->>>>>>> 7d6adf55
 
     return promise
       .then(({ body }) => {
@@ -1890,13 +1600,8 @@
       if (check && !mappingProperties.includes(property)) {
         const currentPath = [...path, property].join('.');
 
-<<<<<<< HEAD
-        this.throw(
-          'incorrect_mapping_property',
-=======
         errorsManager.throw(
           'invalid_mapping',
->>>>>>> 7d6adf55
           currentPath,
           didYouMean(property, mappingProperties));
       }
@@ -1904,7 +1609,8 @@
       if (property === 'properties') {
         // type definition level, we don't check
         this._checkMappings(mapping[property], [...path, 'properties'], false);
-      } else if (mapping[property] && mapping[property].properties) {
+      }
+      else if (mapping[property] && mapping[property].properties) {
         // root properties level, check for "properties", "dynamic" and "_meta"
         this._checkMappings(mapping[property], [...path, property], true);
       }
@@ -1961,19 +1667,19 @@
     if ( index.indexOf(INTERNAL_PREFIX) !== -1
       || collection.indexOf(INTERNAL_PREFIX) !== -1)
     {
-      this.throw('forbidden_character', INTERNAL_PREFIX);
+      errorsManager.throw('forbidden_character', INTERNAL_PREFIX);
     }
 
     if ( index.indexOf(PUBLIC_PREFIX) !== -1
       || collection.indexOf(PUBLIC_PREFIX) !== -1)
     {
-      this.throw('forbidden_character', PUBLIC_PREFIX);
+      errorsManager.throw('forbidden_character', PUBLIC_PREFIX);
     }
 
     if ( index.indexOf(NAME_SEPARATOR) !== -1
       || collection.indexOf(NAME_SEPARATOR) !== -1)
     {
-      this.throw('forbidden_character', NAME_SEPARATOR);
+      errorsManager.throw('forbidden_character', NAME_SEPARATOR);
     }
   }
 
@@ -2121,16 +1827,8 @@
  * @throws
  */
 function assertWellFormedRefresh(esRequest) {
-<<<<<<< HEAD
   if (! ['wait_for', 'false', false, undefined].includes(esRequest.refresh)) {
-    errorsManager.throw('external', 'elasticsearch', 'wrong_refresh_parameter');
-=======
-  if (
-    _.has(esRequest, 'refresh')
-    && ['wait_for', 'false', false].indexOf(esRequest.refresh) < 0
-  ) {
     errorsManager.throw('invalid_argument', 'refresh', '"wait_for", false');
->>>>>>> 7d6adf55
   }
 }
 
