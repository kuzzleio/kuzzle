/*
 * Kuzzle, a backend software, self-hostable and ready to use
 * to power modern apps
 *
 * Copyright 2015-2018 Kuzzle
 * mailto: support AT kuzzle.io
 * website: http://kuzzle.io
 *
 * Licensed under the Apache License, Version 2.0 (the "License");
 * you may not use this file except in compliance with the License.
 * You may obtain a copy of the License at
 *
 * https://www.apache.org/licenses/LICENSE-2.0
 *
 * Unless required by applicable law or agreed to in writing, software
 * distributed under the License is distributed on an "AS IS" BASIS,
 * WITHOUT WARRANTIES OR CONDITIONS OF ANY KIND, either express or implied.
 * See the License for the specific language governing permissions and
 * limitations under the License.
 */

'use strict';

const
  _ = require('lodash'),
  Bluebird = require('bluebird'),
  ESWrapper = require('../util/esWrapper'),
  didYouMean = require('../util/didYouMean'),
  Service = require('./service'),
  Request = require('kuzzle-common-objects').Request,
  es = require('elasticsearch'),
  ms = require('ms'),
  errorsManager = require('../config/error-codes/throw'),
  semver = require('semver');

const scrollCachePrefix = '_docscroll_';

const mappingProperties = ['properties', '_meta', 'dynamic'];

/**
 * @property {Kuzzle} kuzzle
 * @property {object} settings
 * @property {object} client
 * @param {Kuzzle} kuzzle kuzzle instance
 * @param {object} options used to start the service
 * @param {object} config used to start the service
 * @constructor
 */
class ElasticSearch extends Service {
  constructor(kuzzle, options, config) {
    super();
    this.kuzzle = kuzzle;
    this.config = config;
    this.settings = {
      service: options.service,
      autoRefresh: options.autoRefresh || {}
    };
    this.client = null;
    this.esWrapper = null;
    this.esVersion = null;
    this.subdomain = 'elasticsearch';
  }

  /**
   * Initialize the elasticsearch client
   *
   * @returns {Promise}
   */
  init() {
    if (this.client) {
      return Bluebird.resolve(this);
    }

    if (process.env.NODE_ENV === 'production' && this.config.dynamic === 'true') {
      this.kuzzle.log.warn('Your dynamic mapping policy is set to \'true\' for new fields.\nElasticsearch will try to automatically infer mapping for new fields, and those cannot be changed afterward.\nSee the "services.db.dynamic" option in the kuzzlerc configuration file to change this value.'
      );
    }

    this.client = buildClient(this.config);
    this.esWrapper = new ESWrapper(this.client);

    return Bluebird.resolve(this.client.info()
      .then(response => {
        this.esVersion = response.version;

        if (this.esVersion && !semver.satisfies(this.esVersion.number, '5.x')) {
          this.throw('wrong_elasticsearch_version', this.esVersion.number);
        }

        return this;
      }));
  }

  /**
   * Return some basic information about this service
   *
   * @returns {Promise} service informations
   */
  getInfos() {
    const response = {
      type: 'elasticsearch',
      api: this.config.apiVersion
    };

    return this.client.info()
      .then(res => {
        /** @type {{version: {number: Number, lucene_version: String}}} res */
        response.version = res.version.number;
        response.lucene = res.version.lucene_version;

        return this.client.cluster.health();
      })
      .then(res => {
        /** @type {{status: String, number_of_nodes: Number}} res */
        response.status = res.status;
        response.nodes = res.number_of_nodes;
        return this.client.cluster.stats({human: true});
      })
      .then(res => {
        response.spaceUsed = res.indices.store.size;
        response.nodes = res.nodes;
        return response;
      })
      .catch(error => Bluebird.reject(this.esWrapper.formatESError(error)));
  }

  /**
   * Scroll results from previous elasticsearch query
   * @param {Request} request
   * @returns {Promise} resolve documents matching the scroll id
   */
  scroll(request) {
    const esRequest = initESRequest(request, ['scroll', 'scrollId']);

    if (!esRequest.scroll) {
      esRequest.scroll = this.config.defaults.scrollTTL;
    }

    const cacheKey = scrollCachePrefix + this.kuzzle.constructor.hash(
      esRequest.scrollId
    );

    return this.kuzzle.services.list.internalCache.exists(cacheKey)
      .then(exists => {
        if (exists === 0) {
          this.throw('unknown_scroll_identifier');
        }

        // ms(scroll) may return undefined if in microseconds or in nanoseconds
        const ttl = ms(esRequest.scroll) || ms(this.config.defaults.scrollTTL);

        return this.kuzzle.services.list.internalCache.pexpire(cacheKey, ttl);
      })
      .then(() => this.client.scroll(esRequest))
      .then(result => formatSearchResults(result))
      .catch(error => Bluebird.reject(this.esWrapper.formatESError(error)));
  }

  /**
   * Search documents from elasticsearch with a query
   * @param {Request} request
   * @returns {Promise} resolve documents matching the filter
   */
  search(request) {
    const esRequest = initESRequest(request, ['from', 'size', 'scroll']);

    esRequest.body = request.input.body;

    if (!request.input.args.includeTrash) {
      addActiveFilter(esRequest);
    }

    return this.client.search(esRequest)
      .then(result => {
        const formatted = formatSearchResults(result);

        if (formatted.scrollId !== undefined) {
          const
            // ms(scroll) may return undefined if in microseconds or in nanoseconds
            ttl = ms(esRequest.scroll) || ms(this.config.defaults.scrollTTL),
            key = scrollCachePrefix + this.kuzzle.constructor.hash(
              formatted.scrollId
            );

          return this.kuzzle.services.list.internalCache.psetex(key, ttl, 0)
            .then(() => formatted);
        }

        return formatted;
      })
      .catch(error => Bluebird.reject(this.esWrapper.formatESError(error)));
  }

  /**
   * Get the document with given ID
   * @param {Request} request
   * @returns {Promise} resolve the document
   */
  get(request) {
    const esRequest = initESRequest(request);

    esRequest.id = request.input.resource._id;

    // Just in case the user make a GET on url /mainindex/test/_search
    // Without this test we return something weird: a result.hits.hits with all document without filter because the body is empty in HTTP by default
    if (esRequest.id === '_search') {
      return Bluebird.reject(this.getError('wrong_get_action'));
    }

    return this.client.get(esRequest)
      .then(result => {
<<<<<<< HEAD
        if (result._source &&
          result._source._kuzzle_info &&
          !result._source._kuzzle_info.active &&
          !request.input.args.includeTrash) {
=======
        if (
          result._source
          && result._source._kuzzle_info
          && !result._source._kuzzle_info.active
          && !request.input.args.includeTrash
        ) {
>>>>>>> b1df3750
          return Bluebird.reject(this.getError('document_not_found'));
        }

        return prepareMetadata(result);
      })
      .catch(error => Bluebird.reject(this.esWrapper.formatESError(error)));
  }

  /**
   * Return the list of documents matching the ids given in the body param
   * NB: Due to internal Kuzzle mechanism, can only be called on a single index/collection,
   * using the body { ids: [.. } syntax.
   * @param {Request} request
   * @returns {Promise}
   */
  mget(request) {
    const esRequest = initESRequest(request);

    esRequest.body = request.input.body;
    delete esRequest.body.includeTrash;

    return this.client.mget(esRequest)
      .then(result => {
        // harmonize response format based upon the search one
        if (result.docs) {
          result.hits = request.input.args.includeTrash
            ? result.docs
            : result.docs.filter(
              doc => doc._kuzzle_info === undefined ||
              doc._kuzzle_info.active
            );
          delete result.docs;

          result.hits = result.hits.map(obj => prepareMetadata(obj));
        }

        return result;
      })
      .catch(error => Bluebird.reject(this.esWrapper.formatESError(error)));
  }

  /**
   * Count how many documents match the filter given in body
   * @param {Request} request
   * @returns {Promise} resolve the number of document
   */
  count(request) {
    const esRequest = initESRequest(request);

    esRequest.body = request.input.body;

    if (!request.input.args.includeTrash) {
      addActiveFilter(esRequest);
    }
    return this.client.count(esRequest)
      .catch(error => Bluebird.reject(this.esWrapper.formatESError(error)));
  }

  /**
   * Sends the new document to elasticsearch
   * Cleans data to match elasticsearch specifications
   *
   * @param {Request} request
   * @returns {Promise} resolve an object that contains _id
   */
  create(request) {
    const esRequest = initESRequest(request, ['refresh']);

    esRequest.id = request.input.resource._id;
    esRequest.body = request.input.body;

    assertNoRouting(esRequest);
    assertWellFormedRefresh(esRequest);

    return this.kuzzle.indexCache.exists(esRequest.index, esRequest.type)
      .then(exists => {
        if (! exists) {
          this.throw(
            'index_or_collection_does_not_exist',
            esRequest.index,
            esRequest.type
          );
        }

        // Add metadata
        esRequest.body._kuzzle_info = {
          author: this._getUserId(request),
          createdAt: Date.now(),
          updatedAt: null,
          updater: null,
          active: true,
          deletedAt: null
        };

        if (esRequest.id) {
          // Check if the document exists and has not been deleted (active: false)
          return this.client.get(
            {index: esRequest.index,
              type: esRequest.type,
              id: esRequest.id}
          )
            .then(result => {
              if (result._source._kuzzle_info &&
                !result._source._kuzzle_info.active) {
                // The document is inactive, we replace it and masquerade the result as a creation
                return this.client.index(esRequest)
                  .then(res => {
                    res.result = 'created';
                    res.created = true;

                    return this.refreshIndexIfNeeded(
                      esRequest,
                      _.extend(res, {_source: request.input.body}));
                  })
                  .catch(error => Bluebird.reject(
                    this.esWrapper.formatESError(error))
                  );
              }

              // The document exits and is active, we reject to prevent the creation

              return Bluebird.reject(this.getError('document_already_exists'));
            })
            // Pitfall of all previous rejections
            .catch(err => {
              if (err.displayName === 'NotFound') {
                // The document doesn't exist, we create it
                return this.client.create(esRequest)
                  .then(result => this.refreshIndexIfNeeded(
                    esRequest,
                    _.extend(result, {_source: request.input.body}))
                  )
                  .catch(error => Bluebird.reject(
                    this.esWrapper.formatESError(error))
                  );
              }

              // A "real" error occurred, we reject it
              return Bluebird.reject(err);
            });
        }

        return this.client.index(esRequest)
          .then(result => this.refreshIndexIfNeeded(
            esRequest,
            _.extend(result, {_source: request.input.body}))
          )
          .catch(error => Bluebird.reject(
            this.esWrapper.formatESError(error))
          );
      });
  }

  /**
   * Create a new document to ElasticSearch, or replace it if it already exist
   *
   * @param {Request} request
   * @param {boolean} injectKuzzleMeta
   * @returns {Promise} resolve an object that contains _id
   */
  createOrReplace(request, injectKuzzleMeta = true) {
    const
      esRequest = initESRequest(request, ['refresh']),
      userId = this._getUserId(request),
      kuzzleMeta = {
        author: userId,
        createdAt: Date.now(),
        updatedAt: Date.now(),
        updater: userId,
        active: true,
        deletedAt: null
      };

    esRequest.id = request.input.resource._id;
    esRequest.body = request.input.body;

    assertNoRouting(esRequest);
    assertWellFormedRefresh(esRequest);

    return this.kuzzle.indexCache.exists(esRequest.index, esRequest.type)
      .then(exists => {
        if (! exists) {
          this.throw(
            'index_or_collection_does_not_exist',
            esRequest.index,
            esRequest.type
          );
        }

        // Add metadata
        if (injectKuzzleMeta) {
          esRequest.body._kuzzle_info = kuzzleMeta;
        }

        return this.client.index(esRequest)
          .then(result => this.refreshIndexIfNeeded(
            esRequest,
            _.extend(result, {_source: request.input.body}))
          )
          .catch(error => Bluebird.reject(
            this.esWrapper.formatESError(error))
          );
      });
  }

  /**
   * Create a new document to ElasticSearch, or replace it if it already exist.
   * This method does not adds additional metadata.
   *
   * @param {Request} request
   * @returns {Promise} resolve an object that contains _id
   */
  writeDocument(request) {
    const esRequest = initESRequest(request, ['refresh']);

    esRequest.id = request.input.resource._id;
    esRequest.body = request.input.body;

    assertNoRouting(esRequest);
    assertWellFormedRefresh(esRequest);

    return this.kuzzle.indexCache.exists(esRequest.index, esRequest.type)
      .then(exists => {
        if (! exists) {
          this.throw(
            'index_or_collection_does_not_exist',
            esRequest.index,
            esRequest.type
          );
        }

        return this.client.index(esRequest)
          .then(result => this.refreshIndexIfNeeded(
            esRequest,
            _.extend(result, {_source: request.input.body}))
          )
          .catch(error => Bluebird.reject(
            this.esWrapper.formatESError(error))
          );
      });
  }

  /**
   * Sends the partial document to elasticsearch
   * with the id to update
   *
   * @param {Request} request
   * @returns {Promise} resolve an object that contains _id
   */
  update(request) {
    const esRequest = initESRequest(request, ['refresh', 'retryOnConflict']);

    esRequest.id = request.input.resource._id;
    esRequest.body = request.input.body;

    assertNoRouting(esRequest);
    assertWellFormedRefresh(esRequest);

    return this.kuzzle.indexCache.exists(esRequest.index, esRequest.type)
      .then(exists => {
        if (! exists) {
          this.throw(
            'index_or_collection_does_not_exist',
            esRequest.index,
            esRequest.type
          );
        }

        // injecting retryOnConflict default configuration
        if (
          !_.has(esRequest, 'retryOnConflict')
          && this.config.defaults.onUpdateConflictRetries > 0
        ) {
          esRequest.retryOnConflict = this.config.defaults.onUpdateConflictRetries;
        }

        // Add metadata
        esRequest.body._kuzzle_info = {
          active: true,
          updatedAt: Date.now(),
          updater: this._getUserId(request)
        };

        esRequest.body = {doc: esRequest.body};

        return this.client.update(esRequest);
      })
      .then(result => this.refreshIndexIfNeeded(esRequest, result))
      .catch(error => Bluebird.reject(this.esWrapper.formatESError(error)));
  }

  /**
   * Replace a document to ElasticSearch
   *
   * @param {Request} request
   * @returns {Promise} resolve an object that contains _id
   */
  replace(request) {
    const
      esRequest = initESRequest(request, ['refresh']),
      existQuery = {
        index: esRequest.index,
        type: esRequest.type,
        id: request.input.resource._id
      },
      userId = this._getUserId(request);

    esRequest.id = request.input.resource._id;
    esRequest.body = request.input.body;

    assertNoRouting(esRequest);
    assertWellFormedRefresh(esRequest);

    return this.kuzzle.indexCache.exists(esRequest.index, esRequest.type)
      .then(exists => {
        if (! exists) {
          this.throw(
            'index_or_collection_does_not_exist',
            esRequest.index,
            esRequest.type
          );
        }

        // Add metadata
        esRequest.body._kuzzle_info = {
          author: userId,
          createdAt: Date.now(),
          updatedAt: Date.now(),
          updater: userId,
          active: true,
          deletedAt: null
        };
        // extends the response with the source from request
        // When we write in ES, the response doesn't contain the initial document content
        return this.client.exists(existQuery);
      })
      .then(exist => {
        if (exist) {
          return this.client.index(esRequest);
        }

        return Bluebird.reject(this.getError(
          'document_id_not_found',
          esRequest.id
        ));
      })
      .then(result => this.refreshIndexIfNeeded(
        esRequest,
        _.extend(result, {_source: request.input.body}))
      );
  }

  /**
   * Send to elasticsearch the document id to delete
   *
   * @param {Request} request
   * @returns {Promise} resolve an object that contains _id
   */
  delete(request) {
    const esRequest = initESRequest(request, ['refresh', 'retryOnConflict']);

    esRequest.id = request.input.resource._id;

    assertWellFormedRefresh(esRequest);

    return this.client
      .get({
        index: esRequest.index,
        type: esRequest.type,
        id: esRequest.id
      })
      .then(result => {
        if (result._source._kuzzle_info && !result._source._kuzzle_info.active) {
          this.throw('document_id_not_found', esRequest.id);
        }
        // injecting retryOnConflict default configuration
        if (
          !_.has(esRequest, 'retryOnConflict')
          && this.config.defaults.onUpdateConflictRetries > 0
        ) {
          esRequest.retryOnConflict = this.config.defaults.onUpdateConflictRetries;
        }

        // Add metadata
        esRequest.body = {
          doc: {
            _kuzzle_info: {
              active: false,
              deletedAt: Date.now(),
              updater: this._getUserId(request)
            }
          }
        };

        return this.client.update(esRequest)
          .then(r => this.refreshIndexIfNeeded(esRequest, r))
          .catch(error => Bluebird.reject(
            this.esWrapper.formatESError(error))
          );
      })
      .catch(error => Bluebird.reject(
        this.esWrapper.formatESError(error))
      );
  }

  /**
   * Delete all documents matching the provided filters
   *
   * @param {Request} request
   * @returns {Promise} resolve an object with ids
   */
  deleteByQuery(request) {
    const
      esRequestSearch = initESRequest(request, ['from', 'size', 'scroll']),
      esRequestBulk = initESRequest(request, ['refresh']),
      ts = Date.now();

    assertWellFormedRefresh(esRequestBulk);

    esRequestSearch.body = request.input.body;
    esRequestSearch.scroll = '30s';
    esRequestBulk.body = [];

    if (!esRequestSearch.body.query ||
      !(esRequestSearch.body.query instanceof Object)) {
      return Bluebird.reject(this.getError('empty_query'));
    }

    return getAllIdsFromQuery(this.client, addActiveFilter(esRequestSearch))
      .then(ids => {
        ids.forEach(id => {
          esRequestBulk.body.push(
            {update:
              {_index: esRequestBulk.index,
                _type: esRequestBulk.type,
                _id: id}
            });
          esRequestBulk.body.push(
            {doc:
              {_kuzzle_info:
                { active: false,
                  deletedAt: ts,
                  updater: this._getUserId(request)}}
            });
        });

        if (esRequestBulk.body.length === 0) {
          return Bluebird.resolve({ids: []});
        }

        return this.client.bulk(esRequestBulk)
          .then(() => this.refreshIndexIfNeeded(esRequestBulk, {ids}))
          .catch(error => Bluebird.reject(
            this.esWrapper.formatESError(error))
          );
      });
  }

  /**
   * Delete all document that match the given filter from the trash
   * @param {Request} request
   * @returns {Promise} resolve the list of deleted ids
   */
  deleteByQueryFromTrash(request) {
    const
      esRequestSearch = initESRequest(request, ['from', 'size', 'scroll']),
      esRequestBulk = initESRequest(request, ['refresh']);

    assertWellFormedRefresh(esRequestBulk);

    esRequestSearch.body = request.input.body;
    esRequestSearch.scroll = '30s';

    if (esRequestSearch.body.query === null) {
      return Bluebird.reject(this.getError('document_id_cannot_be_null'));
    }

    return getAllIdsFromQuery(this.client, esRequestSearch)
      .then(ids => {
        return new Bluebird((resolve, reject) => {
          esRequestBulk.body = ids.map(id => ({delete:
            {_index: esRequestBulk.index,
              _type: esRequestBulk.type,
              _id: id}
          }));

          if (esRequestBulk.body.length === 0) {
            return resolve({ids: []});
          }

          return this.client.bulk(esRequestBulk)
            .then(() => this.refreshIndexIfNeeded(esRequestBulk, {ids}))
            .catch(error => reject(this.esWrapper.formatESError(error)));
        });
      });
  }

  /**
   * Create an empty collection. Mapping will be applied if supplied.
   *
   * @param {Request} request
   * @returns {Promise}
   */
  createCollection(request) {
    const esRequest = initESRequest(request);

    return this.kuzzle.indexCache.exists(esRequest.index)
      .then(indexExists => {
        if (! indexExists) {
          this.throw('index_does_not_exist');
        }

        return this.kuzzle.indexCache.exists(esRequest.index, esRequest.type);
      })
      .then(collectionExists => {
        if (collectionExists) {
          return this.updateMapping(request);
        }

        const requestBody = request.input.body || {};

        this._checkMapping(requestBody);

        esRequest.body = this._mergeDefaultMapping(
          esRequest.index,
          {},
          requestBody
        );

        return this.client.indices.putMapping(esRequest)
          .catch(error => Bluebird.reject(
            this.esWrapper.formatESError(error))
          );
      });
  }

  /**
   * Empty the content of a collection. Keep the existing mapping.
   *
   * @param {Request} request
   * @returns {Promise}
   */
  truncateCollection(request) {
    const
      deleteRequest = new Request({
        index: request.input.resource.index,
        collection: request.input.resource.collection,
        body: {
          query: {
            match_all: {}
          }
        }
      }, {
        user: request.context.user
      });

    deleteRequest.input.args.refresh = request.input.args.refresh || false;

    return this.deleteByQuery(deleteRequest)
      .catch(error => Bluebird.reject(this.esWrapper.formatESError(error)));
  }

  /**
   * Run several action and document
   *
   * @param {Request} request
   * @returns {Promise}
   */
  import(request) {
    const
      actionNames = ['index', 'create', 'update', 'delete'],
      esRequest = initESRequest(request,
        ['consistency', 'refresh', 'timeout', 'fields']),
      userId = this._getUserId(request),
      dateNow = Date.now();

    assertWellFormedRefresh(esRequest);

    if (!request.input.body || !(request.input.body.bulkData instanceof Object)) {
      return Bluebird.reject(
        this.getError('missing_or_invalid_import_attribute')
      );
    }

    esRequest.body = request.input.body.bulkData;
    const kuzzleMetaCreated = {
      author: userId,
      createdAt: dateNow,
      updatedAt: null,
      updater: null,
      active: true,
      deletedAt: null
    };
    const kuzzleMetaUpdated = {
      updater: userId,
      updatedAt: dateNow
    };

    const esCache = {};

    return this.client.indices.getMapping()
      .then(raw => {
        for (const index of Object.keys(raw)) {
          esCache[index] = Object.keys(raw[index].mappings);
        }

        return this.client.cat.aliases({
          format: 'json'
        });
      })
      .then(aliases => {
        for (const entry of aliases) {
          esCache[entry.alias] = esCache[entry.index];
        }

        // set missing index & type if possible and add metadata
        let lastAction; // NOSONAR
        // Declaring "i" inside "for" statements downgrades
        // performances by a factor of 3 to 4
        // Fixed in Node.js v8.x and up
        let i; // NOSONAR
        for(i = 0; i < esRequest.body.length; i++) {
          const item = esRequest.body[i];
          const action = Object.keys(item)[0];

          if (actionNames.indexOf(action) !== -1) {
            lastAction = action;

            if (!item[action]._type && esRequest.type) {
              item[action]._type = esRequest.type;
            }

            if (!item[action]._type) {
              return Bluebird.reject(this.getError(
                'missing_data_collection_argument')
              );
            }

            if (!item[action]._index && esRequest.index) {
              item[action]._index = esRequest.index;
            }

            if (!item[action]._index) {
              return Bluebird.reject(this.getError(
                'missing_data_index_argument')
              );
            }

            if (! (esCache[item[action]._index] &&
              esCache[item[action]._index].includes(item[action]._type))) {
              return Bluebird.reject(this.getError(
                'index_or_collection_does_not_exist',
                item[action]._index, item[action]._type)
              );
            }

            if (item[action]._index === this.kuzzle.internalEngine.index) {
              return Bluebird.reject(
                this.getError('index_protected',
                  this.kuzzle.internalEngine.index)
              );
            }
          } else if (lastAction === 'index' || lastAction === 'create') {
            item._kuzzle_info = kuzzleMetaCreated;
          } else if (lastAction === 'update') {
            // we can only update metadata on a partial update, or on an upsert
            for (const prop of ['doc', 'upsert']) {
              if (_.isPlainObject(item[prop])) {
                item[prop]._kuzzle_info = kuzzleMetaUpdated;
              }
            }
          }
        }

        return this.client.bulk(esRequest);
      })
      .then(response => this.refreshIndexIfNeeded(esRequest, response))
      .then(result => {

        // If some errors occured during the Bulk, we send a "Partial Error" response :
        if (result.errors) {
          result.partialErrors = [];
          const items = [];
          let row;

          while ((row = result.items.shift()) !== undefined) {
            const
              action = Object.keys(row)[0],
              item = row[action];

            if (item.status >= 400) {
              item.action = action;
              result.partialErrors.push(item);
            }
            else {
              items.push(row);
            }
          }

          result.items = items;
        }

        return result;
      })
      .catch(err => Bluebird.reject(this.esWrapper.formatESError(err)));
  }

  /**
   * Add a mapping definition to a specific type
   *
   * @param {Request} request
   * @return {Promise}
   */
  updateMapping(request) {
    const esRequest = initESRequest(request);

    return this.esWrapper.getMapping(esRequest, true)
      .then(mappings => {
        const collectionMapping =
          mappings[esRequest.index].mappings[esRequest.type];
        const requestBody = request.input.body || {};

        this._checkMapping(requestBody);

        esRequest.body = this._mergeDefaultMapping(
          esRequest.index,
          collectionMapping,
          requestBody
        );

        return this.client.indices.putMapping(esRequest)
          .catch(error => Bluebird.reject(
            this.esWrapper.formatESError(error))
          );
      });
  }

  /**
   * Retrieve a mapping for a given field or collection of fields
   *
   * @param {Request} request
   * @returns {Promise}
   */
  getFieldMapping (request) {
    const esRequest = initESRequest(request, ['fields']);

    return this.client.indices.getFieldMapping(esRequest)
      .catch(error => Bluebird.reject(
        this.esWrapper.formatESError(error))
      );
  }

  /**
   * Retrieve mapping definition for index/type
   *
   * @param {Request} request
   * @return {Promise}
   */
  getMapping(request, includeKuzzleMeta = false) {
    const esRequest = initESRequest(request);

    return this.esWrapper.getMapping(esRequest, includeKuzzleMeta);
  }

  /**
   * Retrieve the complete list of existing data collections in the current index
   *
   * @param {Request} request
   * @return {Promise}
   */
  listCollections(request) {
    const esRequest = initESRequest(request);

    // fix #1131: we should ignore the "collection" argument even if
    // one is provided, as "listing the provided collection name"
    // makes no sense
    delete esRequest.type;

    return this.client.indices.getMapping(esRequest)
      .then(result => {
        let collections = [];

        if (result[request.input.resource.index]) {
          collections = Object.keys(
            result[request.input.resource.index].mappings
          );
        }

        return {collections: {stored: collections}};
      })
      .catch(error => Bluebird.reject(
        this.esWrapper.formatESError(error))
      );
  }

  /**
   * Reset all indexes that the users is allowed to delete
   *
   * @param {Request} request
   * @return {Promise}
   */
  deleteIndexes(request) {
    const deletedIndexes = request.input.body.indexes;

    if (deletedIndexes === undefined || deletedIndexes.length === 0) {
      return Bluebird.resolve({deleted: []});
    }

    return this.client.indices.delete({index: deletedIndexes})
      .then(() => ({deleted: deletedIndexes}))
      .catch(error => Bluebird.reject(
        this.esWrapper.formatESError(error))
      );
  }

  /**
   * List all known indexes
   *
   * @returns {Promise}
   */
  listIndexes() {
    return this.client.indices.getMapping()
      .then(result => ({
        indexes: Object.keys(result).filter(
          indexName => indexName !== '' && indexName[0] !== '%')
      }))
      .catch(error => Bluebird.reject(
        this.esWrapper.formatESError(error))
      );
  }

  /**
   * Create a new index
   *
   * @param {Request} request
   * @returns {Promise}
   */
  createIndex(request) {
    const index = getIndex(request);

    return this.client.indices.create({index})
      .catch(error => Bluebird.reject(
        this.esWrapper.formatESError(error))
      );
  }

  /**
   * Delete an index
   *
   * @param {Request} request
   * @returns {Promise}
   */
  deleteIndex(request) {
    const index = getIndex(request);

    delete this.settings.autoRefresh[index];

    return this.client.indices.delete({index})
      .catch(error => Bluebird.reject(
        this.esWrapper.formatESError(error))
      );
  }

  /**
   * Forces a refresh on the index.
   *
   * /!\ Can lead to some performance issues.
   * cf https://www.elastic.co/guide/en/elasticsearch/guide/current/near-real-time.html for more details
   *
   * @param {Request} request
   * @returns {Promise}
   */
  refreshIndex(request) {
    const index = getIndex(request);

    return this.client.indices.refresh({index})
      .catch(error => Bluebird.reject(
        this.esWrapper.formatESError(error))
      );
  }

  /**
   * @param {Request} request
   * @returns {Promise}
   */
  indexExists(request) {
    const esRequest = initESRequest(request);

    return this.client.indices.exists(esRequest)
      .catch(error => Bluebird.reject(
        this.esWrapper.formatESError(error))
      );
  }

  /**
   * @param {Request} request
   * @returns {Promise}
   */
  collectionExists(request) {
    const esRequest = initESRequest(request);

    return this.client.indices.existsType(esRequest)
      .catch(error => Bluebird.reject(
        this.esWrapper.formatESError(error))
      );
  }

  /**
   * gets the autorefresh value currently set for the given index
   *
   * @param {Request} request
   * @returns {Promise}
   */
  getAutoRefresh(request) {
    const index = getIndex(request);

    return Bluebird.resolve(this.settings.autoRefresh[index] === true);
  }

  /**
   * (dis|en)able the autorefresh for the index given in the request.
   *
   * @param {Request} request
   * @returns {Promise}
   */
  setAutoRefresh(request) {
    const index = getIndex(request);

    if (request.input.body.autoRefresh === true) {
      this.settings.autoRefresh[index] = true;
    }
    else {
      delete this.settings.autoRefresh[index];
    }

    return this.saveSettings()
      .then(() => this.getAutoRefresh(request));
  }

  /**
   * Triggers an refresh call on the index set in the data request if the autoRefresh is on.
   * Else, passes the response through.
   *
   * @this ElasticSearch
   * @param {object} esRequest
   * @param {object} response The response from elasticsearch
   * @returns {Promise}
   */
  refreshIndexIfNeeded(esRequest, response) {
    if (esRequest &&
      esRequest.index &&
      this.settings.autoRefresh[esRequest.index]) {
      return this.refreshIndex(new Request({index: esRequest.index}))
        .then(() => response)
        .catch(error => {
          // index refresh failures are non-blocking
          this.kuzzle.log.error(
            this.getError(
              'error_on_index_refresh',
              esRequest.index,
              error.message)
          );
          return prepareMetadata(response);
        });
    }

    return Bluebird.resolve(prepareMetadata(response));
  }

  /**
   * Create multiple documents at once.
   * If a content has no id, one is automatically generated and assigned to it.
   * If a content has a specified identifier, it is rejected if it already exists, unless
   * it's inactive, in which case it is revived
   *
   * @param  {Request} request - Kuzzle API request
   * @return {Promise}
   */
  mcreate(request) {
    const
      index = request.input.resource.index,
      type = request.input.resource.collection,
      extracted = extractMDocuments(request, {
        _kuzzle_info: {
          active: true,
          author: this._getUserId(request),
          updater: null,
          updatedAt: null,
          deletedAt: null,
          createdAt: Date.now()
        }
      });

    // prepare the mget request, but only for document having a specified id
    let mgetRequest;

    if (extracted.mgetRequest.body.docs.length > 0) {
      mgetRequest = this.client.mget(extracted.mgetRequest);
    } else {
      mgetRequest = Bluebird.resolve({docs: []});
    }

    return mgetRequest
      .then(mgetResult => {
        const
          esRequest = initESRequest(request,
            ['consistency', 'refresh', 'timeout', 'fields']
          ),
          toImport = [];

        let idx = 0;

        esRequest.body = [];

        let i; // NOSONAR
        for(i = 0; i < extracted.documents.length; i++) {
          const document = extracted.documents[i];

          if (typeof document._id === 'string') {
            // document._id should always be equal to mgetResult.docs[idx]._id
            // if the document is not found in ES, or if it is in the trashcan,
            // then we accept to create (or replace) it
            if (!mgetResult.docs[idx].found ||
              (mgetResult.docs[idx]._source._kuzzle_info &&
                !mgetResult.docs[idx]._source._kuzzle_info.active)) {
              esRequest.body.push(
                {index:
                  {_index: index,
                    _type: type,
                    _id: document._id}
                });
              esRequest.body.push(document._source);
              toImport.push(document);
            } else {
              extracted.rejected.push(
                {document: request.input.body.documents[i],
                  reason: 'document already exists'}
              );
            }

            idx++;
          } else {
            esRequest.body.push({index: {_index: index, _type: type}});
            esRequest.body.push(document._source);
            toImport.push(document);
          }
        }

        return this._mexecute(esRequest, toImport, extracted.rejected);
      });
  }

  /**
   * Create or replace multiple documents at once.
   *
   * @param  {Request} request - Kuzzle API request
   * @param  {boolean} injectKuzzleMeta
   * @return {Promise}
   */
  mcreateOrReplace(request, injectKuzzleMeta = true) {
    let kuzzleMeta = {};

    if (injectKuzzleMeta) {
      kuzzleMeta = {
        _kuzzle_info: {
          active: true,
          author: this._getUserId(request),
          updater: null,
          updatedAt: null,
          deletedAt: null,
          createdAt: Date.now()
        }
      };
    }

    const
      esRequest = initESRequest(request,
        ['consistency', 'refresh', 'timeout', 'fields']),
      extracted = extractMDocuments(request, kuzzleMeta);

    esRequest.body = [];

    let i; // NOSONAR
    for (i = 0; i < extracted.documents.length; i++) {
      esRequest.body.push({
        index: {
          _index: request.input.resource.index,
          _type: request.input.resource.collection,
          _id: extracted.documents[i]._id
        }
      });
      esRequest.body.push(extracted.documents[i]._source);
    }

    return this._mexecute(esRequest, extracted.documents, extracted.rejected);
  }

  /**
   * Update multiple documents with one request
   * Replacements are rejected if targeted documents do not exist,
   * but documents in the trashcan are silently revived
   * (like with the normal "update" method)
   *
   * @param  {Request} request - Kuzzle API request
   * @return {Promise}
   */
  mupdate(request) {
    const
      esRequest = initESRequest(request,
        ['consistency', 'refresh', 'timeout', 'fields']),
      toImport = [],
      extracted = extractMDocuments(request, {
        _kuzzle_info: {
          active: true,
          updatedAt: Date.now(),
          updater: this._getUserId(request),
          deletedAt: null
        }
      });

    esRequest.body = [];

    let i; // NOSONAR
    for(i = 0; i < extracted.documents.length; i++) {
      if (typeof extracted.documents[i]._id === 'string') {
        esRequest.body.push({
          update: {
            _index: request.input.resource.index,
            _type: request.input.resource.collection,
            _id: extracted.documents[i]._id
          }
        });

        // _source: true => makes ES return the updated document source in the
        // response. Required by the real-time notifier component
        esRequest.body.push(
          {doc: extracted.documents[i]._source,
            _source: true}
        );
        toImport.push(extracted.documents[i]);
      } else {
        extracted.rejected.push(
          {document: extracted.documents[i],
            reason: 'a document ID is required'}
        );
      }
    }

    return this._mexecute(esRequest, toImport, extracted.rejected)
      .then(response => {
        // with _source: true, ES returns the updated document in
        // response.result.get._source
        // => we replace response.result._source with it so that the notifier
        // module can seamlessly process all kind of m* response*
        let j; // NOSONAR
        for (j = 0; j < response.result.length; j++) {
          const result = response.result[j];

          if (result.get && result.get._source) {
            result._source = result.get._source;
          }
        }

        return response;
      });
  }

  /**
   * Replace multiple documents at once.
   * Replacements are rejected if targeted documents do not exist,
   * but documents in the trashcan are silently revived
   * (like with the normal "replace" method)
   *
   * @param  {Request} request - Kuzzle API request
   * @return {Promise}
   */
  mreplace(request) {
    const
      index = request.input.resource.index,
      type = request.input.resource.collection,
      toImport = [],
      extracted = extractMDocuments(request, {
        _kuzzle_info: {
          active: true,
          author: this._getUserId(request),
          updater: null,
          updatedAt: null,
          deletedAt: null,
          createdAt: Date.now()
        }
      });

    return this.client.mget(extracted.mgetRequest)
      .then(mgetResult => {
        const esRequest = initESRequest(request,
          ['consistency', 'refresh', 'timeout', 'fields']);
        let idx = 0;

        esRequest.body = [];

        let i; // NOSONAR
        for (i = 0; i < extracted.documents.length; i++) {
          const document = extracted.documents[i];

          if (typeof document._id === 'string') {
            // document._id should always be equal to mgetResult.docs[idx]._id
            // if the document is not found in ES, then we reject it
            if (mgetResult.docs[idx].found) {
              esRequest.body.push(
                {index:
                  {_index: index,
                    _type: type,
                    _id: document._id}
                });
              esRequest.body.push(document._source);
              toImport.push(document);
            } else {
              extracted.rejected.push(
                {document,
                  reason: 'cannot replace a non-existing document (use mCreateOrReplace if you need to create non-existing documents)'});
            }

            idx++;
          } else {
            extracted.rejected.push(
              {document,
                reason: 'a document ID is required'}
            );
          }
        }

        return this._mexecute(esRequest, toImport, extracted.rejected);
      });
  }

  /**
   * Delete multiple documents with one request
   *
   * @param  {Request} request - Kuzzle API request
   * @return {Promise}
   */
  mdelete(request) {
    const
      esRequest = initESRequest(request,
        ['consistency', 'refresh', 'timeout', 'fields']),
      {
        index,
        collection
      } = request.input.resource,
      ids = [],
      partialErrors = [],
      metadata = {
        _kuzzle_info: {
          active: false,
          deletedAt: Date.now(),
          updater: this._getUserId(request)
        }
      };

    esRequest.body = [];

    let i; // NOSONAR
    for (i = 0; i < request.input.body.ids.length; i++) {
      const id = request.input.body.ids[i];

      if (typeof id === 'string') {
        esRequest.body.push(
          {update:
            {_index: index,
              _type: collection,
              _id: id}
          });
        esRequest.body.push({doc: metadata});
        ids.push([{_id: id}]);
      } else {
        partialErrors.push({id, reason: 'the document ID must be a string'});
      }
    }

    return this._mexecute(esRequest, ids, partialErrors)
      .then(response => {
        response.result = response.result.map(doc => doc._id);
        return response;
      });
  }

  /**
   * This method can be called either:
   *  - at the first creation of a collection : we need to apply the index default mapping
   *  - when a collection mapping is updated : we need to protect the index common mapping
   */
  _mergeDefaultMapping (index, oldMapping, newMapping) {
    const collectionMapping = {};
    const commonMapping = _.cloneDeep(
      this.kuzzle.indexCache.defaultMappings[index] ||
      this.config.commonMapping
    );

    collectionMapping.dynamic = newMapping.dynamic ||
    oldMapping.dynamic ||
    this.config.dynamic;
    collectionMapping._meta = newMapping._meta || oldMapping._meta || {};

    // Preserve old version of kuzzle metadata mapping
    if (oldMapping.properties && oldMapping.properties._kuzzle_info) {
      Object.assign(
        commonMapping._kuzzle_info.properties,
        oldMapping.properties._kuzzle_info.properties
      );
    }

    collectionMapping.properties = Object.assign({},
      newMapping.properties,
      commonMapping
    );

    return collectionMapping;
  }

  /**
   * Execute an ES request prepared by mcreate, mupdate, mreplace, mdelete or mwriteDocuments
   * Returns a standardized ES response object, containing the list of
   * successfully performed operations, and the rejected ones
   *
   * @param  {Object} esRequest    - Elasticsearch request
   * @param  {Array} documents     - Document sources (format: {_id, _source})
   * @param  {Array} partialErrors - pre-rejected documents
   * @return {Promise}
   */
  _mexecute(esRequest, documents, partialErrors) {
    assertWellFormedRefresh(esRequest);

    return this.kuzzle.indexCache.exists(esRequest.index, esRequest.type)
      .then(exists => {
        if (! exists) {
          this.throw(
            'index_or_collection_does_not_exist',
            esRequest.index,
            esRequest.type
          );
        }

        if (documents.length > this.kuzzle.config.limits.documentsWriteCount) {
          this.throw(
            'limit_documents_reached',
            this.kuzzle.config.limits.documentsWriteCount
          );
        }

        return documents.length > 0 ?
          this.client.bulk(esRequest) :
          Bluebird.resolve({items: []});
      })
      .then(result => {
        const successes = [];

        let i; // NOSONAR
        for (i = 0; i < result.items.length; i++) {
          const item = result.items[i][Object.keys(result.items[i])[0]];

          if (item.status >= 400) {
            partialErrors.push(
              prepareMetadata(Object.assign({}, documents[i], item)));
          } else {
            successes.push(
              prepareMetadata(Object.assign({}, documents[i], item)));
          }
        }

        return {result: successes, error: partialErrors};
      })
      .catch(err => Bluebird.reject(this.esWrapper.formatESError(err)));
  }

  _getUserId (request) {
    if (request.context.user && request.context.user._id) {
      return String(request.context.user._id);
    }

    return null;
  }

  _checkMapping (mapping, path = [], check = true) {
    const properties = Object.keys(mapping);

    for (const property of properties) {
      if (check && !mappingProperties.includes(property)) {
        const currentPath = [...path, property].join('.');

        this.throw(
          'incorrect_mapping_property',
          currentPath,
          didYouMean(property, mappingProperties));
      }

      if (property === 'properties') {
        // type definition level, we don't check
        this._checkMapping(mapping[property], [...path, 'properties'], false);
      } else if (mapping[property].properties) {
        // root properties level, check for "properties", "dynamic" and "_meta"
        this._checkMapping(mapping[property], [...path, property], true);
      }
    }
  }
}

module.exports = ElasticSearch;

/**
 * Builds a request formatted for Elasticsearch service
 * and map the name 'collection' to 'type' for ES
 *
 * @param {Request} request
 * @param {Array} [extraParams] [optional] An array of String values corresponding
 *                            to the extra params from the Kuzzle Request to be
 *                            included in the Elasticsearch Request.
 * @return {object} data the data with cleaned attributes
 */
function initESRequest(request, extraParams = []) {
  const
    data = {},
    index = getIndex(request);

  if (index) {
    data.index = index;
  }

  if (request.input.resource.collection) {
    data.type = request.input.resource.collection;
  }

  for (const name of extraParams) {
    if (typeof request.input.args[name] !== 'undefined') {
      data[name] = request.input.args[name];
    }
  }

  return data;
}

/**
 * Extracts the index from the provided request.
 * Throws if it refers to an internal index
 *
 * @param {Request} request
 * @return {string}
 * @throws {BadRequestError}
 */
function getIndex(request) {
  if (request.input.resource.index && request.input.resource.index[0] === '%') {
    errorsManager.throw(
      'external',
      'elasticsearch',
      'index_reserved',
      request.input.resource.index
    );
  }

  return request.input.resource.index;
}

/**
 * Scroll index in elasticsearch and return all document ids that match the filter
 *
 * @param {object} client - elasticsearch client
 * @param {object} esRequest
 * @returns {Promise} resolve to an array of documents IDs
 */
function getAllIdsFromQuery(client, esRequest) {
  const ids = [];

  return new Bluebird((resolve, reject) => {
    client.search(esRequest, function getMoreUntilDone(error, response) {
      if (error) {
        return reject(error);
      }

      response.hits.hits.forEach(hit => ids.push(hit._id));

      if (response.hits.total !== ids.length) {
        client.scroll({
          scrollId: response._scroll_id,
          scroll: esRequest.scroll
        }, getMoreUntilDone);
      }
      else {
        resolve(ids);
      }
    });
  });
}

/**
 * Add filter to get only the active documents
 * @param {object} esRequest
 * @return {object} modified filter
 */
function addActiveFilter(esRequest) {
  const
    queryObject = {
      bool: {
        filter: {
          bool: {
            must_not: {
              term: {
                '_kuzzle_info.active': false
              }
            }
          }
        }
      }
    };

  if (esRequest.body && esRequest.body.query) {
    queryObject.bool.must = esRequest.body.query;
    esRequest.body.query = queryObject;
  }
  else if (esRequest.body) {
    esRequest.body.query = queryObject;
  }
  else {
    esRequest.body = {
      query: queryObject
    };
  }

  return esRequest;
}

/**
 * Remove depth in object (replace hits.hits<array>, with hits<array>)
 * Move _kuzzle_info from the document body to the root as _meta
 *
 * @param result
 * @returns {object}
 */
function formatSearchResults(result) {
  const _result = result.hits ? _.extend(result, result.hits) : result;

  _result.hits = _result.hits.map(obj => prepareMetadata(obj));

  if (_result._scroll_id) {
    // @deprecated - _result._scroll_id is kept for backward compatibility
    // only. It should be removed by the next major version
    _result.scrollId = _result._scroll_id;
  }

  return _result;
}

/**
 * Copy _kuzzle_info to root attribute _meta
 * This behavior will be deprecated
 *
 * @param response
 * @return {object}
 */
function prepareMetadata(response) {
  if (response._source && response._source._kuzzle_info) {
    response._meta = response._source._kuzzle_info;
  }

  return response;
}

/**
 * Returns a new elasticsearch client instance
 *
 * @param {object} config - ES client options
 * @returns {object}
 */
function buildClient(config) {
  // Passed to Elasticsearch's client to make it use
  // Bluebird instead of ES6 promises
  const defer = function defer () {
    let resolve, reject;
    const
      promise = new Bluebird((res, rej) => {
        resolve = res;
        reject = rej;
      });

    return {resolve, reject, promise};
  };

  return new es.Client(Object.assign({defer}, config.client));
}

/**
 * Forbid the use of the _routing ES option
 * @param {object} esRequest
 * @throws
 */
function assertNoRouting(esRequest) {
  if (esRequest.body._routing) {
    errorsManager.throw(
      'external',
      'elasticsearch',
      'create_action_does_not_support_routing'
    );
  }
}

/**
 * Checks if the optional "refresh" argument is well-formed
 *
 * @param {object} esRequest
 * @throws
 */
function assertWellFormedRefresh(esRequest) {
  if (
    _.has(esRequest, 'refresh')
    && ['wait_for', 'false', false].indexOf(esRequest.refresh) < 0
  ) {
    errorsManager.throw('external', 'elasticsearch', 'wrong_refresh_parameter');
  }
}

/**
 * Extract, inject metadata and validate documents contained
 * in a Request
 *
 * Used by mcreate, mupdate, mreplace and mcreateOrReplace
 *
 * @param  {Request} request - Kuzzle API request
 * @param  {Object} metadata
 * @return {Object}
 */
function extractMDocuments(request, metadata) {
  const result = {
    rejected: [],
    documents: [],
    mgetRequest: {
      index: request.input.resource.index,
      type: request.input.resource.collection,
      body: {
        docs: []
      }
    }
  };

  let i; // NOSONAR
  for(i = 0; i < request.input.body.documents.length; i++) {
    const document = request.input.body.documents[i];

    if (typeof document.body === 'object' &&
    document.body !== null &&
    !Array.isArray(document.body)) {
      result.documents.push({
        _id: document._id,
        _source: Object.assign({}, metadata, document.body)
      });

      if (typeof document._id === 'string') {
        result.mgetRequest.body.docs.push(
          {_id: document._id,
            _source: '_kuzzle_info.active'}
        );
      }
    } else {
      result.rejected.push({document, reason: 'bad format'});
    }
  }

  return result;
}<|MERGE_RESOLUTION|>--- conflicted
+++ resolved
@@ -209,19 +209,12 @@
 
     return this.client.get(esRequest)
       .then(result => {
-<<<<<<< HEAD
-        if (result._source &&
-          result._source._kuzzle_info &&
-          !result._source._kuzzle_info.active &&
-          !request.input.args.includeTrash) {
-=======
         if (
           result._source
           && result._source._kuzzle_info
           && !result._source._kuzzle_info.active
           && !request.input.args.includeTrash
         ) {
->>>>>>> b1df3750
           return Bluebird.reject(this.getError('document_not_found'));
         }
 
