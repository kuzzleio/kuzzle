var
  _ = require('lodash'),
  Promise = require('bluebird'),
  async = require('async'),
  util = require('util'),
  Service = require('./service'),
  RequestObject = require('kuzzle-common-objects').Models.requestObject,
  BadRequestError = require('kuzzle-common-objects').Errors.badRequestError,
  InternalError = require('kuzzle-common-objects').Errors.internalError,
  ServiceUnavailableError = require('kuzzle-common-objects').Errors.serviceUnavailableError,
  NotFoundError = require('kuzzle-common-objects').Errors.notFoundError,
  KuzzleError = require('kuzzle-common-objects').Errors.kuzzleError,
  es = require('elasticsearch'),
  compareVersions = require('compare-versions');

/**
 * @property {Kuzzle} kuzzle
 * @property {Object} settings
 * @property {Object} client
 * @param {Kuzzle} kuzzle kuzzle instance
 * @param {Object} options used to start the service
 * @param {Object} config used to start the service
 * @constructor
 */
function ElasticSearch(kuzzle, options, config) {

  Object.defineProperties(this, {
    kuzzle: {
      value: kuzzle
    },
    settings: {
      writable: true,
      value: {
        service: options.service,
        autoRefresh: options.autoRefresh || {}
      }
    },
    client: {
      writable: true,
      value: null
    },
    esVersion: {
      writable: true,
      value: null
    }
  });

  this.errorMessagesMapping = [
    {
      // [illegal_argument_exception] object mapping [titi] can't be changed from nested to non-nested
      regex: /^\[illegal_argument_exception\] object mapping \[(.*?)\] can't be changed from nested to non-nested$/,
      replacement: 'Can not change mapping for field "$1" from nested to another type'
    },
    {
      // [illegal_argument_exception] object mapping [baz] can't be changed from non-nested to nested
      regex: /^\[illegal_argument_exception\] object mapping \[(.*?)\] can\'t be changed from non-nested to nested$/,
      replacement: 'Can not change mapping for field "$1" from object to another type'
    },
    {
      // [illegal_argument_exception] Can't merge a non object mapping [aeaze] with an object mapping [aeaze]
      regex: /^\[illegal_argument_exception\] Can\'t merge a non object mapping \[(.*?)\] with an object mapping \[(.*?)\]$/,
      replacement: 'Can not change mapping for field "$1" from object to a scalar type'
    },
    {
      // [illegal_argument_exception] [tutu.tutu] is defined as an object in mapping [aze] but this name is already used for a field in other types
      regex: /^\[illegal_argument_exception\] \[(.*?)\] is defined as an object in mapping \[(.*?)\] but this name is already used for a field in other types$/,
      replacement: 'Can not set mapping for field "$1" on collection "$2" because the field name is already used in another collection with a different type'
    },
    {
      // [illegal_argument_exception] mapper [source.flags] of different type, current_type [string], merged_type [long]
      regex: /^\[illegal_argument_exception\] mapper \[(.*?)\] of different type, current_type \[(.*?)\], merged_type \[(.*?)\]$/,
      replacement: 'Can not change type of field "$1" from "$2" to "$3"'
    },
    {
      // [mapper_parsing_exception] Mapping definition for [flags] has unsupported parameters:  [index : not_analyzed]
      // eslint-disable-next-line no-regex-spaces
      regex: /^\[mapper_parsing_exception\] Mapping definition for \[(.*?)\] has unsupported parameters:  \[(.*?)\]$/,
      replacement: 'Parameter "$2" is not supported for field "$1"'
    },
    {
      // [mapper_parsing_exception] No handler for type [booleasn] declared on field [not]
      regex: /^\[mapper_parsing_exception\] No handler for type \[(.*?)\] declared on field \[(.*?)\]$/,
      replacement: 'Can not set mapping for field "$2" because type "$1" does not exist'
    },
    {
      // [mapper_parsing_exception] failed to parse [conditions.host.flags]
      regex: /^\[mapper_parsing_exception\] failed to parse \[(.*?)\]$/,
      replacement: 'Failed to validate value of field "$1". Are you trying to insert nested value in a non-nested field ?'
    },
    {
      // [index_not_found_exception] no such index, with { resource.type=index_or_alias resource.id=foso index=foso }
      regex: /^\[index_not_found_exception\] no such index, with { resource\.type=([^\s]+) resource\.id=([^\s]+) (index_uuid=.* )?index=([^\s]+) }$/,
      replacement: 'Index "$3" does not exist, please create it first'
    },
    {
      // [mapper_parsing_exception] Expected map for property [fields] on field [foo] but got a class java.lang.String
      regex: /^\[mapper_parsing_exception\] Expected map for property \[fields\] on field \[(.*?)\] but got a class java\.lang\.String$/,
      replacement: 'Mapping for field "$1" must be an object with a property "type"'
    },
    {
      // [search_context_missing_exception] No search context found for id [154] (and) ...
      regex: /^\[search_context_missing_exception\] No search context found for id(.*)+/,
      replacement: 'Unable to execute scroll request: scrollId seems to be outdated'
    },
  ];

  /**
   * Initialize the elasticsearch client
   *
   * @returns {Promise}
   */
  this.init = function elasticsearchInit () {
    var
      self = this,
      host = config.host + ':' + config.port;

    if (this.client) {
      return Promise.resolve(this);
    }

    this.client = new es.Client({
      host,
      apiVersion: config.apiVersion
    });

    return Promise.resolve(this.client.info())
      .then(response => {
        // This information will be usefull alongside the api version in order to allow ES 5.x features
        this.esVersion = response.version;

        return Promise.resolve(self);
      });
  };

  /**
   * Return some basic information about this service
   *
   * @returns {Promise} service informations
   */
  this.getInfos = function elasticsearchGetInfos () {
    var response = {
      type: 'elasticsearch',
      api: config.apiVersion
    };

    return this.client.info()
      .then(res => {
        /** @type {{version: {number: Number, lucene_version: String}}} res */
        response.version = res.version.number;
        response.lucene = res.version.lucene_version;

        return this.client.cluster.health();
      })
      .then(res => {
        /** @type {{status: String, number_of_nodes: Number}} res */
        response.status = res.status;
        response.nodes = res.number_of_nodes;
        return this.client.cluster.stats({human: true});
      })
      .then(res => {
        response.spaceUsed = res.indices.store.size;
        response.nodes = res.nodes;
        return response;
      })
      .catch(error => Promise.reject(this.formatESError(error)));
  };


  /**
   * Scroll results from previous elasticsearch query
   * @param {RequestObject} requestObject
   * @returns {Promise} resolve documents matching the scroll id
   */
  this.scroll = function elasticsearchScroll (requestObject) {
    var data = {};

    if (requestObject.data.body.scroll) {
      data.scroll = requestObject.data.body.scroll;
    }
    if (requestObject.data.body.scrollId) {
      data.scrollId = requestObject.data.body.scrollId;
    }

    if (!data.scrollId) {
      return Promise.reject(new BadRequestError('The action scroll can\'t be done without a scrollId'));
    }

    return this.client.scroll(data)
      .then(result => flattenSearchResults(result))
      .catch(error => Promise.reject(this.formatESError(error)));
  };

  /**
   * Search documents from elasticsearch with a query
   * @param {RequestObject} requestObject
   * @returns {Promise} resolve documents matching the filter
   */
  this.search = function elasticsearchSearch (requestObject) {
    var
<<<<<<< HEAD
      data = cleanData(requestObject);
=======
      data = cleanData.call(this, requestObject, kuzzle);
>>>>>>> 3c258df3

    // todo add condition once the 'trash' feature has been implemented
    addActiveFilter(data);

    return this.client.search(data)
      .then(result => flattenSearchResults(result))
      .catch(error => Promise.reject(this.formatESError(error)));
  };

  /**
   * Get the document with given ID
   * @param {RequestObject} requestObject contains id
   * @returns {Promise} resolve the document
   */
  this.get = function elasticsearchGet (requestObject) {
    var
<<<<<<< HEAD
      data = cleanData(requestObject);
=======
      data = cleanData.call(this, requestObject, kuzzle);
>>>>>>> 3c258df3

    delete data.body;

    // Just in case the user make a GET on url /mainindex/test/_search
    // Without this test we return something weird: a result.hits.hits with all document without filter because the body is empty in REST by default
    if (data.id === '_search') {
      return Promise.reject(new BadRequestError('The action _search can\'t be done with a GET'));
    }

    return this.client.get(data)
      .then(result => {
        if (result._source._kuzzle_info && !result._source._kuzzle_info.active) {
          // todo Feedback how to get it from the 'trash' once it is implemented
          return Promise.reject(new NotFoundError('Document ' + result._id + ' has been deleted'));
        }
        if (result._source._kuzzle_info) {
          result._kuzzle_info = result._source._kuzzle_info;
          delete result._source._kuzzle_info;
        }

        return result;
      })
      .catch(error => Promise.reject(this.formatESError(error)));
  };

  /**
   * Return the list of documents matching the ids given in the body param
   * NB: Due to internal Kuzzle mechanism, can only be called on a single index/collection,
   * using the body { ids: [.. } syntax.
   * @param {RequestObject} requestObject
   * @returns {Promise}
   */
  this.mget = function elasticsearchMget (requestObject) {
    var
<<<<<<< HEAD
      data = cleanData(requestObject);
=======
      data = cleanData.call(this, requestObject, kuzzle);
>>>>>>> 3c258df3

    return this.client.mget(data)
      .then(result => {
        // harmonize response format based upon the search one
        if (result.docs) {
          result.hits = result.docs;
          delete result.docs;
        }

        return result;
      })
      .catch(error => Promise.reject(this.formatESError(error)));
  };

  /**
   * Count how many documents match the filter given in body
   * @param {RequestObject} requestObject
   * @returns {Promise} resolve the number of document
   */
  this.count = function elasticsearchCount (requestObject) {
    var
<<<<<<< HEAD
      data = cleanData(requestObject);
=======
      data = cleanData.call(this, requestObject, kuzzle);
>>>>>>> 3c258df3

    /*
     ElasticSearch DSL is supposed to accept a 'query' object in the main part of the message.
     Problem is: the 'count' action only accepts a 'body' object, and any query passed to it is ignored.

     So, in order to suppress this discrepancy, if a count action is called without a body but with a query,
     we embed the query object in a body one.
     */
    if (!data.body || Object.keys(data.body).length === 0) {
      if (data.query && Object.keys(data.query).length > 0) {
        data.body = {query: data.query};
        delete data.query;
      } else {
        delete data.body;
      }
    }

    // todo add condition once the 'trash' feature has been implemented
    addActiveFilter(data);
    return this.client.count(data)
      .catch(error => Promise.reject(this.formatESError(error)));
  };

  /**
   * Send to elasticsearch the new document
   * Clean data for match the elasticsearch specification
   *
   * @param {RequestObject} requestObject
   * @returns {Promise} resolve an object that contains _id
   */
  this.create = function elasticsearchCreate (requestObject) {
    var
<<<<<<< HEAD
      data = cleanData(requestObject);
=======
      data = cleanData.call(this, requestObject, kuzzle);
>>>>>>> 3c258df3

    if (data.body._routing) {
      Promise.reject(new BadRequestError('Kuzzle does not support "_routing" in create action.'));
    }

    if (data.hasOwnProperty('refresh')) {
      if (compareVersions(this.esVersion.number, '5.0.0') < 0) {
        Promise.reject(new BadRequestError(`Refresh parameter is not supported by the version "${this.esVersion.number}" of Elasticsearch`));
      }
      if (compareVersions(config.apiVersion, '5.0') < 0) {
        Promise.reject(new BadRequestError(`Refresh parameter is not supported by the version "${config.apiVersion}" of Elasticsearch API`));
      }
      if (data.refresh !== 'wait_for' && data.refresh !== 'false' && data.refresh !== false) {
        Promise.reject(new BadRequestError('Refresh parameter only supports the value "wait_for" or false'));
      }
    }

    // Add metadata
    data.body._kuzzle_info = {
      author: requestObject.userId ? String(requestObject.userId) : null,
      createdAt: Date.now(),
      updatedAt: null,
      updater: null,
      active: true
    };

    // Check if the document exists and has not been deleted (active: false)
    if (data.id) {
      return this.client.get({
        index: data.index,
        type: data.type,
        id: data.id
      })
        .then(result => {
          if (result._source._kuzzle_info && !result._source._kuzzle_info.active) {
            // Replace the document if it is inactive
            return this.client.index(data)
              .then(res => refreshIndexIfNeeded.call(this, data, _.extend(res, {_source: requestObject.data.body})))
              .catch(error => {
                return Promise.reject(this.formatESError(error));
              });
          }

          return Promise.resolve(true);
        })
        .catch((err) => {
          // The document exist, skip creation
          if (err && err.displayName !== 'NotFound') {
            return Promise.reject(err);
          }

          return Promise.resolve(true);
        })
        .then(create => {
          if (create === true) {
            // The document doesn't exist, we create it
            return this.client.create(data)
              .then(result => refreshIndexIfNeeded.call(this, data, _.extend(result, {_source: requestObject.data.body})))
              .catch(error => {
                return Promise.reject(this.formatESError(error));
              });
          }

          return Promise.resolve();
        });
    }

    return this.client.index(data)
      .then(result => refreshIndexIfNeeded.call(this, data, _.extend(result, {_source: requestObject.data.body})))
      .catch(error => {
        return Promise.reject(this.formatESError(error));
      });
  };

  /**
   * Create a new document to ElasticSearch, or replace it if it already exist
   *
   * @param {RequestObject} requestObject
   * @returns {Promise} resolve an object that contains _id
   */
  this.createOrReplace = function elasticsearchCreateOrReplace (requestObject) {
    var
<<<<<<< HEAD
      data = cleanData(requestObject);
=======
      data = cleanData.call(this, requestObject, kuzzle);
>>>>>>> 3c258df3

    if (data.body._routing) {
      Promise.reject(new BadRequestError('Kuzzle does not support "_routing" in createOrReplace action.'));
    }

    if (data.hasOwnProperty('refresh')) {
      if (compareVersions(this.esVersion.number, '5.0.0') < 0) {
        Promise.reject(new BadRequestError(`Refresh parameter is not supported by the version "${this.esVersion.number}" of Elasticsearch`));
      }
      if (compareVersions(config.apiVersion, '5.0') < 0) {
        Promise.reject(new BadRequestError(`Refresh parameter is not supported by the version "${config.apiVersion}" of Elasticsearch API`));
      }
      if (data.refresh !== 'wait_for' && data.refresh !== 'false' && data.refresh !== false) {
        Promise.reject(new BadRequestError('Refresh parameter only supports the value "wait_for" or false'));
      }
    }

    // Add metadata
    data.body._kuzzle_info = {
      author: requestObject.userId ? String(requestObject.userId) : null,
      createdAt: Date.now(),
      updatedAt: null,
      updater: null,
      active: true
    };

    return this.client.index(data)
      .then(result => refreshIndexIfNeeded.call(this, data, _.extend(result, {_source: requestObject.data.body})))
      .catch(error => Promise.reject(this.formatESError(error)));
  };

  /**
   * Send to elasticsearch the partial document
   * with the id to update
   *
   * @param {RequestObject} requestObject
   * @returns {Promise} resolve an object that contains _id
   */
  this.update = function elasticsearchUpdate (requestObject) {
    var
<<<<<<< HEAD
      data = cleanData(requestObject);
=======
      data = cleanData.call(this, requestObject, kuzzle);
>>>>>>> 3c258df3

    if (data.body._routing) {
      Promise.reject(new BadRequestError('Kuzzle does not support "_routing" in update action.'));
    }

    if (data.hasOwnProperty('refresh')) {
      if (compareVersions(this.esVersion.number, '5.0.0') < 0) {
        Promise.reject(new BadRequestError(`Refresh parameter is not supported by the version "${this.esVersion.number}" of Elasticsearch`));
      }
      if (compareVersions(config.apiVersion, '5.0') < 0) {
        Promise.reject(new BadRequestError(`Refresh parameter is not supported by the version "${config.apiVersion}" of Elasticsearch API`));
      }
      if (data.refresh !== 'wait_for' && data.refresh !== 'false' && data.refresh !== false) {
        Promise.reject(new BadRequestError('Refresh parameter only supports the value "wait_for" or false'));
      }
    }

    // Add metadata
    data.body._kuzzle_info = {
      updatedAt: Date.now(),
      updater: requestObject.userId ? String(requestObject.userId) : null
    };

    data.body = {doc: data.body};

    return this.client.update(data)
      .then(result => refreshIndexIfNeeded.call(this, data, result))
      .catch(error => Promise.reject(this.formatESError(error)));
  };

  /**
   * Replace a document to ElasticSearch
   *
   * @param {RequestObject} requestObject
   * @returns {Promise} resolve an object that contains _id
   */
  this.replace = function elasticsearchReplace (requestObject) {
    var
<<<<<<< HEAD
      data = cleanData(requestObject),
=======
      data = cleanData.call(this, requestObject, kuzzle),
>>>>>>> 3c258df3
      existQuery = {
        index: data.index,
        type: data.type,
        id: data.id
      };

    if (data.body._routing) {
      Promise.reject(new BadRequestError('Kuzzle does not support "_routing" in replace action.'));
    }

    if (data.hasOwnProperty('refresh')) {
      if (compareVersions(this.esVersion.number, '5.0.0') < 0) {
        Promise.reject(new BadRequestError(`Refresh parameter is not supported by the version "${this.esVersion.number}" of Elasticsearch`));
      }
      if (compareVersions(config.apiVersion, '5.0') < 0) {
        Promise.reject(new BadRequestError(`Refresh parameter is not supported by the version "${config.apiVersion}" of Elasticsearch API`));
      }
      if (data.refresh !== 'wait_for' && data.refresh !== 'false' && data.refresh !== false) {
        Promise.reject(new BadRequestError('Refresh parameter only supports the value "wait_for" or false'));
      }
    }

    // Add metadata
    data.body._kuzzle_info = {
      author: requestObject.userId ? String(requestObject.userId) : null,
      createdAt: Date.now(),
      updatedAt: null,
      updater: null,
      active: true
    };
    // extends the response with the source from requestObject
    // When we write in ES, the response from it doesn't contain the initial document content
    return this.client.exists(existQuery)
      .then((exists) => {
        if (exists) {
          return this.client.index(data);
        }

        return Promise.reject(new NotFoundError('Document with id ' + data.id + ' not found.'));
      })
      .then(result => refreshIndexIfNeeded.call(this, data, _.extend(result, {_source: requestObject.data.body})));
  };

  /**
   * Send to elasticsearch the document id to delete
   *
   * @param {RequestObject} requestObject
   * @returns {Promise} resolve an object that contains _id
   */
  this.delete = function elasticsearchDelete (requestObject) {
    var
<<<<<<< HEAD
      data = cleanData(requestObject);

    if (data.hasOwnProperty('refresh')) {
      if (compareVersions(this.esVersion.number, '5.0.0') < 0) {
        Promise.reject(new BadRequestError(`Refresh parameter is not supported by the version "${this.esVersion.number}" of Elasticsearch`));
      }
      if (compareVersions(config.apiVersion, '5.0') < 0) {
        Promise.reject(new BadRequestError(`Refresh parameter is not supported by the version "${config.apiVersion}" of Elasticsearch API`));
      }
      if (data.refresh !== 'wait_for' && data.refresh !== 'false' && data.refresh !== false) {
        Promise.reject(new BadRequestError('Refresh parameter only supports the value "wait_for" or false'));
      }
    }
=======
      data = cleanData.call(this, requestObject, kuzzle);
>>>>>>> 3c258df3

    // todo do not delete the document but pass active to false
    return this.client.delete(data)
      .then(result => refreshIndexIfNeeded.call(this, data, result))
      .catch(error => Promise.reject(this.formatESError(error)));
  };

  /**
   * Delete all document that match the given filter
   *
   * @param {RequestObject} requestObject
   * @returns {Promise} resolve an object with ids
   */
  this.deleteByQuery = function elasticsearchDeleteByQuery (requestObject) {
    var
<<<<<<< HEAD
      data = cleanData(requestObject),
=======
      data = cleanData.call(this, requestObject, kuzzle),
>>>>>>> 3c258df3
      bodyBulk = [];

    if (requestObject.data.body === null) {
      return Promise.reject(new BadRequestError('null is not a valid query'));
    }

    data.scroll = '30s';

    // todo do not delete the document but pass active to false
    return getAllIdsFromQuery.call(this, data)
      .then(ids => {
        return new Promise((resolve, reject) => {
          async.each(ids, (id, callback) => {
            bodyBulk.push({delete: {_index: data.index, _type: data.type, _id: id}});
            callback();
          }, () => {
            if (bodyBulk.length === 0) {
              return resolve({ids: []});
            }

            this.client.bulk({body: bodyBulk})
              .then(() => refreshIndexIfNeeded.call(this, data, {ids: ids}))
              .then(result => resolve(result))
              .catch(error => reject(this.formatESError(error)));
          });
        });
      });
  };

  /**
   * Create an empty collection with no mapping
   *
   * @param {RequestObject} requestObject
   * @returns {Promise}
   */
  this.createCollection = function elasticsearchCreateCollection (requestObject) {
    var
<<<<<<< HEAD
      data = cleanData(requestObject);
=======
      data = cleanData.call(this, requestObject, kuzzle);
>>>>>>> 3c258df3

    data.body = {};
    data.body[data.type] = {};

    return this.client.indices.putMapping(data)
      .catch(error => Promise.reject(this.formatESError(error)));
  };

  /**
   * Empty the content of a collection. Keep the existing mapping.
   *
   * @param {RequestObject} requestObject
   * @returns {Promise}
   */
  this.truncateCollection = function elasticsearchTruncateCollection (requestObject) {
    var
      deleteRequestObject = new RequestObject({
        index: requestObject.index,
        collection: requestObject.collection,
        body: {}
      });

    return this.deleteByQuery(deleteRequestObject)
      .catch(error => Promise.reject(this.formatESError(error)));
  };

  /**
   * Run several action and document
   *
   * @param {RequestObject} requestObject
   * @returns {Promise}
   */
  this.import = function elasticsearchImport (requestObject) {
    var
      nameActions = ['index', 'create', 'update', 'delete'],
      optionalAttributes = ['consistency', 'refresh', 'routing', 'timeout', 'fields'],
<<<<<<< HEAD
      data = cleanData(requestObject),
=======
      data = cleanData.call(this, requestObject, kuzzle),
>>>>>>> 3c258df3
      bulkData,
      error = null;

    if (data.hasOwnProperty('refresh')) {
      if (this.esVersion && compareVersions(this.esVersion.number, '5.0.0') < 0) {
        return Promise.reject(new BadRequestError(`Refresh parameter is not supported by the version "${this.esVersion.number}" of Elasticsearch`));
      }
      if (compareVersions(config.apiVersion, '5.0') < 0) {
        return Promise.reject(new BadRequestError(`Refresh parameter is not supported by the version "${config.apiVersion}" of Elasticsearch API`));
      }
      if (data.refresh !== 'wait_for' && data.refresh !== 'false' && data.refresh !== false) {
        return Promise.reject(new BadRequestError('Refresh parameter only supports the value "wait_for" or false'));
      }
    }

    if (!data.body) {
      return Promise.reject(new BadRequestError('Bulk import: Parse error: document <body> is missing'));
    }

    if (!data.body.bulkData) {
      return Promise.reject(new BadRequestError('Bulk import: Parse error: input paramter <bulkData> is missing'));
    }

    bulkData = {
      body: data.body.bulkData
    };
    optionalAttributes.forEach(attr => {
      if (data[attr] !== undefined) {
        bulkData[attr] = data[attr];
      }
    });

    // set missing index & type if possible
    bulkData.body.forEach(item => {
      var action = Object.keys(item)[0];
      if (nameActions.indexOf(action) !== -1) {
        if (!item[action]._type && data.type !== undefined) {
          item[action]._type = data.type;
        }
        if (!item[action]._type) {
          error = new BadRequestError('Missing data collection argument');
        }

        if (!item[action]._index && data.index !== undefined) {
          item[action]._index = data.index;
        }

        if (!item[action]._index) {
          error = new BadRequestError('Missing data index argument');
          return false;
        }

        if (item[action]._index === kuzzle.internalEngine.index) {
          error = new BadRequestError(`Index "${kuzzle.internalEngine.index}" is protected, please use appropriated routes instead`);
          return false;
        }
      }
    });

    if (error) {
      return Promise.reject(error);
    }

    return this.client.bulk(bulkData)
      .then(response => refreshIndexIfNeeded.call(this, data, response))
      .then(result => {
        // If some errors occured during the Bulk, we send a "Partial Error" response :
        if (result.errors) {
          result.partialErrors = [];

          Object.keys(result.items).forEach(resultItem => {
            Object.keys(result.items[resultItem]).forEach(action => {
              var item = result.items[resultItem][action];
              if (item.error) {
                item.action = action;
                result.partialErrors.push(item);
              }
            });
          });
        }

        return result;
      })
      .catch(err => Promise.reject(this.formatESError(err)));
  };

  /**
   * Add a mapping definition to a specific type
   *
   * @param {RequestObject} requestObject
   * @return {Promise}
   */
  this.updateMapping = function elasticsearchUpdateMapping (requestObject) {
    var
<<<<<<< HEAD
      data = cleanData(requestObject);
=======
      data = cleanData.call(this, requestObject, kuzzle);
>>>>>>> 3c258df3

    return this.client.indices.putMapping(data)
      .catch(error => Promise.reject(this.formatESError(error)));
  };

  /**
   * Retrieve mapping definition for index/type
   *
   * @param {RequestObject} requestObject
   * @return {Promise}
   */
  this.getMapping = function elasticsearchGetMapping (requestObject) {
    var
<<<<<<< HEAD
      data = cleanData(requestObject);
=======
      data = cleanData.call(this, requestObject, kuzzle);
>>>>>>> 3c258df3

    delete data.body;

    return this.client.indices.getMapping(data)
      .then(result => {
        if (result[requestObject.index]) {
          if (result[requestObject.index].mappings[requestObject.collection].properties) {
            delete result[requestObject.index].mappings[requestObject.collection].properties._kuzzle_info;
          }

          return result;
        }

        return Promise.reject(new NotFoundError('No mapping for index "' + requestObject.index + '"'));
      })
      .catch(error => Promise.reject(this.formatESError(error)));
  };

  /**
   * Retrieve the complete list of existing data collections in the current index
   *
   * @param {RequestObject} requestObject
   * @return {Promise}
   */
  this.listCollections = function elasticsearchListCollections (requestObject) {
    var
<<<<<<< HEAD
      data = cleanData(requestObject);
=======
      data = cleanData.call(this, requestObject, kuzzle);
>>>>>>> 3c258df3

    delete data.body;

    return this.client.indices.getMapping(data)
      .then(result => {
        var collections = [];

        if (result[requestObject.index]) {
          collections = Object.keys(result[requestObject.index].mappings);
        }

        return {collections: {stored: collections}};
      })
      .catch(error => Promise.reject(this.formatESError(error)));
  };

  /**
   * Reset all indexes that the users is allowed to delete
   *
   * @return {Promise}
   */
  this.deleteIndexes = function elasticsearchDeleteIndexes (requestObject) {
    var deletedIndexes = requestObject.data.body.indexes;

    delete requestObject.data.body;

    if (deletedIndexes === undefined || deletedIndexes.length === 0) {
      return Promise.resolve({deleted: []});
    }

    return this.client.indices.delete({index: deletedIndexes})
      .then(() => ({deleted: deletedIndexes}))
      .catch(error => Promise.reject(this.formatESError(error)));
  };

  /**
   * List all known indexes
   *
   * @returns {Promise}
   */
  this.listIndexes = function elasticsearchListIndexes () {
    var
      indexes = [];

    return this.client.indices.getMapping()
      .then(result => {
        indexes = Object.keys(result);
        indexes = indexes.filter(indexName => {
          // @todo : manage internal index properly
          // exclude empty results
          return indexName !== '';
        });

        return {indexes};
      })
      .catch(error => Promise.reject(this.formatESError(error)));
  };

  /**
   * Create a new index
   *
   * @param {object} requestObject
   * @returns {Promise}
   */
  this.createIndex = function elasticsearchCreateIndex (requestObject) {
    var
<<<<<<< HEAD
      data = cleanData(requestObject);
=======
      data = cleanData.call(this, requestObject, kuzzle);
>>>>>>> 3c258df3

    return this.client.indices.create({index: data.index})
      .catch(error => Promise.reject(this.formatESError(error)));
  };

  /**
   * Delete an index
   *
   * @param {object} requestObject
   * @returns {Promise}
   */
  this.deleteIndex = function elasticsearchDeleteIndex (requestObject) {
    var
<<<<<<< HEAD
      data = cleanData(requestObject);
=======
      data = cleanData.call(this, requestObject, kuzzle);
>>>>>>> 3c258df3

    delete this.settings.autoRefresh[data.index];
    return this.client.indices.delete({index: data.index})
      .catch(error => Promise.reject(this.formatESError(error)));
  };

  /**
   * Forces a refresh on the index.
   *
   * /!\ Can lead to some performance issues.
   * cf https://www.elastic.co/guide/en/elasticsearch/guide/current/near-real-time.html for more details
   *
   * @param {object} requestObject
   * @returns {Promise}
   */
  this.refreshIndex = function elasticsearchRefreshIndex (requestObject) {
    var
<<<<<<< HEAD
      data = cleanData(requestObject);
=======
      data = cleanData.call(this, requestObject, kuzzle);
>>>>>>> 3c258df3

    return this.client.indices.refresh({index: data.index})
      .catch(error => Promise.reject(this.formatESError(error)));
  };

  this.indexExists = function esIndexExists (requestObject) {
    var data = cleanData.call(this, requestObject, kuzzle);

    return this.client.indices.exists(data)
      .catch(error => Promise.reject(this.formatESError(error)));
  };

  this.collectionExists = function esCollectionExists (requestobject) {
    var data = cleanData.call(this, requestobject, kuzzle);

    return this.client.indices.existsType(data)
      .catch(error => Promise.reject(this.formatESError(error)));
  };

  /**
   * gets the autorefresh value currently set for the given index
   *
   * @param {object} requestObject
   * @returns {Promise}
   */
  this.getAutoRefresh = function elasticsearchGetAutoRefresh (requestObject) {
    return Promise.resolve(this.settings.autoRefresh[requestObject.index] === true);
  };

  /**
   * (dis|en)able the autorefresh for the index given in the requestObject.
   *
   * @param {object} requestObject
   * @returns {Promise}
   */
  this.setAutoRefresh = function elasticsearchSetAutoRefresh (requestObject) {
    var index = requestObject.index;

    if (requestObject.data.body.autoRefresh === true) {
      this.settings.autoRefresh[index] = true;
    }
    else {
      delete this.settings.autoRefresh[index];
    }

    return this.saveSettings()
      .then(() => this.getAutoRefresh(requestObject));
  };

  this.formatESError = function elasticsearchFormatESError (error) {
    var
      kuzzleError,
      messageReplaced,
      message = error.message || '';

    messageReplaced = this.errorMessagesMapping.some(mapping => {
      message = message.replace(mapping.regex, mapping.replacement);
      return (message !== error.message);
    });

    if (error instanceof KuzzleError) {
      return error;
    }

    if (error instanceof es.errors.NoConnections) {
      return new ServiceUnavailableError('Elasticsearch service is not connected');
    }

    switch (error.displayName) {
      case 'BadRequest':
        if (!messageReplaced) {
          message = error.body.error.root_cause ? error.body.error.root_cause[0].reason : error.body.error.reason;

          this.kuzzle.pluginsManager.trigger('log:warn', '[warning] unhandled elasticsearch error:\n' + error.message);
        }

        kuzzleError = new BadRequestError(message);
        break;
      case 'NotFound':
        if (!messageReplaced) {
          message = error.body.error
            ? error.body.error.reason + ': ' + error.body.error['resource.id']
            : error.message + ': ' + error.body._id;

          this.kuzzle.pluginsManager.trigger('log:warn', '[warning] unhandled elasticsearch error:\n' + error.message);
        }

        kuzzleError = new NotFoundError(message);
        break;
      default:
        kuzzleError = new Error(message);

        this.kuzzle.pluginsManager.trigger('log:warn', '[warning] unhandled elasticsearch error:\n' + error.message);
        break;
    }

    kuzzleError.internalError = error;
    kuzzleError.service = 'elasticsearch';

    return kuzzleError;
  };
}

util.inherits(ElasticSearch, Service);

module.exports = ElasticSearch;

/**
 * Clean requestObject data: remove all attributes created for kuzzle,
 * add index and map the name 'collection' to 'type' for ES
 * @param {RequestObject} requestObject
 * @param {Kuzzle} kuzzle
 * @return {Object} data the data with cleaned attributes
 */
function cleanData(requestObject, kuzzle) {
  var data = {};

  if (requestObject.index !== undefined) {
    /**
     * @todo: protect internal index to avoid using this service from requests and core. this let allowInternalIndex policy obsolete
     */
    if (requestObject.index === kuzzle.internalEngine.index) {
      throw new BadRequestError(`Index "${kuzzle.internalEngine.index}" is protected, please use appropriated routes instead`);
    }
    data.index = requestObject.index;
  }

  if (requestObject.collection !== undefined) {
    data.type = requestObject.collection;
  }

  if (requestObject.data._id) {
    data.id = requestObject.data._id;
  }

  if (requestObject.data.body) {
    if (requestObject.data.body.from !== undefined) {
      data.from = requestObject.data.body.from;
      delete requestObject.data.body.from;
    }
    if (requestObject.data.body.size !== undefined) {
      data.size = requestObject.data.body.size;
      delete requestObject.data.body.size;
    }
    if (requestObject.data.body.scroll !== undefined) {
      data.scroll = requestObject.data.body.scroll;
      delete requestObject.data.body.scroll;
    }
  }

  Object.keys(requestObject.data).forEach(attr => {
    if (attr !== '_id') {
      data[attr] = requestObject.data[attr];
    }
  });

  if (data.body && data.body._id) {
    delete data.body._id;
  }

  return data;
}

/**
 * Scroll index in elasticsearch and return all document ids that match the filter
 *
 * @this ElasticSearch
 * @param {Object} data
 * @returns {Promise} resolve an array
 */
function getAllIdsFromQuery(data) {
  var
    ids = [];

  return new Promise((resolve, reject) => {
    this.client.search(data, function getMoreUntilDone(error, response) {
      if (error) {
        return reject(error);
      }

      response.hits.hits.forEach(hit => {
        ids.push(hit._id);
      });

      if (response.hits.total !== ids.length) {
        this.client.scroll({
          scrollId: response._scroll_id,
          scroll: data.scroll
        }, getMoreUntilDone.bind(this));
      }
      else {
        resolve(ids);
      }
    }.bind(this));
  });
}

/**
 * Add filter to get only the active documents
 * @param data
 */
function addActiveFilter(data) {
  var
    queryObject = {
      bool: {
        filter: {
          bool: {
            should: [
              {
                term: {
                  '_kuzzle_info.active': true
                }
              },
              {
                bool: {
                  must_not: {
                    exists: {
                      'field': '_kuzzle_info'
                    }
                  }
                }
              }
            ],
          }
        }
      }
    };

  if (data.body && data.body.query) {
    queryObject.bool.must = data.body.query;
    data.body.query = queryObject;
  }
  else if (data.body) {
    data.body.query = queryObject;
  }
  else {
    data.body = {
      query: queryObject
    };
  }

  return data;
}

/**
 * Triggers an refresh call on the index set in the data request if the autoRefresh is on.
 * Else, passes the response through.
 *
 * @this ElasticSearch
 * @param {Object} data       The data computed from the requestObject
 * @param {Object} response   The response from elasticsearch
 * @returns {Promise}
 */
function refreshIndexIfNeeded(data, response) {
  if (data && data.index && this.settings.autoRefresh[data.index]) {
    return this.refreshIndex(new RequestObject({index: data.index}))
      .then(() => response)
      .catch(error => {
        // index refresh failures are non-blocking
        this.kuzzle.pluginsManager.trigger('log:error', new InternalError('Error refreshing index ' + data.index + ':\n' + error.message));

        return Promise.resolve(response);
      });
  }

  return Promise.resolve(response);
}

/**
 * Remove depth in object (replace hits.hits<array>, with hits<array>)
 * Move _kuzzle_info from the document body to the root
 *
 * @param result
 * @returns {*}
 */
function flattenSearchResults(result) {
  if (result.hits) {
    result = _.extend(result, result.hits);
  }

  result.hits = result.hits.map(o => {
    if (o._source._kuzzle_info) {
      // Move _kuzzle_info from the document body to the root
      o._kuzzle_info = o._source._kuzzle_info;
      delete o._source._kuzzle_info;
    }

    return o;
  });

  return result;
}<|MERGE_RESOLUTION|>--- conflicted
+++ resolved
@@ -197,11 +197,7 @@
    */
   this.search = function elasticsearchSearch (requestObject) {
     var
-<<<<<<< HEAD
-      data = cleanData(requestObject);
-=======
-      data = cleanData.call(this, requestObject, kuzzle);
->>>>>>> 3c258df3
+      data = data = cleanData(requestobject, kuzzle);
 
     // todo add condition once the 'trash' feature has been implemented
     addActiveFilter(data);
@@ -218,11 +214,7 @@
    */
   this.get = function elasticsearchGet (requestObject) {
     var
-<<<<<<< HEAD
-      data = cleanData(requestObject);
-=======
-      data = cleanData.call(this, requestObject, kuzzle);
->>>>>>> 3c258df3
+      data = data = cleanData(requestobject, kuzzle);
 
     delete data.body;
 
@@ -257,11 +249,7 @@
    */
   this.mget = function elasticsearchMget (requestObject) {
     var
-<<<<<<< HEAD
-      data = cleanData(requestObject);
-=======
-      data = cleanData.call(this, requestObject, kuzzle);
->>>>>>> 3c258df3
+      data = data = cleanData(requestobject, kuzzle);
 
     return this.client.mget(data)
       .then(result => {
@@ -283,11 +271,7 @@
    */
   this.count = function elasticsearchCount (requestObject) {
     var
-<<<<<<< HEAD
-      data = cleanData(requestObject);
-=======
-      data = cleanData.call(this, requestObject, kuzzle);
->>>>>>> 3c258df3
+      data = data = cleanData(requestobject, kuzzle);
 
     /*
      ElasticSearch DSL is supposed to accept a 'query' object in the main part of the message.
@@ -320,11 +304,7 @@
    */
   this.create = function elasticsearchCreate (requestObject) {
     var
-<<<<<<< HEAD
-      data = cleanData(requestObject);
-=======
-      data = cleanData.call(this, requestObject, kuzzle);
->>>>>>> 3c258df3
+      data = data = cleanData(requestobject, kuzzle);
 
     if (data.body._routing) {
       Promise.reject(new BadRequestError('Kuzzle does not support "_routing" in create action.'));
@@ -332,13 +312,13 @@
 
     if (data.hasOwnProperty('refresh')) {
       if (compareVersions(this.esVersion.number, '5.0.0') < 0) {
-        Promise.reject(new BadRequestError(`Refresh parameter is not supported by the version "${this.esVersion.number}" of Elasticsearch`));
+        return Promise.reject(new BadRequestError(`Refresh parameter is not supported by the version "${this.esVersion.number}" of Elasticsearch`));
       }
       if (compareVersions(config.apiVersion, '5.0') < 0) {
-        Promise.reject(new BadRequestError(`Refresh parameter is not supported by the version "${config.apiVersion}" of Elasticsearch API`));
+        return Promise.reject(new BadRequestError(`Refresh parameter is not supported by the version "${config.apiVersion}" of Elasticsearch API`));
       }
       if (data.refresh !== 'wait_for' && data.refresh !== 'false' && data.refresh !== false) {
-        Promise.reject(new BadRequestError('Refresh parameter only supports the value "wait_for" or false'));
+        return Promise.reject(new BadRequestError('Refresh parameter only supports the value "wait_for" or false'));
       }
     }
 
@@ -407,11 +387,7 @@
    */
   this.createOrReplace = function elasticsearchCreateOrReplace (requestObject) {
     var
-<<<<<<< HEAD
-      data = cleanData(requestObject);
-=======
-      data = cleanData.call(this, requestObject, kuzzle);
->>>>>>> 3c258df3
+      data = data = cleanData(requestobject, kuzzle);
 
     if (data.body._routing) {
       Promise.reject(new BadRequestError('Kuzzle does not support "_routing" in createOrReplace action.'));
@@ -419,13 +395,13 @@
 
     if (data.hasOwnProperty('refresh')) {
       if (compareVersions(this.esVersion.number, '5.0.0') < 0) {
-        Promise.reject(new BadRequestError(`Refresh parameter is not supported by the version "${this.esVersion.number}" of Elasticsearch`));
+        return Promise.reject(new BadRequestError(`Refresh parameter is not supported by the version "${this.esVersion.number}" of Elasticsearch`));
       }
       if (compareVersions(config.apiVersion, '5.0') < 0) {
-        Promise.reject(new BadRequestError(`Refresh parameter is not supported by the version "${config.apiVersion}" of Elasticsearch API`));
+        return Promise.reject(new BadRequestError(`Refresh parameter is not supported by the version "${config.apiVersion}" of Elasticsearch API`));
       }
       if (data.refresh !== 'wait_for' && data.refresh !== 'false' && data.refresh !== false) {
-        Promise.reject(new BadRequestError('Refresh parameter only supports the value "wait_for" or false'));
+        return Promise.reject(new BadRequestError('Refresh parameter only supports the value "wait_for" or false'));
       }
     }
 
@@ -452,11 +428,7 @@
    */
   this.update = function elasticsearchUpdate (requestObject) {
     var
-<<<<<<< HEAD
-      data = cleanData(requestObject);
-=======
-      data = cleanData.call(this, requestObject, kuzzle);
->>>>>>> 3c258df3
+      data = data = cleanData(requestobject, kuzzle);
 
     if (data.body._routing) {
       Promise.reject(new BadRequestError('Kuzzle does not support "_routing" in update action.'));
@@ -464,13 +436,13 @@
 
     if (data.hasOwnProperty('refresh')) {
       if (compareVersions(this.esVersion.number, '5.0.0') < 0) {
-        Promise.reject(new BadRequestError(`Refresh parameter is not supported by the version "${this.esVersion.number}" of Elasticsearch`));
+        return Promise.reject(new BadRequestError(`Refresh parameter is not supported by the version "${this.esVersion.number}" of Elasticsearch`));
       }
       if (compareVersions(config.apiVersion, '5.0') < 0) {
-        Promise.reject(new BadRequestError(`Refresh parameter is not supported by the version "${config.apiVersion}" of Elasticsearch API`));
+        return Promise.reject(new BadRequestError(`Refresh parameter is not supported by the version "${config.apiVersion}" of Elasticsearch API`));
       }
       if (data.refresh !== 'wait_for' && data.refresh !== 'false' && data.refresh !== false) {
-        Promise.reject(new BadRequestError('Refresh parameter only supports the value "wait_for" or false'));
+        return Promise.reject(new BadRequestError('Refresh parameter only supports the value "wait_for" or false'));
       }
     }
 
@@ -495,11 +467,7 @@
    */
   this.replace = function elasticsearchReplace (requestObject) {
     var
-<<<<<<< HEAD
-      data = cleanData(requestObject),
-=======
-      data = cleanData.call(this, requestObject, kuzzle),
->>>>>>> 3c258df3
+      data = data = cleanData(requestobject, kuzzle),
       existQuery = {
         index: data.index,
         type: data.type,
@@ -512,13 +480,13 @@
 
     if (data.hasOwnProperty('refresh')) {
       if (compareVersions(this.esVersion.number, '5.0.0') < 0) {
-        Promise.reject(new BadRequestError(`Refresh parameter is not supported by the version "${this.esVersion.number}" of Elasticsearch`));
+        return Promise.reject(new BadRequestError(`Refresh parameter is not supported by the version "${this.esVersion.number}" of Elasticsearch`));
       }
       if (compareVersions(config.apiVersion, '5.0') < 0) {
-        Promise.reject(new BadRequestError(`Refresh parameter is not supported by the version "${config.apiVersion}" of Elasticsearch API`));
+        return Promise.reject(new BadRequestError(`Refresh parameter is not supported by the version "${config.apiVersion}" of Elasticsearch API`));
       }
       if (data.refresh !== 'wait_for' && data.refresh !== 'false' && data.refresh !== false) {
-        Promise.reject(new BadRequestError('Refresh parameter only supports the value "wait_for" or false'));
+        return Promise.reject(new BadRequestError('Refresh parameter only supports the value "wait_for" or false'));
       }
     }
 
@@ -551,23 +519,19 @@
    */
   this.delete = function elasticsearchDelete (requestObject) {
     var
-<<<<<<< HEAD
-      data = cleanData(requestObject);
+      data = data = cleanData(requestobject, kuzzle);
 
     if (data.hasOwnProperty('refresh')) {
       if (compareVersions(this.esVersion.number, '5.0.0') < 0) {
-        Promise.reject(new BadRequestError(`Refresh parameter is not supported by the version "${this.esVersion.number}" of Elasticsearch`));
+        return Promise.reject(new BadRequestError(`Refresh parameter is not supported by the version "${this.esVersion.number}" of Elasticsearch`));
       }
       if (compareVersions(config.apiVersion, '5.0') < 0) {
-        Promise.reject(new BadRequestError(`Refresh parameter is not supported by the version "${config.apiVersion}" of Elasticsearch API`));
+        return Promise.reject(new BadRequestError(`Refresh parameter is not supported by the version "${config.apiVersion}" of Elasticsearch API`));
       }
       if (data.refresh !== 'wait_for' && data.refresh !== 'false' && data.refresh !== false) {
-        Promise.reject(new BadRequestError('Refresh parameter only supports the value "wait_for" or false'));
-      }
-    }
-=======
-      data = cleanData.call(this, requestObject, kuzzle);
->>>>>>> 3c258df3
+        return Promise.reject(new BadRequestError('Refresh parameter only supports the value "wait_for" or false'));
+      }
+    }
 
     // todo do not delete the document but pass active to false
     return this.client.delete(data)
@@ -583,11 +547,7 @@
    */
   this.deleteByQuery = function elasticsearchDeleteByQuery (requestObject) {
     var
-<<<<<<< HEAD
-      data = cleanData(requestObject),
-=======
-      data = cleanData.call(this, requestObject, kuzzle),
->>>>>>> 3c258df3
+      data = data = cleanData(requestobject, kuzzle),
       bodyBulk = [];
 
     if (requestObject.data.body === null) {
@@ -625,11 +585,7 @@
    */
   this.createCollection = function elasticsearchCreateCollection (requestObject) {
     var
-<<<<<<< HEAD
-      data = cleanData(requestObject);
-=======
-      data = cleanData.call(this, requestObject, kuzzle);
->>>>>>> 3c258df3
+      data = data = cleanData(requestobject, kuzzle);
 
     data.body = {};
     data.body[data.type] = {};
@@ -666,11 +622,7 @@
     var
       nameActions = ['index', 'create', 'update', 'delete'],
       optionalAttributes = ['consistency', 'refresh', 'routing', 'timeout', 'fields'],
-<<<<<<< HEAD
-      data = cleanData(requestObject),
-=======
-      data = cleanData.call(this, requestObject, kuzzle),
->>>>>>> 3c258df3
+      data = data = cleanData(requestobject, kuzzle),
       bulkData,
       error = null;
 
@@ -765,11 +717,7 @@
    */
   this.updateMapping = function elasticsearchUpdateMapping (requestObject) {
     var
-<<<<<<< HEAD
-      data = cleanData(requestObject);
-=======
-      data = cleanData.call(this, requestObject, kuzzle);
->>>>>>> 3c258df3
+      data = data = cleanData(requestobject, kuzzle);
 
     return this.client.indices.putMapping(data)
       .catch(error => Promise.reject(this.formatESError(error)));
@@ -783,11 +731,7 @@
    */
   this.getMapping = function elasticsearchGetMapping (requestObject) {
     var
-<<<<<<< HEAD
-      data = cleanData(requestObject);
-=======
-      data = cleanData.call(this, requestObject, kuzzle);
->>>>>>> 3c258df3
+      data = data = cleanData(requestobject, kuzzle);
 
     delete data.body;
 
@@ -814,11 +758,7 @@
    */
   this.listCollections = function elasticsearchListCollections (requestObject) {
     var
-<<<<<<< HEAD
-      data = cleanData(requestObject);
-=======
-      data = cleanData.call(this, requestObject, kuzzle);
->>>>>>> 3c258df3
+      data = data = cleanData(requestobject, kuzzle);
 
     delete data.body;
 
@@ -885,11 +825,7 @@
    */
   this.createIndex = function elasticsearchCreateIndex (requestObject) {
     var
-<<<<<<< HEAD
-      data = cleanData(requestObject);
-=======
-      data = cleanData.call(this, requestObject, kuzzle);
->>>>>>> 3c258df3
+      data = data = cleanData(requestobject, kuzzle);
 
     return this.client.indices.create({index: data.index})
       .catch(error => Promise.reject(this.formatESError(error)));
@@ -903,11 +839,7 @@
    */
   this.deleteIndex = function elasticsearchDeleteIndex (requestObject) {
     var
-<<<<<<< HEAD
-      data = cleanData(requestObject);
-=======
-      data = cleanData.call(this, requestObject, kuzzle);
->>>>>>> 3c258df3
+      data = data = cleanData(requestobject, kuzzle);
 
     delete this.settings.autoRefresh[data.index];
     return this.client.indices.delete({index: data.index})
@@ -925,25 +857,21 @@
    */
   this.refreshIndex = function elasticsearchRefreshIndex (requestObject) {
     var
-<<<<<<< HEAD
-      data = cleanData(requestObject);
-=======
-      data = cleanData.call(this, requestObject, kuzzle);
->>>>>>> 3c258df3
+      data = data = cleanData(requestobject, kuzzle);
 
     return this.client.indices.refresh({index: data.index})
       .catch(error => Promise.reject(this.formatESError(error)));
   };
 
   this.indexExists = function esIndexExists (requestObject) {
-    var data = cleanData.call(this, requestObject, kuzzle);
+    var data = cleanData(requestobject, kuzzle);
 
     return this.client.indices.exists(data)
       .catch(error => Promise.reject(this.formatESError(error)));
   };
 
   this.collectionExists = function esCollectionExists (requestobject) {
-    var data = cleanData.call(this, requestobject, kuzzle);
+    var data = cleanData(requestobject, kuzzle);
 
     return this.client.indices.existsType(data)
       .catch(error => Promise.reject(this.formatESError(error)));
