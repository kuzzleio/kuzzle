/*
 * Kuzzle, a backend software, self-hostable and ready to use
 * to power modern apps
 *
 * Copyright 2015-2018 Kuzzle
 * mailto: support AT kuzzle.io
 * website: http://kuzzle.io
 *
 * Licensed under the Apache License, Version 2.0 (the "License");
 * you may not use this file except in compliance with the License.
 * You may obtain a copy of the License at
 *
 * https://www.apache.org/licenses/LICENSE-2.0
 *
 * Unless required by applicable law or agreed to in writing, software
 * distributed under the License is distributed on an "AS IS" BASIS,
 * WITHOUT WARRANTIES OR CONDITIONS OF ANY KIND, either express or implied.
 * See the License for the specific language governing permissions and
 * limitations under the License.
 */

'use strict';

const
  _ = require('lodash'),
  Bluebird = require('bluebird'),
  ESWrapper = require('../util/esWrapper'),
  Service = require('./service'),
  Request = require('kuzzle-common-objects').Request,
  es = require('elasticsearch'),
  ms = require('ms'),
  errorsManager = require('../config/error-codes/throw'),
  semver = require('semver');

const scrollCachePrefix = '_docscroll_';

/**
 * @property {Kuzzle} kuzzle
 * @property {object} settings
 * @property {object} client
 * @param {Kuzzle} kuzzle kuzzle instance
 * @param {object} options used to start the service
 * @param {object} config used to start the service
 * @constructor
 */
class ElasticSearch extends Service {
  constructor(kuzzle, options, config) {
    super();
    this.kuzzle = kuzzle;
    this.config = config;
    this.settings = {
      service: options.service,
      autoRefresh: options.autoRefresh || {}
    };
    this.client = null;
    this.esWrapper = null;
    this.esVersion = null;
    this.subdomain = 'elasticsearch';
  }

  /**
   * Initialize the elasticsearch client
   *
   * @returns {Promise}
   */
  init() {
    if (this.client) {
      return Bluebird.resolve(this);
    }

    if (process.env.NODE_ENV === 'production' && this.config.dynamic === 'true') {
      this.kuzzle.log.warn('Your dynamic mapping policy is set to \'true\' for new fields.\nElasticsearch will try to automatically infer mapping for new fields, and those cannot be changed afterward.\nSee the "services.db.dynamic" option in the kuzzlerc configuration file to change this value.'
      );
    }

    this.client = buildClient(this.config);
    this.esWrapper = new ESWrapper(this.client);

    return Bluebird.resolve(this.client.info()
      .then(response => {
        this.esVersion = response.version;

        if (this.esVersion && !semver.satisfies(this.esVersion.number, '5.x')) {
          this.throw('wrong_elasticsearch_version', this.esVersion.number);
        }

        return this;
      }));
  }

  /**
   * Return some basic information about this service
   *
   * @returns {Promise} service informations
   */
  getInfos() {
    const response = {
      type: 'elasticsearch',
      api: this.config.apiVersion
    };

    return this.client.info()
      .then(res => {
        /** @type {{version: {number: Number, lucene_version: String}}} res */
        response.version = res.version.number;
        response.lucene = res.version.lucene_version;

        return this.client.cluster.health();
      })
      .then(res => {
        /** @type {{status: String, number_of_nodes: Number}} res */
        response.status = res.status;
        response.nodes = res.number_of_nodes;
        return this.client.cluster.stats({human: true});
      })
      .then(res => {
        response.spaceUsed = res.indices.store.size;
        response.nodes = res.nodes;
        return response;
      })
      .catch(error => Bluebird.reject(this.esWrapper.formatESError(error)));
  }

  /**
   * Scroll results from previous elasticsearch query
   * @param {Request} request
   * @returns {Promise} resolve documents matching the scroll id
   */
  scroll(request) {
    const esRequest = initESRequest(request, ['scroll', 'scrollId']);

    if (!esRequest.scroll) {
      esRequest.scroll = this.config.defaults.scrollTTL;
    }

    const cacheKey = scrollCachePrefix + this.kuzzle.constructor.hash(
      esRequest.scrollId
    );

    return this.kuzzle.services.list.internalCache.exists(cacheKey)
      .then(exists => {
        if (exists === 0) {
          this.throw('unknown_scroll_identifier');
        }

        // ms(scroll) may return undefined if in microseconds or in nanoseconds
        const ttl = ms(esRequest.scroll) || ms(this.config.defaults.scrollTTL);

        return this.kuzzle.services.list.internalCache.pexpire(cacheKey, ttl);
      })
      .then(() => this.client.scroll(esRequest))
      .then(result => formatSearchResults(result))
      .catch(error => Bluebird.reject(this.esWrapper.formatESError(error)));
  }

  /**
   * Search documents from elasticsearch with a query
   * @param {Request} request
   * @returns {Promise} resolve documents matching the filter
   */
  search(request) {
    const esRequest = initESRequest(request, ['from', 'size', 'scroll']);

    esRequest.body = request.input.body;

    if (!request.input.args.includeTrash) {
      addActiveFilter(esRequest);
    }

    return this.client.search(esRequest)
      .then(result => {
        const formatted = formatSearchResults(result);

        if (formatted.scrollId !== undefined) {
          const
            // ms(scroll) may return undefined if in microseconds or in nanoseconds
            ttl = ms(esRequest.scroll) || ms(this.config.defaults.scrollTTL),
            key = scrollCachePrefix + this.kuzzle.constructor.hash(
              formatted.scrollId
            );

          return this.kuzzle.services.list.internalCache.psetex(key, ttl, 0)
            .then(() => formatted);
        }

        return formatted;
      })
      .catch(error => Bluebird.reject(this.esWrapper.formatESError(error)));
  }

  /**
   * Get the document with given ID
   * @param {Request} request
   * @returns {Promise} resolve the document
   */
  get(request) {
    const esRequest = initESRequest(request);

    esRequest.id = request.input.resource._id;

    // Just in case the user make a GET on url /mainindex/test/_search
    // Without this test we return something weird: a result.hits.hits with all document without filter because the body is empty in HTTP by default
    if (esRequest.id === '_search') {
      return Bluebird.reject(this.getError('wrong_get_action'));
    }

    return this.client.get(esRequest)
      .then(result => {
        if (result._source && 
          result._source._kuzzle_info &&
          !result._source._kuzzle_info.active &&
          !request.input.args.includeTrash) {
          return Bluebird.reject(this.getError('document_not_found'));
        }

        return prepareMetadata(result);
      })
      .catch(error => Bluebird.reject(this.esWrapper.formatESError(error)));
  }

  /**
   * Return the list of documents matching the ids given in the body param
   * NB: Due to internal Kuzzle mechanism, can only be called on a single index/collection,
   * using the body { ids: [.. } syntax.
   * @param {Request} request
   * @returns {Promise}
   */
  mget(request) {
    const esRequest = initESRequest(request);

    esRequest.body = request.input.body;
    delete esRequest.body.includeTrash;

    return this.client.mget(esRequest)
      .then(result => {
        // harmonize response format based upon the search one
        if (result.docs) {
          result.hits = request.input.args.includeTrash
            ? result.docs
            : result.docs.filter(
              doc => doc._kuzzle_info === undefined ||
              doc._kuzzle_info.active
            );
          delete result.docs;

          result.hits = result.hits.map(obj => prepareMetadata(obj));
        }

        return result;
      })
      .catch(error => Bluebird.reject(this.esWrapper.formatESError(error)));
  }

  /**
   * Count how many documents match the filter given in body
   * @param {Request} request
   * @returns {Promise} resolve the number of document
   */
  count(request) {
    const esRequest = initESRequest(request);

    esRequest.body = request.input.body;

    if (!request.input.args.includeTrash) {
      addActiveFilter(esRequest);
    }
    return this.client.count(esRequest)
      .catch(error => Bluebird.reject(this.esWrapper.formatESError(error)));
  }

  /**
   * Sends the new document to elasticsearch
   * Cleans data to match elasticsearch specifications
   *
   * @param {Request} request
   * @returns {Promise} resolve an object that contains _id
   */
  create(request) {
    const esRequest = initESRequest(request, ['refresh']);

    esRequest.id = request.input.resource._id;
    esRequest.body = request.input.body;

    assertNoRouting(esRequest);
    assertWellFormedRefresh(esRequest);

    return this.kuzzle.indexCache.exists(esRequest.index, esRequest.type)
      .then(exists => {
        if (! exists) {
          this.throw(
            'index_or_collection_does_not_exist',
            esRequest.index,
            esRequest.type
          );
        }

        // Add metadata
        esRequest.body._kuzzle_info = {
          author: this._getUserId(request),
          createdAt: Date.now(),
          updatedAt: null,
          updater: null,
          active: true,
          deletedAt: null
        };

        if (esRequest.id) {
          // Check if the document exists and has not been deleted (active: false)
          return this.client.get(
            {index: esRequest.index,
              type: esRequest.type,
              id: esRequest.id}
          )
            .then(result => {
              if (result._source._kuzzle_info &&
                !result._source._kuzzle_info.active) {
                // The document is inactive, we replace it and masquerade the result as a creation
                return this.client.index(esRequest)
                  .then(res => {
                    res.result = 'created';
                    res.created = true;

                    return this.refreshIndexIfNeeded(
                      esRequest,
                      _.extend(res, {_source: request.input.body}));
                  })
                  .catch(error => Bluebird.reject(
                    this.esWrapper.formatESError(error))
                  );
              }

              // The document exits and is active, we reject to prevent the creation

              return Bluebird.reject(this.getError('document_already_exists'));
            })
            // Pitfall of all previous rejections
            .catch(err => {
              if (err.displayName === 'NotFound') {
                // The document doesn't exist, we create it
                return this.client.create(esRequest)
                  .then(result => this.refreshIndexIfNeeded(
                    esRequest,
                    _.extend(result, {_source: request.input.body}))
                  )
                  .catch(error => Bluebird.reject(
                    this.esWrapper.formatESError(error))
                  );
              }

              // A "real" error occurred, we reject it
              return Bluebird.reject(err);
            });
        }

        return this.client.index(esRequest)
          .then(result => this.refreshIndexIfNeeded(
            esRequest,
            _.extend(result, {_source: request.input.body}))
          )
          .catch(error => Bluebird.reject(
            this.esWrapper.formatESError(error))
          );
      });
  }

  /**
   * Create a new document to ElasticSearch, or replace it if it already exist
   *
   * @param {Request} request
   * @param {boolean} injectKuzzleMeta
   * @returns {Promise} resolve an object that contains _id
   */
  createOrReplace(request, injectKuzzleMeta = true) {
    const
      esRequest = initESRequest(request, ['refresh']),
      userId = this._getUserId(request),
      kuzzleMeta = {
        author: userId,
        createdAt: Date.now(),
        updatedAt: Date.now(),
        updater: userId,
        active: true,
        deletedAt: null
      };

    esRequest.id = request.input.resource._id;
    esRequest.body = request.input.body;

    assertNoRouting(esRequest);
    assertWellFormedRefresh(esRequest);

    return this.kuzzle.indexCache.exists(esRequest.index, esRequest.type)
      .then(exists => {
        if (! exists) {
          this.throw(
            'index_or_collection_does_not_exist',
            esRequest.index,
            esRequest.type
          );
        }

        // Add metadata
        if (injectKuzzleMeta) {
          esRequest.body._kuzzle_info = kuzzleMeta;
        }

        return this.client.index(esRequest)
          .then(result => this.refreshIndexIfNeeded(
            esRequest,
            _.extend(result, {_source: request.input.body}))
          )
          .catch(error => Bluebird.reject(
            this.esWrapper.formatESError(error))
          );
      });
  }

  /**
   * Create a new document to ElasticSearch, or replace it if it already exist.
   * This method does not adds additional metadata.
   *
   * @param {Request} request
   * @returns {Promise} resolve an object that contains _id
   */
  writeDocument(request) {
    const esRequest = initESRequest(request, ['refresh']);

    esRequest.id = request.input.resource._id;
    esRequest.body = request.input.body;

    assertNoRouting(esRequest);
    assertWellFormedRefresh(esRequest);

    return this.kuzzle.indexCache.exists(esRequest.index, esRequest.type)
      .then(exists => {
        if (! exists) {
          this.throw(
            'index_or_collection_does_not_exist',
            esRequest.index,
            esRequest.type
          );
        }

        return this.client.index(esRequest)
          .then(result => this.refreshIndexIfNeeded(
            esRequest,
            _.extend(result, {_source: request.input.body}))
          )
          .catch(error => Bluebird.reject(
            this.esWrapper.formatESError(error))
          );
      });
  }

  /**
   * Sends the partial document to elasticsearch
   * with the id to update
   *
   * @param {Request} request
   * @returns {Promise} resolve an object that contains _id
   */
  update(request) {
    const esRequest = initESRequest(request, ['refresh', 'retryOnConflict']);

    esRequest.id = request.input.resource._id;
    esRequest.body = request.input.body;

    assertNoRouting(esRequest);
    assertWellFormedRefresh(esRequest);

    return this.kuzzle.indexCache.exists(esRequest.index, esRequest.type)
      .then(exists => {
        if (! exists) {
          this.throw(
            'index_or_collection_does_not_exist',
            esRequest.index,
            esRequest.type
          );
        }

        // injecting retryOnConflict default configuration
<<<<<<< HEAD
        if (
          !_.has(esRequest, 'retryOnConflict')
          && this.config.defaults.onUpdateConflictRetries > 0
        ) {
=======
        if (!esRequest.hasOwnProperty('retryOnConflict') &&
        this.config.defaults.onUpdateConflictRetries > 0) {
>>>>>>> 5bfeb79e
          esRequest.retryOnConflict = this.config.defaults.onUpdateConflictRetries;
        }

        // Add metadata
        esRequest.body._kuzzle_info = {
          active: true,
          updatedAt: Date.now(),
          updater: this._getUserId(request)
        };

        esRequest.body = {doc: esRequest.body};

        return this.client.update(esRequest);
      })
      .then(result => this.refreshIndexIfNeeded(esRequest, result))
      .catch(error => Bluebird.reject(this.esWrapper.formatESError(error)));
  }

  /**
   * Replace a document to ElasticSearch
   *
   * @param {Request} request
   * @returns {Promise} resolve an object that contains _id
   */
  replace(request) {
    const
      esRequest = initESRequest(request, ['refresh']),
      existQuery = {
        index: esRequest.index,
        type: esRequest.type,
        id: request.input.resource._id
      },
      userId = this._getUserId(request);

    esRequest.id = request.input.resource._id;
    esRequest.body = request.input.body;

    assertNoRouting(esRequest);
    assertWellFormedRefresh(esRequest);

    return this.kuzzle.indexCache.exists(esRequest.index, esRequest.type)
      .then(exists => {
        if (! exists) {
          this.throw(
            'index_or_collection_does_not_exist',
            esRequest.index,
            esRequest.type
          );
        }

        // Add metadata
        esRequest.body._kuzzle_info = {
          author: userId,
          createdAt: Date.now(),
          updatedAt: Date.now(),
          updater: userId,
          active: true,
          deletedAt: null
        };
        // extends the response with the source from request
        // When we write in ES, the response doesn't contain the initial document content
        return this.client.exists(existQuery);
      })
      .then(exist => {
        if (exist) {
          return this.client.index(esRequest);
        }

        return Bluebird.reject(this.getError(
          'document_id_not_found',
          esRequest.id
        ));
      })
      .then(result => this.refreshIndexIfNeeded(
        esRequest,
        _.extend(result, {_source: request.input.body}))
      );
  }

  /**
   * Send to elasticsearch the document id to delete
   *
   * @param {Request} request
   * @returns {Promise} resolve an object that contains _id
   */
  delete(request) {
    const esRequest = initESRequest(request, ['refresh', 'retryOnConflict']);

    esRequest.id = request.input.resource._id;

    assertWellFormedRefresh(esRequest);

    return this.client.get(
      {index: esRequest.index,
        type: esRequest.type,
        id: esRequest.id}
    )
      .then(result => {
        if (result._source._kuzzle_info && !result._source._kuzzle_info.active) {
          return Bluebird.reject(this.getError(
            'document_id_not_found',
            esRequest.id
          ));
        }
        // injecting retryOnConflict default configuration
<<<<<<< HEAD
        if (
          !_.has(esRequest, 'retryOnConflict')
          && this.config.defaults.onUpdateConflictRetries > 0
        ) {
=======
        if (!esRequest.hasOwnProperty('retryOnConflict') &&
        this.config.defaults.onUpdateConflictRetries > 0) {
>>>>>>> 5bfeb79e
          esRequest.retryOnConflict = this.config.defaults.onUpdateConflictRetries;
        }

        // Add metadata
        esRequest.body = {
          doc: {
            _kuzzle_info: {
              active: false,
              deletedAt: Date.now(),
              updater: this._getUserId(request)
            }
          }
        };

        return this.client.update(esRequest)
          .then(r => this.refreshIndexIfNeeded(esRequest, r))
          .catch(error => Bluebird.reject(
            this.esWrapper.formatESError(error))
          );
      })
      .catch(error => Bluebird.reject(
        this.esWrapper.formatESError(error))
      );
  }

  /**
   * Delete all documents matching the provided filters
   *
   * @param {Request} request
   * @returns {Promise} resolve an object with ids
   */
  deleteByQuery(request) {
    const
      esRequestSearch = initESRequest(request, ['from', 'size', 'scroll']),
      esRequestBulk = initESRequest(request, ['refresh']),
      ts = Date.now();

    assertWellFormedRefresh(esRequestBulk);

    esRequestSearch.body = request.input.body;
    esRequestSearch.scroll = '30s';
    esRequestBulk.body = [];

    if (!esRequestSearch.body.query ||
      !(esRequestSearch.body.query instanceof Object)) {
      return Bluebird.reject(this.getError('empty_query'));
    }

    return getAllIdsFromQuery(this.client, addActiveFilter(esRequestSearch))
      .then(ids => {
        ids.forEach(id => {
          esRequestBulk.body.push(
            {update:
              {_index: esRequestBulk.index,
                _type: esRequestBulk.type,
                _id: id}
            });
          esRequestBulk.body.push(
            {doc:
              {_kuzzle_info:
                { active: false,
                  deletedAt: ts,
                  updater: this._getUserId(request)}}
            });
        });

        if (esRequestBulk.body.length === 0) {
          return Bluebird.resolve({ids: []});
        }

        return this.client.bulk(esRequestBulk)
          .then(() => this.refreshIndexIfNeeded(esRequestBulk, {ids}))
          .catch(error => Bluebird.reject(
            this.esWrapper.formatESError(error))
          );
      });
  }

  /**
   * Delete all document that match the given filter from the trash
   * @param {Request} request
   * @returns {Promise} resolve the list of deleted ids
   */
  deleteByQueryFromTrash(request) {
    const
      esRequestSearch = initESRequest(request, ['from', 'size', 'scroll']),
      esRequestBulk = initESRequest(request, ['refresh']);

    assertWellFormedRefresh(esRequestBulk);

    esRequestSearch.body = request.input.body;
    esRequestSearch.scroll = '30s';

    if (esRequestSearch.body.query === null) {
      return Bluebird.reject(this.getError('document_id_cannot_be_null'));
    }

    return getAllIdsFromQuery(this.client, esRequestSearch)
      .then(ids => {
        return new Bluebird((resolve, reject) => {
          esRequestBulk.body = ids.map(id => ({delete:
            {_index: esRequestBulk.index,
              _type: esRequestBulk.type,
              _id: id}
          }));

          if (esRequestBulk.body.length === 0) {
            return resolve({ids: []});
          }

          return this.client.bulk(esRequestBulk)
            .then(() => this.refreshIndexIfNeeded(esRequestBulk, {ids}))
            .catch(error => reject(this.esWrapper.formatESError(error)));
        });
      });
  }

  /**
   * Create an empty collection. Mapping will be applied if supplied.
   *
   * @param {Request} request
   * @returns {Promise}
   */
  createCollection(request) {
    const esRequest = initESRequest(request);

    return this.kuzzle.indexCache.exists(esRequest.index)
      .then(indexExists => {
        if (! indexExists) {
          this.throw('index_does_not_exist');
        }

        return this.kuzzle.indexCache.exists(esRequest.index, esRequest.type);
      })
      .then(collectionExists => {
        if (collectionExists) {
          return this.updateMapping(request);
        }

        const requestBody = request.input.body || {};

        esRequest.body = this._mergeDefaultMapping(
          esRequest.index,
          {},
          requestBody
        );

        return this.client.indices.putMapping(esRequest)
          .catch(error => Bluebird.reject(
            this.esWrapper.formatESError(error))
          );
      });
  }

  /**
   * Empty the content of a collection. Keep the existing mapping.
   *
   * @param {Request} request
   * @returns {Promise}
   */
  truncateCollection(request) {
    const
      deleteRequest = new Request({
        index: request.input.resource.index,
        collection: request.input.resource.collection,
        body: {
          query: {
            match_all: {}
          }
        }
      }, {
        user: request.context.user
      });

    deleteRequest.input.args.refresh = request.input.args.refresh || false;

    return this.deleteByQuery(deleteRequest)
      .catch(error => Bluebird.reject(this.esWrapper.formatESError(error)));
  }

  /**
   * Run several action and document
   *
   * @param {Request} request
   * @returns {Promise}
   */
  import(request) {
    const
      actionNames = ['index', 'create', 'update', 'delete'],
      esRequest = initESRequest(request,
        ['consistency', 'refresh', 'timeout', 'fields']),
      userId = this._getUserId(request),
      dateNow = Date.now();

    assertWellFormedRefresh(esRequest);

    if (!request.input.body || !(request.input.body.bulkData instanceof Object)) {
      return Bluebird.reject(
        this.getError('missing_or_invalid_import_attribute')
      );
    }

    esRequest.body = request.input.body.bulkData;
    const kuzzleMetaCreated = {
      author: userId,
      createdAt: dateNow,
      updatedAt: null,
      updater: null,
      active: true,
      deletedAt: null
    };
    const kuzzleMetaUpdated = {
      updater: userId,
      updatedAt: dateNow
    };

    const esCache = {};

    return this.client.indices.getMapping()
      .then(raw => {
        for (const index of Object.keys(raw)) {
          esCache[index] = Object.keys(raw[index].mappings);
        }

        return this.client.cat.aliases({
          format: 'json'
        });
      })
      .then(aliases => {
        for (const entry of aliases) {
          esCache[entry.alias] = esCache[entry.index];
        }

        // set missing index & type if possible and add metadata
        let lastAction; // NOSONAR
        // Declaring "i" inside "for" statements downgrades
        // performances by a factor of 3 to 4
        // Fixed in Node.js v8.x and up
        let i; // NOSONAR
        for(i = 0; i < esRequest.body.length; i++) {
          const item = esRequest.body[i];
          const action = Object.keys(item)[0];

          if (actionNames.indexOf(action) !== -1) {
            lastAction = action;

            if (!item[action]._type && esRequest.type) {
              item[action]._type = esRequest.type;
            }

            if (!item[action]._type) {
              return Bluebird.reject(this.getError(
                'missing_data_collection_argument')
              );
            }

            if (!item[action]._index && esRequest.index) {
              item[action]._index = esRequest.index;
            }

            if (!item[action]._index) {
              return Bluebird.reject(this.getError(
                'missing_data_index_argument')
              );
            }

            if (! (esCache[item[action]._index] &&
              esCache[item[action]._index].includes(item[action]._type))) {
              return Bluebird.reject(this.getError(
                'index_or_collection_does_not_exist',
                item[action]._index, item[action]._type)
              );
            }

            if (item[action]._index === this.kuzzle.internalEngine.index) {
              return Bluebird.reject(
                this.getError('index_protected',
                  this.kuzzle.internalEngine.index)
              );
            }
          } else if (lastAction === 'index' || lastAction === 'create') {
            item._kuzzle_info = kuzzleMetaCreated;
          } else if (lastAction === 'update') {
            // we can only update metadata on a partial update, or on an upsert
            for (const prop of ['doc', 'upsert']) {
              if (_.isPlainObject(item[prop])) {
                item[prop]._kuzzle_info = kuzzleMetaUpdated;
              }
            }
          }
        }

        return this.client.bulk(esRequest);
      })
      .then(response => this.refreshIndexIfNeeded(esRequest, response))
      .then(result => {

        // If some errors occured during the Bulk, we send a "Partial Error" response :
        if (result.errors) {
          result.partialErrors = [];
          const items = [];
          let row;

          while ((row = result.items.shift()) !== undefined) {
            const
              action = Object.keys(row)[0],
              item = row[action];

            if (item.status >= 400) {
              item.action = action;
              result.partialErrors.push(item);
            }
            else {
              items.push(row);
            }
          }

          result.items = items;
        }

        return result;
      })
      .catch(err => Bluebird.reject(this.esWrapper.formatESError(err)));
  }

  /**
   * Add a mapping definition to a specific type
   *
   * @param {Request} request
   * @return {Promise}
   */
  updateMapping(request) {
    const esRequest = initESRequest(request);

    return this.esWrapper.getMapping(esRequest, true)
      .then(mappings => {
        const collectionMapping = mappings[esRequest.index].mappings[esRequest.type];
        const requestBody = request.input.body || {};

        esRequest.body = this._mergeDefaultMapping(
          esRequest.index,
          collectionMapping,
          requestBody
        );

        return this.client.indices.putMapping(esRequest)
          .catch(error => Bluebird.reject(
            this.esWrapper.formatESError(error))
          );
      });
  }

  /**
   * Retrieve a mapping for a given field or collection of fields
   *
   * @param {Request} request
   * @returns {Promise}
   */
  getFieldMapping (request) {
    const esRequest = initESRequest(request, ['fields']);

    return this.client.indices.getFieldMapping(esRequest)
      .catch(error => Bluebird.reject(
        this.esWrapper.formatESError(error))
      );
  }

  /**
   * Retrieve mapping definition for index/type
   *
   * @param {Request} request
   * @return {Promise}
   */
  getMapping(request, includeKuzzleMeta = false) {
    const esRequest = initESRequest(request);

    return this.esWrapper.getMapping(esRequest, includeKuzzleMeta);
  }

  /**
   * Retrieve the complete list of existing data collections in the current index
   *
   * @param {Request} request
   * @return {Promise}
   */
  listCollections(request) {
    const esRequest = initESRequest(request);

    // fix #1131: we should ignore the "collection" argument even if
    // one is provided, as "listing the provided collection name"
    // makes no sense
    delete esRequest.type;

    return this.client.indices.getMapping(esRequest)
      .then(result => {
        let collections = [];

        if (result[request.input.resource.index]) {
          collections = Object.keys(
            result[request.input.resource.index].mappings
          );
        }

        return {collections: {stored: collections}};
      })
      .catch(error => Bluebird.reject(
        this.esWrapper.formatESError(error))
      );
  }

  /**
   * Reset all indexes that the users is allowed to delete
   *
   * @param {Request} request
   * @return {Promise}
   */
  deleteIndexes(request) {
    const deletedIndexes = request.input.body.indexes;

    if (deletedIndexes === undefined || deletedIndexes.length === 0) {
      return Bluebird.resolve({deleted: []});
    }

    return this.client.indices.delete({index: deletedIndexes})
      .then(() => ({deleted: deletedIndexes}))
      .catch(error => Bluebird.reject(
        this.esWrapper.formatESError(error))
      );
  }

  /**
   * List all known indexes
   *
   * @returns {Promise}
   */
  listIndexes() {
    return this.client.indices.getMapping()
      .then(result => ({
        indexes: Object.keys(result).filter(
          indexName => indexName !== '' && indexName[0] !== '%')
      }))
      .catch(error => Bluebird.reject(
        this.esWrapper.formatESError(error))
      );
  }

  /**
   * Create a new index
   *
   * @param {Request} request
   * @returns {Promise}
   */
  createIndex(request) {
    const index = getIndex(request);

    return this.client.indices.create({index})
      .catch(error => Bluebird.reject(
        this.esWrapper.formatESError(error))
      );
  }

  /**
   * Delete an index
   *
   * @param {Request} request
   * @returns {Promise}
   */
  deleteIndex(request) {
    const index = getIndex(request);

    delete this.settings.autoRefresh[index];

    return this.client.indices.delete({index})
      .catch(error => Bluebird.reject(
        this.esWrapper.formatESError(error))
      );
  }

  /**
   * Forces a refresh on the index.
   *
   * /!\ Can lead to some performance issues.
   * cf https://www.elastic.co/guide/en/elasticsearch/guide/current/near-real-time.html for more details
   *
   * @param {Request} request
   * @returns {Promise}
   */
  refreshIndex(request) {
    const index = getIndex(request);

    return this.client.indices.refresh({index})
      .catch(error => Bluebird.reject(
        this.esWrapper.formatESError(error))
      );
  }

  /**
   * @param {Request} request
   * @returns {Promise}
   */
  indexExists(request) {
    const esRequest = initESRequest(request);

    return this.client.indices.exists(esRequest)
      .catch(error => Bluebird.reject(
        this.esWrapper.formatESError(error))
      );
  }

  /**
   * @param {Request} request
   * @returns {Promise}
   */
  collectionExists(request) {
    const esRequest = initESRequest(request);

    return this.client.indices.existsType(esRequest)
      .catch(error => Bluebird.reject(
        this.esWrapper.formatESError(error))
      );
  }

  /**
   * gets the autorefresh value currently set for the given index
   *
   * @param {Request} request
   * @returns {Promise}
   */
  getAutoRefresh(request) {
    const index = getIndex(request);

    return Bluebird.resolve(this.settings.autoRefresh[index] === true);
  }

  /**
   * (dis|en)able the autorefresh for the index given in the request.
   *
   * @param {Request} request
   * @returns {Promise}
   */
  setAutoRefresh(request) {
    const index = getIndex(request);

    if (request.input.body.autoRefresh === true) {
      this.settings.autoRefresh[index] = true;
    }
    else {
      delete this.settings.autoRefresh[index];
    }

    return this.saveSettings()
      .then(() => this.getAutoRefresh(request));
  }

  /**
   * Triggers an refresh call on the index set in the data request if the autoRefresh is on.
   * Else, passes the response through.
   *
   * @this ElasticSearch
   * @param {object} esRequest
   * @param {object} response The response from elasticsearch
   * @returns {Promise}
   */
  refreshIndexIfNeeded(esRequest, response) {
    if (esRequest &&
      esRequest.index &&
      this.settings.autoRefresh[esRequest.index]) {
      return this.refreshIndex(new Request({index: esRequest.index}))
        .then(() => response)
        .catch(error => {
          // index refresh failures are non-blocking
          this.kuzzle.log.error(
            this.getError(
              'error_on_index_refresh',
              esRequest.index,
              error.message)
          );
          return prepareMetadata(response);
        });
    }

    return Bluebird.resolve(prepareMetadata(response));
  }

  /**
   * Create multiple documents at once.
   * If a content has no id, one is automatically generated and assigned to it.
   * If a content has a specified identifier, it is rejected if it already exists, unless
   * it's inactive, in which case it is revived
   *
   * @param  {Request} request - Kuzzle API request
   * @return {Promise}
   */
  mcreate(request) {
    const
      index = request.input.resource.index,
      type = request.input.resource.collection,
      extracted = extractMDocuments(request, {
        _kuzzle_info: {
          active: true,
          author: this._getUserId(request),
          updater: null,
          updatedAt: null,
          deletedAt: null,
          createdAt: Date.now()
        }
      });

    // prepare the mget request, but only for document having a specified id
    let mgetRequest;

    if (extracted.mgetRequest.body.docs.length > 0) {
      mgetRequest = this.client.mget(extracted.mgetRequest);
    } else {
      mgetRequest = Bluebird.resolve({docs: []});
    }

    return mgetRequest
      .then(mgetResult => {
        const
          esRequest = initESRequest(request,
            ['consistency', 'refresh', 'timeout', 'fields']
          ),
          toImport = [];

        let idx = 0;

        esRequest.body = [];

        let i; // NOSONAR
        for(i = 0; i < extracted.documents.length; i++) {
          const document = extracted.documents[i];

          if (typeof document._id === 'string') {
            // document._id should always be equal to mgetResult.docs[idx]._id
            // if the document is not found in ES, or if it is in the trashcan,
            // then we accept to create (or replace) it
            if (!mgetResult.docs[idx].found ||
              (mgetResult.docs[idx]._source._kuzzle_info &&
                !mgetResult.docs[idx]._source._kuzzle_info.active)) {
              esRequest.body.push(
                {index:
                  {_index: index,
                    _type: type,
                    _id: document._id}
                });
              esRequest.body.push(document._source);
              toImport.push(document);
            } else {
              extracted.rejected.push(
                {document: request.input.body.documents[i],
                  reason: 'document already exists'}
              );
            }

            idx++;
          } else {
            esRequest.body.push({index: {_index: index, _type: type}});
            esRequest.body.push(document._source);
            toImport.push(document);
          }
        }

        return this._mexecute(esRequest, toImport, extracted.rejected);
      });
  }

  /**
   * Create or replace multiple documents at once.
   *
   * @param  {Request} request - Kuzzle API request
   * @param  {boolean} injectKuzzleMeta
   * @return {Promise}
   */
  mcreateOrReplace(request, injectKuzzleMeta = true) {
    let kuzzleMeta = {};

    if (injectKuzzleMeta) {
      kuzzleMeta = {
        _kuzzle_info: {
          active: true,
          author: this._getUserId(request),
          updater: null,
          updatedAt: null,
          deletedAt: null,
          createdAt: Date.now()
        }
      };
    }

    const
      esRequest = initESRequest(request,
        ['consistency', 'refresh', 'timeout', 'fields']),
      extracted = extractMDocuments(request, kuzzleMeta);

    esRequest.body = [];

    let i; // NOSONAR
    for (i = 0; i < extracted.documents.length; i++) {
      esRequest.body.push({
        index: {
          _index: request.input.resource.index,
          _type: request.input.resource.collection,
          _id: extracted.documents[i]._id
        }
      });
      esRequest.body.push(extracted.documents[i]._source);
    }

    return this._mexecute(esRequest, extracted.documents, extracted.rejected);
  }

  /**
   * Update multiple documents with one request
   * Replacements are rejected if targeted documents do not exist,
   * but documents in the trashcan are silently revived
   * (like with the normal "update" method)
   *
   * @param  {Request} request - Kuzzle API request
   * @return {Promise}
   */
  mupdate(request) {
    const
      esRequest = initESRequest(request,
        ['consistency', 'refresh', 'timeout', 'fields']),
      toImport = [],
      extracted = extractMDocuments(request, {
        _kuzzle_info: {
          active: true,
          updatedAt: Date.now(),
          updater: this._getUserId(request),
          deletedAt: null
        }
      });

    esRequest.body = [];

    let i; // NOSONAR
    for(i = 0; i < extracted.documents.length; i++) {
      if (typeof extracted.documents[i]._id === 'string') {
        esRequest.body.push({
          update: {
            _index: request.input.resource.index,
            _type: request.input.resource.collection,
            _id: extracted.documents[i]._id
          }
        });

        // _source: true => makes ES return the updated document source in the
        // response. Required by the real-time notifier component
        esRequest.body.push(
          {doc: extracted.documents[i]._source,
            _source: true}
        );
        toImport.push(extracted.documents[i]);
      } else {
        extracted.rejected.push(
          {document: extracted.documents[i],
            reason: 'a document ID is required'}
        );
      }
    }

    return this._mexecute(esRequest, toImport, extracted.rejected)
      .then(response => {
        // with _source: true, ES returns the updated document in
        // response.result.get._source
        // => we replace response.result._source with it so that the notifier
        // module can seamlessly process all kind of m* response*
        let j; // NOSONAR
        for (j = 0; j < response.result.length; j++) {
          const result = response.result[j];

          if (result.get && result.get._source) {
            result._source = result.get._source;
          }
        }

        return response;
      });
  }

  /**
   * Replace multiple documents at once.
   * Replacements are rejected if targeted documents do not exist,
   * but documents in the trashcan are silently revived
   * (like with the normal "replace" method)
   *
   * @param  {Request} request - Kuzzle API request
   * @return {Promise}
   */
  mreplace(request) {
    const
      index = request.input.resource.index,
      type = request.input.resource.collection,
      toImport = [],
      extracted = extractMDocuments(request, {
        _kuzzle_info: {
          active: true,
          author: this._getUserId(request),
          updater: null,
          updatedAt: null,
          deletedAt: null,
          createdAt: Date.now()
        }
      });

    return this.client.mget(extracted.mgetRequest)
      .then(mgetResult => {
        const esRequest = initESRequest(request,
          ['consistency', 'refresh', 'timeout', 'fields']);
        let idx = 0;

        esRequest.body = [];

        let i; // NOSONAR
        for (i = 0; i < extracted.documents.length; i++) {
          const document = extracted.documents[i];

          if (typeof document._id === 'string') {
            // document._id should always be equal to mgetResult.docs[idx]._id
            // if the document is not found in ES, then we reject it
            if (mgetResult.docs[idx].found) {
              esRequest.body.push(
                {index:
                  {_index: index,
                    _type: type,
                    _id: document._id}
                });
              esRequest.body.push(document._source);
              toImport.push(document);
            } else {
              extracted.rejected.push(
                {document,
                  reason: 'cannot replace a non-existing document (use mCreateOrReplace if you need to create non-existing documents)'});
            }

            idx++;
          } else {
            extracted.rejected.push(
              {document,
                reason: 'a document ID is required'}
            );
          }
        }

        return this._mexecute(esRequest, toImport, extracted.rejected);
      });
  }

  /**
   * Delete multiple documents with one request
   *
   * @param  {Request} request - Kuzzle API request
   * @return {Promise}
   */
  mdelete(request) {
    const
      esRequest = initESRequest(request,
        ['consistency', 'refresh', 'timeout', 'fields']),
      {
        index,
        collection
      } = request.input.resource,
      ids = [],
      partialErrors = [],
      metadata = {
        _kuzzle_info: {
          active: false,
          deletedAt: Date.now(),
          updater: this._getUserId(request)
        }
      };

    esRequest.body = [];

    let i; // NOSONAR
    for (i = 0; i < request.input.body.ids.length; i++) {
      const id = request.input.body.ids[i];

      if (typeof id === 'string') {
        esRequest.body.push(
          {update:
            {_index: index,
              _type: collection,
              _id: id}
          });
        esRequest.body.push({doc: metadata});
        ids.push([{_id: id}]);
      } else {
        partialErrors.push({id, reason: 'the document ID must be a string'});
      }
    }

    return this._mexecute(esRequest, ids, partialErrors)
      .then(response => {
        response.result = response.result.map(doc => doc._id);
        return response;
      });
  }

  /**
   * This method can be called either:
   *  - at the first creation of a collection : we need to apply the index default mapping
   *  - when a collection mapping is updated : we need to protect the index common mapping
   */
  _mergeDefaultMapping (index, oldMapping, newMapping) {
    const collectionMapping = {};
    const commonMapping = _.cloneDeep(
      this.kuzzle.indexCache.defaultMappings[index] ||
      this.config.commonMapping
    );

    collectionMapping.dynamic = newMapping.dynamic ||
    oldMapping.dynamic ||
    this.config.dynamic;
    collectionMapping._meta = newMapping._meta || oldMapping._meta || {};

    // Preserve old version of kuzzle metadata mapping
    if (oldMapping.properties && oldMapping.properties._kuzzle_info) {
      Object.assign(
        commonMapping._kuzzle_info.properties,
        oldMapping.properties._kuzzle_info.properties
      );
    }

    collectionMapping.properties = Object.assign({},
      newMapping.properties,
      commonMapping
    );

    return collectionMapping;
  }

  /**
   * Execute an ES request prepared by mcreate, mupdate, mreplace, mdelete or mwriteDocuments
   * Returns a standardized ES response object, containing the list of
   * successfully performed operations, and the rejected ones
   *
   * @param  {Object} esRequest    - Elasticsearch request
   * @param  {Array} documents     - Document sources (format: {_id, _source})
   * @param  {Array} partialErrors - pre-rejected documents
   * @return {Promise}
   */
  _mexecute(esRequest, documents, partialErrors) {
    assertWellFormedRefresh(esRequest);

    return this.kuzzle.indexCache.exists(esRequest.index, esRequest.type)
      .then(exists => {
        if (! exists) {
          this.throw(
            'index_or_collection_does_not_exist',
            esRequest.index,
            esRequest.type
          );
        }

        if (documents.length > this.kuzzle.config.limits.documentsWriteCount) {
          this.throw(
            'limit_documents_reached',
            this.kuzzle.config.limits.documentsWriteCount
          );
        }

        return documents.length > 0 ?
          this.client.bulk(esRequest) :
          Bluebird.resolve({items: []});
      })
      .then(result => {
        const successes = [];

        let i; // NOSONAR
        for (i = 0; i < result.items.length; i++) {
          const item = result.items[i][Object.keys(result.items[i])[0]];

          if (item.status >= 400) {
            partialErrors.push(
              prepareMetadata(Object.assign({}, documents[i], item)));
          } else {
            successes.push(
              prepareMetadata(Object.assign({}, documents[i], item)));
          }
        }

        return {result: successes, error: partialErrors};
      })
      .catch(err => Bluebird.reject(this.esWrapper.formatESError(err)));
  }

  _getUserId (request) {
    if (request.context.user && request.context.user._id) {
      return String(request.context.user._id);
    }

    return null;
  }
}

module.exports = ElasticSearch;

/**
 * Builds a request formatted for Elasticsearch service
 * and map the name 'collection' to 'type' for ES
 *
 * @param {Request} request
 * @param {Array} [extraParams] [optional] An array of String values corresponding
 *                            to the extra params from the Kuzzle Request to be
 *                            included in the Elasticsearch Request.
 * @return {object} data the data with cleaned attributes
 */
function initESRequest(request, extraParams = []) {
  const
    data = {},
    index = getIndex(request);

  if (index) {
    data.index = index;
  }

  if (request.input.resource.collection) {
    data.type = request.input.resource.collection;
  }

  for (const name of extraParams) {
    if (typeof request.input.args[name] !== 'undefined') {
      data[name] = request.input.args[name];
    }
  }

  return data;
}

/**
 * Extracts the index from the provided request.
 * Throws if it refers to an internal index
 *
 * @param {Request} request
 * @return {string}
 * @throws {BadRequestError}
 */
function getIndex(request) {
  if (request.input.resource.index && request.input.resource.index[0] === '%') {
    errorsManager.throw(
      'external',
      'elasticsearch',
      'index_reserved',
      request.input.resource.index
    );
  }

  return request.input.resource.index;
}

/**
 * Scroll index in elasticsearch and return all document ids that match the filter
 *
 * @param {object} client - elasticsearch client
 * @param {object} esRequest
 * @returns {Promise} resolve to an array of documents IDs
 */
function getAllIdsFromQuery(client, esRequest) {
  const ids = [];

  return new Bluebird((resolve, reject) => {
    client.search(esRequest, function getMoreUntilDone(error, response) {
      if (error) {
        return reject(error);
      }

      response.hits.hits.forEach(hit => ids.push(hit._id));

      if (response.hits.total !== ids.length) {
        client.scroll({
          scrollId: response._scroll_id,
          scroll: esRequest.scroll
        }, getMoreUntilDone);
      }
      else {
        resolve(ids);
      }
    });
  });
}

/**
 * Add filter to get only the active documents
 * @param {object} esRequest
 * @return {object} modified filter
 */
function addActiveFilter(esRequest) {
  const
    queryObject = {
      bool: {
        filter: {
          bool: {
            must_not: {
              term: {
                '_kuzzle_info.active': false
              }
            }
          }
        }
      }
    };

  if (esRequest.body && esRequest.body.query) {
    queryObject.bool.must = esRequest.body.query;
    esRequest.body.query = queryObject;
  }
  else if (esRequest.body) {
    esRequest.body.query = queryObject;
  }
  else {
    esRequest.body = {
      query: queryObject
    };
  }

  return esRequest;
}

/**
 * Remove depth in object (replace hits.hits<array>, with hits<array>)
 * Move _kuzzle_info from the document body to the root as _meta
 *
 * @param result
 * @returns {object}
 */
function formatSearchResults(result) {
  const _result = result.hits ? _.extend(result, result.hits) : result;

  _result.hits = _result.hits.map(obj => prepareMetadata(obj));

  if (_result._scroll_id) {
    // @deprecated - _result._scroll_id is kept for backward compatibility
    // only. It should be removed by the next major version
    _result.scrollId = _result._scroll_id;
  }

  return _result;
}

/**
 * Copy _kuzzle_info to root attribute _meta
 * This behavior will be deprecated
 *
 * @param response
 * @return {object}
 */
function prepareMetadata(response) {
  if (response._source && response._source._kuzzle_info) {
    response._meta = response._source._kuzzle_info;
  }

  return response;
}

/**
 * Returns a new elasticsearch client instance
 *
 * @param {object} config - ES client options
 * @returns {object}
 */
function buildClient(config) {
  // Passed to Elasticsearch's client to make it use
  // Bluebird instead of ES6 promises
  const defer = function defer () {
    let resolve, reject;
    const
      promise = new Bluebird((res, rej) => {
        resolve = res;
        reject = rej;
      });

    return {resolve, reject, promise};
  };

  return new es.Client(Object.assign({defer}, config.client));
}

/**
 * Forbid the use of the _routing ES option
 * @param {object} esRequest
 * @throws
 */
function assertNoRouting(esRequest) {
  if (esRequest.body._routing) {
    errorsManager.throw(
      'external',
      'elasticsearch',
      'create_action_does_not_support_routing'
    );
  }
}

/**
 * Checks if the optional "refresh" argument is well-formed
 *
 * @param {object} esRequest
 * @throws
 */
function assertWellFormedRefresh(esRequest) {
  if (
    _.has(esRequest, 'refresh')
    && ['wait_for', 'false', false].indexOf(esRequest.refresh) < 0
  ) {
    errorsManager.throw(
      'external',
      'elasticsearch',
      'wrong_refresh_parameter'
    );
  }
}

/**
 * Extract, inject metadata and validate documents contained
 * in a Request
 *
 * Used by mcreate, mupdate, mreplace and mcreateOrReplace
 *
 * @param  {Request} request - Kuzzle API request
 * @param  {Object} metadata
 * @return {Object}
 */
function extractMDocuments(request, metadata) {
  const result = {
    rejected: [],
    documents: [],
    mgetRequest: {
      index: request.input.resource.index,
      type: request.input.resource.collection,
      body: {
        docs: []
      }
    }
  };

  let i; // NOSONAR
  for(i = 0; i < request.input.body.documents.length; i++) {
    const document = request.input.body.documents[i];

    if (typeof document.body === 'object' &&
    document.body !== null &&
    !Array.isArray(document.body)) {
      result.documents.push({
        _id: document._id,
        _source: Object.assign({}, metadata, document.body)
      });

      if (typeof document._id === 'string') {
        result.mgetRequest.body.docs.push(
          {_id: document._id,
            _source: '_kuzzle_info.active'}
        );
      }
    } else {
      result.rejected.push({document, reason: 'bad format'});
    }
  }

  return result;
}<|MERGE_RESOLUTION|>--- conflicted
+++ resolved
@@ -479,15 +479,9 @@
         }
 
         // injecting retryOnConflict default configuration
-<<<<<<< HEAD
-        if (
-          !_.has(esRequest, 'retryOnConflict')
+        if (!esRequest.hasOwnProperty('retryOnConflict')
           && this.config.defaults.onUpdateConflictRetries > 0
         ) {
-=======
-        if (!esRequest.hasOwnProperty('retryOnConflict') &&
-        this.config.defaults.onUpdateConflictRetries > 0) {
->>>>>>> 5bfeb79e
           esRequest.retryOnConflict = this.config.defaults.onUpdateConflictRetries;
         }
 
@@ -593,15 +587,10 @@
           ));
         }
         // injecting retryOnConflict default configuration
-<<<<<<< HEAD
         if (
           !_.has(esRequest, 'retryOnConflict')
           && this.config.defaults.onUpdateConflictRetries > 0
         ) {
-=======
-        if (!esRequest.hasOwnProperty('retryOnConflict') &&
-        this.config.defaults.onUpdateConflictRetries > 0) {
->>>>>>> 5bfeb79e
           esRequest.retryOnConflict = this.config.defaults.onUpdateConflictRetries;
         }
 
