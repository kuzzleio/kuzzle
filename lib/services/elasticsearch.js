/*
 * Kuzzle, a backend software, self-hostable and ready to use
 * to power modern apps
 *
 * Copyright 2015-2020 Kuzzle
 * mailto: support AT kuzzle.io
 * website: http://kuzzle.io
 *
 * Licensed under the Apache License, Version 2.0 (the "License");
 * you may not use this file except in compliance with the License.
 * You may obtain a copy of the License at
 *
 * https://www.apache.org/licenses/LICENSE-2.0
 *
 * Unless required by applicable law or agreed to in writing, software
 * distributed under the License is distributed on an "AS IS" BASIS,
 * WITHOUT WARRANTIES OR CONDITIONS OF ANY KIND, either express or implied.
 * See the License for the specific language governing permissions and
 * limitations under the License.
 */

'use strict';

const
  debug = require('../util/debug')('kuzzle:services:elasticsearch'),
  _ = require('lodash'),
  Bluebird = require('bluebird'),
  ESWrapper = require('../util/esWrapper'),
  didYouMean = require('../util/didYouMean'),
  Service = require('./service'),
  { Client: ESClient } = require('@elastic/elasticsearch'),
  ms = require('ms'),
  { assertIsObject } = require('../util/requestAssertions'),
  errorsManager = require('../util/errors').wrap('services', 'storage'),
  semver = require('semver'),
  { isPlainObject } = require('../util/safeObject');

const scrollCachePrefix = '_docscroll_';

const rootMappingProperties = ['properties', '_meta', 'dynamic', 'dynamic_templates'];
const childMappingProperties = ['type'];

// Used for collection emulation
const
  HIDDEN_COLLECTION = '_kuzzle_keep',
  INTERNAL_PREFIX = '%',
  PUBLIC_PREFIX = '&',
  NAME_SEPARATOR = '.',
  FORBIDDEN_CHARS = `\\/*?"<>| \t\r\n,#:${NAME_SEPARATOR}${PUBLIC_PREFIX}${INTERNAL_PREFIX}`;

/**
 * @param {Kuzzle} kuzzle kuzzle instance
 * @param {Object} config Service configuration
 * @param {String} scope - "internal" or "public" (default "public")
 * @constructor
 */
class ElasticSearch extends Service {
  /**
   * Returns a new elasticsearch client instance
   *
   * @returns {Object}
   */
  static buildClient (config) {
    // Passed to Elasticsearch's client to make it use
    // Bluebird instead of ES6 promises
    const defer = function defer () {
      let
        resolve,
        reject;

      const promise = new Bluebird((res, rej) => {
        resolve = res;
        reject = rej;
      });

      return { promise, reject, resolve };
    };

    return new ESClient({ defer, ...config });
  }

  constructor(kuzzle, config, scope = 'public') {
    super('elasticsearch', kuzzle, config);

    this._scope = scope;
    this._indexPrefix = scope === 'internal'
      ? INTERNAL_PREFIX
      : PUBLIC_PREFIX;

    this._client = null;
    this._esWrapper = null;
    this._esVersion = null;

    // Allowed root key of a search query
    this.searchBodyKeys = [
      'aggregations',
      'aggs',
      'collapse',
      'explain',
      'from',
      'highlight',
      'query',
      'search_timeout',
      'size',
      'sort',
      '_name',
      '_source',
      '_source_excludes',
      '_source_includes'
    ];
  }

  get scope () {
    return this._scope;
  }

  /**
   * Initializes the elasticsearch client
   *
   * @override
   * @returns {Promise}
   */
  _initSequence () {
    if (this._client) {
      return Bluebird.resolve(this);
    }

    if (process.env.NODE_ENV === 'production' && this._config.commonMapping.dynamic === 'true') {
      this._kuzzle.log.warn([
        'Your dynamic mapping policy is set to \'true\' for new fields.',
        'Elasticsearch will try to automatically infer mapping for new fields, and those cannot be changed afterward.',
        'See the "services.storageEngine.commonMapping.dynamic" option in the kuzzlerc configuration file to change this value.'
      ].join('\n'));
    }
    this._client = ElasticSearch.buildClient(this._config.client);
    this._esWrapper = new ESWrapper(this._client);

    return this._client.info()
      .then(({ body }) => {
        this._esVersion = body.version;

        if (this._esVersion && !semver.satisfies(this._esVersion.number, '>= 7.0.0')) {
          throw errorsManager.get('version_mismatch', this._esVersion.number);
        }
      });
  }

  /**
   * Returns some basic information about this service
   * @override
   *
   * @returns {Promise.<Object>} service informations
   */
  info () {
    const result = {
      type: 'elasticsearch',
      version: this._esVersion
    };

    return this._client.info()
      .then(({ body }) => {
        result.version = body.version.number;
        result.lucene = body.version.lucene_version;

        return this._client.cluster.health();
      })
      .then(({ body }) => {
        result.status = body.status;

        return this._client.cluster.stats({ human: true });
      })
      .then(({ body }) => {
        result.spaceUsed = body.indices.store.size;
        result.nodes = body.nodes;

        return result;
      })
      .catch(error => this._esWrapper.reject(error));
  }

  /**
   * Scrolls results from previous elasticsearch query
   *
   * @param {String} scrollId - Scroll identifier
   * @param {Object} options - scrollTTL (default scrollTTL)
   *
   * @returns {Promise.<Object>} { scrollId, hits, aggregations, total }
   */
  scroll (
    scrollId,
    { scrollTTL=this._config.defaults.scrollTTL } = {})
  {
    const esRequest = {
      scroll: scrollTTL,
      scrollId
    };

    const cacheKey = scrollCachePrefix + this._kuzzle.constructor.hash(
      esRequest.scrollId);

    debug('Scroll: %o', esRequest);

    return this._kuzzle.cacheEngine.internal.exists(cacheKey)
      .then(exists => {
        if (exists === 0) {
          throw errorsManager.get('unknown_scroll_id');
        }

        // ms(scroll) may return undefined if in microseconds or in nanoseconds
        const ttl = ms(scrollTTL) || ms(this._config.defaults.scrollTTL);

        return this._kuzzle.cacheEngine.internal.pexpire(cacheKey, ttl);
      })
      .then(() => this._client.scroll(esRequest))
      .then(({ body }) => this._formatSearchResult(body))
      .catch(error => this._esWrapper.reject(error));
  }

  /**
   * Searches documents from elasticsearch with a query
   *
   * @param {String} index - Index name
   * @param {String} collection - Collection name
   * @param {Object} searchBody - Search request body (query, sort, etc.)
   * @param {Object} options - from (undefined), size (undefined), scroll (undefined)
   *
   * @returns {Promise.<Object>} { scrollId, hits, aggregations, total }
   */
  async search (
    index,
    collection,
    searchBody,
    { from, size, scroll } = {})
  {
    const esRequest = {
      body: this._sanitizeSearchBody(searchBody),
      from,
      index: this._getESIndex(index, collection),
      scroll,
      size
    };

    debug('Search: %j', esRequest);

    try {
      const { body } = await this._client.search(esRequest);

      if (body._scroll_id) {
        const
          // ms(scroll) may return undefined if in microseconds or in nanoseconds
          ttl = esRequest.scroll && ms(esRequest.scroll)
            || ms(this._config.defaults.scrollTTL),
          key = scrollCachePrefix + this._kuzzle.constructor.hash(body._scroll_id);

        await this._kuzzle.cacheEngine.internal.psetex(key, ttl, 0);
      }

      return this._formatSearchResult(body);
    }
    catch (error) {
      throw this._esWrapper.formatESError(error);
    }
  }

  _formatSearchResult (body) {
    const hits = [];

    for (let i = 0; i < body.hits.hits.length; i++) {
      const hit = body.hits.hits[i];

      hits.push({
        _id: hit._id,
        _score: hit._score,
        _source: hit._source,
        highlight: hit.highlight
      });
    }

    return {
      aggregations: body.aggregations,
      hits,
      scrollId: body._scroll_id,
      total: body.hits.total.value
    };
  }

  /**
   * Gets the document with given ID
   *
   * @param {String} index - Index name
   * @param {String} collection - Collection name
   * @param {String} id - Document ID
   *
   * @returns {Promise.<Object>} { _id, _version, _source }
   */
  get (index, collection, id) {
    const esRequest = {
      id,
      index: this._getESIndex(index, collection)
    };

    // Just in case the user make a GET on url /mainindex/test/_search
    // Without this test we return something weird: a result.hits.hits with all
    // document without filter because the body is empty in HTTP by default
    if (esRequest.id === '_search') {
      return errorsManager.reject('search_as_an_id');
    }

    debug('Get document: %o', esRequest);

    return this._client.get(esRequest)
      .then(({ body }) => ({
        _id: body._id,
        _source: body._source,
        _version: body._version
      }))
      .catch(error => this._esWrapper.reject(error));
  }

  /**
   * Returns the list of documents matching the ids given in the body param
   * NB: Due to internal Kuzzle mechanism, can only be called on a single
   * index/collection, using the body { ids: [.. } syntax.
   *
   * @param {String} index - Index name
   * @param {String} collection - Collection name
   * @param {Array.<String>} ids - Document IDs
   *
   * @returns {Promise.<Object>} { items: [ _id, _source, _version ], errors }
   */
  async mGet (index, collection, ids) {
    if (ids.length === 0) {
      return { errors: [], item: [] };
    }

    const
      esIndex = this._getESIndex(index, collection),
      esRequest = {
        body: {
          docs: ids.map(_id => ({ _id, _index: esIndex }))
        }
      };

    debug('Multi-get documents: %o', esRequest);

    let body;

    try {
      ({ body } = await this._client.mget(esRequest)); // NOSONAR
    }
    catch (e) {
      throw this._esWrapper.formatESError(e);
    }

    const
      errors = [],
      items = [];

    for (let i = 0; i < body.docs.length; i++) {
      const doc = body.docs[i];

      if (doc.found) {
        items.push({
          _id: doc._id,
          _source: doc._source,
          _version: doc._version
        });
      }
      else {
        errors.push(doc._id);
      }
    }

    return { errors, items };
  }

  /**
   * Counts how many documents match the filter given in body
   *
   * @param {String} index - Index name
   * @param {String} collection - Collection name
   * @param {Object} searchBody - Search request body (query, sort, etc.)
   *
   * @returns {Promise.<Number>} count
   */
  count (index, collection, searchBody = {}) {
    const esRequest = {
      body: this._sanitizeSearchBody(searchBody),
      index: this._getESIndex(index, collection)
    };

    debug('Count: %o', esRequest);

    return this._client.count(esRequest)
      .then(({ body }) => body.count)
      .catch(error => this._esWrapper.reject(error));
  }

  /**
   * Sends the new document to elasticsearch
   * Cleans data to match elasticsearch specifications
   *
   * @param {String} index - Index name
   * @param {String} collection - Collection name
   * @param {Object} content - Document content
   * @param {Object} options - id (undefined), refresh (undefined), userId (null)
   *
   * @returns {Promise.<Object>} { _id, _version, _source }
   */
  async create (
    index,
    collection,
    content,
    { id, refresh, userId=null } = {})
  {
    assertIsObject(content);

    const esRequest = {
      body: content,
      id,
      index: this._getESIndex(index, collection),
      op_type: id ? 'create' : 'index',
      refresh
    };

    assertNoRouting(esRequest);
    assertWellFormedRefresh(esRequest);

    // Add metadata
    esRequest.body._kuzzle_info = {
      author: getUserId(userId),
      createdAt: Date.now(),
      updatedAt: null,
      updater: null
    };

    debug('Create document: %o', esRequest);

    try {
      const { body } = await this._client.index(esRequest);

      return {
        _id: body._id,
        _source: esRequest.body,
        _version: body._version
      };
    }
    catch (error) {
      return this._esWrapper.reject(error);
    }
  }

  /**
   * Creates a new document to ElasticSearch, or replace it if it already exist
   *
   * @param {String} index - Index name
   * @param {String} collection - Collection name
   * @param {String} id - Document id
   * @param {Object} content - Document content
   * @param {Object} options - refresh (undefined), userId (null), injectKuzzleMeta (true)
   *
   * @returns {Promise.<Object>} { _id, _version, _source, created }
   */
  createOrReplace (
    index,
    collection,
    id,
    content,
    { refresh, userId=null, injectKuzzleMeta=true } = {})
  {
    const esRequest = {
      body: content,
      id,
      index: this._getESIndex(index, collection),
      refresh
    };

    assertNoRouting(esRequest);
    assertWellFormedRefresh(esRequest);

    // Add metadata
    if (injectKuzzleMeta) {
      esRequest.body._kuzzle_info = {
        author: getUserId(userId),
        createdAt: Date.now(),
        updatedAt: Date.now(),
        updater: getUserId(userId)
      };
    }

    debug('Create or replace document: %o', esRequest);

    return this._client.index(esRequest)
      .then(({ body }) => ({
        _id: body._id,
        _source: esRequest.body,
        _version: body._version,
        created: body.created // Needed by the notifier
      }))
      .catch(error => this._esWrapper.reject(error));
  }

  /**
   * Sends the partial document to elasticsearch with the id to update
   *
   * @param {String} index - Index name
   * @param {String} collection - Collection name
   * @param {String} id - Document id
   * @param {Object} content - Updated content
   * @param {Object} options - refresh (undefined), userId (null), retryOnConflict (0)
   *
   * @returns {Promise.<Object>} { _id, _version }
   */
  update (
    index,
    collection,
    id,
    content,
    { refresh, userId=null, retryOnConflict=this._config.defaults.onUpdateConflictRetries } = {})
  {
    const esRequest = {
      _source: true,
      body: { doc: content },
      id,
      index: this._getESIndex(index, collection),
      refresh,
      retryOnConflict
    };

    assertNoRouting(esRequest);
    assertWellFormedRefresh(esRequest);

    // Add metadata
    esRequest.body.doc._kuzzle_info = {
      updatedAt: Date.now(),
      updater: getUserId(userId)
    };

    debug('Update document: %o', esRequest);

    return this._client.update(esRequest)
      .then(({ body }) => ({
        _id: body._id,
        _source: body.get._source,
        _version: body._version
      }))
      .catch(error => this._esWrapper.reject(error));
  }

  /**
   * Replaces a document to ElasticSearch
   *
   * @param {String} index - Index name
   * @param {String} collection - Collection name
   * @param {String} id - Document id
   * @param {Object} content - Document content
   * @param {Object} options - refresh (undefined), userId (null)
   *
   * @returns {Promise.<Object>} { _id, _version, _source }
   */
  replace (
    index,
    collection,
    id,
    content,
    { refresh, userId=null } = {})
  {
    const
      esIndex = this._getESIndex(index, collection),
      esRequest = {
        body: content,
        id,
        index: esIndex,
        refresh
      };

    assertNoRouting(esRequest);
    assertWellFormedRefresh(esRequest);

    // Add metadata
    esRequest.body._kuzzle_info = {
      author: getUserId(userId),
      createdAt: Date.now(),
      updatedAt: Date.now(),
      updater: getUserId(userId)
    };

    return this._client.exists({ id, index: esIndex })
      .then(({ body: exists }) => {
        if (! exists) {
          throw errorsManager.get('not_found', id);
        }

        debug('Replace document: %o', esRequest);
        return this._client.index(esRequest);
      })
      .then(({ body }) => ({
        _id: id,
        _source: esRequest.body,
        _version: body._version
      }))
      .catch(error => this._esWrapper.reject(error));
  }

  /**
   * Sends to elasticsearch the document id to delete
   *
   * @param {String} index - Index name
   * @param {String} collection - Collection name
   * @param {String} id - Document id
   * @param {Object} options - refresh (undefined)
   *
   * @returns {Promise}
   */
  delete (
    index,
    collection,
    id,
    { refresh } = {})
  {
    const esRequest = {
      id,
      index: this._getESIndex(index, collection),
      refresh
    };

    assertWellFormedRefresh(esRequest);

    debug('Delete document: %o', esRequest);
    return this._client.delete(esRequest)
      .then(() => null)
      .catch(error => this._esWrapper.reject(error));
  }

  /**
   * Deletes all documents matching the provided filters
   *
   * @param {String} index - Index name
   * @param {String} collection - Collection name
   * @param {Object} query - Query to match documents
   * @param {Object} options - size (undefined), refresh (undefined)
   *
   * @returns {Promise.<Object>} { documents, total, deleted, failures: [ _shardId, reason ] }
   */
  async deleteByQuery (
    index,
    collection,
    query,
    { refresh, size = 1000 } = {})
  {
    const esRequest = {
      body: this._sanitizeSearchBody({ query }),
<<<<<<< HEAD
=======
      from,
      index: this._getESIndex(index, collection),
>>>>>>> 2fd59c18
      scroll: '5s',
      size
    };

    if (!isPlainObject(query)) {
      throw errorsManager.get('missing_argument', 'body.query');
    }

    await this.refreshCollection(index, collection);

    try {
      const documents = await this._getAllDocumentsFromQuery(esRequest);

      debug('Delete by query: %o', esRequest);

      esRequest.refresh = refresh === 'wait_for' ? true : refresh;

      const { body } = await this._client.deleteByQuery(esRequest);

      return {
        deleted: body.deleted,
        documents,
        failures:
          body.failures.map(({ shardId, reason }) => ({
            reason,
            shardId
          })),
        total: body.total
      };
    }
    catch (error) {
      throw this._esWrapper.formatESError(error);
    }
  }

  /**
  * Updates all documents matching the provided filters
  *
  * @param {String} index - Index name
  * @param {String} collection - Collection name
  * @param {Object} query - Query to match documents
  * @param {Object} changes - Changes wanted on documents
  * @param {Object} options - refresh (undefined), size (undefined)
  *
  * @returns {Promise.<Object>} { successes: [_id, _source, _status], errors: [ document, status, reason ] }
  */
  async updateByQuery(
    index,
    collection,
    query,
    changes,
    { refresh, size = 1000 } = {})
  {

    try {
      const esRequest = {
        index: this._getESIndex(index, collection),
        body: this._sanitizeSearchBody({ query }),
        scroll: '5s',
        size
      };

      const documents = await this._getAllDocumentsFromQuery(esRequest);
      documents.forEach(document => {
        document._source = undefined;
        document.body = changes;
      });
      
      const response = await this.mUpdate(
        index,
        collection,
        documents,
        { refresh }
      );

      debug('Update by query: %o', esRequest);

      return {
        successes: response.items,
        errors: response.errors
      };
    }
    catch (error) {
      throw this._esWrapper.formatESError(error);
    }
  }
  /**
   * Execute the callback with a batch of documents of specified size until all
   * documents matched by the query have been processed.
   *
   * @param {String} index - Index name
   * @param {String} collection - Collection name
   * @param {Object} query - Query to match documents
   * @param {Function} callback - callback that will be called with the "hits" array
   * @param {Object} options - size (10), scrollTTL ('5s')
   *
   * @returns {Promise.<any[]>} Array of results returned by the callback
   */
  batchExecute (
    index,
    collection,
    query,
    callback,
    { size=10, scrollTTl= '5s' } = {})
  {
    const esRequest = {
      body: this._sanitizeSearchBody({ query }),
      from: 0,
      index: this._getESIndex(index, collection),
      scroll: scrollTTl,
      size
    };

    if (! _.isPlainObject(query)) {
      return errorsManager.reject('missing_argument', 'body.query');
    }

    const
      client = this._client,
      results = [];

    let processed = 0;

    return new Bluebird((resolve, reject) => {
      this._client.search(
        esRequest,
        async function getMoreUntilDone(error, { body: { hits, _scroll_id } }) {
          if (error) {
            reject(error);
            return;
          }

          const ret = callback(hits.hits);

          results.push(await ret);
          processed += hits.hits.length;

          if (hits.total.value !== processed) {
            client.scroll({
              scroll: esRequest.scroll,
              scrollId: _scroll_id
            }, getMoreUntilDone);
          }
          else {
            resolve(results);
          }
        });
    });
  }

  /**
   * Creates a new index.
   *
   * This methods creates an hidden collection in the provided index to be
   * able to list it.
   * This methods resolves if the index name does not already exists either as
   * internal or public index.
   *
   * @param {String} index - Index name
   *
   * @returns {Promise}
   */
  async createIndex (index) {
    this._assertValidIndexAndCollection(index);

    let body;

    try {
      ({ body } = await this._client.cat.indices({ format: 'json' })); // NOSONAR
    }
    catch (e) {
      return this._esWrapper.reject(e);
    }

    const esIndexes = body.map(({ index: name }) => name);
    for (const esIndex of esIndexes) {
      const indexName = this._extractIndex(esIndex);

      if (index === indexName) {
        const indexType = esIndex[0] === INTERNAL_PREFIX
          ? 'private'
          : 'public';

        throw errorsManager.get('index_already_exists', indexType, index);
      }
    }

    const esRequest = {
      body: {},
      index: this._getESIndex(index, HIDDEN_COLLECTION)
    };

    try {
      await this._client.indices.create(esRequest);
    }
    catch (e) {
      return this._esWrapper.reject(e);
    }

    return null;
  }

  /**
   * Creates an empty collection.
   * Mappings and settings will be applied if supplied.
   *
   * @param {String} index - Index name
   * @param {String} collection - Collection name
   * @param {Object} config - mappings ({}), settings ({})
   *
   * @returns {Promise}
   */
  async createCollection (index, collection, { mappings={}, settings={} } = {}) {
    this._assertValidIndexAndCollection(index, collection);

    const esRequest = {
      body: {
        mappings: {},
        settings
      },
      index: this._getESIndex(index, collection)
    };

    if (collection === HIDDEN_COLLECTION) {
      throw errorsManager.get('collection_reserved', HIDDEN_COLLECTION);
    }

    const exists = await this.collectionExists(index, collection);

    if (exists) {
      return this.updateCollection(index, collection, { mappings, settings });
    }

    this._checkMappings(mappings);

    esRequest.body.mappings = {
      _meta: mappings._meta || this._config.commonMapping._meta,
      dynamic: mappings.dynamic || this._config.commonMapping.dynamic,
      properties: _.merge(
        mappings.properties,
        this._config.commonMapping.properties)
    };

    try {
      await this._client.indices.create(esRequest);
    }
    catch (error) {
      if (_.get(error, 'meta.body.error.type') === 'resource_already_exists_exception') {
        // race condition: the index has been created between the "exists"
        // check above and this "create" attempt
        return null;
      }

      throw this._esWrapper.formatESError(error);
    }

    return null;
  }

  /**
   * Retrieves mapping definition for index/type
   *
   * @param {String} index - Index name
   * @param {String} collection - Collection name
   * @param {Object} options - includeKuzzleMeta (false)
   *
   * @return {Promise.<Object>} { dynamic, _meta, properties }
   */
  getMapping (index, collection, { includeKuzzleMeta=false } = {}) {
    const
      esIndex = this._getESIndex(index, collection),
      esRequest = {
        index: esIndex
      };

    debug('Get mapping: %o', esRequest);

    return this._client.indices.getMapping(esRequest)
      .then(({ body }) => {
        const properties = includeKuzzleMeta
          ? body[esIndex].mappings.properties
          : _.omit(body[esIndex].mappings.properties, '_kuzzle_info');

        return {
          _meta: body[esIndex].mappings._meta,
          dynamic: body[esIndex].mappings.dynamic,
          properties
        };
      })
      .catch(error => this._esWrapper.reject(error));
  }

  /**
   * Updates a collection mappings and settings
   *
   * @param {String} index - Index name
   * @param {String} collection - Collection name
   * @param {Object} config - mappings ({}), settings ({})
   *
   * @return {Promise}
   */
  async updateCollection (index, collection, { mappings={}, settings={} } = {}) {
    const esRequest = {
      index: this._getESIndex(index, collection)
    };

    // If either the putMappings or the putSettings operation fail, we need to
    // rollback the whole operation. Since mappings can't be rollback, we try to
    // update the settings first, then the mappings and we rollback the settings
    // if putMappings fail.
    let esIndexSettings;
    try {
      const response = await this._client.indices.getSettings(esRequest);
      esIndexSettings = response.body[esRequest.index].settings;
    }
    catch (error) {
      throw this._esWrapper.formatESError(error);
    }

    if (!_.isEmpty(settings)) {
      await this.updateSettings(index, collection, settings);
    }

    try {
      if (!_.isEmpty(mappings)) {
        await this.updateMapping(index, collection, mappings);
      }
    }
    catch (error) {
      const allowedSettings = {
        index: _.omit(
          esIndexSettings.index,
          ['creation_date', 'provided_name', 'uuid', 'version'])
      };

      // Rollback to previous settings
      await this.updateSettings(index, collection, allowedSettings);

      throw error;
    }

    return null;
  }

  /**
   * Update a collection mappings
   *
   * @param {String} index - Index name
   * @param {String} collection - Collection name
   * @param {Object} mappings - Collection mappings in ES format
   *
   * @return {Promise.<Object>} { dynamic, _meta, properties }
   */
  updateMapping (index, collection, mappings = {}) {
    const esRequest = {
      index: this._getESIndex(index, collection)
    };

    let fullProperties;

    return this.getMapping(index, collection, true)
      .then(collectionMappings => {

        this._checkMappings(mappings);

        esRequest.body = {
          _meta: mappings._meta || collectionMappings._meta,
          dynamic: mappings.dynamic || collectionMappings.dynamic,
          properties: mappings.properties
        };

        fullProperties = _.merge(collectionMappings.properties, mappings.properties);

        debug('Update mapping: %o', esRequest);
        return this._client.indices.putMapping(esRequest);
      })
      .then(() => ({
        _meta: esRequest.body._meta,
        dynamic: esRequest.body.dynamic,
        properties: fullProperties
      }))
      .catch(error => this._esWrapper.reject(error));
  }

  /**
   * Updates a collection settings (eg: analyzers)
   *
   * @param {String} index - Index name
   * @param {String} collection - Collection name
   * @param {Object} settings - Collection settings in ES format
   *
   * @returns {Promise}
   */
  async updateSettings (index, collection, settings = {}) {
    const esRequest = {
      body: settings,
      index: this._getESIndex(index, collection)
    };

    // If the esindex analyser is changed, we need to close it first
    if (settings.analysis) {
      await this._client.indices.close(esRequest);
    }

    try {
      await this._client.indices.putSettings(esRequest);
    }
    catch (error) {
      throw this._esWrapper.formatESError(error);
    }
    finally {
      if (settings.analysis) {
        await this._client.indices.open(esRequest);
      }
    }

    return null;
  }

  /**
   * Empties the content of a collection. Keep the existing mapping.
   *
   * @param {String} index - Index name
   * @param {String} collection - Collection name
   *
   * @returns {Promise}
   */
  truncateCollection (index, collection) {
    let mappings;

    const esRequest = {
      index: this._getESIndex(index, collection)
    };

    return this.getMapping(index, collection, { includeKuzzleMeta: true })
      .then(collectionMappings => {
        mappings = collectionMappings;

        return this._client.indices.delete(esRequest);
      })
      .then(() => this._client.indices.create({ ...esRequest, body: { mappings } }))
      .then(() => null)
      .catch(error => this._esWrapper.reject(error));
  }

  /**
   * Runs several action and document
   *
   * @param {String} index - Index name
   * @param {String} collection - Collection name
   * @param {Array.<Object>} documents - Documents to import
   * @param {Object} options - timeout (undefined), refresh (undefined), userId (null)
   *
   * @returns {Promise.<Object>} { items, errors }
   */
  import (
    index,
    collection,
    documents,
    { refresh, timeout, userId=null } = {})
  {
    const
      esIndex = this._getESIndex(index, collection),
      actionNames = ['index', 'create', 'update', 'delete'],
      dateNow = Date.now(),
      esRequest = {
        body: documents,
        refresh,
        timeout
      },
      kuzzleMeta = {
        created: {
          author: getUserId(userId),
          createdAt: dateNow,
          updatedAt: null,
          updater: null
        },
        updated: {
          updatedAt: dateNow,
          updater: getUserId(userId)
        }
      };

    assertWellFormedRefresh(esRequest);

    let
      actionCount = 0,
      lastAction; // NOSONAR

    /**
     * @warning Critical code section
     *
     * bulk body can contain more than 10K elements
     */
    for (let i = 0; i < esRequest.body.length; i++) {
      const
        item = esRequest.body[i],
        action = Object.keys(item)[0];

      if (actionNames.indexOf(action) !== -1) {
        lastAction = action;
        actionCount++;

        item[action]._index = esIndex;

        if (item[action]._type) {
          delete item[action]._type;
        }
      }
      else if (lastAction === 'index' || lastAction === 'create') {
        item._kuzzle_info = kuzzleMeta.created;
      }
      else if (lastAction === 'update') {
        // we can only update metadata on a partial update, or on an upsert
        for (const prop of ['doc', 'upsert']) {
          if (isPlainObject(item[prop])) {
            item[prop]._kuzzle_info = kuzzleMeta.updated;
          }
        }
      }
    }
    /* end critical code section */

    if (actionCount > this._kuzzle.config.limits.documentsWriteCount) {
      return errorsManager.reject('write_limit_exceeded');
    }

    return this._client.bulk(esRequest)
      .then(({ body }) => {
        const result = {
          errors: [],
          items: []
        };

        let idx = 0;

        /**
         * @warning Critical code section
         *
         * bulk body can contain more than 10K elements
         */
        for (let i = 0; i < body.items.length; i++) {
          const
            row = body.items[i],
            action = Object.keys(row)[0],
            item = row[action];

          if (item.status >= 400) {
            const error = {
              _id: item._id,
              status: item.status
            };

            // update action contain body in "doc" field
            // the delete action is not followed by an action payload
            if (action === 'update') {
              error._source = documents[idx + 1].doc;
              delete error._source._kuzzle_info;
            }
            else if (action !== 'delete') {
              error._source = documents[idx + 1];
              delete error._source._kuzzle_info;
            }

            // ES response does not systematicaly includes an error object
            // (eg: delete action with 404 status)
            if (item.error) {
              error.error = {
                reason: item.error.reason,
                type: item.error.type
              };
            }

            result.errors.push({ [action]: error });
          }
          else {
            result.items.push({
              [action]: {
                _id: item._id,
                status: item.status
              }
            });
          }

          // the delete action is not followed by an action payload
          idx = action === 'delete'
            ? idx + 1
            : idx + 2;
        }
        /* end critical code section */

        return result;
      })
      .catch(error => this._esWrapper.reject(error));
  }

  /**
   * Retrieves the complete list of existing collections in the current index
   *
   * @param {String} index - Index name
   *
   * @returns {Promise.<Array>} Collection names
   */
  listCollections (index) {
    return this._client.cat.indices({ format: 'json' })
      .then(({ body }) => {
        const esIndexes = body.map(({ index: esIndex }) => esIndex);

        return this._extractCollections(esIndexes, index);
      })
      .catch(error => this._esWrapper.reject(error));
  }

  /**
   * Retrieves the complete list of indexes
   *
   * @returns {Promise.<Array>} Index names
   */
  listIndexes () {
    return this._client.cat.indices({ format: 'json' })
      .then(({ body }) => {
        const esIndexes = body.map(({ index }) => index);

        return this._extractIndexes(esIndexes);
      })
      .catch(error => this._esWrapper.reject(error));
  }

  /**
   * Retrieves the complete list of aliases
   *
   * @returns {Promise.<Object[]>} [ { name, index, collection } ]
   */
  listAliases () {
    return this._client.cat.aliases({ format: 'json' })
      .then(({ body }) => {
        const aliases = [];

        for (const { alias, index: esIndex } of body) {
          if (esIndex[0] === this._indexPrefix) {
            aliases.push({
              collection: this._extractCollection(esIndex),
              index: this._extractIndex(esIndex),
              name: alias
            });
          }
        }

        return aliases;
      })
      .catch(error => this._esWrapper.reject(error));
  }

  /**
   * Deletes a collection
   *
   * @param {String} index - Index name
   * @param {String} collection - Collection name
   *
   * @returns {Promise}
   */
  deleteCollection (index, collection) {
    const esRequest = {
      index: this._getESIndex(index, collection)
    };

    return this._client.indices.delete(esRequest)
      .then(() => null)
      .catch(error => this._esWrapper.reject(error));
  }

  /**
   * Deletes multiple indexes
   *
   * @param {String[]} indexes - Index names
   *
   * @return {Promise.<String[]>}
   */
  deleteIndexes (indexes = []) {
    if (indexes.length === 0) {
      return Bluebird.resolve([]);
    }

    const deleted = new Set();

    return this._client.cat.indices({ format: 'json' })
      .then(({ body }) => {
        const
          esIndexes = body
            .map(({ index }) => index)
            .filter(esIndex => {
              const index = this._extractIndex(esIndex);

              if (esIndex[0] !== this._indexPrefix || ! indexes.includes(index)) {
                return false;
              }

              deleted.add(index);

              return true;
            }),
          esRequest = {
            index: esIndexes
          };

        debug('Delete indexes: %o', esRequest);
        return this._client.indices.delete(esRequest);
      })
      .then(() => Array.from(deleted))
      .catch(error => this._esWrapper.reject(error));
  }

  /**
   * Deletes an index
   *
   * @param {String} index - Index name
   *
   * @returns {Promise}
   */
  deleteIndex (index) {
    return this.deleteIndexes([index])
      .then(() => null);
  }

  /**
   * Forces a refresh on the collection.
   *
   * /!\ Can lead to some performance issues.
   * cf https://www.elastic.co/guide/en/elasticsearch/guide/current/near-real-time.html for more details
   *
   * @param {String} index - Index name
   * @param {String} collection - Collection name
   *
   * @returns {Promise.<Object>} { _shards }
   */
  refreshCollection (index, collection) {
    const esRequest = {
      index: this._getESIndex(index, collection)
    };

    return this._client.indices.refresh(esRequest)
      .then(({ body }) => ({
        _shards: body._shards
      }))
      .catch(error => this._esWrapper.reject(error));
  }

  /**
   * Returns true if the document exists
   *
   * @param {String} index - Index name
   * @param {String} collection - Collection name
   * @param {String} id - Document ID
   *
   * @returns {Promise.<boolean>}
   */
  exists (index, collection, id) {
    const esRequest = {
      id,
      index: this._getESIndex(index, collection)
    };

    return this._client.exists(esRequest)
      .then(({ body: exists }) => exists)
      .catch(error => this._esWrapper.reject(error));
  }

  /**
   * Returns true if the index exists
   *
   * @param {String} index - Index name
   *
   * @returns {Promise.<boolean>}
   */
  indexExists (index) {
    return this.listIndexes()
      .then(indexes => indexes.some(idx => idx === index));
  }

  /**
   * Returns true if the collection exists
   *
   * @param {String} index - Index name
   * @param {String} collection - Collection name
   *
   * @returns {Promise.<boolean>}
   */
  collectionExists (index, collection) {
    return this.listCollections(index)
      .then(collections => collections.some(col => col === collection));
  }

  /**
   * Creates multiple documents at once.
   * If a content has no id, one is automatically generated and assigned to it.
   * If a content has a specified identifier, it is rejected if it already exists
   *
   * @param {String} index - Index name
   * @param {String} collection - Collection name
   * @param {Array.<Object>} documents - Documents
   * @param {Object} options - timeout (undefined), refresh (undefined), userId (null)
   *
   * @return {Promise.<Object>} { items, errors }
   */
  async mCreate (
    index,
    collection,
    documents,
    { refresh, timeout, userId=null } = {})
  {
    const
      esIndex = this._getESIndex(index, collection),
      kuzzleMeta = {
        _kuzzle_info: {
          author: getUserId(userId),
          createdAt: Date.now(),
          updatedAt: null,
          updater: null
        }
      },
      {
        rejected,
        extractedDocuments,
        documentsToGet
      } = this._extractMDocuments(documents, kuzzleMeta, { prepareMGet: true });

    // prepare the mget request, but only for document having a specified id
    const {body} = documentsToGet.length > 0
      ? await this._client.mget({body: {docs: documentsToGet}, index: esIndex})
      : {body: {docs: []}};

    const
      existingDocuments = body.docs,
      esRequest = {
        body: [],
        index: esIndex,
        refresh,
        timeout
      },
      toImport = [];

    /**
     * @warning Critical code section
     *
     * request can contain more than 10K elements
     */
    for (let i = 0, idx = 0; i < extractedDocuments.length; i++) {
      const document = extractedDocuments[i];

      // Documents are retrieved in the same order than we got them from user
      if (typeof document._id === 'string' && existingDocuments[idx]) {
        if (existingDocuments[idx].found) {
          delete document._source._kuzzle_info;

          rejected.push({
            document: {
              _id: document._id,
              body: document._source
            },
            reason: 'document already exists',
            status: 400
          });

          idx++;
        }
        else {
          esRequest.body.push({
            index: {
              _id: document._id,
              _index: esIndex
            }
          });
          esRequest.body.push(document._source);

          toImport.push(document);
        }
      }
      else {
        esRequest.body.push({ index: { _index: esIndex } });
        esRequest.body.push(document._source);

        toImport.push(document);
      }
    }
    /* end critical code section */

    return this._mExecute(esRequest, toImport, rejected);
  }

  /**
   * Creates or replaces multiple documents at once.
   *
   * @param {String} index - Index name
   * @param {String} collection - Collection name
   * @param {Array.<Object>} documents - Documents
   * @param {Object} options - timeout (undefined), refresh (undefined), userId (null), injectKuzzleMeta (false)
   *
   * @return {Promise.<Object>} { items, errors }
   */
  mCreateOrReplace(
    index,
    collection,
    documents,
    { refresh, timeout, userId=null, injectKuzzleMeta=true } = {})
  {
    let kuzzleMeta = {};

    if (injectKuzzleMeta) {
      kuzzleMeta = {
        _kuzzle_info: {
          author: getUserId(userId),
          createdAt: Date.now(),
          updatedAt: null,
          updater: null
        }
      };
    }

    const
      esIndex = this._getESIndex(index, collection),
      esRequest = {
        body: [],
        index: esIndex,
        refresh,
        timeout
      },
      {
        rejected,
        extractedDocuments
      } = this._extractMDocuments(documents, kuzzleMeta);

    esRequest.body = [];

    /**
     * @warning Critical code section
     *
     * request can contain more than 10K elements
     */
    for (let i = 0; i < extractedDocuments.length; i++) {
      esRequest.body.push({
        index: {
          _id: extractedDocuments[i]._id,
          _index: esIndex
        }
      });
      esRequest.body.push(extractedDocuments[i]._source);
    }
    /* end critical code section */

    return this._mExecute(esRequest, extractedDocuments, rejected);
  }

  /**
   * Updates multiple documents with one request
   * Replacements are rejected if targeted documents do not exist
   * (like with the normal "update" method)
   *
   * @param {String} index - Index name
   * @param {String} collection - Collection name
   * @param {Array.<Object>} documents - Documents
   * @param {Object} options - timeout (undefined), refresh (undefined), userId (null)
   *
   * @return {Promise.<Object>} { items, errors }
   */
  async mUpdate (
    index,
    collection,
    documents,
    { refresh, timeout, userId=null } = {})
  {
    const
      esIndex = this._getESIndex(index, collection),
      toImport = [],
      esRequest = {
        body: [],
        index: esIndex,
        refresh,
        timeout
      },
      kuzzleMeta = {
        _kuzzle_info: {
          updatedAt: Date.now(),
          updater: getUserId(userId)
        }
      },
      {
        rejected,
        extractedDocuments
      } = this._extractMDocuments(documents, kuzzleMeta);

    /**
     * @warning Critical code section
     *
     * request can contain more than 10K elements
     */
    for (let i = 0; i < extractedDocuments.length; i++) {
      const extractedDocument = extractedDocuments[i];

      if (typeof extractedDocument._id === 'string') {
        esRequest.body.push({
          update: {
            _id: extractedDocument._id,
            _index: esIndex
          }
        });

        // _source: true => makes ES return the updated document source in the
        // response. Required by the real-time notifier component
        esRequest.body.push({
          _source: true,
          doc: extractedDocument._source
        });
        toImport.push(extractedDocument);
      }
      else {
        delete extractedDocument._source._kuzzle_info;

        rejected.push({
          document: {
            _id: extractedDocument._id,
            body: extractedDocument._source
          },
          reason: 'document _id must be a string',
          status: 400
        });
      }
    }
    /* end critical code section */

    const response = await this._mExecute(esRequest, toImport, rejected);

    // with _source: true, ES returns the updated document in
    // response.result.get._source
    // => we replace response.result._source with it so that the notifier
    // module can seamlessly process all kind of m* response*
    response.items = response.items.map(item => ({
      _id: item._id,
      _source: item.get._source,
<<<<<<< HEAD
=======
      result: item.result,
>>>>>>> 2fd59c18
      status: item.status
    }));

    return response;
  }

  /**
   * Replaces multiple documents at once.
   * Replacements are rejected if targeted documents do not exist
   * (like with the normal "replace" method)
   *
   * @param {String} index - Index name
   * @param {String} collection - Collection name
   * @param {Array.<Object>} documents - Documents
   * @param {Object} options - timeout (undefined), refresh (undefined), userId (null)
   *
   * @return {Promise.<Object>} { items, errors }
   */
  async mReplace (
    index,
    collection,
    documents,
    { refresh, timeout, userId=null } = {})
  {
    const
      esIndex = this._getESIndex(index, collection),
      kuzzleMeta = {
        _kuzzle_info: {
          author: getUserId(userId),
          createdAt: Date.now(),
          updatedAt: null,
          updater: null
        }
      },
      {
        rejected,
        extractedDocuments,
        documentsToGet
      } = this._extractMDocuments(
        documents,
        kuzzleMeta,
        { prepareMGet: true, requireId: true });

    if (documentsToGet.length < 1) {
      return { errors: rejected, items: [] };
    }

    const {body} = await this._client.mget({
      body: { docs: documentsToGet },
      index: esIndex
    });

    const
      existingDocuments = body.docs,
      esRequest = {
        body: [],
        refresh,
        timeout
      },
      toImport = [];

    /**
     * @warning Critical code section
     *
     * request can contain more than 10K elements
     */
    for (let i = 0; i < extractedDocuments.length; i++) {
      const document = extractedDocuments[i];

      // Documents are retrieved in the same order than we got them from user
      if (existingDocuments[i] && existingDocuments[i].found) {
        esRequest.body.push({
          index: {
            _id: document._id,
            _index: esIndex
          }
        });
        esRequest.body.push(document._source);

        toImport.push(document);
      }
      else {
        delete document._source._kuzzle_info;

        rejected.push({
          document: {
            _id: document._id,
            body: document._source
          },
          reason: 'document not found',
          status: 404
        });
      }
    }
    /* end critical code section */

    return this._mExecute(esRequest, toImport, rejected);
  }

  /**
   * Deletes multiple documents with one request
   *
   * @param {String} index - Index name
   * @param {String} collection - Collection name
   * @param {Array.<String>} documents - Documents IDs
   * @param {Object} options - timeout (undefined), refresh (undefined)
   *
   * @return {Promise.<Object>} { documents, errors }
   */
  async mDelete (
    index,
    collection,
    ids,
    { refresh, timeout } = {})
  {
    const
      query = { ids: { values: [] } },
      validIds = [],
      partialErrors = [];

    /**
     * @warning Critical code section
     *
     * request can contain more than 10K elements
     */
    for (let i = 0; i < ids.length; i++) {
      const _id = ids[i];

      if (typeof _id === 'string') {
        validIds.push(_id);
      }
      else {
        partialErrors.push({
          _id,
          reason: 'document _id must be a string',
          status: 400
        });
      }
    }
    /* end critical code section */

    const {items} = await this.mGet(index, collection, validIds);

    let idx = 0;

    /**
     * @warning Critical code section
     *
     * request can contain more than 10K elements
     */
    for (let i = 0; i < validIds.length; i++) {
      const
        validId = validIds[i],
        item = items[idx];

      if (item && item._id === validId) {
        query.ids.values.push(validId);
        idx++;
      }
      else {
        partialErrors.push({
          _id: validId,
          reason: 'document not found',
          status: 404
        });
      }
    }
    /* end critical code section */

    // @todo duplicated query to get documents body, mGet here and search in
    // deleteByQuery
    const {documents} = await this.deleteByQuery(
      index,
      collection,
      query,
      { refresh, timeout });

    return {documents, errors: partialErrors};
  }

  /**
   * Executes an ES request prepared by mcreate, mupdate, mreplace, mdelete or mwriteDocuments
   * Returns a standardized ES response object, containing the list of
   * successfully performed operations, and the rejected ones
   *
   * @param  {Object} esRequest    - Elasticsearch request
   * @param  {Array.<Object>} documents     - Document sources (format: {_id, _source})
   * @param  {Array.<Object>} partialErrors - pre-rejected documents
   *
   * @return {Promise.<Object[]>} results
   */
  _mExecute (esRequest, documents, partialErrors) {
    assertWellFormedRefresh(esRequest);

    if (documents.length > this._kuzzle.config.limits.documentsWriteCount) {
      return errorsManager.reject('write_limit_exceeded');
    }

    const promise = documents.length > 0
      ? this._client.bulk(esRequest)
      : Bluebird.resolve({ body: { items: [] } });

    return promise
      .then(({ body }) => {
        const successes = [];

        /**
         * @warning Critical code section
         *
         * request can contain more than 10K elements
         */
        for (let i = 0; i < body.items.length; i++) {
          const
            item = body.items[i],
            result = item[Object.keys(item)[0]];

          if (result.status >= 400) {
            if (result.status === 404) {
              partialErrors.push({
                document: {
                  _id: documents[i]._id,
                  body: documents[i]._source
                },
                reason: 'document not found',
                status: result.status
              });
            }
            else {
              partialErrors.push({
                document: documents[i],
                reason: result.error.reason,
                status: result.status
              });
            }
          } else {
            successes.push({
              _id: result._id,
              _source: documents[i]._source,
              _version: result._version,
              created: result.created,
              get: result.get,
              result: result.result,
              status: result.status // used by mUpdate to get the full document body
            });
          }
        }
        /* end critical code section */

        return {
          errors: partialErrors, // @todo rename items to documents
          items: successes
        };
      })
      .catch(err => this._esWrapper.reject(err));
  }

  /**
   * Extracts, injects metadata and validates documents contained
   * in a Request
   *
   * Used by mCreate, mUpdate, mReplace and mCreateOrReplace
   *
   * @param  {Array.<Object>} documents - Documents
   * @param  {Object} metadata - Kuzzle metadata
   * @param  {Object} options - prepareMGet (false), requireId (false)
   *
   * @return {Object} { rejected, extractedDocuments, documentsToGet }
   */
  _extractMDocuments (documents, metadata, { prepareMGet=false, requireId=false } = {}) {
    const
      rejected = [],
      extractedDocuments = [],
      documentsToGet = [];

    /**
     * @warning Critical code section
     *
     * request can contain more than 10K elements
     */
    for (let i = 0; i < documents.length; i++) {
      const document = documents[i];

      if (!isPlainObject(document.body)) {
        rejected.push({
          document,
          reason: 'document body must be an object',
          status: 400
        });
      }
      else if (requireId && typeof document._id !== 'string') {
        rejected.push({
          document,
          reason: 'document _id must be a string',
          status: 400
        });
      }
      else {
        const extractedDocument = {
          // Do not use destructuring, it's 10x slower
          _source: Object.assign({}, metadata, document.body)
        };

        if (document._id) {
          extractedDocument._id = document._id;
        }

        extractedDocuments.push(extractedDocument);

        if (prepareMGet && typeof document._id === 'string') {
          documentsToGet.push({
            _id: document._id,
            _source: false
          });
        }
      }
    }
    /* end critical code section */

    return { documentsToGet, extractedDocuments, rejected };
  }

  /**
   * Throws an error if the provided mapping is invalid
   *
   * @param {Object} mapping
   * @throws
   */
  _checkMappings (mapping, path = [], check = true) {
    const
      properties = Object.keys(mapping),
      mappingProperties = path.length === 0
        ? rootMappingProperties
        : [...rootMappingProperties, ...childMappingProperties];

    for (const property of properties) {
      if (check && !mappingProperties.includes(property)) {
        const currentPath = [...path, property].join('.');

        throw errorsManager.get(
          'invalid_mapping',
          currentPath,
          didYouMean(property, mappingProperties));
      }

      if (property === 'properties') {
        // type definition level, we don't check
        this._checkMappings(mapping[property], [...path, 'properties'], false);
      }
      else if (mapping[property] && mapping[property].properties) {
        // root properties level, check for "properties", "dynamic" and "_meta"
        this._checkMappings(mapping[property], [...path, property], true);
      }
    }
  }

  /**
   * Gets the name of an esIndex for an index + collection
   *
   * @param {String} index
   * @param {String} collection
   *
   * @returns {String} esIndex name (eg: '&nepali#liia')
   */
  _getESIndex (index, collection) {
    if (! index || ! collection) {
      return null;
    }

    return `${this._indexPrefix}${index}${NAME_SEPARATOR}${collection}`;
  }

  /**
   * Throws if index or collection includes forbidden characters
   *
   * @param {String} index
   * @param {String} collection
   */
  _assertValidIndexAndCollection (index, collection = null) {
    if (!this.isIndexNameValid(index)) {
      throw errorsManager.get('invalid_index_name', index);
    }

    if (collection !== null && !this.isCollectionNameValid(collection)) {
      throw errorsManager.get('invalid_collection_name', collection);
    }
  }

  /**
   * Extracts the index name from esIndex name
   *
   * @param {String} esIndex
   *
   * @returns {String} index name
   */
  _extractIndex (esIndex) {
    return esIndex.substr(1, esIndex.indexOf(NAME_SEPARATOR) - 1);
  }

  /**
   * Extracts the collection name from esIndex name
   *
   * @param {String} esIndex
   *
   * @returns {String} collection name
   */
  _extractCollection (esIndex) {
    const separatorPos = esIndex.indexOf(NAME_SEPARATOR);

    return esIndex.substr(separatorPos + 1, esIndex.length);
  }

  /**
   * Returns a list of index names from esIndex names.
   *
   * @param {Array.<String>} esIndexes
   * @param {Object} options - internal (false)
   *
   * @returns {Array.<String>} index names
   */
  _extractIndexes (esIndexes) {
    const indexes = new Set();

    for (const esIndex of esIndexes) {
      const separatorIndex = esIndex.indexOf(NAME_SEPARATOR);

      if ( esIndex[0] === this._indexPrefix
        && separatorIndex !== -1
        && separatorIndex !== esIndex.length -1
      ) {
        indexes.add(this._extractIndex(esIndex));
      }
    }

    return Array.from(indexes);
  }

  /**
   * Returns a list of collection names for an index from esIndex names
   *
   * @param {Array.<String>} esIndexes
   * @param {Object} options - internal (false)
   *
   * @returns {Array.<String>} collection names
   */
  _extractCollections (esIndexes, index) {
    const collections = new Set();

    for (const esIndex of esIndexes) {
      const [ indexName, collectionName ] = esIndex
        .substr(1, esIndex.length)
        .split(NAME_SEPARATOR);

      if ( esIndex[0] === this._indexPrefix
        && indexName === index
        && collectionName !== HIDDEN_COLLECTION
      ) {
        collections.add(collectionName);
      }
    }

    return Array.from(collections);
  }

  /**
   * Scroll index in elasticsearch and return all document that match the filter
   * /!\ throws a write_limit_exceed error: this method is intended to be used
   * by deleteByQuery
   *
   * @param {Object} esRequest - Search request body
   *
   * @returns {Promise.<Array>} resolve to an array of documents
   */
  async _getAllDocumentsFromQuery (esRequest) {
    let { body: { hits, _scroll_id } } = await this._client.search(esRequest);

    if (hits.total.value > this._kuzzle.config.limits.documentsWriteCount) {
      throw errorsManager.get('write_limit_exceeded');
    }

    let documents = hits.hits.map(h => ({ _id: h._id, _source: h._source }));

    while (hits.total.value !== documents.length) {
      ({ body: { hits, _scroll_id } } = await this._client.scroll({ //NOSONAR
        scroll: esRequest.scroll,
        scrollId: _scroll_id
      }));

      documents = documents.concat(hits.hits.map(h => ({
        _id: h._id,
        _source: h._source
      })));
    }

    return documents;
  }

  /**
   * Clean and normalize the searchBody
   * Ensure only allowed parameters are passed to ES
   *
   * @param {Object} searchBody - ES search body (with query, aggregations, sort, etc)
   */
  _sanitizeSearchBody (searchBody) {
    // Only allow a whitelist of top level properties
    for (const key of Object.keys(searchBody)) {
      if (!this.searchBodyKeys.includes(key)) {
        throw errorsManager.get('invalid_search_query', key);
      }
    }

    // Avoid empty queries that causes ES to respond with an error.
    // Empty queries are turned into match_all queries
    if (_.isEmpty(searchBody.query)) {
      searchBody.query = { match_all: {} };
    }

    return searchBody;
  }

  /**
   * Checks if a collection name is valid
   * @param  {string}  name
   * @return {Boolean}
   */
  isCollectionNameValid (name) {
    return _isObjectNameValid(name);
  }

  /**
   * Checks if a collection name is valid
   * @param  {string}  name
   * @return {Boolean}
   */
  isIndexNameValid (name) {
    return _isObjectNameValid(name);
  }
}

module.exports = ElasticSearch;

/**
 * Forbids the use of the _routing ES option
 *
 * @param {Object} esRequest
 * @throws
 */
function assertNoRouting(esRequest) {
  if (esRequest.body._routing) {
    throw errorsManager.get('no_routing');
  }
}

/**
 * Checks if the optional "refresh" argument is well-formed
 *
 * @param {Object} esRequest
 * @throws
 */
function assertWellFormedRefresh(esRequest) {
  if (! ['wait_for', 'false', false, undefined].includes(esRequest.refresh)) {
    throw errorsManager.get('invalid_argument', 'refresh', '"wait_for", false');
  }
}

function getUserId (userId) {
  if (! userId) {
    return null;
  }

  return String(userId);
}

/**
 * Checks if an index or collection name is valid
 *
 * @see https://www.elastic.co/guide/en/elasticsearch/reference/7.4/indices-create-index.html
 *
 * Beware of the length check: ES allows index names up to 255 bytes, but since
 * in Kuzzle we emulate collections as indexes, we have to make sure
 * that the privacy prefix, the index name, the separator and the collection
 * name ALL fit within the 255-bytes limit of Elasticsearch. The simplest way
 * is to limit index and collection names to 126 bytes and document that
 * limitation (prefix(1) + index(1..126) + sep(1) + collection(1..126) = 4..254)
 *
 * @param  {string}  name
 * @return {Boolean}
 */
function _isObjectNameValid (name) {
  if (typeof name !== 'string' || name.length === 0) {
    return false;
  }

  if (name.toLowerCase() !== name) {
    return false;
  }

  if (Buffer.from(name).length > 126) {
    return false;
  }

  let valid = true;

  for (let i = 0; valid && i < FORBIDDEN_CHARS.length; i++) {
    valid = !name.includes(FORBIDDEN_CHARS[i]);
  }

  return valid;
}<|MERGE_RESOLUTION|>--- conflicted
+++ resolved
@@ -650,11 +650,7 @@
   {
     const esRequest = {
       body: this._sanitizeSearchBody({ query }),
-<<<<<<< HEAD
-=======
-      from,
       index: this._getESIndex(index, collection),
->>>>>>> 2fd59c18
       scroll: '5s',
       size
     };
@@ -1693,10 +1689,6 @@
     response.items = response.items.map(item => ({
       _id: item._id,
       _source: item.get._source,
-<<<<<<< HEAD
-=======
-      result: item.result,
->>>>>>> 2fd59c18
       status: item.status
     }));
 
