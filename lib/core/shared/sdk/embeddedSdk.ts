--- conflicted
+++ resolved
@@ -20,8 +20,6 @@
  */
 
 import {
-  KuzzleRequest,
-  KuzzleResponse,
   RealtimeController,
   Notification,
   JSONObject,
@@ -30,10 +28,7 @@
   Kuzzle,
 } from 'kuzzle-sdk';
 
-<<<<<<< HEAD
 import { RequestPayload, ResponsePayload } from '../../../types';
-=======
->>>>>>> 0f8fb152
 import FunnelProtocol from './funnelProtocol';
 import { isPlainObject } from '../../../util/safeObject';
 import kerror from '../../../kerror';
