--- conflicted
+++ resolved
@@ -71,16 +71,6 @@
    *  Hydrate the user and execute SDK query
    */
   async query (request) {
-<<<<<<< HEAD
-    // Keep a more complete stacktrace in development
-    let stack;
-    if (process.env.NODE_ENV !== 'production') {
-      stack = Error().stack;
-    }
-
-    // Setup our base requestOptions, once
-=======
->>>>>>> 4f4b6610
     if (! this.requestOptions) {
       this.requestOptions = {
         connection: {
@@ -120,14 +110,8 @@
       return { result };
     }
     catch (error) {
-<<<<<<< HEAD
-      // Enhance stacktrace
-      if (process.env.NODE_ENV !== 'production') {
-        error.stack = stack;
-=======
       if (error.stack) {
         error.stack = error.stack.split('\n').map(hilightUserCode).join('\n');
->>>>>>> 4f4b6610
       }
 
       throw error;
