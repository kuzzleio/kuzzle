/*
 * Kuzzle, a backend software, self-hostable and ready to use
 * to power modern apps
 *
 * Copyright 2015-2020 Kuzzle
 * mailto: support AT kuzzle.io
 * website: http://kuzzle.io
 *
 * Licensed under the Apache License, Version 2.0 (the "License");
 * you may not use this file except in compliance with the License.
 * You may obtain a copy of the License at
 *
 * https://www.apache.org/licenses/LICENSE-2.0
 *
 * Unless required by applicable law or agreed to in writing, software
 * distributed under the License is distributed on an "AS IS" BASIS,
 * WITHOUT WARRANTIES OR CONDITIONS OF ANY KIND, either express or implied.
 * See the License for the specific language governing permissions and
 * limitations under the License.
 */

'use strict';

const Bluebird = require('bluebird');

const IndexStorage = require('../storage/indexStorage');
const kerror = require('../../kerror');

const _kuzzle = Symbol.for('_kuzzle');

/**
 * @class Repository
 * @property {Kuzzle} kuzzle
 * @property {string} index
 * @property {number} ttl
 * @property {?string} collection
 * @property {function} ObjectConstructor
 * @property {Redis} cacheEngine
 * @property {IndexStorage} indexStorage
 */
class Repository {
  /**
   * @param {Kuzzle} kuzzle
   * @param {string} index
   * @constructor
   */
  constructor(kuzzle, index = kuzzle.internalIndex.index) {
    this.kuzzle = kuzzle;
    this.index = index;
    this.ttl = kuzzle.config.repositories.common.cacheTTL;
    this.collection = null;
    this.ObjectConstructor = null;
    this.indexStorage = null;
    this.cacheEngine = null;
  }

  /**
   * Initialize the repository
   *
   * @param {object} options
   */
  init (options) {
    // if set to null, it means that we explicitly don't want an indexStorage for this repository
    // as null is falsy, without this check, the indexStorage is always set...
    if (options.indexStorage === null) {
      this.indexStorage = options.indexStorage;
    }
    else {
      // @todo refactor storageEngine set (it's dirty to pass it with options.indexStorage)
      // + its the same index for all repositories (so better to use kuzzle.internalIndex)
      // it only changes for pluginRepository
      this.indexStorage = options.indexStorage
        || new IndexStorage(
          this.index,
          this.kuzzle.storageEngine.internal);
    }

    if (options.cacheEngine === null) {
      this.cacheEngine = options.cacheEngine;
    }
    else {
      this.cacheEngine = options.cacheEngine
        || this.kuzzle.cacheEngine.internal;
    }
  }

  /**
   * @param {string} id
   * @returns {Promise} resolves on a new ObjectConstructor()
   */
  async loadOneFromDatabase (id) {
    let response;

    try {
      response = await this.indexStorage.get(this.collection, id);
    }
    catch (error) {
      if (error.status === 404) {
        throw kerror.get('services', 'storage', 'not_found', id);
      }

      throw error;
    }

    if (response._id) {
      const dto = {};

      if (response._source) {
        Object.assign(dto, response._source, {_id: response._id});
      }
      else {
        Object.assign(dto, response);
      }

      return this.fromDTO(dto);
    }

    return null;
  }

  /**
   *
   * @param {string[]|object[]} _ids
   * @returns {Promise<object>}
   */
  async loadMultiFromDatabase (ids) {
    const {items} = await this.indexStorage.mGet(this.collection, ids);
<<<<<<< HEAD

    if (items.length === 0) {
      return [];
    }

=======

    if (items.length === 0) {
      return [];
    }

>>>>>>> 54c83672
    return Bluebird.map(
      items,
      doc => this.fromDTO(Object.assign({}, doc._source, {_id: doc._id})));
  }

  /**
   * Search in database corresponding repository according to a query
   *
   * @param {object} query
   * @param {object} [options] - optional search arguments (from, size, scroll)
   * @returns {Promise}
   */
  async search (query, options = {}) {
    const response = await this.indexStorage.search(
      this.collection,
      query,
      options);

    return this._formatSearchResults(response);
  }

  /**
   * Scroll over a paginated search request
   * @param {string} scrollId
   * @param {string} [ttl]
   */
  scroll (scrollId, ttl) {
    return this.indexStorage.scroll(scrollId, ttl)
      .then(response => this._formatSearchResults(response));
  }

  /**
   * Loads an object from Cache. Returns a promise that resolves either to the
   * retrieved object of null in case it is not found.
   *
   * The opts object currently accepts one optional parameter: key, which forces
   * the cache key to fetch.
   * In case the key is not provided, it defaults to repos/<index>/<collection>/<id>, i.e.: repos/%kuzzle/users/12
   *
   * @param {string} id - The id of the object to get
   * @param {object} [options] - Optional options.
   * @returns {Promise}
   */
  async loadFromCache (id, options = {}) {
    const key = options.key || this.getCacheKey(id);
    let response;

    try {
      response = await this.cacheEngine.get(key);

      if (response === null) {
        return null;
      }

      return await this.fromDTO(Object.assign({}, JSON.parse(response)));
    }
    catch (err) {
      throw kerror.get('services', 'cache', 'read_failed', err.message);
    }
  }

  /**
   * Loads an object from Cache or from the Database if not available in Cache.
   * Returns a promise that resolves either to the
   * retrieved object of null in case it is not found.
   *
   * If the object is not found in Cache and found in the Database,
   * it will be written to cache also.
   *
   * The opts object currently accepts one optional parameter: key, which forces
   * the cache key to fetch.
   * In case the key is not provided, it defaults to <collection>/id
   * (e.g. users/12)
   *
   * @param {string} id - The id of the object to get
   * @param {object} [options] - Optional options.
   * @returns {Promise}
   */
  async load (id, options = {}) {
    if (!this.cacheEngine) {
      return this.loadOneFromDatabase(id);
    }

    const object = await this.loadFromCache(id, options);

    if (object === null) {
      if (this.indexStorage === null) {
        return null;
      }

      const objectFromDatabase = await this.loadOneFromDatabase(id);

      if (objectFromDatabase !== null) {
        await this.persistToCache(objectFromDatabase);
      }

      return objectFromDatabase;
    }

    await this.refreshCacheTTL(object);

    return object;
  }

  /**
   * Persists the given object in the collection that is attached to the repository.
   *
   * @param {Profile|Role|User} object - The object to persist
   * @param {object} [options] - The persistence options
   * @returns {Promise}
   */
  persistToDatabase (object, options = {}) {
    const method = options.method || 'createOrReplace';

    return this.indexStorage[method](
      this.collection,
      object._id,
      this.serializeToDatabase(object),
      options);
  }

  /**
   * Given an object with an id, delete it from the configured storage engines
   *
   * @param {object} object - The object to delete
   * The options optional parameters currently accepts only 1 option:
   *   key: if provided, removes the given key instead of the default one (<collection>/<id>)
   * @param {object} [options] - optional options for the current operation
   * @returns {Promise}
   */
  delete (object, options = {}) {
    const promises = [];

    if (this.cacheEngine) {
      promises.push(this.deleteFromCache(object._id, options));
    }

    if (this.indexStorage) {
      promises.push(this.deleteFromDatabase(object._id, options));
    }

    return Bluebird.all(promises);
  }

  /**
   * Delete repository from database according to its id
   *
   * @param {string} id
   * @param {object} [options]
   */
  deleteFromDatabase (id, options = {}) {
    return this.indexStorage.delete(this.collection, id, options);
  }

  /**
   * Persists the given ObjectConstructor object in cache.
   * The opts optional parameters currently accept 2 options:
   *   key: if provided, stores the object to the given key instead of the default one (<collection>/<id>)
   *   ttl: if provided, overrides the default ttl set on the repository for the current operation.
   *
   * @param {object} object - The object to persist
   * @param {object} [options] - Optional options for the current operation
   * @returns {Promise}
   */
  async persistToCache (object, options = {}) {
    const ttl = options.ttl !== undefined ? options.ttl : this.ttl;
    const key = options.key || this.getCacheKey(object._id);

    if (ttl === false) {
      await this.cacheEngine.set(
        key,
        JSON.stringify(this.serializeToCache(object)));
    }
    else {
      await this.cacheEngine.setex(
        key,
        ttl,
        JSON.stringify(this.serializeToCache(object)));
    }

    return object;
  }

  /**
   * Removes the object from the Cache Engine
   * The opts optional parameters currently accepts only 1 option:
   *   key: if provided, removes the given key instead of the default one (<collection>/<id>)
   *
   * @param {string} id
   * @param {object} [options] - optional options for the current operation
   * @returns {Promise}
   */
  deleteFromCache (id, options = {}) {
    const key = options.key || this.getCacheKey(id);

    return this.cacheEngine.del(key);
  }

  /**
   * @param {object} object
   * @param {object} [options] - optional options for the current operation
   * @returns {Promise}
   */
  refreshCacheTTL (object, options = {}) {
    const key = options.key || this.getCacheKey(object._id);
    let ttl;

    if (options.ttl !== undefined) {
      ttl = options.ttl;
    }
    else if (object.ttl !== undefined) {
      // if a TTL has been defined at the entry creation, we should
      // use it
      ttl = object.ttl;
    }
    else {
      ttl = this.ttl;
    }

    if (ttl === false) {
      return this.cacheEngine.persist(key);
    }

    return this.cacheEngine.expire(key, ttl);
  }

  /**
   * @param {object} object
   * @param {object} [options] - optional options for the current operation
   * @returns {*}
   */
  expireFromCache (object, options = {}) {
    const key = options.key || this.getCacheKey(object._id);
    return this.cacheEngine.expire(key, -1);
  }

  /**
   * Serializes the object before being persisted to cache.
   *
   * @param {object} object - The object to serialize
   * @returns {object}
   */
  serializeToCache (object) {
    return this.toDTO(object);
  }

  /**
   * Serializes the object before being persisted to the database.
   *
   * @param {object} object - The object to serialize
   * @returns {object}
   */
  serializeToDatabase (object) {
    const dto = this.toDTO(object);
    delete dto._id;
    return dto;
  }

  /**
   * @param {string} id
   */
  getCacheKey (id) {
    return `repos/${this.index}/${this.collection}/${id}`;
  }

  /**
   * @param {object} dto
   * @returns {Promise<ObjectConstructor>}
   */
  async fromDTO (dto) {
    const o = new this.ObjectConstructor();
    o[_kuzzle] = this.kuzzle;
    Object.assign(o, dto);

    return o;
  }

  /**
   * @param {ObjectConstructor} o
   * @returns {object}
   */
  toDTO (o) {
    return Object.assign({}, o);
  }

  /**
   * Recursively delete all objects in repository with a scroll
   *
   * @param {object} options - ES options (refresh)
   * @param {object} part
   * @returns {Promise<integer>} total deleted objects
   */
  async truncate (options) {
    // Allows safe overrides, as _truncate is called recursively
    return this._truncate(options);
  }

  /**
   * Do not override this: this function calls itself.
   * @private
   */
  async _truncate (options, part = null) {
    if (part === null) {
      const objects = await this.search({}, { scroll: '5s', size: 100 });
      const deleted = await this._truncatePart(objects, options);

      if (objects.hits.length < objects.total) {
        const total = await this._truncate(options, {
          fetched: objects.hits.length,
          scrollId: objects.scrollId,
          total: objects.total
        });

        return deleted + total;
      }

      return deleted;
    }

    const objects = await this.scroll(part.scrollId, '5s');
    const deleted = await this._truncatePart(objects, options);

    part.fetched += objects.hits.length;

    if (part.fetched < part.total) {
      part.scrollId = objects.scrollId;

      const total = await this._truncate(options, part);
      return deleted + total;
    }

    return deleted;
  }

  /**
   * @param {Array} objects
   * @param {object} options
   * @returns {Promise<integer>} count of deleted objects
   * @private
   */
  async _truncatePart(objects, options) {
    return Bluebird
      .map(objects.hits, async object => {
        // profile and role repositories have protected objects, we can't delete
        // them
        const protectedObjects = ['profiles', 'roles']
          .indexOf(this.collection) !== -1
          ? ['admin', 'default', 'anonymous']
          : [];

        if (protectedObjects.indexOf(object._id) !== -1) {
          return 0;
        }

        const loaded = await this.load(object._id);
        await this.delete(loaded, options);

        return 1;
      })
      .reduce((total, deleted) => total + deleted, 0);
  }

  /**
   * Given a raw search response from ES, returns a {total: int, hits: []} object
   * @param {object} raw
   * @returns {Promise<object>}
   * @private
   */
  async _formatSearchResults (raw) {
    const result = {
      aggregations: raw.aggregations,
      hits: [],
      scrollId: raw.scrollId,
      total: raw.total,
    };

    if (raw.hits && raw.hits.length > 0) {
      result.hits = await Bluebird.map(raw.hits, doc => {
        return this.fromDTO(Object.assign({}, doc._source, { _id: doc._id }));
      });
    }

    return result;
  }
}

module.exports = Repository;<|MERGE_RESOLUTION|>--- conflicted
+++ resolved
@@ -125,19 +125,11 @@
    */
   async loadMultiFromDatabase (ids) {
     const {items} = await this.indexStorage.mGet(this.collection, ids);
-<<<<<<< HEAD
 
     if (items.length === 0) {
       return [];
     }
 
-=======
-
-    if (items.length === 0) {
-      return [];
-    }
-
->>>>>>> 54c83672
     return Bluebird.map(
       items,
       doc => this.fromDTO(Object.assign({}, doc._source, {_id: doc._id})));
