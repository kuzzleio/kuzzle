--- conflicted
+++ resolved
@@ -194,16 +194,7 @@
    * @param {object} [options] The persistence options
    * @returns Promise
    */
-<<<<<<< HEAD
   async validateAndSaveRole (role, options) {
-=======
-  validateAndSaveRole (role, options) {
-    return role.validateDefinition()
-      .then(() => {
-        if (role._id === 'anonymous' && !role.canLogIn()) {
-          throw errorsManager.get('security', 'role', 'login_required');
-        }
->>>>>>> 9d05a06e
 
     await role.validateDefinition();
     if (role._id === 'anonymous' && !role.canLogIn()) {
