/*
 * Kuzzle, a backend software, self-hostable and ready to use
 * to power modern apps
 *
 * Copyright 2015-2020 Kuzzle
 * mailto: support AT kuzzle.io
 * website: http://kuzzle.io
 *
 * Licensed under the Apache License, Version 2.0 (the "License");
 * you may not use this file except in compliance with the License.
 * You may obtain a copy of the License at
 *
 * https://www.apache.org/licenses/LICENSE-2.0
 *
 * Unless required by applicable law or agreed to in writing, software
 * distributed under the License is distributed on an "AS IS" BASIS,
 * WITHOUT WARRANTIES OR CONDITIONS OF ANY KIND, either express or implied.
 * See the License for the specific language governing permissions and
 * limitations under the License.
 */

'use strict';

const
  Bluebird = require('bluebird'),
  Repository = require('./repository'),
  Role = require('../security/role'),
  errorsManager = require('../../../util/errors'),
  roleRightsError = errorsManager.wrap('security', 'role'),
  didYouMean = require('../../../util/didYouMean');

/**
 * @class RoleRepository
 * @extends Repository
 */
class RoleRepository extends Repository {
  /**
   * @constructor
   * @param {Kuzzle} kuzzle
   */
  constructor (kuzzle) {
    super(kuzzle);

    this.collection = 'roles';
    this.ObjectConstructor = Role;
    this.roles = new Map();
  }

  init () {
    super.init({
      cacheEngine: null
    });
    //this.checkAllRolePluginsRights();
  }

  /**
   * From a list of role ids, retrieves the matching Role objects.
   *
   * @param {Array} ids The role ids to load
   * @param {Object} options - resetCache (false)
   * @returns {Promise} Resolves to an array containing the matching found Role objects.
   */
  loadRoles (ids, { resetCache=false } = {}) {
    const roles = [];

    for (const id of ids) {
      let role = this.roles.get(id);

      if (resetCache || !role) {
        role = this.loadOneFromDatabase(id)
          .then(r => {
            this.roles.set(id, r);
            return r;
          });

        this.roles.set(id, role);
      }

      roles.push(role);
    }

    return Bluebird.all(roles);
  }

  /**
   * Builds a Role object from a Request
   *
   * @param {Request} request
   * @returns {Role}
   */
  getRoleFromRequest (request) {
    const dto = {};

    if (request.input.resource._id) {
      dto._id = request.input.resource._id;
    }

    for (const key of Object.keys(request.input.body || {})) {
      if (key !== '_id') {
        dto[key] = request.input.body[key];
      }
    }

    dto._kuzzle_info = {
      author: request.context.user ? String(request.context.user._id) : null,
      createdAt: Date.now(),
      updatedAt: null,
      updater: null
    };

    return this.fromDTO(dto);
  }

  /**
   * Get from database the document that represent the role given in parameter
   *
   * @param {string} id
   * @returns {object} role
   */
  async load (id) {
    if (!id) {
<<<<<<< HEAD
      return errorsManager.reject(
=======
      throw errorsManager.get(
>>>>>>> 1ecf7a47
        'api',
        'assert',
        'missing_argument',
        'roleId'
      );
    }
    if (typeof id !== 'string') {
<<<<<<< HEAD
      return errorsManager.reject(
=======
      throw errorsManager.get(
>>>>>>> 1ecf7a47
        'api',
        'assert',
        'invalid_type',
        'roleId',
        '<string>'
      );
    }

    if (this.roles.has(id)) {
      return await this.roles.get(id);
    }

    const role = await this.loadOneFromDatabase(id);
    await this.roles.set(role._id, role);

    return role;
  }

  /**
   * @override
   */
  loadOneFromDatabase (id) {
    return super.loadOneFromDatabase(id)
      .catch(err => {
        if (err.status === 404) {
          throw errorsManager.get('security', 'role', 'not_found', id);
        }
        throw err;
      });
  }

  /**
   * @param {Array} controllers
   * @param {int} from
   * @param {int} size
   */
  searchRole (controllers, from, size) {
<<<<<<< HEAD
    return this.search({ query: {} }, { from: 0, size: 1000 })
      .then(res => {
        const result = {
          hits: res.hits,
          total: res.total
        };

        if (controllers && Array.isArray(controllers)) {
          result.hits = res.hits.filter(role =>
            Object.keys(role.controllers)
              .some(key => key === '*' || controllers.includes(key))
          );
          result.total = result.hits.length;
        }
=======
    return this.search(
      { query: {}, sort: [{ _id: { order: 'asc' } }]},
      { from: 0, size: 1000 }
    ).then(res => {
      const result = {
        hits: res.hits,
        total: res.total
      };

      if (controllers && Array.isArray(controllers)) {
        result.hits = res.hits.filter(role =>
          Object.keys(role.controllers).some(
            key => key === '*' || controllers.includes(key)
          )
        );
        result.total = result.hits.length;
      }
>>>>>>> 1ecf7a47

      const to = size && (from || 0) + size;
      result.hits = result.hits.slice(from, to);

      return result;
    });
  }

  /**
   * Given a Role object, validates its definition and if OK, persist it to the database.
   *
   * @param {Role} role
   * @param {object} [options] The persistence options
   * @returns Promise
   */
<<<<<<< HEAD
  validateAndSaveRole (role, options) {

    return role
      .validateDefinition()
      .then(() => {
        if (role._id === 'anonymous' && !role.canLogIn()) {
          throw errorsManager.get('security', 'role', 'login_required');
        }

        this.kuzzle.emit('core:roleRepository:save', {
          _id: role._id,
          controllers: role.controllers
        });
      })
      .then(() => this.checkRoleNativeRights(role))
      .then(() => {
        const force = options ? options.force : false;
        this.checkRolePluginsRights(role, force);
      })
      .then(() => this.persistToDatabase(role, options))
      .then(() => this.loadOneFromDatabase(role._id))
      .then(updatedRole => {
        this.roles.set(role._id, updatedRole);
        return updatedRole;
=======
  async validateAndSaveRole (role, options) {

    await role.validateDefinition();
    if (role._id === 'anonymous' && !role.canLogIn()) {
      throw errorsManager.get('security', 'role', 'login_required');
    }
    this.kuzzle.emit('core:roleRepository:save', {
      _id: role._id,
      controllers: role.controllers
    });
    await this.checkRoleNativeRights(role);
    const force = options ? options.force : false;
    await this.checkRolePluginsRights(role, {force});
    await this.persistToDatabase(role, options);
    const updatedRole = await this.loadOneFromDatabase(role._id);
    await this.roles.set(role._id, updatedRole);
    return updatedRole;
  }

  /**
   * Given a Role object, checks if its controllers and actions exist.
   *
   * @param {Role} role
   */
  checkRoleNativeRights(role) {
    Object.keys(role.controllers).forEach(roleController => {
      if (roleController !== '*' && !this.kuzzle.funnel.isNativeController(roleController)) {
        if (this.kuzzle.pluginsManager.isPluginController(roleController)) {
          return;
        }
        throw roleRightsError.get(
          'unknown_controller',
          role._id,
          roleController,
          didYouMean(roleController, this.kuzzle.funnel.controllers)
        );
      }
      if (roleController === '*') {
        Object.keys(role.controllers['*'].actions).forEach(action => {
          if (action !== '*') {
            throw roleRightsError.get('unknown_action', role._id, action, '*');
          }
        });
      }
      else {
        const controller = this.kuzzle.funnel.controllers.get(roleController);
        const actions = Object.keys(role.controllers[roleController].actions); 
        actions.forEach(action => {
          if (action !== '*' && !controller._isAction(action)) {
            throw roleRightsError.get('unknown_action', role._id, action, roleController, didYouMean(action, actions));
          }
        });
      }
    });
  }

  /**
   * Given a Role object, checks if its controllers and actions exist in plugins.
   *
   * @param {Role} role
   * @param {Force} force
   */
  checkRolePluginsRights(role, { force=false } = {}) {
    Object.keys(role.controllers).forEach(roleController => {
      if (!(roleController !== '*' && !this.kuzzle.funnel.isNativeController(roleController))) {
        return;
      }
      const pluginName = roleController.split('/')[0];
      const pluginController = roleController.split('/')[1];
      const availablePlugins = Object.keys(this.kuzzle.pluginsManager.plugins);
      if (!availablePlugins.includes(pluginName)) {
        if (!force) {
          throw roleRightsError.get('unknown_plugin', role._id, pluginName);
        }
        this.kuzzle.log.warn(`[!WARNING!] The role "${role._id}" gives access to the non-existing plugin "${pluginName}".`);
        return;
      }
      const roleActions = Object.keys(role.controllers[roleController].actions);
      const pluginControllers = this.kuzzle.pluginsManager.getRoutes(pluginName).map(route => route.controller);
      if (roleController !== '*' && !pluginControllers.includes(roleController)) {
        if (!force) {
          throw roleRightsError.get(
            'unknown_controller',
            role._id,
            pluginController,
            pluginName,
            didYouMean(roleController, pluginControllers)
          );
        }
        this.kuzzle.log.warn(`[!WARNING!] The role "${role._id}" gives access to the non-existing controller "${pluginController}" in the plugin "${pluginName}".`);
        return;
      }
      const pluginActions = this.kuzzle.pluginsManager.getRoutes(pluginName).map(route => route.action);
      roleActions.forEach(action => {
        if (action !== '*' && !pluginActions.includes(action)) {
          if (!force) {
            throw roleRightsError.get(
              'unknown_action',
              role._id,
              action,
              pluginController,
              pluginName, 
              didYouMean(action, pluginActions));
          }
          this.kuzzle.log.warn(`[!WARNING!] The role "${role._id}" gives access to the non-existing action "${action}" for the controller "${pluginController}" in the plugin "${pluginName}".`);
          return;
        }
>>>>>>> 1ecf7a47
      });
    });
    return;
  }

  /**
   * Fetching roles and check for each of them for invalid plugin rights.
   * If there are some, Kuzzle will log a warning.
   */

  async checkAllRolePluginsRights() {
    const roles = await this.search({}, {});
    roles.hits.forEach(async role => {
      await this.checkRolePluginsRights(role, {force: true});
    });
  }

  /**
   * Given a Role object, checks if its controllers and actions exist.
   *
   * @param {Role} role
   */
  checkRoleNativeRights(role) {
    const roleRightsError = errorsManager.wrap('security', 'role');
    Object.keys(role.controllers).forEach(roleController => {
      if (roleController !== '*' && !this.kuzzle.funnel.controllers.has(roleController)) {
        if (roleController.split('/').length > 1) {
          // Meaning this is a plugin controller. So we skip it.
          return;
        }
        roleRightsError.throw('unknown_controller', role._id, roleController);
      }
      if (roleController === '*') {
        this.kuzzle.funnel.controllers.forEach(controller => {
          Object.keys(role.controllers['*'].actions).forEach(action => {
            if (action !== '*' && !controller._isAction(action)) {
              roleRightsError.throw('unknown_controller_action', role._id, action, controller);
            }
          });
        });
      }
      else {
        const controller = this.kuzzle.funnel.controllers.get(roleController);
        const actions = Object.keys(role.controllers[roleController].actions); 
        actions.forEach(action => {
          if (action !== '*' && !controller._isAction(action)) {
            roleRightsError.throw('unknown_controller_action', role._id, action, roleController);
          }
        });
      }
    });
  }

  /**
   * Given a Role object, checks if its controllers and actions exist in plugins.
   *
   * @param {Role} role
   * @param {Force} force
   */
  checkRolePluginsRights(role, force = false) {
    const roleRightsError = errorsManager.wrap('security', 'role');
    Object.keys(role.controllers).forEach(roleController => {
      if (roleController.split('/').length === 1) {
        // Meaning this is not a plugin controller. So we skip it.
        return;
      }
      const pluginName = roleController.split('/')[0];
      const pluginController = roleController.split('/')[1];
      const availablePlugins = Object.keys(this.kuzzle.pluginsManager.plugins);
      if (!availablePlugins.includes(pluginName)) {
        if (!force) {
          roleRightsError.throw('unavailable_plugin', role._id, pluginName);
        }
        this.kuzzle.log.warn(`[!WARNING!] Trying to set role "${role._id}" with plugin "${pluginName}" which doesn't exist or is not enabled.`);
        return;
      }
      const roleActions = Object.keys(role.controllers[`${pluginName}/${pluginController}`].actions);
      const pluginControllers = Object.keys(this.kuzzle.pluginsManager.plugins[pluginName].object.controllers);
      if (pluginController !== '*' && !pluginControllers.includes(pluginController)) {
        if (!force) {
          roleRightsError.throw('unavailable_controller_plugin', role._id, pluginController, pluginName);
        }
        this.kuzzle.log.warn(`[!WARNING!] Trying to set role "${role._id}" with a non-existing controller "${pluginController}" in the plugin "${pluginName}".`);
        return;
      }
      const pluginActions = [];
      this.kuzzle.pluginsManager.plugins[pluginName].object.routes.forEach(route => {
        pluginActions.push(route.action);
      });
      roleActions.forEach(action => {
        if (action !== '*' && !pluginActions.includes(action)) {
          if (!force) {
            roleRightsError.throw('unavailable_action_plugin', role._id, action, pluginController, pluginName);
          }
          this.kuzzle.log.warn(`[!WARNING!] Trying to set role "${role._id}" with a non-existing action "${action}" for the controller "${pluginController}" in the plugin "${pluginName}".`);
          return;
        }
      });
    });
    return;
  }

  /**
   * Fetching roles and check for each of them for invalid plugin rights.
   * If there are some, Kuzzle will log a warning.
   */

  checkAllRolePluginsRights() {
    return this.search({}, {})
      .then(roles => roles.hits.forEach(role => {
        this.checkRolePluginsRights(role, true);
      })
      );
  }

  /**
   * Given a Role object, delete it from memory and database
   *
   * @param {Role} role
   * @param {object} [options]
   * @returns Promise
   */
  delete (role, options = {}) {
    if (['admin', 'default', 'anonymous'].indexOf(role._id) > -1) {
      return errorsManager.reject('security', 'role', 'cannot_delete');
    }

    return this.kuzzle.repositories.profile
      .searchProfiles([role._id], { from: 0, size: 1 })
      .then(response => {
        if (response.total > 0) {
          return errorsManager.reject('security', 'role', 'in_use', role._id);
        }

        return this.deleteFromDatabase(role._id, options)
          .then(deleteResponse => {
            this.roles.delete(role._id);
            this.kuzzle.emit('core:roleRepository:delete', { _id: role._id });
            return deleteResponse;
          });
      });
  }

  /**
   * From a Role object, returns an object ready to be persisted
   *
   * @param {Role} role
   * @returns {object}
   */
  serializeToDatabase (role) {
    const serializedRole = {};

    Object.keys(role).forEach(key => {
      if (key !== '_id' && key !== 'restrictedTo') {
        serializedRole[key] = role[key];
      }
    });

    return serializedRole;
  }
}

module.exports = RoleRepository;<|MERGE_RESOLUTION|>--- conflicted
+++ resolved
@@ -119,11 +119,7 @@
    */
   async load (id) {
     if (!id) {
-<<<<<<< HEAD
-      return errorsManager.reject(
-=======
       throw errorsManager.get(
->>>>>>> 1ecf7a47
         'api',
         'assert',
         'missing_argument',
@@ -131,11 +127,7 @@
       );
     }
     if (typeof id !== 'string') {
-<<<<<<< HEAD
-      return errorsManager.reject(
-=======
       throw errorsManager.get(
->>>>>>> 1ecf7a47
         'api',
         'assert',
         'invalid_type',
@@ -173,22 +165,6 @@
    * @param {int} size
    */
   searchRole (controllers, from, size) {
-<<<<<<< HEAD
-    return this.search({ query: {} }, { from: 0, size: 1000 })
-      .then(res => {
-        const result = {
-          hits: res.hits,
-          total: res.total
-        };
-
-        if (controllers && Array.isArray(controllers)) {
-          result.hits = res.hits.filter(role =>
-            Object.keys(role.controllers)
-              .some(key => key === '*' || controllers.includes(key))
-          );
-          result.total = result.hits.length;
-        }
-=======
     return this.search(
       { query: {}, sort: [{ _id: { order: 'asc' } }]},
       { from: 0, size: 1000 }
@@ -206,7 +182,6 @@
         );
         result.total = result.hits.length;
       }
->>>>>>> 1ecf7a47
 
       const to = size && (from || 0) + size;
       result.hits = result.hits.slice(from, to);
@@ -222,32 +197,6 @@
    * @param {object} [options] The persistence options
    * @returns Promise
    */
-<<<<<<< HEAD
-  validateAndSaveRole (role, options) {
-
-    return role
-      .validateDefinition()
-      .then(() => {
-        if (role._id === 'anonymous' && !role.canLogIn()) {
-          throw errorsManager.get('security', 'role', 'login_required');
-        }
-
-        this.kuzzle.emit('core:roleRepository:save', {
-          _id: role._id,
-          controllers: role.controllers
-        });
-      })
-      .then(() => this.checkRoleNativeRights(role))
-      .then(() => {
-        const force = options ? options.force : false;
-        this.checkRolePluginsRights(role, force);
-      })
-      .then(() => this.persistToDatabase(role, options))
-      .then(() => this.loadOneFromDatabase(role._id))
-      .then(updatedRole => {
-        this.roles.set(role._id, updatedRole);
-        return updatedRole;
-=======
   async validateAndSaveRole (role, options) {
 
     await role.validateDefinition();
@@ -355,7 +304,6 @@
           this.kuzzle.log.warn(`[!WARNING!] The role "${role._id}" gives access to the non-existing action "${action}" for the controller "${pluginController}" in the plugin "${pluginName}".`);
           return;
         }
->>>>>>> 1ecf7a47
       });
     });
     return;
@@ -371,104 +319,6 @@
     roles.hits.forEach(async role => {
       await this.checkRolePluginsRights(role, {force: true});
     });
-  }
-
-  /**
-   * Given a Role object, checks if its controllers and actions exist.
-   *
-   * @param {Role} role
-   */
-  checkRoleNativeRights(role) {
-    const roleRightsError = errorsManager.wrap('security', 'role');
-    Object.keys(role.controllers).forEach(roleController => {
-      if (roleController !== '*' && !this.kuzzle.funnel.controllers.has(roleController)) {
-        if (roleController.split('/').length > 1) {
-          // Meaning this is a plugin controller. So we skip it.
-          return;
-        }
-        roleRightsError.throw('unknown_controller', role._id, roleController);
-      }
-      if (roleController === '*') {
-        this.kuzzle.funnel.controllers.forEach(controller => {
-          Object.keys(role.controllers['*'].actions).forEach(action => {
-            if (action !== '*' && !controller._isAction(action)) {
-              roleRightsError.throw('unknown_controller_action', role._id, action, controller);
-            }
-          });
-        });
-      }
-      else {
-        const controller = this.kuzzle.funnel.controllers.get(roleController);
-        const actions = Object.keys(role.controllers[roleController].actions); 
-        actions.forEach(action => {
-          if (action !== '*' && !controller._isAction(action)) {
-            roleRightsError.throw('unknown_controller_action', role._id, action, roleController);
-          }
-        });
-      }
-    });
-  }
-
-  /**
-   * Given a Role object, checks if its controllers and actions exist in plugins.
-   *
-   * @param {Role} role
-   * @param {Force} force
-   */
-  checkRolePluginsRights(role, force = false) {
-    const roleRightsError = errorsManager.wrap('security', 'role');
-    Object.keys(role.controllers).forEach(roleController => {
-      if (roleController.split('/').length === 1) {
-        // Meaning this is not a plugin controller. So we skip it.
-        return;
-      }
-      const pluginName = roleController.split('/')[0];
-      const pluginController = roleController.split('/')[1];
-      const availablePlugins = Object.keys(this.kuzzle.pluginsManager.plugins);
-      if (!availablePlugins.includes(pluginName)) {
-        if (!force) {
-          roleRightsError.throw('unavailable_plugin', role._id, pluginName);
-        }
-        this.kuzzle.log.warn(`[!WARNING!] Trying to set role "${role._id}" with plugin "${pluginName}" which doesn't exist or is not enabled.`);
-        return;
-      }
-      const roleActions = Object.keys(role.controllers[`${pluginName}/${pluginController}`].actions);
-      const pluginControllers = Object.keys(this.kuzzle.pluginsManager.plugins[pluginName].object.controllers);
-      if (pluginController !== '*' && !pluginControllers.includes(pluginController)) {
-        if (!force) {
-          roleRightsError.throw('unavailable_controller_plugin', role._id, pluginController, pluginName);
-        }
-        this.kuzzle.log.warn(`[!WARNING!] Trying to set role "${role._id}" with a non-existing controller "${pluginController}" in the plugin "${pluginName}".`);
-        return;
-      }
-      const pluginActions = [];
-      this.kuzzle.pluginsManager.plugins[pluginName].object.routes.forEach(route => {
-        pluginActions.push(route.action);
-      });
-      roleActions.forEach(action => {
-        if (action !== '*' && !pluginActions.includes(action)) {
-          if (!force) {
-            roleRightsError.throw('unavailable_action_plugin', role._id, action, pluginController, pluginName);
-          }
-          this.kuzzle.log.warn(`[!WARNING!] Trying to set role "${role._id}" with a non-existing action "${action}" for the controller "${pluginController}" in the plugin "${pluginName}".`);
-          return;
-        }
-      });
-    });
-    return;
-  }
-
-  /**
-   * Fetching roles and check for each of them for invalid plugin rights.
-   * If there are some, Kuzzle will log a warning.
-   */
-
-  checkAllRolePluginsRights() {
-    return this.search({}, {})
-      .then(roles => roles.hits.forEach(role => {
-        this.checkRolePluginsRights(role, true);
-      })
-      );
   }
 
   /**
