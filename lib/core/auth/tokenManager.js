/*
 * Kuzzle, a backend software, self-hostable and ready to use
 * to power modern apps
 *
 * Copyright 2015-2020 Kuzzle
 * mailto: support AT kuzzle.io
 * website: http://kuzzle.io
 *
 * Licensed under the Apache License, Version 2.0 (the "License");
 * you may not use this file except in compliance with the License.
 * You may obtain a copy of the License at
 *
 * https://www.apache.org/licenses/LICENSE-2.0
 *
 * Unless required by applicable law or agreed to in writing, software
 * distributed under the License is distributed on an "AS IS" BASIS,
 * WITHOUT WARRANTIES OR CONDITIONS OF ANY KIND, either express or implied.
 * See the License for the specific language governing permissions and
 * limitations under the License.
 */

'use strict';

const { models: { RequestContext } } = require('kuzzle-common-objects');
const SortedArray = require('sorted-array');
const Token = require('../../model/security/token');

/*
 Maximum delay of a setTimeout call. If larger than this value,
 it's replaced by 1 (see setTimeout documentation)
 Since this behavior is harmful to this garbage collector,
 TIMEOUT_MAX is used as an upper limit to the calculated GC delay.

 Until this constant is exposed in NodeJS' API, we have to manually set it.
 */
const TIMEOUT_MAX = Math.pow(2, 31) - 1;

/**
 * Maintains a list of valid tokens used by real-time subscriptions
 * When a token expires, this module cleans up the corresponding connection's
 * subscriptions, and notify the user
 *
 * @class TokenManager
 * @param {Kuzzle} kuzzle
 */
class TokenManager {
  constructor (kuzzle) {
    /** @type Kuzzle */
    this.kuzzle = kuzzle;

    this.anonymousUserId = null;

    /*
     * Tokens are sorted by their expiration date
     *
     * The token id is added to the key to handle
     * equality between different tokens sharing
     * the exact same expiration date
     */
    this.tokens = new SortedArray([], (a, b) => {
      if (a.idx === b.idx) {
        return 0;
      }

      return a.idx < b.idx ? -1 : 1;
    });
    this.tokensByConnectedUser = new Map();

    this.timer = null;
  }

  async init () {
    const anonymous = await this.kuzzle.ask('core:security:user:anonymous');
    this.anonymousUserId = anonymous._id;
  }

  runTimer () {
    if (this.tokens.array.length > 0) {
      const delay = Math.min(this.tokens.array[0].expiresAt - Date.now(), TIMEOUT_MAX);

      if (this.timer) {
        clearTimeout(this.timer);
      }

      this.timer = setTimeout(this.checkTokensValidity.bind(this), delay);
    }
  }

  /**
   * Link a real-time room identifier with a connection and its associated
   * token. If one or another expires, associated subscriptions are cleaned up
   *
   * @param {Token} token
   * @param {String} connectionId
   * @param {String} roomId
   */
  link (token, connectionId, roomId) {
<<<<<<< HEAD
    if (token._id === this.anonymousUserId) {
=======
    // Embedded SDK does not use tokens
    if (! token
      || token._id === this.kuzzle.repositories.token.anonymous()._id
    ) {
>>>>>>> 6a65ad16
      return;
    }

    const
      idx = getTokenIndex(token),
      pos = this.tokens.search({idx});

    if (pos === -1) {
      this._add(token, connectionId, [roomId]);
    }
    else {
      this.tokens.array[pos].rooms.add(roomId);
    }
  }

  /**
   * Unlink a real-time identifier from its associated token
   *
   * @param  {Token} token
   * @param  {String} roomId
   */
  unlink (token, roomId) {
<<<<<<< HEAD
    if (token._id === this.anonymousUserId) {
=======
    // Embedded SDK does not use tokens
    if (! token
      || token._id === this.kuzzle.repositories.token.anonymous()._id
    ) {
>>>>>>> 6a65ad16
      return;
    }

    const
      idx = getTokenIndex(token),
      pos = this.tokens.search({idx});

    if (pos > -1) {
      this.tokens.array[pos].rooms.delete(roomId);

      if (this.tokens.array[pos].rooms.size === 0) {
        this._deleteByIndex(pos);
      }
    }
  }

  /**
   * Called when a token expires before its time (e.g. following a
   * auth:logout action)
   * This method removes all maintained links and cleans up the
   * hotel clerk
   *
   * @param token
   */
  expire (token) {
    if (token._id === this.anonymousUserId) {
      return;
    }

    const
      idx = getTokenIndex(token),
      searchResult = this.tokens.search({idx});

    if (searchResult > -1) {
      const connectionId = this.tokens.array[searchResult].connectionId;
      this.kuzzle.hotelClerk.removeCustomerFromAllRooms(new RequestContext({
        connection: {
          id: connectionId
        }
      }));
      this._deleteByIndex(searchResult);
    }
  }

  /**
   * Refresh an existing token with a new one
   *
   * @param  {Token} oldToken
   * @param  {Token} newToken
   */
  refresh (oldToken, newToken) {
    const
      oldIndex = getTokenIndex(oldToken),
      pos = this.tokens.search({idx: oldIndex});

    // If the old token has been created and then refreshed within the same
    // second, then it has the exact same characteristics than the new one.
    // This should never happen, though, especially if we add at least 1
    // real-time subscribe in the middle of the login+refresh sequence (all
    // within the same second) but, oh, well... it costs nothing to fix a
    // potentially very, very, very hard to debug random problem before it
    // occurs
    if (pos > -1 && oldToken._id !== newToken._id) {
      this._add(
        newToken,
        this.tokens.array[pos].connectionId,
        [...this.tokens.array[pos].rooms]);

      this._deleteByIndex(pos);
    }
  }

  async checkTokensValidity() {
    const arr = this.tokens.array;

    // API key can never expire (-1)
    if (arr.length > 0 && (arr[0].expiresAt > 0 && arr[0].expiresAt < Date.now())) {
      const connectionId = arr[0].connectionId;

      arr.shift();

      // Send a token expiration notification to the user
      const customer = this.kuzzle.hotelClerk.customers.get(connectionId);
      if (customer) {
        const rooms = Array.from(customer.keys());

        await this.kuzzle.notifier.notifyServer(
          rooms,
          connectionId,
          'TokenExpired',
          'Authentication Token Expired');

        await this.kuzzle.hotelClerk.removeCustomerFromAllRooms(
          new RequestContext({ connection: { id: connectionId } }));
      }

      setImmediate(() => this.checkTokensValidity());
      return;
    }

    if (arr.length > 0) {
      this.runTimer();
    }
  }

  /**
   * Gets the token matching user & connection if any
   *
   * @param {string} userId
   * @param {string} connectionId
   * @returns {Token}
   */
  getConnectedUserToken(userId, connectionId) {
    const data = this.tokensByConnectedUser.get(`${userId}#${connectionId}`);

    return data ? new Token(data) : null;
  }

  /**
   * Adds token to internal collections
   *
   * @param {Token} token
   * @param {string} connectionId
   * @param {Array<string>} roomIds
   * @private
   */
  _add(token, connectionId, roomIds = []) {
    const data = Object.assign({}, token, {
      connectionId,
      idx: getTokenIndex(token),
      rooms: new Set(roomIds)
    });

    this.tokens.insert(data);
    this.tokensByConnectedUser.set(`${data.userId}#${data.connectionId}`, data);

    if (this.tokens.array[0].idx === data.idx) {
      this.runTimer();
    }
  }

  _deleteByIndex(index) {
    const data = this.tokens.array[index];

    if (!data) {
      return;
    }

    this.tokensByConnectedUser.delete(`${data.userId}#${data.connectionId}`);
    this.tokens.array.splice(index, 1);
  }
}

/**
 * Calculate a simple sortable token index
 * @param token
 * @return {string}
 */
function getTokenIndex(token) {
  return `${token.expiresAt};${token._id}`;
}

module.exports = TokenManager;<|MERGE_RESOLUTION|>--- conflicted
+++ resolved
@@ -95,20 +95,13 @@
    * @param {String} roomId
    */
   link (token, connectionId, roomId) {
-<<<<<<< HEAD
-    if (token._id === this.anonymousUserId) {
-=======
     // Embedded SDK does not use tokens
-    if (! token
-      || token._id === this.kuzzle.repositories.token.anonymous()._id
-    ) {
->>>>>>> 6a65ad16
-      return;
-    }
-
-    const
-      idx = getTokenIndex(token),
-      pos = this.tokens.search({idx});
+    if (! token || token._id === this.anonymousUserId) {
+      return;
+    }
+
+    const idx = getTokenIndex(token);
+    const pos = this.tokens.search({idx});
 
     if (pos === -1) {
       this._add(token, connectionId, [roomId]);
@@ -125,20 +118,13 @@
    * @param  {String} roomId
    */
   unlink (token, roomId) {
-<<<<<<< HEAD
-    if (token._id === this.anonymousUserId) {
-=======
     // Embedded SDK does not use tokens
-    if (! token
-      || token._id === this.kuzzle.repositories.token.anonymous()._id
-    ) {
->>>>>>> 6a65ad16
-      return;
-    }
-
-    const
-      idx = getTokenIndex(token),
-      pos = this.tokens.search({idx});
+    if (! token || token._id === this.anonymousUserId) {
+      return;
+    }
+
+    const idx = getTokenIndex(token);
+    const pos = this.tokens.search({idx});
 
     if (pos > -1) {
       this.tokens.array[pos].rooms.delete(roomId);
