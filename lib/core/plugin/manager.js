--- conflicted
+++ resolved
@@ -512,16 +512,10 @@
       };
     }
 
-<<<<<<< HEAD
-    const opts = Object.assign({}, strategy.config.strategyOptions, {
-      passReqToCallback: true
-    });
-=======
     const opts = {
       ...strategy.config.strategyOptions,
       passReqToCallback: true
     };
->>>>>>> 54c83672
 
     const verifyAdapter = this.wrapStrategyVerify(
       pluginName,
