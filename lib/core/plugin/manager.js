/*
 * Kuzzle, a backend software, self-hostable and ready to use
 * to power modern apps
 *
 * Copyright 2015-2020 Kuzzle
 * mailto: support AT kuzzle.io
 * website: http://kuzzle.io
 *
 * Licensed under the Apache License, Version 2.0 (the "License");
 * you may not use this file except in compliance with the License.
 * You may obtain a copy of the License at
 *
 * https://www.apache.org/licenses/LICENSE-2.0
 *
 * Unless required by applicable law or agreed to in writing, software
 * distributed under the License is distributed on an "AS IS" BASIS,
 * WITHOUT WARRANTIES OR CONDITIONS OF ANY KIND, either express or implied.
 * See the License for the specific language governing permissions and
 * limitations under the License.
 */

'use strict';

const assert = require('assert');
const path = require('path');
const Bluebird = require('bluebird');
const _ = require('lodash');
const fs = require('fs');

const kerror = require('../../kerror');
const didYouMean = require('../../util/didYouMean');
const debug = require('../../util/debug')('kuzzle:plugins');
const { errors: { KuzzleError } } = require('kuzzle-common-objects');
const { has, get, isPlainObject } = require('../../util/safeObject');
const { BaseController } = require('../../api/controller/base');
const Plugin = require('./plugin');

const assertionError = kerror.wrap('plugin', 'assert');
const runtimeError = kerror.wrap('plugin', 'runtime');
const strategyError = kerror.wrap('plugin', 'strategy');
const controllerError = kerror.wrap('plugin', 'controller');

/**
 * @class PluginsManager
 * @param {Kuzzle} kuzzle
 */
class PluginsManager {
  constructor(kuzzle) {
    Reflect.defineProperty(this, 'kuzzle', {
      value: kuzzle
    });

    this._plugins = new Map();

    // Map.<controller, BaseController instance >
    this.controllers = new Map();

    this.strategies = {};
    this.routes = [];
    this.pluginsEnabledDir = path.resolve(
      path.join(this.kuzzle.rootPath, 'plugins', 'enabled'));
    this.pluginsAvailableDir = path.resolve(
      path.join(this.kuzzle.rootPath, 'plugins', 'available'));

    /**
     * @example
     * {
     *   pluginName: {
     *     authName: <constructor>,
     *     authname2: <constructor>,
     *     ...
     *   },
     *   pluginName2: {
     *     ...
     *   }
     * }
     *
     * This structure prevents authenticator names collisions between
     * multiple auth. plugins
     */
    this.authenticators = {};

    this.config = kuzzle.config.plugins;

    // @deprecated - Warn about the pipeTimeout configuration being obsolete
    if (this.config.common.pipeTimeout) {
      this.kuzzle.log.warn('The configuration "plugins.common.pipeTimeout" has been deprecated and is now unused. It can be safely removed from configuration files');
    }
  }

  set application (plugin) {
    assert(this._plugins.size === 0, 'The application plugin can only be set before every other plugins are loaded');
    assert(plugin.application, 'The application plugin must have the "application" property equals to true');

    this._plugins.set(plugin.name, plugin);
  }

  get plugins () {
    return Array.from(this._plugins.values())
      .filter(plugin => ! plugin.application);
  }

  get application () {
    return Array.from(this._plugins.values()).find(plugin => plugin.application);
  }

  /**
   * Giving a controller name, tells if exists
   *
   * @param {string} controller
   * @returns {Boolean}
   */
  isController (controller) {
    return this.controllers.has(controller);
  }

  /**
   * Giving a controller name and an action, tells if action exists
   *
   * @param {string} controller
   * @param {string} action
   * @returns {Boolean}
   */
  isAction (controller, action) {
    return this.getActions(controller).includes(action);
  }

  /**
   * Giving a controller name, returns its actions
   *
   * @param {string} controller
   * @returns {Array}
   */
  getActions (controller) {
    return Array.from(this.controllers.get(controller)._actions);
  }

  /**
   * Returns an array filled with controller names
   *
   * @returns {Array}
   */
  getControllerNames () {
    return Array.from(this.controllers.keys());
  }

  /**
   * Giving a plugin name, tell if it exists
   *
   * @param {string} pluginName
   * @returns {boolean}
   */

  exists (pluginName) {
    return this._plugins.has(pluginName);
  }

  /**
   * Used to dump loaded plugin feature into serverInfo route / cli
   *
   * @returns {object}
   */
  getPluginsDescription () {
    const pluginsDescription = {};

    for (const plugin of this.plugins) {

      const description = {
        controllers: [],
        hooks: [],
        manifest: plugin.manifest,
        pipes: [],
        routes: [],
        strategies: [],
        version: plugin.version
      };

      if (plugin.instance) {
        if (has(plugin.instance, 'hooks')) {
          description.hooks = _.uniq(Object.keys(plugin.instance.hooks));
        }

        if (has(plugin.instance, 'pipes')) {
          description.pipes = _.uniq(Object.keys(plugin.instance.pipes));
        }

        if (has(plugin.instance, 'controllers')) {
          description.controllers = _
            .uniq(Object.keys(plugin.instance.controllers))
            .map(controller => `${plugin.name}/${controller}`);
        }

        if (has(plugin.instance, 'routes')) {
          description.routes = _.uniq(plugin.instance.routes);
        }

        if (has(plugin.instance, 'strategies')) {
          description.strategies = Object.keys(plugin.instance.strategies);
        }
      }
      else {
        this.kuzzle.log.warn(
          `${plugin.errorPrefix}: Unable to load features from plugin`
        );
      }

      pluginsDescription[plugin.name] = description;

      debug('[%s] reading plugin configuration: %a', plugin, description);
    }

    return pluginsDescription;
  }

  getApplicationDescription () {
    const description = {
      name: this.application.name,
      version: this.application.version,
      controllers: [],
      hooks: [],
      pipes: [],
      routes: [],
      strategies: []
    };

    if (has(this.application.instance, 'hooks')) {
      description.hooks = _.uniq(Object.keys(this.application.instance.hooks));
    }

    if (has(this.application.instance, 'pipes')) {
      description.pipes = _.uniq(Object.keys(this.application.instance.pipes));
    }

    if (has(this.application.instance, 'controllers')) {
      description.controllers = _
        .uniq(Object.keys(this.application.instance.controllers))
        // @todo on prefix?
        .map(controller => `${this.application.name}/${controller}`);
    }

    if (has(this.application.instance, 'routes')) {
      description.routes = _.uniq(this.application.instance.routes);
    }

    if (has(this.application.instance, 'strategies')) {
      description.strategies = Object.keys(this.application.instance.strategies);
    }

    return description;
  }

  /**
   * Register plugins feature to Kuzzle
   *
   * @returns {Promise}
   *
   * @throws PluginImplementationError - Throws when an error occurs when registering a plugin
   */
  init (pluginsClass = []) {
    this._plugins = new Map([
      ...this.loadPlugins(pluginsClass),
      ...this._plugins]);

    if (this._plugins.size === 0) {
      return;
    }

    // register regular plugins features
    const loadPlugins = [];

    for (const plugin of this._plugins.values()) {
      if (plugin.application) {
        plugin.init(this.kuzzle, plugin.name);
      }

      const { pipeWarnTime, pipeTimeout, initTimeout } = this.config.common;

      debug(
        '[%s] starting plugin in "%s" mode',
        plugin.name,
        plugin.config.privileged ? 'privileged' : 'standard');

      const promise = Bluebird
        .resolve((async () => {
          try {
            await plugin.instance.init(plugin.config, plugin.context);
          }
          catch (error) {
            throw runtimeError.get('failed_init', plugin.name, error);
          }
        })())
        .timeout(initTimeout, `${plugin.errorPrefix} Initialization timed out after ${initTimeout}ms. Try to increase the configuration "plugins.common.initTimeout".`)
        .then(() => {
          plugin.initCalled = true;

          if (! _.isEmpty(plugin.instance.controllers)) {
            this._initControllers(plugin);
          }

          if (! _.isEmpty(plugin.instance.authenticators)) {
            this._initAuthenticators(plugin);
          }

          if (! _.isEmpty(plugin.instance.strategies)) {
            this._initStrategies(plugin);
          }

          if (! _.isEmpty(plugin.instance.hooks)) {
            this._initHooks(plugin);
          }

          if (! _.isEmpty(plugin.instance.pipes)) {
            this._initPipes(plugin, pipeWarnTime, pipeTimeout);
          }

          debug('[%s] plugin started', plugin.name);

          return null;
        });

      loadPlugins.push(promise);
    }

    return Promise.all(loadPlugins);
  }

  /**
   * @param {string} strategyName
   * @returns {string[]}
   */
  getStrategyFields (strategyName) {
    return this.strategies[strategyName].strategy.config.fields || [];
  }

  /**
   * @param {string} strategyName
   * @param {string} methodName
   * @returns {boolean}
   */
  hasStrategyMethod (strategyName, methodName) {
    const strategy = get(this.strategies, strategyName);
    return strategy && has(strategy.methods, methodName);
  }

  /**
   * @param {string} strategyName
   * @param {string} methodName
   * @returns {function}
   */
  getStrategyMethod (strategyName, methodName) {
    return this.strategies[strategyName].methods[methodName];
  }

  /**
   * Returns the list of registered passport strategies
   * @returns {string[]}
   */
  listStrategies () {
    return Object.keys(this.strategies);
  }

  /**
   * Checks if a strategy is well-formed
   *
   * @param {string} pluginName
   * @param {string} strategyName
   * @param {object} strategy
   * @throws {PluginImplementationError} If the strategy is invalid
   */
  validateStrategy (pluginName, strategyName, strategy) {
    const errorPrefix = `[${pluginName}] Strategy ${strategyName}:`;

    if (!isPlainObject(strategy)) {
      throw strategyError.get('invalid_description', errorPrefix, strategy);
    }

    if (!isPlainObject(strategy.methods)) {
      throw strategyError.get('invalid_methods', errorPrefix, strategy.methods);
    }

    const plugin = this._plugins.get(pluginName.toLowerCase());

    // required methods check
    ['exists', 'create', 'update', 'delete', 'validate', 'verify'].forEach(methodName => {
      if (!_.isString(strategy.methods[methodName])) {
        throw strategyError.get(
          'invalid_method_type',
          errorPrefix,
          methodName,
          strategy.methods[methodName]);
      }

      if (!_.isFunction(plugin.instance[strategy.methods[methodName]])) {
        throw strategyError.get(
          'missing_method_function',
          errorPrefix,
          strategy.methods[methodName]);
      }
    });

    // optional methods check
    ['getInfo', 'getById', 'afterRegister'].forEach(name => {
      const optionalMethodName = strategy.methods[name];

      if (!_.isNil(optionalMethodName)) {
        if (!_.isString(optionalMethodName)) {
          throw strategyError.get(
            'invalid_method_type',
            errorPrefix,
            name,
            optionalMethodName);
        }

        if (!_.isFunction(plugin.instance[optionalMethodName])) {
          throw strategyError.get(
            'missing_method_function',
            errorPrefix,
            optionalMethodName);
        }
      }
    });

    if (!isPlainObject(strategy.config)) {
      throw strategyError.get('invalid_config', errorPrefix, strategy.config);
    }

    if (typeof strategy.config.authenticator !== 'string') {
      throw strategyError.get(
        'invalid_authenticator',
        errorPrefix,
        strategy.config.authenticator);
    }
    else if (!this.authenticators[pluginName]
      || !this.authenticators[pluginName][strategy.config.authenticator]
    ) {
      throw strategyError.get(
        'unknown_authenticator',
        errorPrefix,
        strategy.config.authenticator);
    }

    for (const optionName of ['strategyOptions', 'authenticateOptions']) {
      const options = strategy.config[optionName];

      if (!_.isNil(options) && !isPlainObject(options)) {
        throw strategyError.get('invalid_option', errorPrefix, optionName, options);
      }
    }

    if (!_.isNil(strategy.config.fields) && !Array.isArray(strategy.config.fields)) {
      throw strategyError.get('invalid_fields', errorPrefix, strategy.config.fields);
    }
  }

  /**
   * Register a pipe function on an event
   *
   * @param {object} plugin
   * @param {number} warnDelay - delay before a warning is issued
   * @param {string} event name
   * @param {string|function} fn - function to attach
   */
  registerPipe (plugin, warnDelay, event, fn) {
<<<<<<< HEAD
    const _fn = typeof fn === 'function' ? fn : plugin.instance[fn];
=======
    // function names need to be bound to their object of origin to prevent
    // invalid context execution
    const _fn = typeof fn === 'function'
      ? fn
      : plugin.object[fn].bind(plugin.object);
    const name = plugin.manifest.name;
>>>>>>> f6a2ca59

    debug('[%s] registering pipe on event "%s"', plugin.name, event);

    const wrapper = (...data) => {
      const now = warnDelay ? Date.now() : null;
      const callback = data.pop();

      const cb = (error, result) => {
        if (warnDelay) {
          const elapsed = Date.now() - now;

          if (elapsed > warnDelay) {
            this.kuzzle.log.warn(`${plugin.errorPrefix} pipe for event '${event}' is slow (${elapsed}ms)`);
          }
        }

        callback(error, result);
      };

      try {
        const pipeResponse = data.length === 0
          ? _fn(null, cb)
          : _fn(...data, cb);

        if ( typeof pipeResponse === 'object'
          && pipeResponse !== null
          && typeof pipeResponse.then === 'function'
          && typeof pipeResponse.catch === 'function'
        ) {
          pipeResponse
            .then(result => cb(null, result))
            .catch(error => cb(error));
        }
      }
      catch (error) {
        cb(error instanceof KuzzleError
          ? error
          : runtimeError.getFrom(error, 'unexpected_error', error.message));
      }
    };

    this.kuzzle.registerPluginPipe(event, wrapper);
  }

  /**
   * Registers an authentication strategy.
   * If the plugin init method has not been called yet, add the strategy to
   * the plugin.instance.strategies object.
   *
   * @param {string} pluginName - plugin name
   * @param {string} strategyName - strategy name
   * @param {object} strategy - strategy properties
   * @throws {PluginImplementationError} If the strategy is invalid or if
   *                                     registration fails
   */
  registerStrategy (pluginName, strategyName, strategy) {
    // only add the strategy to the strategies object if the init method
    // has not been called
    const plugin = this._plugins.get(pluginName);

    if (! plugin.initCalled) {
      plugin.instance.strategies = plugin.instance.strategies || {};
      plugin.instance.strategies[strategyName] = strategy;

      return;
    }

    const errorPrefix = `${plugin.errorPrefix} Strategy ${strategyName}:`;
    this.validateStrategy(plugin.name, strategyName, strategy);

    if (has(this.strategies, strategyName)) {
      this.unregisterStrategy(plugin.name, strategyName);
    }

    const methods = {};

    // wrap plugin methods to force their context and to
    // convert uncaught exception into PluginImplementationError
    // promise rejections
    for (const methodName of Object.keys(strategy.methods).filter(
      name => name !== 'verify')
    ) {
      methods[methodName] = (...args) => {
        return new Bluebird((resolve, reject) => {
          try {
            resolve(
              plugin.instance[strategy.methods[methodName]].bind(
                plugin.instance)(...args));
          }
          catch (error) {
            reject(error instanceof KuzzleError
              ? error
              : runtimeError.getFrom(error, 'unexpected_error', error.message));
          }
        });
      };
    }

    const
      opts = Object.assign(
        {},
        strategy.config.strategyOptions,
        { passReqToCallback: true }),

      verifyAdapter = (...args) => {
        const
          callback = args[args.length - 1],
          ret = plugin.instance[strategy.methods.verify](...args.slice(0, -1));

        // catching plugins returning non-thenable content
        if (!ret || !_.isFunction(ret.then)) {
          callback(strategyError.get('invalid_verify_return', errorPrefix, ret));
          return;
        }

        let message = null;

        ret
          .then(result => {
            if (result === false) {
              return false;
            }

            if (!isPlainObject(result)) {
              throw strategyError.get('invalid_verify_resolve', errorPrefix);
            }

            if (result.kuid !== null && result.kuid !== undefined) {
              if (typeof result.kuid === 'string') {
                return this.kuzzle.repositories.user.load(result.kuid);
              }

              throw strategyError.get(
                'invalid_kuid',
                errorPrefix,
                typeof result.kuid);
            }

            if (result.message && typeof result.message === 'string') {
              message = result.message;
            }
            else {
              message = `Unable to log in using the strategy "${strategyName}"`;
            }

            return false;
          })
          .then(result => {
            if (result === null) {
              throw strategyError.get('unknown_kuid', errorPrefix);
            }

            callback(null, result, { message });
            return null;
          })
          .catch(error => callback(error));
      };

    try {
      const
        Ctor = this.authenticators[plugin.name][strategy.config.authenticator],
        instance = new Ctor(opts, verifyAdapter);

      this.strategies[strategyName] = { methods, owner: plugin.name, strategy };
      this.kuzzle.passport.use(
        strategyName,
        instance,
        strategy.config.authenticateOptions);

      if (methods.afterRegister) {
        methods.afterRegister(instance);
      }
    }
    catch (e) {
      throw strategyError.getFrom(
        e,
        'failed_registration',
        strategyName,
        e.message);
    }
  }

  /**
   * Unregister
   * @param {string} pluginName
   * @param  {string} strategyName
   * @throws {PluginImplementationError} If not the owner of the strategy or if strategy
   *                                     does not exist
   */
  unregisterStrategy (pluginName, strategyName) {
    const strategy = this.strategies[strategyName];

    if (strategy) {
      if (strategy.owner !== pluginName) {
        throw strategyError.get('unauthorized_removal', strategyName);
      }

      delete this.strategies[strategyName];
      this.kuzzle.passport.unuse(strategyName);
    }
    else {
      throw strategyError.get('strategy_not_found', strategyName);
    }
  }

  /**
   * @param {object} plugin
   * @param {number} pipeWarnTime
   */
  _initPipes (plugin, pipeWarnTime) {
    const methodsList = getMethods(plugin.instance);
    let _warnTime = pipeWarnTime;

    if (plugin.config && plugin.config.pipeWarnTime !== undefined) {
      _warnTime = plugin.config.pipeWarnTime;
    }

    for (const [event, fn] of Object.entries(plugin.instance.pipes)) {
      const list = Array.isArray(fn) ? fn : [fn];

      for (const target of list) {
        if ( typeof target !== 'function'
          && typeof plugin.instance[target] !== 'function'
        ) {
          const message = typeof target === 'string'
            ? didYouMean(target, methodsList)
            : '';

          throw assertionError.get('invalid_pipe', event, target, message);
        }

        this.registerPipe(plugin, _warnTime, event, target);
      }
    }
  }

  /**
   * @param {object} plugin
   */
  _initHooks (plugin) {
    const methodsList = getMethods(plugin.instance);

    for (const [event, handler] of Object.entries(plugin.instance.hooks)) {
      const list = Array.isArray(handler) ? handler : [handler];

      for (const target of list) {
        if ( typeof target !== 'function'
          && typeof plugin.instance[target] !== 'function'
        ) {
          const message = typeof target === 'string'
            ? didYouMean(target, methodsList)
            : '';

          throw assertionError.get('invalid_hook', event, target, message);
        }

        debug('[%s] register hook on event "%s"', plugin.name, event);

        this.kuzzle.registerPluginHook(event, typeof target === 'function'
          ? target
          : plugin.instance[target].bind(plugin.instance));
      }
    }
  }

  /**
   * Init plugin controllers
   *
   * @param {object} plugin
   * @returns {boolean}
   */
  _initControllers (plugin) {
    Object.keys(plugin.instance.controllers).forEach(controller => {
      debug(
        '[%s][%s] starting controller registration',
        plugin.name,
        controller);

      const methodsList = getMethods(plugin.instance);
      const controllerName = `${plugin.name}/${controller}`;
      const description = plugin.instance.controllers[controller];
      const errorControllerPrefix = `Unable to inject controller "${controller}" from plugin "${plugin.name}":`;

      if (!isPlainObject(description)) {
        throw controllerError.get(
          'invalid_description',
          errorControllerPrefix,
          typeof description);
      }

      for (const action of Object.keys(description)) {
        debug(
          '[%s][%s][%s] starting action controller registration',
          plugin.name,
          controller,
          action);

        if ( typeof description[action] !== 'function'
          && typeof plugin.instance[description[action]] !== 'function'
        ) {
          const suggestion = typeof description[action] === 'string'
            ? didYouMean(description[action], methodsList)
            : '';

          throw controllerError.get(
            'invalid_action',
            errorControllerPrefix,
            controller,
            action,
            suggestion);
        }

        let apiController = this.controllers.get(controllerName);

        if (! apiController) {
          apiController = new BaseController();
          this.controllers.set(controllerName, apiController);
        }

        if (typeof description[action] === 'function') {
          apiController._addAction(action, description[action]);
        }
        else {
          apiController._addAction(
            action,
            plugin.instance[description[action]].bind(plugin.instance));
        }
      }
    });

    const httpVerbs = ['get', 'head', 'post', 'put', 'delete', 'patch'];
    const routeProperties = ['verb', 'url', 'controller', 'action'];
    const controllerNames = Object.keys(plugin.instance.controllers);

    if (plugin.instance.routes) {
      plugin.instance.routes.forEach(route => {
        const
          controllerName = `${plugin.name}/${route.controller}`,
          errorRoutePrefix = `Unable to inject API route "${JSON.stringify(route)}" from plugin "${plugin.name}":`;

        for (const key of Object.keys(route)) {
          if (routeProperties.indexOf(key) === -1) {
            throw controllerError.get(
              'unexpected_route_property',
              errorRoutePrefix,
              key,
              didYouMean(key, routeProperties));
          }

          if ( typeof route[key] !== 'string'
            || route[key].length === 0 && key !== 'url'
          ) {
            throw controllerError.get('invalid_route_property', errorRoutePrefix, key);
          }
        }

        const apiController = this.controllers.get(controllerName);

        if (!apiController) {
          throw controllerError.get(
            'undefined_controller',
            errorRoutePrefix,
            route.controller,
            didYouMean(route.controller, controllerNames));
        }

        if (!apiController._isAction(route.action)) {
          const actionNames = Array.from(apiController._actions);
          throw controllerError.get(
            'undefined_action',
            errorRoutePrefix,
            route.action,
            didYouMean(route.action, actionNames));
        }

        if (httpVerbs.indexOf(route.verb.toLowerCase()) === -1) {
          throw controllerError.get(
            'unsupported_verb',
            errorRoutePrefix,
            httpVerbs.join(', '),
            didYouMean(route.verb, httpVerbs));
        }

        debug(
          '[%s] binding HTTP route "%s" to controller "%s"',
          plugin.name,
          route.url,
          route.controller);

        route.url = `/${plugin.name}${route.url}`;
        route.controller = controllerName;

        this.routes.push(route);
      });
    }
  }

  /**
   * @param {object} plugin
   * @throws {PluginImplementationError} If strategies registration fails
   */
  _initStrategies (plugin) {
    if ( !isPlainObject(plugin.instance.strategies)
      || _.isEmpty(plugin.instance.strategies)
    ) {
      throw strategyError.get('invalid_definition', plugin.errorPrefix);
    }

    for (const name of Object.keys(plugin.instance.strategies)) {
      this.registerStrategy(
        plugin.name,
        name,
        plugin.instance.strategies[name]);
    }
  }

  /**
   * @param {object} plugin
   * @throws {PluginImplementationError} If strategies registration fails
   */
  _initAuthenticators (plugin) {
    if (!isPlainObject(plugin.instance.authenticators)) {
      throw kerror.get('plugin', 'authenticators', 'not_an_object', plugin.errorPrefix);
    }

    for (const authenticator of Object.keys(plugin.instance.authenticators)) {
      if (!isConstructor(plugin.instance.authenticators[authenticator])) {
        throw kerror.get(
          'plugin',
          'authenticators',
          'invalid_authenticator',
          plugin.errorPrefix,
          authenticator);
      }
    }

    this.authenticators[plugin.name] = Object.assign(
      {},
      plugin.instance.authenticators);
  }

  /**
   * Load detected plugins in memory
   *
   * @returns {object} list of loaded plugin
   */
  loadPlugins (pluginsClass = []) {
    const loadedPlugins = new Map();

    let pluginsPath = [];

    try {
      pluginsPath = fs.readdirSync(this.pluginsEnabledDir).map(name => (
        path.join(this.pluginsEnabledDir, name)
      ));
    }
    catch (e) {
      throw assertionError.get(
        'invalid_plugins_dir',
        this.pluginsEnabledDir,
        e.message);
    }

    debug('loading plugins: %a', pluginsPath);

    for (const relativePluginPath of pluginsPath) {
      const plugin = Plugin.loadFromDirectory(this.kuzzle, relativePluginPath);

      plugin.init(this.kuzzle, plugin.manifest.raw.name);

      if (loadedPlugins.has(plugin.name)) {
        throw assertionError.get('name_already_exists', plugin.name);
      }

      loadedPlugins.set(plugin.name, plugin);
    }

    for (const PluginClass of pluginsClass) {
      const plugin = Plugin.loadFromClass(PluginClass);

      plugin.init(this.kuzzle, plugin.instance.name);

      if (loadedPlugins.has(plugin.name)) {
        throw assertionError.get('name_already_exists', plugin.name);
      }

      loadedPlugins.set(plugin.name, plugin);
    }

    return loadedPlugins;
  }
}

/**
 * Test if the provided argument is a constructor or not
 *
 * @param  {*} arg
 * @return {Boolean}
 */
function isConstructor (arg) {
  try {
    Reflect.construct(Object, [], arg);
  }
  catch (e) {
    return false;
  }

  return true;
}

function getMethods (object) {
  const prototype = Object.getPrototypeOf(object);

  const instanceMethods = Object.getOwnPropertyNames(prototype)
    .filter(method => ['init', 'constructor'].indexOf(method) === -1);

  const objectMethods = Object.getOwnPropertyNames(object)
    .filter(key => typeof object[key] === 'function');

  return [...instanceMethods, ...objectMethods];
}

module.exports = PluginsManager;<|MERGE_RESOLUTION|>--- conflicted
+++ resolved
@@ -461,16 +461,11 @@
    * @param {string|function} fn - function to attach
    */
   registerPipe (plugin, warnDelay, event, fn) {
-<<<<<<< HEAD
-    const _fn = typeof fn === 'function' ? fn : plugin.instance[fn];
-=======
     // function names need to be bound to their object of origin to prevent
     // invalid context execution
     const _fn = typeof fn === 'function'
       ? fn
       : plugin.object[fn].bind(plugin.object);
-    const name = plugin.manifest.name;
->>>>>>> f6a2ca59
 
     debug('[%s] registering pipe on event "%s"', plugin.name, event);
 
