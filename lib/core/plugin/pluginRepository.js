--- conflicted
+++ resolved
@@ -21,13 +21,8 @@
 
 'use strict';
 
-<<<<<<< HEAD
 const { merge } = require('lodash');
-const { errors: { NotFoundError } } = require('kuzzle-common-objects');
-=======
-const _ = require('lodash');
 const { NotFoundError } = require('kuzzle-common-objects');
->>>>>>> 150d11f8
 
 const Repository = require('../shared/repository');
 const cacheDbEnum = require('../cache/cacheDbEnum');
