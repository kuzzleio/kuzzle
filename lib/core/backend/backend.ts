--- conflicted
+++ resolved
@@ -25,11 +25,8 @@
 
 import { EmbeddedSDK } from "../shared/sdk/embeddedSdk";
 import * as kerror from "../../kerror";
-<<<<<<< HEAD
-import { JSONObject, KuzzleConfiguration } from "../../../index";
-=======
-import { EventDefinition, JSONObject } from "../../../index";
->>>>>>> 6b7b005f
+
+import { KuzzleConfiguration, EventDefinition, JSONObject } from "../../../index";
 import {
   BackendCluster,
   BackendConfig,
