--- conflicted
+++ resolved
@@ -121,13 +121,6 @@
     this.kuzzle.onAsk('core:realtime:publish', request => this.publish(request));
   }
 
-<<<<<<< HEAD
-=======
-  get cacheEngine () {
-    return this.kuzzle.cacheEngine.internal;
-  }
-
->>>>>>> 150d11f8
   /**
    * Broadcasts a notification about a document change or a
    * real-time message
@@ -224,16 +217,6 @@
   publish (request) {
     const rooms = this._test(request);
 
-<<<<<<< HEAD
-    if (rooms.length > 0) {
-      return this.notifyDocument(rooms, request, 'in', 'publish', {
-        _id: request.input.resource._id,
-        _source: request.input.body,
-      });
-    }
-
-    return Bluebird.resolve(null);
-=======
     if (rooms.length === 0) {
       return Bluebird.resolve(null);
     }
@@ -242,7 +225,6 @@
       _id: request.input.resource._id,
       _source: request.input.body,
     });
->>>>>>> 150d11f8
   }
 
   /**
@@ -307,13 +289,9 @@
       return prefix + doc._id;
     });
 
-<<<<<<< HEAD
     const cache = cached
       ? await this.kuzzle.ask('core:cache:internal:mget', cacheIds)
       : [];
-=======
-    const cache = cached ? await this.cacheEngine.mget(cacheIds) : [];
->>>>>>> 150d11f8
 
     const result = await Bluebird.map(documents, (doc, index) => {
       switch(action) {
@@ -339,15 +317,11 @@
 
     await Bluebird.map(result, (rooms, index) => {
       if (rooms.length > 0) {
-<<<<<<< HEAD
         return this.kuzzle.ask(
           'core:cache:internal:store',
           cacheIds[index],
           JSON.stringify(rooms),
           this.ttl);
-=======
-        return this._setCacheWithTTL(cacheIds[index], JSON.stringify(rooms));
->>>>>>> 150d11f8
       }
 
       toDelete.push(cacheIds[index]);
@@ -355,11 +329,7 @@
     });
 
     if (toDelete.length > 0) {
-<<<<<<< HEAD
       await this.kuzzle.ask('core:cache:internal:del', toDelete);
-=======
-      await this.cacheEngine.del(toDelete);
->>>>>>> 150d11f8
     }
   }
 
@@ -522,25 +492,6 @@
   }
 
   /**
-<<<<<<< HEAD
-=======
-   * Put a value in the cache engine
-   *
-   * @param {string} key - Redis key to use
-   * @param {string} value - Value to store
-   *
-   * @returns {Promise}
-   */
-  _setCacheWithTTL (key, value) {
-    if (this.ttl === 0) {
-      return this.cacheEngine.set(key, value);
-    }
-
-    return this.cacheEngine.setex(key, this.ttl, value);
-  }
-
-  /**
->>>>>>> 150d11f8
    * DRYification for calls to Koncorde's test method from a Request object
    * @param {Request} request
    * @param {Object} source - document's source
