--- conflicted
+++ resolved
@@ -130,17 +130,13 @@
       return;
     }
 
-<<<<<<< HEAD
     const notification = new DocumentNotification(
       request,
       scope,
-=======
-    global.kuzzle.emit('core:notify:document', {
->>>>>>> b1ca63b2
       action,
       content);
 
-    this.kuzzle.emit('core:notify:document', {
+    global.kuzzle.emit('core:notify:document', {
       notification,
       rooms,
     });
@@ -162,16 +158,10 @@
    * @returns {Promise}
    */
   notifyUser (room, request, scope, content) {
-<<<<<<< HEAD
     const notification = new UserNotification(request, scope, content);
 
-    this.kuzzle.emit('core:notify:user', {
+    global.kuzzle.emit('core:notify:user', {
       notification,
-=======
-    global.kuzzle.emit('core:notify:user', {
-      content,
-      request: request.serialize(),
->>>>>>> b1ca63b2
       room,
     });
 
