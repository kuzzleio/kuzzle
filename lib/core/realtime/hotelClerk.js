/*
 * Kuzzle, a backend software, self-hostable and ready to use
 * to power modern apps
 *
 * Copyright 2015-2020 Kuzzle
 * mailto: support AT kuzzle.io
 * website: http://kuzzle.io
 *
 * Licensed under the Apache License, Version 2.0 (the "License");
 * you may not use this file except in compliance with the License.
 * You may obtain a copy of the License at
 *
 * https://www.apache.org/licenses/LICENSE-2.0
 *
 * Unless required by applicable law or agreed to in writing, software
 * distributed under the License is distributed on an "AS IS" BASIS,
 * WITHOUT WARRANTIES OR CONDITIONS OF ANY KIND, either express or implied.
 * See the License for the specific language governing permissions and
 * limitations under the License.
 */

'use strict';

const Bluebird = require('bluebird');

const { Request, RequestContext } = require('../../api/request');
const kerror = require('../../kerror');
const debug = require('../../util/debug')('kuzzle:realtime:hotelClerk');

const realtimeError = kerror.wrap('core', 'realtime');

const CHANNEL_ALLOWED_VALUES = ['all', 'in', 'out', 'none'];

class Channel {
  constructor (roomId, { scope='all', users='none', propagate=true } = {}) {
    this.scope = scope;
    this.users = users;
    this.cluster = propagate;

    if (! CHANNEL_ALLOWED_VALUES.includes(this.scope)) {
      throw realtimeError.get('invalid_scope');
    }

    if (! CHANNEL_ALLOWED_VALUES.includes(this.users)) {
      throw realtimeError.get('invalid_users');
    }

    this.name = `${roomId}-${global.kuzzle.hash(this)}`;
  }
}

class HotelClerk {
  constructor (realtimeModule) {
    this.module = realtimeModule;

    /**
     * Number of created rooms. Used with the "subscriptionRooms"
     * configuration limit
     */
    this.roomsCount = 0;

    /**
     * A simple list of rooms, containing their associated filter and how many
     * users have subscribed to it
     *
     * Example: subscribing to a chat room where the subject is Kuzzle
     *  rooms = Map<roomId, room>
     *
     * Where:
     *   - the room ID is the filter ID (e.g. 'f45de4d8ef4f3ze4ffzer85d4fgkzm41')
     *   - room is an object with the following properties:
     *   {
     *      // list of users subscribing to this room
     *      customers: Set([ 'connectionId' ]),
     *
     *      // room channels
     *      channels: {
     *
     *        // channel ID
     *        'roomId-<configurationHash>': {
     *
     *          // request scope filter, default: 'all'
     *          scope: 'all|in|out|none',
     *
     *          // filter users notifications, default: 'none'
     *          users: 'all|in|out|none',
     *
     *          // should propagate notification to the cluster
     *          // (used for plugin subscriptions)
     *          cluster: true|false
     *        }
     *      },
     *      index: 'index',
     *      collection: 'collection',
     *      // the room unique identifier
     *      id: 'id',
     *    }
     *  }
     */
    this.rooms = new Map();

    /**
     * In addition to this.rooms, this.customers allows managing users and their rooms
     * Example for a customer who subscribes to the room 'chat-room-kuzzle'
     * customers = Map.<connection id, customer rooms>
     *
     * Where a customer room is an object with the following properties:
     *   Map.<customer ID, Map.<room Id, volatile data>>
     */
    this.customers = new Map();
  }

  async init () {
    /**
     * Create a new, empty room.
     * @param {string} index
     * @param {string} collection
     * @param {string} roomId
     * @returns {boolean} status indicating if the room was created or not
     */
    global.kuzzle.onAsk(
      'core:realtime:room:create',
      (index, collection, roomId) => this.newRoom(index, collection, roomId));

    /**
<<<<<<< HEAD
=======
     * Returns the number of connections listening to a given room
     *
     * @param  {string} roomId
     * @return {number}
     * @throws {NotFoundError} If the roomId does not exist
     */
    global.kuzzle.onAsk(
      'core:realtime:room:size:get',
      roomId => this.getRoomSize(roomId));


    /**
>>>>>>> b1ca63b2
     * Joins an existing room.
     * @param  {Request} request
     * @returns {Promise}
     */
    global.kuzzle.onAsk(
      'core:realtime:join', request => this.join(request));

    /**
     * Return the list of index, collection, rooms (+ their users count)
     * on all index/collection pairs that the requesting user is allowed to
     * subscribe
     *
     * @param  {User} user
     * @return {number}
     */
    global.kuzzle.onAsk('core:realtime:list', user => this.list(user));

    /**
     * Given an index, returns the list of collections having subscriptions
     * on them.
     * @param  {string} index
     * @return {Array.<string>}
     */
    global.kuzzle.onAsk(
      'core:realtime:collections:get',
      index => this.listCollections(index));

    /**
     * Removes a user and all their subscriptions.
     * @param  {string} connectionId
     */
    global.kuzzle.onAsk(
      'core:realtime:user:remove',
      connectionId => this.removeUser(connectionId));

    /**
     * Adds a new user subscription
     * @param  {Request} request
     * @return {Object|null}
     */
    global.kuzzle.onAsk(
      'core:realtime:subscribe',
      request => this.subscribe(request));

    /**
     * Unsubscribes a user from a room
     * @param {string} connectionId
     * @param {string} roomId
     * @param {boolean} [notify]
     */
    global.kuzzle.onAsk(
      'core:realtime:unsubscribe',
      (connectionId, roomId, notify) => {
        return this.unsubscribe(connectionId, roomId, notify);
      });
  }

  /**
   * Link a user connection to a room.
   * Create a new room if one doesn't already exist.
   * Notify other subscribers on this room about this new subscription
   *
   * @param {Request} request
   * @return {Promise.<UserNotification|null>}
   * @throws Throws if the user has already subscribed to this room name
   *         (just for rooms with same name, there is no error if the room
   *         has a different name with same filter) or if there is an error
   *         during room creation
   */
  async subscribe (request) {
    const { index, collection } = request.input.resource;
    const propagate = request.input.args.propagate || false;

    if (! index) {
      return kerror.reject('api', 'assert', 'missing_argument', 'index');
    }

    if (! collection) {
      return kerror.reject('api', 'assert', 'missing_argument', 'collection');
    }

    /*
     * /!\ This check is a duplicate to the one already made by the
     * funnel controller. THIS IS INTENTIONAL.
     *
     * This is to prevent subscriptions to be made on dead
     * connections. And between the funnel and here, there is
     * time for a connection to drop, so while the check
     * on the funnel is useful for many use cases, this one
     * is made on the very last moment and is essential to ensure
     * that no zombie subscription can be performed
     */
    if (!global.kuzzle.router.isConnectionAlive(request.context)) {
      return null;
    }

    const normalized = await this.kuzzle.koncorde.normalize(
      index,
      collection,
      request.input.body);

    await this._createRoom(normalized, { propagate });

    const { channel, subscribed } = await this._subscribeToRoom(
      normalized.id,
      request);

<<<<<<< HEAD
    if (propagate && subscribed) {
      this.kuzzle.emit('core:realtime:subscribe:after', normalized.id);

      // @deprecated -- to be removed in next major version
      // we have to recreate the old "diff" object -_-
      await this.kuzzle.pipe('core:hotelClerk:addSubscription', {
        changed: subscribed,
        collection,
        connectionId: request.context.connection.id,
        filters: normalized.normalized,
        index,
        roomId: normalized.id,
      });
=======
    if (subResponse.diff && subResponse.cluster) {
      Object.assign(diff, subResponse.diff);

      await global.kuzzle.pipe('core:realtime:user:subscribe:after', diff);

      // @deprecated -- to be removed in next major version
      await global.kuzzle.pipe('core:hotelClerk:addSubscription', diff);
    }

    return subResponse.data;
  }

  /**
   * Return the subscribers count on a given room
   *
   * @param {string} roomId
   * @returns {number}
   */
  getRoomSize (roomId) {
    const room = this.rooms.get(roomId);

    if (! room) {
      throw realtimeError.get('room_not_found', roomId);
>>>>>>> b1ca63b2
    }

    return {
      channel,
      roomId: normalized.id,
    };
  }

  /**
   * Given an index, returns an array of collections on which some filters are
   * registered
   * @param {string} index
   * @returns {Array.<string>}
   */
  listCollections (index) {
    return global.kuzzle.koncorde.getCollections(index);
  }

  /**
   * Joins an existing room.
   *
   * @param {Request} request
   * @returns {Promise.<Object>}
   */
  async join (request) {
    const roomId = request.input.body.roomId;

    if (! this.rooms.has(roomId)) {
      const normalized = await this.kuzzle.ask('cluster:realtime:filters:get', roomId);

      if (!normalized) {
        throw realtimeError.get('room_not_found', roomId);
      }

      await this._createRoom(normalized);
    }

    const response = await this._subscribeToRoom(roomId, request);

<<<<<<< HEAD
    if (response.cluster && response.subscribed) {
      this.kuzzle.emit('core:realtime:subscribe:after', roomId);
=======
    if (response.cluster) {
      await global.kuzzle.pipe('core:realtime:user:join:after', response.diff);
>>>>>>> b1ca63b2
    }

    return {
      channel: response.channel,
      roomId,
    };
  }

  /**
   * Return the list of index, collection, rooms (+ their number of subscribers)
   * on all index/collection pairs that the requesting user is allowed to
   * subscribe
   *
   * Returned object looks like this:
   *   {
   *     <index>: {
   *       <collection>: {
   *         <roomId>: <number of subscribers>
   *       }
   *     }
   *   }
   *
   * @param {User} user
   * @returns {Promise.<Object>} resolve an object listing all rooms subscribed
   *                             by the connected user
   */
  async list (user) {
    // We need the room list from the cluster's full state, NOT the one stored
    // in Koncorde: the latter also contains subscriptions created by the
    // framework (or by plugins), and we don't want those to appear in the API
    const list = await this.kuzzle.ask('cluster:realtime:room:list');

    const isAllowedRequest = new Request({
      action: 'subscribe',
      controller: 'realtime',
    });

<<<<<<< HEAD
    for (const index of Object.keys(list)) {
      isAllowedRequest.input.resource.index = index;

      const toRemove = await Bluebird.filter(
        Object.keys(list[index]),
        collection => {
          isAllowedRequest.input.resource.collection = collection;

          return !user.isActionAllowed(isAllowedRequest);
        });

      for (const collection of toRemove) {
        delete list[index][collection];
=======
    for (const index of global.kuzzle.koncorde.getIndexes()) {
      for (const collection of global.kuzzle.koncorde.getCollections(index)) {
        const isAllowedRequest = new Request({
          action: 'subscribe',
          collection,
          controller: 'realtime',
          index,
        });

        promises.push(user.isActionAllowed(isAllowedRequest)
          .then(isAllowed => {
            if (!isAllowed) {
              return;
            }

            for (const roomId of global.kuzzle.koncorde.getFilterIds(index, collection)) {
              const room = this.rooms.get(roomId);

              // filter: rooms can exist in the real-time engine,
              // and not in the hotel clerk (e.g. sync from cluster)
              if (room) {
                if (!list[index]) {
                  list[index] = {};
                }
                if (!list[index][collection]) {
                  list[index][collection] = {};
                }

                list[index][collection][roomId] = room.customers.size;
              }
            }
          }));
>>>>>>> b1ca63b2
      }
    }

    return list;
  }

  /**
   * This function will delete a user from this.customers, and
   * decrement the subscribers count in all rooms where he has subscribed to
   * Usually called on a user disconnection event
   *
   * @param {string} connectionId
   */
  async removeUser (connectionId) {
    const customer = this.customers.get(connectionId);

    if (!customer) {
      // No need to raise an error if the connection has already been cleaned up
      return;
    }

    await Bluebird.map(customer.keys(), roomId => {
      return this.unsubscribe(connectionId, roomId)
        .catch(err => global.kuzzle.log.error(err));
    });
  }

  /**
   * Associate the room to the connection id in this.clients
   * Allow to manage later disconnection and delete socket/rooms/...
   *
   * @param {string} connectionId
   * @param {string} roomId
   * @param {object} volatile
   */
  _addRoomForCustomer (connectionId, roomId, volatile) {
    debug('Add room %s for customer %s', roomId, connectionId);

    let customer = this.customers.get(connectionId);

    if (! customer) {
      customer = new Map();
      this.customers.set(connectionId, customer);
    }

    this.rooms.get(roomId).customers.add(connectionId);
    customer.set(roomId, volatile);
  }

  /**
   * Create new room if needed
   *
   * @this HotelClerk
   * @param {object} normalized - filters normalized by Koncorde.normalize
   * @param {Object} [options]
   * @param {boolean} [options.propagate] - whether the new room creation should
   *                                        be propagated to the cluster
   * @returns {void}
   */
<<<<<<< HEAD
  async _createRoom (normalized, { propagate = true } = {}) {
    const { collection, index, id: roomId } = normalized;
=======
  async _createRoom (index, collection, filters) {
    if (! index) {
      return kerror.reject('api', 'assert', 'missing_argument', 'index');
    }

    if (! collection) {
      return kerror.reject('api', 'assert', 'missing_argument', 'collection');
    }

    const normalized = await global.kuzzle.koncorde.normalize(
      index,
      collection,
      filters);
>>>>>>> b1ca63b2

    if (this.rooms.has(normalized.id)) {
      return;
    }

    const termsLimit = global.kuzzle.config.limits.subscriptionMinterms;

    if ( termsLimit > 0 && normalized.normalized.length > termsLimit ) {
      throw realtimeError.get(
        'too_many_terms',
        termsLimit,
        normalized.normalized.length);
    }

    const roomsLimit = global.kuzzle.config.limits.subscriptionRooms;

    if ( roomsLimit > 0 && this.roomsCount >= roomsLimit ) {
      throw realtimeError.get('too_many_rooms');
    }

<<<<<<< HEAD
    this.kuzzle.koncorde.store(normalized);

    if (propagate) {
      this.kuzzle.emit('core:realtime:room:create:after', {
        collection,
        filters: normalized.normalized,
        index,
        roomId,
      });

      // @deprecated -- to be removed in the next major version of kuzzle
      this.kuzzle.emit('room:new', { collection, index, roomId });
    }
=======
    const response = global.kuzzle.koncorde.store(normalized);
    const roomId = response.id;

    global.kuzzle.emit('core:realtime:room:create:after', {
      collection,
      index,
      roomId,
    });

    // @deprecated -- to be removed in the next major version of kuzzle
    global.kuzzle.emit('room:new', { collection, index, roomId });
>>>>>>> b1ca63b2

    /*
      In some very rare cases, the room may have been created between
      the beginning of the function executed at the end of normalize,
      and this one

      Before incrementing the rooms count, we have to make sure this
      is not the case to ensure our counter is right
      */
    if (this.newRoom(index, collection, roomId)) {
      this.roomsCount++;
    }
  }

  /**
   * Remove the room from subscribed room from the user
   * Return the roomId in user mapping
   *
   * @this HotelClerk
   * @param {string} connectionId
   * @param {string} roomId
   * @param {Boolean} [notify]
   * @returns {Promise}
   */
  async unsubscribe (connectionId, roomId, notify = true) {
    const customer = this.customers.get(connectionId);
    const requestContext = new RequestContext({
      connection: { id: connectionId }
    });

    if (! customer) {
      throw realtimeError.get('not_subscribed', connectionId, roomId);
    }

    const volatile = customer.get(roomId);

    if (volatile === undefined) {
      throw realtimeError.get('not_subscribed', connectionId, roomId);
    }

    if (customer.size > 1) {
      customer.delete(roomId);
    }
    else {
      this.customers.delete(connectionId);
    }

    const room = this.rooms.get(roomId);

    if (! room) {
      global.kuzzle.log.error(`[hotelClerk] Cannot remove room "${roomId}": room not found`);
      throw realtimeError.get('room_not_found', roomId);
    }

    for (const channel of Object.keys(room.channels)) {
      global.kuzzle.entryPoint.leaveChannel(channel, connectionId);
    }

    if (room.customers.size === 1) {
      this.roomsCount--;
      this.rooms.delete(roomId);

      await this._removeRoomFromRealtimeEngine(roomId);

      room.customers = new Set();
    }
    else {
      room.customers.delete(connectionId);
    }

    // even if the room is deleted for this node, another one may need the
    // notification
    const request = new Request(
      {
        action: 'unsubscribe',
        collection: room.collection,
        controller: 'realtime',
        index: room.index,
        volatile,
      },
      requestContext);

    await this.module.notifier.notifyUser(roomId, request, 'out', {
      count: room.customers.size
    });

<<<<<<< HEAD
    // Do not send an unsubscription notification if the room has been destroyed
    if ( notify
      && this.rooms.has(roomId)
      && Object.keys(room.channels).length > 0
    ) {
      await this.kuzzle.pipe('core:realtime:unsubscribe:after', roomId);

      // @deprecated -- to be removed in next major version
      const { index, collection } = room;
      await this.kuzzle.pipe('core:hotelClerk:removeRoomForCustomer', {
=======
    if (notify && Object.keys(room.channels).length > 0) {
      // If we have local channels, then do not propagate them
      const roomPayload = { ...room };

      if (Object.values(room.channels).some(channel => ! channel.cluster)) {
        roomPayload.channels = Object.entries(room.channels)
          .reduce((channels, [name, channel]) => {
            if (channel.cluster) {
              channels[name] = channel;
            }
            return channels;
          }, {});
      }

      await global.kuzzle.pipe('core:realtime:user:unsubscribe:after', {
        requestContext,
        room: roomPayload,
      });

      // @deprecated -- to be removed in next major version
      await global.kuzzle.pipe('core:hotelClerk:removeRoomForCustomer', {
>>>>>>> b1ca63b2
        requestContext,
        room: {
          collection,
          id: roomId,
          index,
        },
      });
    }
  }

  /**
   * Deletes a room if no user has subscribed to it, and removes it also from the
   * real-time engine
   *
   * @param {string} roomId
   */
  async _removeRoomFromRealtimeEngine (roomId) {
    // @deprecated -- to be removed in the next major version
    try {
<<<<<<< HEAD
      await this.kuzzle.pipe('room:remove', roomId);
=======
      let id = await global.kuzzle.pipe(
        'core:realtime:room:remove:before',
        roomId);

      // @deprecated -- to be removed in the next major version
      id = await global.kuzzle.pipe('room:remove', id);

      global.kuzzle.koncorde.remove(id);
>>>>>>> b1ca63b2
    }
    catch (e) {
      return;
    }

    // We have to ask the cluster to dispatch the room removal event.
    // The cluster will also remove the room from Koncorde if no other node
    // uses it.
    // (this node may have no subscribers on it, but other nodes might)
    await this.kuzzle.ask('cluster:realtime:room:remove', roomId);
  }

  /**
   * Subscribes a user to an existing room.
   *
   * @param {string} roomId
   * @param {Request} request
   * @returns {Promise.<Object>}
   */
  async _subscribeToRoom (roomId, request) {
    let subscribed = false;
    let notifyPromise;
    const channel = new Channel(roomId, request.input.args);
    const connectionId = request.context.connection.id;
    const customer = this.customers.get(connectionId);
    const room = this.rooms.get(roomId);

    if ( !customer || !customer.has(roomId)) {
      subscribed = true;
      this._addRoomForCustomer(connectionId, roomId, request.input.volatile);

      notifyPromise = this.module.notifier.notifyUser(
        roomId,
        request,
        'in',
        { count: room.customers.size });
    }
    else {
      notifyPromise = Bluebird.resolve();
    }

    global.kuzzle.entryPoint.joinChannel(channel.name, connectionId);

    if (! room.channels[channel.name]) {
      subscribed = true;
      room.channels[channel.name] = channel;
    }

    await notifyPromise;

    return {
      channel: channel.name,
      cluster: channel.cluster,
      subscribed,
    };
  }

  /**
   * Return the rooms a user has subscribed to.
   * @param  {connectionId} connectionId
   * @returns {Array.<string>}
   */
  getUserRooms (connectionId) {
    const rooms = this.customers.get(connectionId);

    if (rooms) {
      return Array.from(rooms.keys());
    }

    return [];
  }

  /**
   * Create an empty room in the RAM cache
   * @param  {string} index
   * @param  {string  } collection
   * @param  {string} roomId
   * @returns {boolean}
   */
  newRoom (index, collection, roomId) {
    if (!this.rooms.has(roomId)) {
      this.rooms.set(roomId, {
        channels: {},
        collection,
        customers: new Set(),
        id: roomId,
        index,
      });

      return true;
    }

    return false;
  }
}

module.exports = HotelClerk;<|MERGE_RESOLUTION|>--- conflicted
+++ resolved
@@ -123,21 +123,6 @@
       (index, collection, roomId) => this.newRoom(index, collection, roomId));
 
     /**
-<<<<<<< HEAD
-=======
-     * Returns the number of connections listening to a given room
-     *
-     * @param  {string} roomId
-     * @return {number}
-     * @throws {NotFoundError} If the roomId does not exist
-     */
-    global.kuzzle.onAsk(
-      'core:realtime:room:size:get',
-      roomId => this.getRoomSize(roomId));
-
-
-    /**
->>>>>>> b1ca63b2
      * Joins an existing room.
      * @param  {Request} request
      * @returns {Promise}
@@ -152,6 +137,7 @@
      *
      * @param  {User} user
      * @return {number}
+     * @throws {NotFoundError} If the roomId does not exist
      */
     global.kuzzle.onAsk('core:realtime:list', user => this.list(user));
 
@@ -234,7 +220,7 @@
       return null;
     }
 
-    const normalized = await this.kuzzle.koncorde.normalize(
+    const normalized = await global.kuzzle.koncorde.normalize(
       index,
       collection,
       request.input.body);
@@ -245,13 +231,12 @@
       normalized.id,
       request);
 
-<<<<<<< HEAD
     if (propagate && subscribed) {
-      this.kuzzle.emit('core:realtime:subscribe:after', normalized.id);
+      global.kuzzle.emit('core:realtime:subscribe:after', normalized.id);
 
       // @deprecated -- to be removed in next major version
       // we have to recreate the old "diff" object -_-
-      await this.kuzzle.pipe('core:hotelClerk:addSubscription', {
+      await global.kuzzle.pipe('core:hotelClerk:addSubscription', {
         changed: subscribed,
         collection,
         connectionId: request.context.connection.id,
@@ -259,31 +244,6 @@
         index,
         roomId: normalized.id,
       });
-=======
-    if (subResponse.diff && subResponse.cluster) {
-      Object.assign(diff, subResponse.diff);
-
-      await global.kuzzle.pipe('core:realtime:user:subscribe:after', diff);
-
-      // @deprecated -- to be removed in next major version
-      await global.kuzzle.pipe('core:hotelClerk:addSubscription', diff);
-    }
-
-    return subResponse.data;
-  }
-
-  /**
-   * Return the subscribers count on a given room
-   *
-   * @param {string} roomId
-   * @returns {number}
-   */
-  getRoomSize (roomId) {
-    const room = this.rooms.get(roomId);
-
-    if (! room) {
-      throw realtimeError.get('room_not_found', roomId);
->>>>>>> b1ca63b2
     }
 
     return {
@@ -312,7 +272,7 @@
     const roomId = request.input.body.roomId;
 
     if (! this.rooms.has(roomId)) {
-      const normalized = await this.kuzzle.ask('cluster:realtime:filters:get', roomId);
+      const normalized = await global.kuzzle.ask('cluster:realtime:filters:get', roomId);
 
       if (!normalized) {
         throw realtimeError.get('room_not_found', roomId);
@@ -323,13 +283,8 @@
 
     const response = await this._subscribeToRoom(roomId, request);
 
-<<<<<<< HEAD
     if (response.cluster && response.subscribed) {
-      this.kuzzle.emit('core:realtime:subscribe:after', roomId);
-=======
-    if (response.cluster) {
-      await global.kuzzle.pipe('core:realtime:user:join:after', response.diff);
->>>>>>> b1ca63b2
+      global.kuzzle.emit('core:realtime:subscribe:after', roomId);
     }
 
     return {
@@ -360,14 +315,13 @@
     // We need the room list from the cluster's full state, NOT the one stored
     // in Koncorde: the latter also contains subscriptions created by the
     // framework (or by plugins), and we don't want those to appear in the API
-    const list = await this.kuzzle.ask('cluster:realtime:room:list');
+    const list = await global.kuzzle.ask('cluster:realtime:room:list');
 
     const isAllowedRequest = new Request({
       action: 'subscribe',
       controller: 'realtime',
     });
 
-<<<<<<< HEAD
     for (const index of Object.keys(list)) {
       isAllowedRequest.input.resource.index = index;
 
@@ -381,40 +335,6 @@
 
       for (const collection of toRemove) {
         delete list[index][collection];
-=======
-    for (const index of global.kuzzle.koncorde.getIndexes()) {
-      for (const collection of global.kuzzle.koncorde.getCollections(index)) {
-        const isAllowedRequest = new Request({
-          action: 'subscribe',
-          collection,
-          controller: 'realtime',
-          index,
-        });
-
-        promises.push(user.isActionAllowed(isAllowedRequest)
-          .then(isAllowed => {
-            if (!isAllowed) {
-              return;
-            }
-
-            for (const roomId of global.kuzzle.koncorde.getFilterIds(index, collection)) {
-              const room = this.rooms.get(roomId);
-
-              // filter: rooms can exist in the real-time engine,
-              // and not in the hotel clerk (e.g. sync from cluster)
-              if (room) {
-                if (!list[index]) {
-                  list[index] = {};
-                }
-                if (!list[index][collection]) {
-                  list[index][collection] = {};
-                }
-
-                list[index][collection][roomId] = room.customers.size;
-              }
-            }
-          }));
->>>>>>> b1ca63b2
       }
     }
 
@@ -474,24 +394,8 @@
    *                                        be propagated to the cluster
    * @returns {void}
    */
-<<<<<<< HEAD
   async _createRoom (normalized, { propagate = true } = {}) {
     const { collection, index, id: roomId } = normalized;
-=======
-  async _createRoom (index, collection, filters) {
-    if (! index) {
-      return kerror.reject('api', 'assert', 'missing_argument', 'index');
-    }
-
-    if (! collection) {
-      return kerror.reject('api', 'assert', 'missing_argument', 'collection');
-    }
-
-    const normalized = await global.kuzzle.koncorde.normalize(
-      index,
-      collection,
-      filters);
->>>>>>> b1ca63b2
 
     if (this.rooms.has(normalized.id)) {
       return;
@@ -512,11 +416,10 @@
       throw realtimeError.get('too_many_rooms');
     }
 
-<<<<<<< HEAD
-    this.kuzzle.koncorde.store(normalized);
+    global.kuzzle.koncorde.store(normalized);
 
     if (propagate) {
-      this.kuzzle.emit('core:realtime:room:create:after', {
+      global.kuzzle.emit('core:realtime:room:create:after', {
         collection,
         filters: normalized.normalized,
         index,
@@ -524,21 +427,8 @@
       });
 
       // @deprecated -- to be removed in the next major version of kuzzle
-      this.kuzzle.emit('room:new', { collection, index, roomId });
-    }
-=======
-    const response = global.kuzzle.koncorde.store(normalized);
-    const roomId = response.id;
-
-    global.kuzzle.emit('core:realtime:room:create:after', {
-      collection,
-      index,
-      roomId,
-    });
-
-    // @deprecated -- to be removed in the next major version of kuzzle
-    global.kuzzle.emit('room:new', { collection, index, roomId });
->>>>>>> b1ca63b2
+      global.kuzzle.emit('room:new', { collection, index, roomId });
+    }
 
     /*
       In some very rare cases, the room may have been created between
@@ -625,40 +515,16 @@
       count: room.customers.size
     });
 
-<<<<<<< HEAD
     // Do not send an unsubscription notification if the room has been destroyed
     if ( notify
       && this.rooms.has(roomId)
       && Object.keys(room.channels).length > 0
     ) {
-      await this.kuzzle.pipe('core:realtime:unsubscribe:after', roomId);
+      await global.kuzzle.pipe('core:realtime:unsubscribe:after', roomId);
 
       // @deprecated -- to be removed in next major version
       const { index, collection } = room;
-      await this.kuzzle.pipe('core:hotelClerk:removeRoomForCustomer', {
-=======
-    if (notify && Object.keys(room.channels).length > 0) {
-      // If we have local channels, then do not propagate them
-      const roomPayload = { ...room };
-
-      if (Object.values(room.channels).some(channel => ! channel.cluster)) {
-        roomPayload.channels = Object.entries(room.channels)
-          .reduce((channels, [name, channel]) => {
-            if (channel.cluster) {
-              channels[name] = channel;
-            }
-            return channels;
-          }, {});
-      }
-
-      await global.kuzzle.pipe('core:realtime:user:unsubscribe:after', {
-        requestContext,
-        room: roomPayload,
-      });
-
-      // @deprecated -- to be removed in next major version
       await global.kuzzle.pipe('core:hotelClerk:removeRoomForCustomer', {
->>>>>>> b1ca63b2
         requestContext,
         room: {
           collection,
@@ -678,18 +544,7 @@
   async _removeRoomFromRealtimeEngine (roomId) {
     // @deprecated -- to be removed in the next major version
     try {
-<<<<<<< HEAD
-      await this.kuzzle.pipe('room:remove', roomId);
-=======
-      let id = await global.kuzzle.pipe(
-        'core:realtime:room:remove:before',
-        roomId);
-
-      // @deprecated -- to be removed in the next major version
-      id = await global.kuzzle.pipe('room:remove', id);
-
-      global.kuzzle.koncorde.remove(id);
->>>>>>> b1ca63b2
+      await global.kuzzle.pipe('room:remove', roomId);
     }
     catch (e) {
       return;
@@ -699,7 +554,7 @@
     // The cluster will also remove the room from Koncorde if no other node
     // uses it.
     // (this node may have no subscribers on it, but other nodes might)
-    await this.kuzzle.ask('cluster:realtime:room:remove', roomId);
+    await global.kuzzle.ask('cluster:realtime:room:remove', roomId);
   }
 
   /**
