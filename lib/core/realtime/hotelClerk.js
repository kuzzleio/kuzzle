/*
 * Kuzzle, a backend software, self-hostable and ready to use
 * to power modern apps
 *
 * Copyright 2015-2020 Kuzzle
 * mailto: support AT kuzzle.io
 * website: http://kuzzle.io
 *
 * Licensed under the Apache License, Version 2.0 (the "License");
 * you may not use this file except in compliance with the License.
 * You may obtain a copy of the License at
 *
 * https://www.apache.org/licenses/LICENSE-2.0
 *
 * Unless required by applicable law or agreed to in writing, software
 * distributed under the License is distributed on an "AS IS" BASIS,
 * WITHOUT WARRANTIES OR CONDITIONS OF ANY KIND, either express or implied.
 * See the License for the specific language governing permissions and
 * limitations under the License.
 */

'use strict';

const Bluebird = require('bluebird');
const { Request, RequestContext } = require('kuzzle-common-objects');

const kerror = require('../../kerror');
const debug = require('../../util/debug')('kuzzle:realtime:hotelClerk');

const realtimeError = kerror.wrap('core', 'realtime');

const CHANNEL_ALLOWED_VALUES = ['all', 'in', 'out', 'none'];

class Channel {
  constructor (kuzzle, roomId, { scope='all', users='none', propagate=true } = {}) {
    this.scope = scope;
    this.users = users;
    this.cluster = propagate;

    if (! CHANNEL_ALLOWED_VALUES.includes(this.scope)) {
      throw realtimeError.get('invalid_scope');
    }

    if (! CHANNEL_ALLOWED_VALUES.includes(this.users)) {
      throw realtimeError.get('invalid_users');
    }

    this.name = `${roomId}-${kuzzle.hash(this)}`;
  }
}

class HotelClerk {
  constructor (kuzzle, realtimeModule) {
    this.kuzzle = kuzzle;
    this.module = realtimeModule;

    /**
     * Number of created rooms. Used with the "subscriptionRooms"
     * configuration limit
     */
    this.roomsCount = 0;

    /**
     * A simple list of rooms, containing their associated filter and how many
     * users have subscribed to it
     *
     * Example: subscribing to a chat room where the subject is Kuzzle
     *  rooms = Map<roomId, room>
     *
     * Where:
     *   - the room ID is the filter ID (e.g. 'f45de4d8ef4f3ze4ffzer85d4fgkzm41')
     *   - room is an object with the following properties:
     *   {
     *      // list of users subscribing to this room
     *      customers: Set([ 'connectionId' ]),
     *
     *      // room channels
     *      channels: {
     *
     *        // channel ID
     *        'roomId-<configurationHash>': {
     *
     *          // request scope filter, default: 'all'
     *          scope: 'all|in|out|none',
     *
     *          // filter users notifications, default: 'none'
     *          users: 'all|in|out|none',
     *
     *          // should propagate notification to the cluster
     *          // (used for plugin subscriptions)
     *          cluster: true|false
     *        }
     *      },
     *      index: 'index',
     *      collection: 'collection',
     *      // the room unique identifier
     *      id: 'id',
     *    }
     *  }
     */
    this.rooms = new Map();

    /**
     * In addition to this.rooms, this.customers allows managing users and their rooms
     * Example for a customer who subscribes to the room 'chat-room-kuzzle'
     * customers = Map.<connection id, customer rooms>
     *
     * Where a customer room is an object with the following properties:
     *   Map.<customer ID, Map.<room Id, volatile data>>
     */
    this.customers = new Map();
  }

  async init () {
    /**
     * Create a new, empty room.
     * @param {string} index
     * @param {string} collection
     * @param {string} roomId
     * @returns {boolean} status indicating if the room was created or not
     */
    this.kuzzle.onAsk(
      'core:realtime:room:create',
      (index, collection, roomId) => this.newRoom(index, collection, roomId));

    /**
     * Returns the number of connections listening to a given room
     *
     * @param  {string} roomId
     * @return {number}
     * @throws {NotFoundError} If the roomId does not exist
     */
    this.kuzzle.onAsk(
      'core:realtime:room:size:get',
      roomId => this.getRoomSize(roomId));


    /**
     * Joins an existing room.
     * @param  {Request} request
     * @returns {Promise}
     */
    this.kuzzle.onAsk(
      'core:realtime:join', request => this.join(request));

    /**
     * Return the list of index, collection, rooms (+ their users count)
     * on all index/collection pairs that the requesting user is allowed to
     * subscribe
     *
     * @param  {User} user
     * @return {number}
     * @throws {NotFoundError} If the roomId does not exist
     */
    this.kuzzle.onAsk('core:realtime:list', user => this.list(user));

    /**
     * Given an index, returns the list of collections having subscriptions
     * on them.
     * @param  {string} index
     * @return {Array.<string>}
     */
    this.kuzzle.onAsk(
      'core:realtime:collections:get',
      index => this.listCollections(index));

    /**
     * Removes a user and all their subscriptions.
     * @param  {string} connectionId
     */
    this.kuzzle.onAsk(
      'core:realtime:user:remove',
      connectionId => this.removeUser(connectionId));

    /**
     * Adds a new user subscription
     * @param  {Request} request
     * @return {Object|null}
     */
    this.kuzzle.onAsk(
      'core:realtime:subscribe',
      request => this.subscribe(request));

    /**
     * Unsubscribes a user from a room
     * @param {string} connectionId
     * @param {string} roomId
     * @param {boolean} [notify]
     */
    this.kuzzle.onAsk(
      'core:realtime:unsubscribe',
      (connectionId, roomId, notify) => {
        return this.unsubscribe(connectionId, roomId, notify);
      });
  }

  /**
   * Link a user connection to a room.
   * Create a new room if one doesn't already exist.
   * Notify other subscribers on this room about this new subscription
   *
   * @param {Request} request
   * @return {Promise.<UserNotification|null>}
   * @throws Throws if the user has already subscribed to this room name
   *         (just for rooms with same name, there is no error if the room
   *         has a different name with same filter) or if there is an error
   *         during room creation
   */
  async subscribe (request) {
    const diff = {};

    /*
     * /!\ This check is a duplicate to the one already made by the
     * funnel controller. THIS IS INTENTIONAL.
     *
     * This is to prevent subscriptions to be made on dead
     * connections. And between the funnel and here, there is
     * time for a connection to drop, so while the check
     * on the funnel is useful for many use cases, this one
     * is made on the very last moment and is essential to ensure
     * that no zombie subscription can be performed
     */
    if (!this.kuzzle.router.isConnectionAlive(request.context)) {
      return null;
    }

    const response = await this._createRoom(
      request.input.resource.index,
      request.input.resource.collection,
      request.input.body);

    Object.assign(diff, response.diff);

    const subResponse = await this._subscribeToRoom(response.roomId, request);

    if (subResponse.diff && subResponse.cluster) {
      Object.assign(diff, subResponse.diff);

      await this.kuzzle.pipe('core:realtime:user:subscribe:after', diff);

      // @deprecated -- to be removed in next major version
      await this.kuzzle.pipe('core:hotelClerk:addSubscription', diff);
    }

    return subResponse.data;
  }

  /**
   * Return the subscribers count on a given room
   *
   * @param {string} roomId
   * @returns {number}
   */
  getRoomSize (roomId) {
    const room = this.rooms.get(roomId);

    if (! room) {
      throw realtimeError.get('room_not_found', roomId);
    }

    return room.customers.size;
  }

  /**
   * Given an index, returns an array of collections on which some filters are
   * registered
   * @param {string} index
   * @returns {Array.<string>}
   */
  listCollections (index) {
    return this.kuzzle.koncorde.getCollections(index);
  }

  /**
   * Joins an existing room.
   *
   * @param {Request} request
   * @returns {Promise.<Object>}
   */
  async join (request) {
    const roomId = request.input.body.roomId;

    if (! this.rooms.has(roomId)) {
      throw realtimeError.get('room_not_found', roomId);
    }

    const response = await this._subscribeToRoom(roomId, request);

    if (response.cluster) {
      await this.kuzzle.pipe('core:realtime:user:join:after', response.diff);
    }

    return response.data;
  }

  /**
   * Return the list of index, collection, rooms (+ their number of subscribers)
   * on all index/collection pairs that the requesting user is allowed to
   * subscribe
   *
   * Returned object looks like this:
   *   {
   *     <index>: {
   *       <collection>: {
   *         <roomId>: <number of subscribers>
   *       }
   *     }
   *   }
   *
   * @param {User} user
   * @returns {Promise.<Object>} resolve an object listing all rooms subscribed
   *                             by the connected user
   */
  async list (user) {
    const list = {};
    const promises = [];

    for (const index of this.kuzzle.koncorde.getIndexes()) {
      for (const collection of this.kuzzle.koncorde.getCollections(index)) {
        const isAllowedRequest = new Request({
          action: 'subscribe',
          collection,
          controller: 'realtime',
          index,
        });

        promises.push(user.isActionAllowed(isAllowedRequest)
          .then(isAllowed => {
            if (!isAllowed) {
              return;
            }

            for (const roomId of this.kuzzle.koncorde.getFilterIds(index, collection)) {
              const room = this.rooms.get(roomId);

              // filter: rooms can exist in the real-time engine,
              // and not in the hotel clerk (e.g. sync from cluster)
              if (room) {
                if (!list[index]) {
                  list[index] = {};
                }
                if (!list[index][collection]) {
                  list[index][collection] = {};
                }

                list[index][collection][roomId] = room.customers.size;
              }
            }
          }));
      }
    }

    await Bluebird.all(promises);

    return list;
  }

  /**
   * This function will delete a user from this.customers, and
   * decrement the subscribers count in all rooms where he has subscribed to
   * Usually called on a user disconnection event
   *
   * @param {string} connectionId
   */
  async removeUser (connectionId) {
    const customer = this.customers.get(connectionId);

    if (!customer) {
      // No need to raise an error if the connection has already been cleaned up
      return;
    }

    await Bluebird.map(customer.keys(), roomId => {
      return this.unsubscribe(connectionId, roomId)
        .catch(err => this.kuzzle.log.error(err));
    });
  }

  /**
   * Associate the room to the connection id in this.clients
   * Allow to manage later disconnection and delete socket/rooms/...
   *
   * @param {string} connectionId
   * @param {string} roomId
   * @param {object} volatile
   */
  _addRoomForCustomer (connectionId, roomId, volatile) {
    debug('Add room %s for customer %s', roomId, connectionId);

    let customer = this.customers.get(connectionId);

    if (! customer) {
      customer = new Map();
      this.customers.set(connectionId, customer);
    }

    this.rooms.get(roomId).customers.add(connectionId);
    customer.set(roomId, volatile);
  }

  /**
   * Create new room if needed
   *
   * @this HotelClerk
   * @param {string} index
   * @param {string} collection
   * @param {object} filters
   * @returns {Promise} promise
   */
  async _createRoom (index, collection, filters) {
    if (! index) {
      return kerror.reject('api', 'assert', 'missing_argument', 'index');
    }

    if (! collection) {
      return kerror.reject('api', 'assert', 'missing_argument', 'collection');
    }

    const normalized = await this.kuzzle.koncorde.normalize(
      index,
      collection,
      filters);

    if (this.rooms.has(normalized.id)) {
      return {
        diff: {
          collection,
          filters: normalized.normalized,
          index
        },
        roomId: normalized.id
      };
    }

    const termsLimit = this.kuzzle.config.limits.subscriptionMinterms;

    if ( termsLimit > 0 && normalized.normalized.length > termsLimit ) {
      throw realtimeError.get(
        'too_many_terms',
        termsLimit,
        normalized.normalized.length);
    }

    const roomsLimit = this.kuzzle.config.limits.subscriptionRooms;

    if ( roomsLimit > 0 && this.roomsCount >= roomsLimit ) {
      throw realtimeError.get('too_many_rooms');
    }

    const response = this.kuzzle.koncorde.store(normalized);
    const roomId = response.id;

<<<<<<< HEAD
    this.kuzzle.emit('core:realtime:room:created', {
=======
    this.kuzzle.emit('core:realtime:room:create:after', {
>>>>>>> 7543c575
      collection,
      index,
      roomId,
    });

    // @deprecated -- to be removed in the next major version of kuzzle
    this.kuzzle.emit('room:new', { collection, index, roomId });

    /*
      In some very rare cases, the room may have been created between
      the beginning of the function executed at the end of normalize,
      and this one

      Before incrementing the rooms count, we have to make sure this
      is not the case to ensure our counter is right
      */
    if (this.newRoom(index, collection, roomId)) {
      this.roomsCount++;
    }

    return { diff: response.diff, roomId };
  }

  /**
   * Remove the room from subscribed room from the user
   * Return the roomId in user mapping
   *
   * @this HotelClerk
   * @param {string} connectionId
   * @param {string} roomId
   * @param {Boolean} [notify]
   * @returns {Promise}
   */
  async unsubscribe (connectionId, roomId, notify = true) {
    const customer = this.customers.get(connectionId);
    const requestContext = new RequestContext({
      connection: { id: connectionId }
    });

    if (! customer) {
      throw realtimeError.get('not_subscribed', connectionId, roomId);
    }

    const volatile = customer.get(roomId);

    if (volatile === undefined) {
      throw realtimeError.get('not_subscribed', connectionId, roomId);
    }

    if (customer.size > 1) {
      customer.delete(roomId);
    }
    else {
      this.customers.delete(connectionId);
    }

    const room = this.rooms.get(roomId);

    if (! room) {
      this.kuzzle.log.error(`[hotelClerk] Cannot remove room "${roomId}": room not found`);
      throw realtimeError.get('room_not_found', roomId);
    }

    for (const channel of Object.keys(room.channels)) {
      this.kuzzle.entryPoint.leaveChannel(channel, connectionId);
    }

    if (room.customers.size === 1) {
      this.roomsCount--;
      this.rooms.delete(roomId);

      await this._removeRoomFromRealtimeEngine(roomId);

      room.customers = new Set();
    }
    else {
      room.customers.delete(connectionId);
    }

    // even if the room is deleted for this node, another one may need the
    // notification
    const request = new Request(
      {
        action: 'unsubscribe',
        collection: room.collection,
        controller: 'realtime',
        index: room.index,
        volatile,
      },
      requestContext);

    await this.module.notifier.notifyUser(roomId, request, 'out', {
      count: room.customers.size
    });

    if (notify && Object.keys(room.channels).length > 0) {
      // If we have local channels, then do not propagate them
      const roomPayload = { ...room };

      if (Object.values(room.channels).some(channel => ! channel.cluster)) {
        roomPayload.channels = Object.entries(room.channels)
          .reduce((channels, [name, channel]) => {
            if (channel.cluster) {
              channels[name] = channel;
            }
            return channels;
          }, {});
      }

      await this.kuzzle.pipe('core:realtime:user:unsubscribe:after', {
        requestContext,
        room: roomPayload,
      });

      // @deprecated -- to be removed in next major version
      await this.kuzzle.pipe('core:hotelClerk:removeRoomForCustomer', {
        requestContext,
        room: roomPayload,
      });
    }
  }

  /**
   * Deletes a room if no user has subscribed to it, and removes it also from the
   * real-time engine
   *
   * @param {string} roomId
   */
  async _removeRoomFromRealtimeEngine (roomId) {
    try {
      let id = await this.kuzzle
        .pipe('core:realtime:room:remove:before', roomId);

      // @deprecated -- to be removed in the next major version
      id = await this.kuzzle.pipe('room:remove', id);

      this.kuzzle.koncorde.remove(id);
    }
    catch (e) {
      debug(
        'A pipe plugged to "core:realtime:room:remove" refused the deletion of the room "%s": %s',
        roomId,
        e.message);
    }
  }

  /**
   * Subscribes a user to an existing room.
   *
   * @param {string} roomId
   * @param {Request} request
   * @returns {Promise.<Object>}
   */
  async _subscribeToRoom (roomId, request) {
    let changed = false;
    let notifyPromise;
    const channel = new Channel(this.kuzzle, roomId, request.input.args);
    const connectionId = request.context.connection.id;
    const customer = this.customers.get(connectionId);
    const room = this.rooms.get(roomId);
    const diff = {
      collection: room.collection,
      connectionId,
      index: room.index,
      roomId
    };

    if ( !customer || !customer.has(roomId)) {
      changed = true;
      this._addRoomForCustomer(connectionId, roomId, request.input.volatile);

      notifyPromise = this.module.notifier.notifyUser(
        roomId,
        request,
        'in',
        { count: room.customers.size });
    }
    else {
      notifyPromise = Bluebird.resolve();
    }

    this.kuzzle.entryPoint.joinChannel(channel.name, connectionId);

    if (! room.channels[channel.name]) {
      changed = true;
      room.channels[channel.name] = channel;
    }

    diff.changed = changed;

    await notifyPromise;

    return {
      cluster: channel.cluster,
      data: {
        channel: channel.name,
        roomId
      },
      diff
    };
  }

  /**
   * Return the rooms a user has subscribed to.
   * @param  {connectionId} connectionId
   * @returns {Array.<string>}
   */
  getUserRooms (connectionId) {
    const rooms = this.customers.get(connectionId);

    if (rooms) {
      return Array.from(rooms.keys());
    }

    return [];
  }

  /**
   * Create an empty room in the RAM cache
   * @param  {string} index
   * @param  {string  } collection
   * @param  {string} roomId
   * @returns {boolean}
   */
  newRoom (index, collection, roomId) {
    if (!this.rooms.has(roomId)) {
      this.rooms.set(roomId, {
        channels: {},
        collection,
        customers: new Set(),
        id: roomId,
        index,
      });

      return true;
    }

    return false;
  }
}

module.exports = HotelClerk;<|MERGE_RESOLUTION|>--- conflicted
+++ resolved
@@ -450,11 +450,7 @@
     const response = this.kuzzle.koncorde.store(normalized);
     const roomId = response.id;
 
-<<<<<<< HEAD
-    this.kuzzle.emit('core:realtime:room:created', {
-=======
     this.kuzzle.emit('core:realtime:room:create:after', {
->>>>>>> 7543c575
       collection,
       index,
       roomId,
