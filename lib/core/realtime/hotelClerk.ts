/*
 * Kuzzle, a backend software, self-hostable and ready to use
 * to power modern apps
 *
 * Copyright 2015-2020 Kuzzle
 * mailto: support AT kuzzle.io
 * website: http://kuzzle.io
 *
 * Licensed under the Apache License, Version 2.0 (the "License");
 * you may not use this file except in compliance with the License.
 * You may obtain a copy of the License at
 *
 * https://www.apache.org/licenses/LICENSE-2.0
 *
 * Unless required by applicable law or agreed to in writing, software
 * distributed under the License is distributed on an "AS IS" BASIS,
 * WITHOUT WARRANTIES OR CONDITIONS OF ANY KIND, either express or implied.
 * See the License for the specific language governing permissions and
 * limitations under the License.
 */

import Bluebird from 'bluebird';
import { JSONObject } from 'kuzzle-sdk';
import { Koncorde, NormalizedFilter } from 'koncorde';

import { KuzzleRequest, Request, RequestContext } from '../../api/request';
import * as kerror from '../../kerror';
import createDebug from '../../util/debug';
import {
  fromKoncordeIndex,
  getCollections,
  toKoncordeIndex,
} from '../../util/koncordeCompat';
import { User, RoomList } from '../../types';
import { Channel } from './channel';
import { ConnectionRooms } from './connectionRooms';
import { Room } from './room';
import { Subscription } from './subscription';

const realtimeError = kerror.wrap('core', 'realtime');

const debug = createDebug('kuzzle:realtime:hotelClerk');

/**
 * The HotelClerk is responsible of keeping the list of rooms and subscriptions
 * made to those rooms.
 *
 * When a subscription is made to a room, the HotelClerk link the connection
 * to a channel of this room. Each channel represents a specific configuration
 * about which kind of notification the subscriber should receive (e.g. scope in/out)
 *
 * When an user is subscribing, we send him back the channel he is subscribing to.
 *
 * Here stop the role of the HotelClerk, then the notifier will select the channels
 * according to the notification and notify them.
 */
export class HotelClerk {
  private module: any;

  /**
   * Number of created rooms.
   *
   * Used with the "subscriptionRooms" configuration limit.
   */
  private roomsCount = 0;

  /**
   * Current realtime rooms.
   *
   * This object is used by the notifier to list wich channel has to be notified
   * when a subscription scope is matching.
   * It's also used to notify channels when an user join/exit a room.
   *
   * Map<roomId, Room>
   */
  private rooms = new Map<string, Room>();

  /**
   * Current subscribing connections handled by the HotelClerk.
   *
   * Each connection can subscribe to many rooms with different volatile data.
   *
   * This object is used to keep track of all subscriptions made by a connection
   * to be able to unsubscribe when a connection is removed.
   *
   * Map<connectionId, ConnectionRooms>
   */
  private subscriptions = new Map<string, ConnectionRooms>();

  /**
   * Shortcut to the Koncorde instance on the global object.
   */
  private koncorde: Koncorde;

  constructor (realtimeModule: any) {
    this.module = realtimeModule;

    this.koncorde = global.kuzzle.koncorde;
  }

  /**
   * Registers the ask events.
   */
  async init (): Promise<void> {
    /**
     * Create a new, empty room.
     * @param {string} index
     * @param {string} collection
     * @param {string} roomId
     * @returns {boolean} status indicating if the room was created or not
     */
    global.kuzzle.onAsk(
      'core:realtime:room:create',
      (index, collection, roomId) => this.newRoom(index, collection, roomId));

    /**
     * Joins an existing room.
     * @param  {Request} request
     * @returns {Promise}
     */
    global.kuzzle.onAsk(
      'core:realtime:join', request => this.join(request));

    /**
     * Return the list of index, collection, rooms (+ their users count)
     * on all index/collection pairs that the requesting user is allowed to
     * subscribe
     *
     * @param  {User} user
     * @return {number}
     * @throws {NotFoundError} If the roomId does not exist
     */
    global.kuzzle.onAsk('core:realtime:list', user => this.list(user));

    /**
     * Given an index, returns the list of collections having subscriptions
     * on them.
     * @param  {string} index
     * @return {Array.<string>}
     */
    global.kuzzle.onAsk(
      'core:realtime:collections:get',
      index => this.listCollections(index));

    /**
     * Removes a user and all their subscriptions.
     * @param  {string} connectionId
     */
    global.kuzzle.onAsk(
      'core:realtime:connection:remove',
      connectionId => this.removeConnection(connectionId));

    /**
     * Adds a new user subscription
     * @param  {Request} request
     * @return {Object|null}
     */
    global.kuzzle.onAsk(
      'core:realtime:subscribe',
      request => this.subscribe(request));

    /**
     * Unsubscribes a user from a room
     * @param {string} connectionId
     * @param {string} roomId
     * @param {string} kuid
     * @param {boolean} [notify]
     */
    global.kuzzle.onAsk(
      'core:realtime:unsubscribe',
      (connectionId, roomId, notify) => {
        return this.unsubscribe(connectionId, roomId, notify);
      });

    /**
     * Returns inner metrics from the HotelClerk
     * @return {{rooms: number, subscriptions: number}}
     */
    global.kuzzle.onAsk(
      'core:realtime:hotelClerk:metrics',
      () => this.metrics());

    /**
     * Clear the hotel clerk and properly disconnect connections.
     */
    global.kuzzle.on('kuzzle:shutdown', () => this.clearConnections());

    /**
     * Clear subscriptions when a connection is dropped
     */
    global.kuzzle.on('connection:remove', connection => {
      this.removeConnection(connection.id)
        .catch(err => global.kuzzle.log.info(err));
    });
  }

  /**
   * Subscribe a connection to a realtime room.
   *
   * The room will be created if it does not already exists.
   *
   * Notify other subscribers on this room about this new subscription
   *
   * @throws Throws if the user has already subscribed to this room name
   *         (just for rooms with same name, there is no error if the room
   *         has a different name with same filter) or if there is an error
   *         during room creation
   */
  async subscribe (request: KuzzleRequest): Promise<{ channel: string; roomId: string }> {
    const { index, collection } = request.input.resource;

    if (! index) {
      return kerror.reject('api', 'assert', 'missing_argument', 'index');
    }

    if (! collection) {
      return kerror.reject('api', 'assert', 'missing_argument', 'collection');
    }

    /*
     * /!\ This check is a duplicate to the one already made by the
     * funnel controller. THIS IS INTENTIONAL.
     *
     * This is to prevent subscriptions to be made on dead
     * connections. And between the funnel and here, there is
     * time for a connection to drop, so while the check
     * on the funnel is useful for many use cases, this one
     * is made on the very last moment and is essential to ensure
     * that no zombie subscription can be performed
     */
    if (! global.kuzzle.router.isConnectionAlive(request.context)) {
      return null;
    }

    let normalized: NormalizedFilter;

    try {
      normalized = this.koncorde.normalize(
        request.input.body,
        toKoncordeIndex(index, collection));
    }
    catch (e) {
      throw kerror.get('api', 'assert', 'koncorde_dsl_error', e.message);
    }

    this.createRoom(normalized);

    /**
     * You might wonder why in the world is there a callback here.
     * The fact is that to prevent the event loop from switching to another function
     * we need to keep descending the execution stack without returning in a function that has been awaited
     * otherwise once we return to the await keyword the event loop will switch to another function.
     * 
     * So to keep the context of execution we use a lambda that we give to the subscribeToRoom function
     * and we execute it right after the subscription this way we keep descending the execution stack without returning and
     * without switching context.
     * 
     * Everything needs to be atomic (multiple operation done without interruption) otherwise we might
     * run into some issues where the room is created but another request has deleted it before we can
     * subscribe to it.
     * All because the subscription was not atomic.
     */
    const afterSubscribeCallback = async (subscribed) => {
      if (subscribed) {
        global.kuzzle.call('core:realtime:subscribe:after', normalized.id);
  
        // @deprecated -- to be removed in next major version
        // we have to recreate the old "diff" object
        await global.kuzzle.pipe('core:hotelClerk:addSubscription', {
          changed: subscribed,
          collection,
          connectionId: request.context.connection.id,
          filters: normalized.filter,
          index,
          roomId: normalized.id,
        });
      }
    };

    const { channel } = await this.subscribeToRoom(
      normalized.id,
      request,
      afterSubscribeCallback);

    const subscription = new Subscription(
      index,
      collection,
      request.input.body,
      normalized.id,
      request.context.connection.id,
      request.context.user);

    global.kuzzle.emit('core:realtime:user:subscribe:after', subscription);

    return {
      channel,
      roomId: normalized.id,
    };
  }

  /**
   * Returns the list of collections of an index with realtime rooms.
   */
  listCollections (index: string): string[] {
    return getCollections(this.koncorde, index);
  }

  /**
   * Joins an existing realtime room.
   *
   * The room may exists on another cluster node, if it's the case, the normalized
   * filters will be fetched from the cluster.
   */
  async join (request: KuzzleRequest): Promise<{ channel; roomId }> {
    const roomId = request.input.body.roomId;

    if (! this.rooms.has(roomId)) {
      const normalized: NormalizedFilter = await global.kuzzle.ask(
        'cluster:realtime:filters:get',
        roomId);

      if (! normalized) {
        throw realtimeError.get('room_not_found', roomId);
      }

      this.createRoom(normalized);
    }

    /**
     * You might wonder why in the world is there a callback here.
     * The fact is that to prevent the event loop from switching to another function
     * we need to keep descending the execution stack without returning in a function that has been awaited
     * otherwise once we return to the await keyword the event loop will switch to another function.
     * 
     * So to keep the context of execution we use a lambda that we give to the subscribeToRoom function
     * and we execute it right after the subscription this way we keep descending the execution stack without returning and
     * without switching context.
     * 
     * Everything needs to be atomic (multiple operation done without interruption) otherwise we might
     * run into some issues where the room is created but another request has deleted it before we can
     * subscribe to it.
     * All because the subscription was not atomic.
     */
    const afterSubscribeCallback = async (subscribed, cluster) => {
      if (cluster && subscribed) {
        global.kuzzle.call('core:realtime:subscribe:after', roomId);
      }
    };

    const { channel } = await this.subscribeToRoom(roomId, request, afterSubscribeCallback);

    return {
      channel,
      roomId,
    };
  }

  /**
   * Return the list of index, collection, rooms and subscribing connections
   * on all index/collection pairs that the requesting user is allowed to
   * subscribe.
   */
  async list (user: User): Promise<RoomList> {
    // We need the room list from the cluster's full state, NOT the one stored
    // in Koncorde: the latter also contains subscriptions created by the
    // framework (or by plugins), and we don't want those to appear in the API
    const fullStateRooms: RoomList = await global.kuzzle.ask('cluster:realtime:room:list');

    const isAllowedRequest = new KuzzleRequest({
      action: 'subscribe',
      controller: 'realtime',
    }, {});

    for (const [index, collections] of Object.entries(fullStateRooms)) {
      isAllowedRequest.input.resource.index = index;

      const toRemove = await Bluebird.filter(
        Object.keys(collections),
        collection => {
          isAllowedRequest.input.resource.collection = collection;

          return ! user.isActionAllowed(isAllowedRequest);
        });

      for (const collection of toRemove) {
        delete fullStateRooms[index][collection];
      }
    }

    return fullStateRooms;
  }

  /**
   * Removes a connections and unsubscribe it from every subscribed rooms.
   *
   * Usually called when an user has been disconnected from Kuzzle.
   */
  async removeConnection (connectionId: string, notify = true): Promise<void> {
    const connectionRooms = this.subscriptions.get(connectionId);

    if (! connectionRooms) {
      // No need to raise an error if the connection does not have room subscriptions
      return;
    }

    await Bluebird.map(connectionRooms.roomIds, (roomId: string) => (
      this.unsubscribe(connectionId, roomId, notify).catch(global.kuzzle.log.error)
    ));
  }

  /**
   * Clear all connections made to this node:
   *   - trigger appropriate core events
   *   - send user exit room notifications
   */
  async clearConnections (): Promise<void> {
    await Bluebird.map(this.subscriptions.keys(), (connectionId: string) => (
      this.removeConnection(connectionId, false)
    ));
  }

  /**
   * Register a new subscription
   *  - save the subscription on the provided room with volatile data
   *  - add the connection to the list of active connections of the room
   */
  private registerSubscription (connectionId: string, roomId: string, volatile: JSONObject): void {
    debug('Add room %s for connection %s', roomId, connectionId);

    let connectionRooms = this.subscriptions.get(connectionId);

    if (! connectionRooms) {
      connectionRooms = new ConnectionRooms();
      this.subscriptions.set(connectionId, connectionRooms);
    }

    connectionRooms.addRoom(roomId, volatile);

    this.rooms.get(roomId).addConnection(connectionId);
  }

  /**
   * Create new room if needed
   *
   * @returns {void}
   */
  private createRoom (normalized: NormalizedFilter): void {
    const { index: koncordeIndex, id: roomId } = normalized;
    const { index, collection } = fromKoncordeIndex(koncordeIndex);

    if (this.rooms.has(normalized.id)) {
      return;
    }

    const roomsLimit = global.kuzzle.config.limits.subscriptionRooms;

    if (roomsLimit > 0 && this.roomsCount >= roomsLimit) {
      throw realtimeError.get('too_many_rooms');
    }

    this.koncorde.store(normalized);

    global.kuzzle.call('core:realtime:room:create:after', normalized);

    // @deprecated -- to be removed in the next major version of kuzzle
    global.kuzzle.emit('room:new', { collection, index, roomId });

    /*
      In some very rare cases, the room may have been created between
      the beginning of the function executed at the end of normalize,
      and this one

      Before incrementing the rooms count, we have to make sure this
      is not the case to ensure our counter is right
      */
    if (this.newRoom(index, collection, roomId)) {
      this.roomsCount++;
    }
  }

  /**
   * Remove a connection from a room.
   *
   * Also delete the rooms if it was the last connection subscribing to it.
   *
   */
  async unsubscribe (connectionId: string, roomId: string, notify = true) {
    const connectionRooms = this.subscriptions.get(connectionId);
    const requestContext = new RequestContext({
      connection: { id: connectionId }
    });

    if (! connectionRooms) {
      throw realtimeError.get('not_subscribed', connectionId, roomId);
    }

    const volatile = connectionRooms.getVolatile(roomId);

    if (volatile === undefined) {
      throw realtimeError.get('not_subscribed', connectionId, roomId);
    }

    if (connectionRooms.count > 1) {
      connectionRooms.removeRoom(roomId);
    }
    else {
      this.subscriptions.delete(connectionId);
    }

    const room = this.rooms.get(roomId);

    if (! room) {
      global.kuzzle.log.error(`Cannot remove room "${roomId}": room not found`);
      throw realtimeError.get('room_not_found', roomId);
    }

    for (const channel of Object.keys(room.channels)) {
      global.kuzzle.entryPoint.leaveChannel(channel, connectionId);
    }

    room.removeConnection(connectionId);

    let roomDeleted = false;
    if (room.size === 0) {
      await this.removeRoom(roomId);
      roomDeleted = true;
    }

    // even if the room is deleted for this node, another one may need the
    // notification
    const request = new Request(
      {
        action: 'unsubscribe',
        collection: room.collection,
        controller: 'realtime',
        index: room.index,
        volatile,
      },
      requestContext);

    await this.module.notifier.notifyUser(roomId, request, 'out', { count: room.size });

    // Do not send an unsubscription notification if the room has been destroyed
    // because the other nodes already had destroyed it in the full state
    if ( notify
      && this.rooms.has(roomId)
      && room.channels.size > 0
      && ! roomDeleted
    ) {
      await global.kuzzle.pipe('core:realtime:unsubscribe:after', roomId);

      // @deprecated -- to be removed in next major version
      await global.kuzzle.pipe('core:hotelClerk:removeRoomForCustomer', {
        requestContext,
        room: {
          collection: room.collection,
          id: roomId,
          index: room.index,
        },
      });
    }

    const kuid = global.kuzzle.tokenManager.getKuidFromConnection(connectionId);

    const subscription = new Subscription(
      room.index,
      room.collection,
      undefined,
      roomId,
      connectionId,
      { _id: kuid });

    global.kuzzle.emit('core:realtime:user:unsubscribe:after', {
      /* @deprecated */
      requestContext,
      /* @deprecated */
      room: {
        collection: room.collection,
        id: roomId,
        index: room.index,
      },
      subscription,
    });
  }

  /**
   * Returns inner metrics from the HotelClerk
   */
  metrics (): {rooms: number; subscriptions: number} {
    return {
      rooms: this.roomsCount,
      subscriptions: this.subscriptions.size,
    };
  }

  /**
   * Deletes a room if no user has subscribed to it, and removes it also from the
   * real-time engine
   */
  private async removeRoom (roomId: string): Promise<void> {
    this.roomsCount--;
    this.rooms.delete(roomId);

    // We have to ask the cluster to dispatch the room removal event.
    // The cluster will also remove the room from Koncorde if no other node
    // uses it.
    // (this node may have no subscribers on it, but other nodes might)
    await global.kuzzle.ask('cluster:realtime:room:remove', roomId);

    // @deprecated -- to be removed in the next major version
    try {
      await global.kuzzle.pipe('room:remove', roomId);
    }
    catch (e) {
      return;
    }
  }

  /**
   * Subscribes a connection to an existing room.
   *
   * The subscription is made on a configuration channel who will be created
   * on the room if it does not already exists.
   *
   */
  private async subscribeToRoom (
    roomId: string,
<<<<<<< HEAD
    request: KuzzleRequest,
    afterSubscribeCallback: (subscribed: boolean, cluster: boolean) => Promise<void>,
=======
    request: KuzzleRequest
>>>>>>> 7a53414f
  ): Promise<{ channel: string; cluster: boolean; subscribed: boolean }> {
    let subscribed = false;
    let notifyPromise;

    const { scope, users, propagate } = request.input.args;
    const connectionId = request.context.connection.id;

    const channel = new Channel(roomId, { propagate, scope, users });
    const connectionRooms = this.subscriptions.get(connectionId);
    const room = this.rooms.get(roomId);

    if (! connectionRooms || ! connectionRooms.hasRoom(roomId)) {
      subscribed = true;
      this.registerSubscription(connectionId, roomId, request.input.volatile);

      notifyPromise = this.module.notifier.notifyUser(
        roomId,
        request,
        'in',
        { count: room.size });
    }
    else {
      notifyPromise = Bluebird.resolve();
    }

    global.kuzzle.entryPoint.joinChannel(channel.name, connectionId);

    room.createChannel(channel);

    await afterSubscribeCallback(subscribed, channel.cluster);

    await notifyPromise;

    return {
      channel: channel.name,
      cluster: channel.cluster,
      subscribed,
    };
  }

  /**
   * Create an empty room in the RAM cache if it doesn't exists
   *
   * @returns True if a new room has been created
   */
  private newRoom (index: string, collection: string, roomId: string): boolean {
    if (! this.rooms.has(roomId)) {
      this.rooms.set(roomId, new Room(roomId, index, collection));

      return true;
    }

    return false;
  }
}<|MERGE_RESOLUTION|>--- conflicted
+++ resolved
@@ -625,12 +625,8 @@
    */
   private async subscribeToRoom (
     roomId: string,
-<<<<<<< HEAD
     request: KuzzleRequest,
     afterSubscribeCallback: (subscribed: boolean, cluster: boolean) => Promise<void>,
-=======
-    request: KuzzleRequest
->>>>>>> 7a53414f
   ): Promise<{ channel: string; cluster: boolean; subscribed: boolean }> {
     let subscribed = false;
     let notifyPromise;
