--- conflicted
+++ resolved
@@ -75,11 +75,8 @@
     this.scope = scope;
     this.result = content;
     this.type = 'document';
-<<<<<<< HEAD
     this.node = global.kuzzle.id;
-=======
     this.event = getEvent(action);
->>>>>>> e2d2fa6a
   }
 }
 
