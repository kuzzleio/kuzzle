/*
 * Kuzzle, a backend software, self-hostable and ready to use
 * to power modern apps
 *
 * Copyright 2015-2020 Kuzzle
 * mailto: support AT kuzzle.io
 * website: http://kuzzle.io
 *
 * Licensed under the Apache License, Version 2.0 (the "License");
 * you may not use this file except in compliance with the License.
 * You may obtain a copy of the License at
 *
 * https://www.apache.org/licenses/LICENSE-2.0
 *
 * Unless required by applicable law or agreed to in writing, software
 * distributed under the License is distributed on an "AS IS" BASIS,
 * WITHOUT WARRANTIES OR CONDITIONS OF ANY KIND, either express or implied.
 * See the License for the specific language governing permissions and
 * limitations under the License.
 */

<<<<<<< HEAD
'use strict';

const
  _ = require('lodash'),
  Bluebird = require('bluebird'),
  errorsManager = require('../util/errors').wrap('api', 'assert');
=======
const errorsManager = require('../util/errors').wrap('api', 'assert');
>>>>>>> 9d05a06e

/**
 * @class StatisticsController
 * @param {Kuzzle} kuzzle
 */
class StatisticsController {
  constructor(kuzzle) {
    this.kuzzle = kuzzle;

    // uses '{' and '}' to force all statistics frames to be stored on 1 redis
    // node
    // (see https://redis.io/topics/cluster-spec#keys-distribution-model)
    this.cacheKeyPrefix = '{stats/}';

    this.ttl = kuzzle.config.stats.ttl;
    this.interval = kuzzle.config.stats.statsInterval * 1000;
    this.lastFrame = null;
    this.timer = null;

    this.currentStats = {
      connections: {},
      ongoingRequests: {},
      completedRequests: {},
      failedRequests: {}
    };
  }

  /**
   * Start recording a new request
   *
   * @param {Request} request
   */
  startRequest (request) {
    const protocol = request && request.context.connection.protocol;

    if (!protocol) {
      return;
    }

    if (!this.currentStats.ongoingRequests[protocol]) {
      this.currentStats.ongoingRequests[protocol] = 1;
    }
    else {
      this.currentStats.ongoingRequests[protocol]++;
    }
  }

  /**
   * Mark an ongoing request as 'completed'
   *
   * @param {Request} request
   */
  completedRequest (request) {
    const protocol = request && request.context.connection.protocol;

    if (!protocol) {
      return;
    }

    this.currentStats.ongoingRequests[protocol]--;

    if (!this.currentStats.completedRequests[protocol]) {
      this.currentStats.completedRequests[protocol] = 1;
    }
    else {
      this.currentStats.completedRequests[protocol]++;
    }
  }

  /**
   * Mark an ongoing request as 'completed'
   *
   * @param {Request} request
   */
  failedRequest (request) {
    const protocol = request && request.context.connection.protocol;

    if (!protocol) {
      return;
    }

    this.currentStats.ongoingRequests[protocol]--;

    if (!this.currentStats.failedRequests[protocol]) {
      this.currentStats.failedRequests[protocol] = 1;
    }
    else {
      this.currentStats.failedRequests[protocol]++;
    }
  }

  /**
   * Register a newly created connection
   *
   * @param {RequestContext} requestContext
   */
  newConnection (requestContext) {
    if (!requestContext.connection.protocol) {
      return;
    }

    if (!this.currentStats.connections[requestContext.connection.protocol]) {
      this.currentStats.connections[requestContext.connection.protocol] = 1;
    }
    else {
      this.currentStats.connections[requestContext.connection.protocol]++;
    }
  }

  /**
   * Removes a connection from the statistics
   *
   * @param {RequestContext} requestContext
   */
  dropConnection (requestContext) {
    if (!requestContext.connection.protocol) {
      return;
    }

    if (this.currentStats.connections[requestContext.connection.protocol] === 1) {
      delete this.currentStats.connections[requestContext.connection.protocol];
    }
    else {
      this.currentStats.connections[requestContext.connection.protocol]--;
    }
  }

  /**
   * Gets stored statistics frames from a date
   *
   * @returns {Promise}
   */
  async getLastStats() {
    const frame = Object.assign(
      {timestamp: (new Date()).getTime()},
      this.currentStats);

    if (!this.lastFrame) {
      return frame;
    }

    const last = await this.kuzzle.cacheEngine.internal.get(
      this.cacheKeyPrefix + this.lastFrame);

    return Object.assign(frame, JSON.parse(last));
  }

  /**
   * Gets the last saved statistics frame from a date
   *
   * @param {Request} request
   * @returns {Promise<Object>}
   */
  async getStats (request) {
    const
      response = {
        hits: [],
        total: null
      },
      currentDate = new Date().getTime();
    let
      startTime,
      stopTime;


    if (request && request.input.args && request.input.args.startTime) {
      startTime = isNaN(request.input.args.startTime)
        ? new Date(request.input.args.startTime).getTime()
        : request.input.args.startTime;
    }

    if (request && request.input.args && request.input.args.stopTime) {
      stopTime = isNaN(request.input.args.stopTime)
        ? new Date(request.input.args.stopTime).getTime()
        : request.input.args.stopTime;
    }

    if (startTime !== undefined && isNaN(startTime)) {
      throw errorsManager.get('invalid_argument', 'startTime', 'number');
    }

    if (stopTime !== undefined && isNaN(stopTime)) {
      throw errorsManager.get('invalid_argument', 'stopTime', 'number');
    }

    if (startTime !== undefined && startTime >= currentDate) {
      response.total = response.hits.length;
      return response;
    }

    if (!this.lastFrame) {
      if (!stopTime || stopTime >= currentDate) {
        response.hits.push(
          Object.assign(
            {timestamp: (new Date(currentDate)).getTime()},
            this.currentStats));
      }

      response.total = response.hits.length;

      return response;
    }

    const frames = await this.kuzzle.cacheEngine.internal.searchKeys(
      `${this.cacheKeyPrefix}*`);

    // Statistics keys are timestamp.
    // Ordering them guarantees stats frames to be returned in the right order
    const values = await this.kuzzle.cacheEngine.internal.mget(frames.sort());

    values.forEach((v, idx) => {
      const
        regex = new RegExp(`^${this.cacheKeyPrefix}`),
        frameDate = new Date(Number(frames[idx].replace(regex, ''))),
        frameDateTime = frameDate.getTime();

      if ( (!startTime || startTime <= frameDateTime)
        && (!stopTime || stopTime >= frameDateTime)
      ) {
        response.hits.push(
          Object.assign(
            JSON.parse(v),
            {timestamp: (new Date(frameDateTime)).getTime()}));
      }
    });

    response.total = response.hits.length;

    return response;
  }

  /**
   * Gets all the saved statistics
   *
   * @returns {Promise<Object>}
   */
  getAllStats () {
    return this.getStats();
  }

  /**
   * Init statistics component
   */
  init () {
    /*
     setTimeout is a bit less aggressive than setInterval, and we don't want writing
     statistics to disrupt the execution of Kuzzle
    */
    this.timer = setTimeout(() => writeStats.call(this), this.interval);
  }
}

/**
 * @this StatisticsController
 */
function writeStats () {
  this.lastFrame = Date.now();

  this.kuzzle.cacheEngine.internal.setex(
    this.cacheKeyPrefix + this.lastFrame,
    this.ttl,
    JSON.stringify(this.currentStats));

  this.currentStats.completedRequests = {};
  this.currentStats.failedRequests = {};

  this.timer = setTimeout(() => writeStats.call(this), this.interval);
}

module.exports = StatisticsController;<|MERGE_RESOLUTION|>--- conflicted
+++ resolved
@@ -19,16 +19,9 @@
  * limitations under the License.
  */
 
-<<<<<<< HEAD
 'use strict';
 
-const
-  _ = require('lodash'),
-  Bluebird = require('bluebird'),
-  errorsManager = require('../util/errors').wrap('api', 'assert');
-=======
 const errorsManager = require('../util/errors').wrap('api', 'assert');
->>>>>>> 9d05a06e
 
 /**
  * @class StatisticsController
