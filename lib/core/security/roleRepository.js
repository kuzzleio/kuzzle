/*
 * Kuzzle, a backend software, self-hostable and ready to use
 * to power modern apps
 *
 * Copyright 2015-2020 Kuzzle
 * mailto: support AT kuzzle.io
 * website: http://kuzzle.io
 *
 * Licensed under the Apache License, Version 2.0 (the "License");
 * you may not use this file except in compliance with the License.
 * You may obtain a copy of the License at
 *
 * https://www.apache.org/licenses/LICENSE-2.0
 *
 * Unless required by applicable law or agreed to in writing, software
 * distributed under the License is distributed on an "AS IS" BASIS,
 * WITHOUT WARRANTIES OR CONDITIONS OF ANY KIND, either express or implied.
 * See the License for the specific language governing permissions and
 * limitations under the License.
 */

'use strict';

const Bluebird = require('bluebird');

const Role = require('../../model/security/role');
const Repository = require('../shared/repository');
const kerror = require('../../kerror');
const didYouMean = require('../../util/didYouMean');
const cacheDbEnum = require('../cache/cacheDbEnum');

const roleRightsError = kerror.wrap('security', 'role');

/**
 * @class RoleRepository
 * @extends Repository
 */
class RoleRepository extends Repository {
  /**
   * @constructor
   * @param {SecurityModule} securityModule
   */
  constructor (securityModule) {
    super({
      cache: cacheDbEnum.NONE,
      store: global.kuzzle.internalIndex,
    });

    this.module = securityModule;

    this.collection = 'roles';
    this.ObjectConstructor = Role;
    this.roles = new Map();
  }

  init () {
    /**
     * Creates a new role
     * @param  {String} id - role identifier / name
     * @param  {Object} content
     * @param  {Object} opts - force, refresh, userId (used for metadata)
     * @returns {Role}
     * @throws If already exists or if the content is invalid
     */
    global.kuzzle.onAsk(
      'core:security:role:create',
      (id, content, opts) => this.create(id, content, opts));

    /**
     * Creates a new role, or replaces it if it already exists
     * @param  {String} id
     * @param  {Object} content
     * @param  {Object} opts - force, refresh, userId (used for metadata)
     * @returns {Role}
     * @throws If the content is invalid
     */
    global.kuzzle.onAsk(
      'core:security:role:createOrReplace',
      (id, content, opts) => this.createOrReplace(id, content, opts));

    /**
     * Deletes an existing role
     * @param  {String} id
     * @param  {Object} opts - refresh
     * @throws If the role doesn't exist, if it is protected, or if it's
     *         still in use
     */
    global.kuzzle.onAsk(
      'core:security:role:delete',
      (id, opts) => this.deleteById(id, opts));

    /**
     * Loads and returns an existing role
     * @param  {String} id - role identifier
     * @returns {Role}
     * @throws {NotFoundError} If the role doesn't exist
     */
    global.kuzzle.onAsk('core:security:role:get', id => this.load(id));

    /**
     * Invalidates the RAM cache from the given role ID. If none is provided,
     * the entire cache is emptied.
     *
     * @param  {String} [id] - role identifier
     */
    global.kuzzle.onAsk(
      'core:security:role:invalidate',
      id => this.invalidate(id));

    /**
     * Gets multiple roles
     * @param  {Array} ids
     * @returns {Array.<Role>}
     * @throws If one or more roles don't exist
     */
    global.kuzzle.onAsk('core:security:role:mGet', ids => this.loadRoles(ids));

    /**
     * Searches roles associated to a provided list of API controllers
     * @param  {Array.<String>} controllers
     * @param  {Number} from
     * @param  {Number} size
     * @returns {Object} Search results
     */
    global.kuzzle.onAsk(
      'core:security:role:search',
      (controllers, opts) => this.searchRole(controllers, opts));

    /**
     * Removes all existing roles and invalidates the RAM cache
     * @param  {Object} opts (refresh)
     */
    global.kuzzle.onAsk(
      'core:security:role:truncate',
      opts => this.truncate(opts));

    /**
     * Updates an existing profile using a partial content
     * @param  {String} id - profile identifier to update
     * @param  {Object} content - partial content to apply
     * @param  {Object} opts - force, refresh, retryOnConflict,
     *                         userId (used for metadata)
     * @returns {Role} Updated role
     */
    global.kuzzle.onAsk(
      'core:security:role:update',
      (id, content, opts) => this.update(id, content, opts));

    /**
     * Verifies that existing roles are sane
     */
    global.kuzzle.onAsk('core:security:verify', () => this.sanityCheck());
  }

  /**
   * From a list of role ids, retrieves the matching Role objects.
   *
   * @param {Array} ids The role ids to load
   * @param {Object} options - resetCache (false)
   * @returns {Promise.<Array.<Role>>}
   */
  loadRoles (ids) {
    const roles = [];

    for (const id of ids) {
      let role = this.roles.get(id);

      if (!role) {
        role = this.loadOneFromDatabase(id)
          .then(r => {
            this.roles.set(id, r);
            return r;
          });

        this.roles.set(id, role);
      }

      roles.push(role);
    }

    return Bluebird.all(roles);
  }

  /**
   * Creates a new role, or create/replace a role
   *
   * @param {String} id
   * @param {Object} content
   * @param {Object} [opts]
   * @returns {Role}
   */
  async _createOrReplace (
    id,
    content,
    { force = false, method, refresh = 'false', userId = null } = {}
  ) {
    const dto = {
      ...content,
      // Always last, in case content contains these keys
      _id: id,
      _kuzzle_info: {
        author: userId,
        createdAt: Date.now(),
        updatedAt: null,
        updater: null,
      },
    };

    const role = await this.fromDTO(dto);

    return this.validateAndSaveRole(role, {force, method, refresh});
  }

  /**
   * Creates a new role
   *
   * @param {String} id
   * @param {Object} content
   * @param {Object} [opts]
   * @returns {Role}
   */
  async create (id, content, opts) {
    return this._createOrReplace(id, content, {
      method: 'create',
      ...opts,
    });
  }

  /**
   * Creates or replaces a role
   *
   * @param {String} id
   * @param {Object} content
   * @param {Object} [opts]
   * @returns {Role}
   */
  async createOrReplace (id, content, opts) {
    return this._createOrReplace(id, content, {
      method: 'createOrReplace',
      ...opts,
    });
  }

  /**
   * Updates a role (replaces the entire content)
   *
   * @todo  (breaking change) make this function able to handle partial updates
   *        instead of replacing the entire role content (hint: _.merge)
   *
   * @param  {String} id
   * @param  {Object} content
   * @param  {Object} [opts]
   * @returns {Promise}
   */
  async update (id, content, {force, refresh, retryOnConflict, userId} = {}) {
    const updated = await this.fromDTO({
      // /!\ order is important
      ...content,
      // Always last, in case content contains these keys
      _id: id,
      _kuzzle_info: {
        updatedAt: Date.now(),
        updater: userId,
      },
    });

    return this.validateAndSaveRole(updated, {
      force,
      method: 'replace',
      refresh,
      retryOnConflict,
    });
  }

  /**
   * Get from database the document that represent the role given in parameter
   *
   * @param {string} id
   * @returns {Promise.<Role>} role
   * @throws {NotFoundError} If the corresponding role doesn't exist
   */
  async load (id) {
    if (this.roles.has(id)) {
      return this.roles.get(id);
    }

    const role = await this.loadOneFromDatabase(id);

    await this.roles.set(role._id, role);

    return role;
  }

  /**
   * @override
   */
  async loadOneFromDatabase (id) {
    try {
      return await super.loadOneFromDatabase(id);
    }
    catch(err) {
      if (err.status === 404) {
        throw kerror.get('security', 'role', 'not_found', id);
      }
      throw err;
    }
  }

  /**
   * @param {Array} controllers
   * @param {Object} options
   */
  async searchRole (controllers, {from = 0, size = 9999} = {}) {
    const searchResults = await this.search(
      { query: {}, sort: [{ _id: { order: 'asc' } }]},
      { from: 0, size: 9999 }); // /!\ NOT the options values

    const result = {
      hits: searchResults.hits,
      total: searchResults.total
    };

    if (controllers.length > 0) {
      result.hits = searchResults.hits
        .filter(role => Object
          .keys(role.controllers)
          .some(key => key === '*' || controllers.includes(key)));

      result.total = result.hits.length;
    }

    result.hits = result.hits.slice(from, from + size);

    return result;
  }

  /**
   * Given a Role object, validates its definition and if OK, persist it to the database.
   *
   * @param {Role} role
   * @param {object} [options] The persistence options
   * @returns Promise
   */
  async validateAndSaveRole (role, options = {}) {
    await role.validateDefinition();

    if (role._id === 'anonymous' && !role.canLogIn()) {
      throw kerror.get('security', 'role', 'login_required');
    }

<<<<<<< HEAD
=======
    // @deprecated - used by the cluster
    global.kuzzle.emit('core:roleRepository:save', {
      _id: role._id,
      controllers: role.controllers
    });

>>>>>>> b1ca63b2
    this.checkRoleNativeRights(role);
    this.checkRolePluginsRights(role, options);
    await this.persistToDatabase(role, options);

    const updatedRole = await this.loadOneFromDatabase(role._id);
    await this.roles.set(role._id, updatedRole);

    return updatedRole;
  }

  /**
   * Given a Role object, checks if its controllers and actions exist.
   *
   * @param {Role} role
   */
  checkRoleNativeRights (role) {
    Object.keys(role.controllers).forEach(roleController => {
      if ( roleController !== '*'
        && !global.kuzzle.funnel.isNativeController(roleController)
      ) {
        return;
      }

      if (roleController === '*') {
        Object.keys(role.controllers['*'].actions).forEach(action => {
          if (action !== '*') {
            throw roleRightsError.get('unknown_action', role._id, action, '*');
          }
        });
      }
      else {
        const controller = global.kuzzle.funnel.controllers.get(roleController);
        const actions = Object.keys(role.controllers[roleController].actions);

        actions.forEach(action => {
          if (action !== '*' && !controller._isAction(action)) {
            throw roleRightsError.get(
              'unknown_action',
              role._id,
              action,
              roleController,
              didYouMean(action, controller.__actions));
          }
        });
      }
    });
  }

  /**
   * Given a Role object, checks if its controllers and actions exist in plugins.
   *
   * @param {Role} role
   * @param {Force} force
   */
  checkRolePluginsRights (role, { force=false, forceWarn=false } = {}) {
    const plugins = global.kuzzle.pluginsManager;

    for (const roleController of Object.keys(role.controllers)) {
      if ( roleController === '*'
        || global.kuzzle.funnel.isNativeController(roleController)
      ) {
        return;
      }

      if (!plugins.isController(roleController)) {
        if (!force) {
          throw roleRightsError.get(
            'unknown_controller',
            role._id,
            roleController,
            didYouMean(roleController, plugins.getControllerNames()));
        }

        // Do not print any warning if Kuzzle is not started or if warn is not forced.
        // We need this to load rights without displaying warning at startup
        // because plugins controllers are loaded after default roles
        // then we need to display non-existing controllers with the sanity check
        // made after plugins controllers loading.
        if (global.kuzzle.running || forceWarn) {
          global.kuzzle.log.warn(`The role "${role._id}" gives access to the non-existing controller "${roleController}".`);
        }

        return;
      }

      const roleActions = Object.keys(role.controllers[roleController].actions);
      for (const action of roleActions) {
        if (action !== '*' && !plugins.isAction(roleController, action)) {
          if (!force) {
            throw roleRightsError.get(
              'unknown_action',
              role._id,
              action,
              roleController,
              didYouMean(action, plugins.getActions(roleController)));
          }

          // see the other comment
          if (global.kuzzle.running || forceWarn) {
            global.kuzzle.log.warn(`The role "${role._id}" gives access to the non-existing action "${action}" for the controller "${roleController}".`);
          }
        }
      }
    }
  }

  /**
   * Fetching roles and check for each of them for invalid plugin rights.
   * If there are some, Kuzzle will log a warning.
   */

  async sanityCheck () {
    const roles = await this.search({}, {});

    for (const role of roles.hits) {
      this.checkRolePluginsRights(role, { force: true, forceWarn: true });
    }
  }

  /**
   * Deletes a role
   *
   * @param {String} id
   * @param {object} [options]
   * @returns Promise
   */
  async deleteById (id, options) {
    const role = await this.load(id);
    return this.delete(role, options);
  }

  /**
   * @override
   */
  async delete (role, {refresh = 'false'} = {}) {
    if (['admin', 'default', 'anonymous'].indexOf(role._id) > -1) {
      throw kerror.get('security', 'role', 'cannot_delete');
    }

    const response = await this.module.profile.searchProfiles([role._id], {
      from: 0,
      size: 1
    });

    if (response.total > 0) {
      throw kerror.get('security', 'role', 'in_use', role._id);
    }

    await this.deleteFromDatabase(role._id, { refresh });

    this.roles.delete(role._id);
<<<<<<< HEAD
=======

    // @deprecated - used by the cluster
    global.kuzzle.emit('core:roleRepository:delete', { _id: role._id });
>>>>>>> b1ca63b2
  }

  /**
   * From a Role object, returns an object ready to be persisted
   *
   * @param {Role} role
   * @returns {object}
   */
  serializeToDatabase (role) {
    const serializedRole = {};

    Object.keys(role).forEach(key => {
      if (key !== '_id' && key !== 'restrictedTo') {
        serializedRole[key] = role[key];
      }
    });

    return serializedRole;
  }

  /**
   * @override
   */
  async truncate (opts) {
    try {
      await super.truncate(opts);
    }
    finally {
      this.invalidate();
    }
  }

  /**
   * Invalidate the cache entries for the given role. If none is provided,
   * the entire cache is emptied.
   * @param {string} [roleId]
   */
  invalidate (roleId) {
    if (!roleId) {
      this.roles.clear();
    }
    else {
      this.roles.delete(roleId);
    }
  }
}

module.exports = RoleRepository;<|MERGE_RESOLUTION|>--- conflicted
+++ resolved
@@ -348,15 +348,6 @@
       throw kerror.get('security', 'role', 'login_required');
     }
 
-<<<<<<< HEAD
-=======
-    // @deprecated - used by the cluster
-    global.kuzzle.emit('core:roleRepository:save', {
-      _id: role._id,
-      controllers: role.controllers
-    });
-
->>>>>>> b1ca63b2
     this.checkRoleNativeRights(role);
     this.checkRolePluginsRights(role, options);
     await this.persistToDatabase(role, options);
@@ -508,12 +499,6 @@
     await this.deleteFromDatabase(role._id, { refresh });
 
     this.roles.delete(role._id);
-<<<<<<< HEAD
-=======
-
-    // @deprecated - used by the cluster
-    global.kuzzle.emit('core:roleRepository:delete', { _id: role._id });
->>>>>>> b1ca63b2
   }
 
   /**
