/*
 * Kuzzle, a backend software, self-hostable and ready to use
 * to power modern apps
 *
 * Copyright 2015-2020 Kuzzle
 * mailto: support AT kuzzle.io
 * website: http://kuzzle.io
 *
 * Licensed under the Apache License, Version 2.0 (the "License");
 * you may not use this file except in compliance with the License.
 * You may obtain a copy of the License at
 *
 * https://www.apache.org/licenses/LICENSE-2.0
 *
 * Unless required by applicable law or agreed to in writing, software
 * distributed under the License is distributed on an "AS IS" BASIS,
 * WITHOUT WARRANTIES OR CONDITIONS OF ANY KIND, either express or implied.
 * See the License for the specific language governing permissions and
 * limitations under the License.
 */

'use strict';

const Bluebird = require('bluebird');

const Role = require('../../model/security/role');
const Repository = require('../shared/repository');
const kerror = require('../../kerror');
const didYouMean = require('../../util/didYouMean');

const roleRightsError = kerror.wrap('security', 'role');

/**
 * @class RoleRepository
 * @extends Repository
 */
class RoleRepository extends Repository {
  /**
   * @constructor
   * @param {Kuzzle} kuzzle
   * @param {SecurityModule} securityModule
   */
  constructor (kuzzle, securityModule) {
    super(kuzzle);
    this.module = securityModule;

    this.collection = 'roles';
    this.ObjectConstructor = Role;
    this.roles = new Map();
  }

  init () {
    super.init({
      cacheEngine: null
    });

    /**
     * Creates a new role
     * @param  {String} id - role identifier / name
     * @param  {Object} content
     * @param  {Object} opts - force, refresh, userId (used for metadata)
     * @return {Role}
     * @throws If already exists or if the content is invalid
     */
    this.kuzzle.onAsk(
      'core:security:role:create',
      (id, content, opts) => this.create(id, content, opts));

    /**
     * Creates a new role, or replaces it if it already exists
     * @param  {String} id
     * @param  {Object} content
     * @param  {Object} opts - force, refresh, userId (used for metadata)
     * @return {Role}
     * @throws If the content is invalid
     */
    this.kuzzle.onAsk(
      'core:security:role:createOrReplace',
      (id, content, opts) => this.createOrReplace(id, content, opts));

    /**
     * Deletes an existing role
     * @param  {String} id
     * @param  {Object} opts - refresh
     * @throws If the role doesn't exist, if it is protected, or if it's
     *         still in use
     */
    this.kuzzle.onAsk(
      'core:security:role:delete',
      (id, opts) => this.deleteById(id, opts));

    /**
     * Loads and returns an existing role
     * @param  {String} id - role identifier
     * @return {Role}
     * @throws {NotFoundError} If the role doesn't exist
     */
    this.kuzzle.onAsk('core:security:role:get', id => this.load(id));

    /**
<<<<<<< HEAD
=======
     * Invalidates the RAM cache from the given role ID. If none is provided,
     * the entire cache is emptied.
     *
     * @param  {String} [id] - role identifier
     */
    this.kuzzle.onAsk(
      'core:security:role:invalidate',
      id => this.invalidate(id));

    /**
>>>>>>> 54c83672
     * Gets multiple roles
     * @param  {Array} ids
     * @return {Array.<Role>}
     * @throws If one or more roles don't exist
     */
    this.kuzzle.onAsk('core:security:role:mGet', ids => this.loadRoles(ids));

    /**
     * Searches roles associated to a provided list of API controllers
     * @param  {Array.<String>} controllers
     * @param  {Number} from
     * @param  {Number} size
     * @return {Object} Search results
     */
    this.kuzzle.onAsk(
      'core:security:role:search',
      (controllers, opts) => this.searchRole(controllers, opts));

    /**
     * Removes all existing roles and invalidates the RAM cache
     * @param  {Object} opts (refresh)
     */
    this.kuzzle.onAsk(
      'core:security:role:truncate',
      opts => this.truncate(opts));

    /**
     * Updates an existing profile using a partial content
     * @param  {String} id - profile identifier to update
     * @param  {Object} content - partial content to apply
     * @param  {Object} opts - force, refresh, retryOnConflict,
     *                         userId (used for metadata)
     * @return {Role} Updated role
     */
    this.kuzzle.onAsk(
      'core:security:role:update',
      (id, content, opts) => this.update(id, content, opts));

    /**
     * Verifies that existing roles are sane
     */
    this.kuzzle.onAsk('core:security:verify', () => this.sanityCheck());
  }

  /**
   * From a list of role ids, retrieves the matching Role objects.
   *
   * @param {Array} ids The role ids to load
   * @param {Object} options - resetCache (false)
   * @returns {Promise.<Array.<Role>>}
   */
  loadRoles (ids) {
    const roles = [];

    for (const id of ids) {
      let role = this.roles.get(id);

      if (!role) {
        role = this.loadOneFromDatabase(id)
          .then(r => {
            this.roles.set(id, r);
            return r;
          });

        this.roles.set(id, role);
      }

      roles.push(role);
    }

    return Bluebird.all(roles);
  }

  /**
   * Creates a new role, or create/replace a role
   *
   * @param {String} id
   * @param {Object} content
   * @param {Object} [opts]
   * @returns {Role}
   */
  async _createOrReplace (
    id,
    content,
    { force = false, method, refresh = 'false', userId = null } = {}
  ) {
    const dto = {
      ...content,
      // Always last, in case content contains these keys
      _id: id,
      _kuzzle_info: {
        author: userId,
        createdAt: Date.now(),
        updatedAt: null,
        updater: null,
      },
    };

    const role = await this.fromDTO(dto);

    return this.validateAndSaveRole(role, {force, method, refresh});
  }

  /**
   * Creates a new role
   *
   * @param {String} id
   * @param {Object} content
   * @param {Object} [opts]
   * @returns {Role}
   */
  async create (id, content, opts) {
    return this._createOrReplace(id, content, {
      method: 'create',
      ...opts,
    });
  }
<<<<<<< HEAD

  /**
   * Creates or replaces a role
   *
   * @param {String} id
   * @param {Object} content
   * @param {Object} [opts]
   * @returns {Role}
   */
  async createOrReplace (id, content, opts) {
    return this._createOrReplace(id, content, {
      method: 'createOrReplace',
      ...opts,
    });
  }

  /**
   * Updates a role (replaces the entire content)
   *
   * @todo  (breaking change) make this function able to handle partial updates
   *        instead of replacing the entire role content (hint: _.merge)
   *
   * @param  {String} id
   * @param  {Object} content
   * @param  {Object} [opts]
   * @return {Promise}
   */
  async update (id, content, {force, refresh, retryOnConflict, userId} = {}) {
    const role = await this.load(id);
    const updated = await this.fromDTO({
      // /!\ order is important
      ...this.toDTO(role),
      ...content,
      // Always last, in case content contains these keys
      _id: id,
      _kuzzle_info: {
        updatedAt: Date.now(),
        updater: userId,
      },
    });

=======

  /**
   * Creates or replaces a role
   *
   * @param {String} id
   * @param {Object} content
   * @param {Object} [opts]
   * @returns {Role}
   */
  async createOrReplace (id, content, opts) {
    return this._createOrReplace(id, content, {
      method: 'createOrReplace',
      ...opts,
    });
  }

  /**
   * Updates a role (replaces the entire content)
   *
   * @todo  (breaking change) make this function able to handle partial updates
   *        instead of replacing the entire role content (hint: _.merge)
   *
   * @param  {String} id
   * @param  {Object} content
   * @param  {Object} [opts]
   * @return {Promise}
   */
  async update (id, content, {force, refresh, retryOnConflict, userId} = {}) {
    const role = await this.load(id);
    const updated = await this.fromDTO({
      // /!\ order is important
      ...this.toDTO(role),
      ...content,
      // Always last, in case content contains these keys
      _id: id,
      _kuzzle_info: {
        updatedAt: Date.now(),
        updater: userId,
      },
    });

>>>>>>> 54c83672
    return this.validateAndSaveRole(updated, {
      force,
      method: 'update',
      refresh,
      retryOnConflict,
    });
  }

  /**
   * Get from database the document that represent the role given in parameter
   *
   * @param {string} id
   * @returns {Promise.<Role>} role
   * @throws {NotFoundError} If the corresponding role doesn't exist
   */
  async load (id) {
    if (this.roles.has(id)) {
      return this.roles.get(id);
    }

    const role = await this.loadOneFromDatabase(id);

    await this.roles.set(role._id, role);

    return role;
  }

  /**
   * @override
   */
  async loadOneFromDatabase (id) {
    try {
      return await super.loadOneFromDatabase(id);
    }
    catch(err) {
      if (err.status === 404) {
        throw kerror.get('security', 'role', 'not_found', id);
      }
      throw err;
    }
  }

  /**
   * @param {Array} controllers
   * @param {Object} options
   */
  async searchRole (controllers, {from = 0, size = 9999} = {}) {
    const searchResults = await this.search(
      { query: {}, sort: [{ _id: { order: 'asc' } }]},
      { from: 0, size: 9999 }); // /!\ NOT the options values

    const result = {
      hits: searchResults.hits,
      total: searchResults.total
    };

    if (controllers.length > 0) {
      result.hits = searchResults.hits
        .filter(role => Object
          .keys(role.controllers)
          .some(key => key === '*' || controllers.includes(key)));

      result.total = result.hits.length;
    }

    result.hits = result.hits.slice(from, from + size);

    return result;
  }

  /**
   * Given a Role object, validates its definition and if OK, persist it to the database.
   *
   * @param {Role} role
   * @param {object} [options] The persistence options
   * @returns Promise
   */
  async validateAndSaveRole (role, options = {}) {
    await role.validateDefinition();

    if (role._id === 'anonymous' && !role.canLogIn()) {
      throw kerror.get('security', 'role', 'login_required');
    }

    // @deprecated - used by the cluster
    this.kuzzle.emit('core:roleRepository:save', {
      _id: role._id,
      controllers: role.controllers
    });

    this.checkRoleNativeRights(role);
    this.checkRolePluginsRights(role, options);
    await this.persistToDatabase(role, options);

    const updatedRole = await this.loadOneFromDatabase(role._id);
    await this.roles.set(role._id, updatedRole);

    return updatedRole;
  }

  /**
   * Given a Role object, checks if its controllers and actions exist.
   *
   * @param {Role} role
   */
  checkRoleNativeRights (role) {
    Object.keys(role.controllers).forEach(roleController => {
      if ( roleController !== '*'
        && !this.kuzzle.funnel.isNativeController(roleController)
      ) {
        return;
      }

      if (roleController === '*') {
        Object.keys(role.controllers['*'].actions).forEach(action => {
          if (action !== '*') {
            throw roleRightsError.get('unknown_action', role._id, action, '*');
          }
        });
      }
      else {
        const controller = this.kuzzle.funnel.controllers.get(roleController);
        const actions = Object.keys(role.controllers[roleController].actions);

        actions.forEach(action => {
          if (action !== '*' && !controller._isAction(action)) {
            throw roleRightsError.get(
              'unknown_action',
              role._id,
              action,
              roleController,
              didYouMean(action, controller.__actions));
          }
        });
      }
    });
  }

  /**
   * Given a Role object, checks if its controllers and actions exist in plugins.
   *
   * @param {Role} role
   * @param {Force} force
   */
  checkRolePluginsRights (role, { force=false } = {}) {
    const plugins = this.kuzzle.pluginsManager;

    Object.keys(role.controllers).forEach(roleController => {
      if ( roleController === '*'
        || this.kuzzle.funnel.isNativeController(roleController)
      ) {
        return;
      }

      if (!plugins.isController(roleController)) {
        if (!force) {
          throw roleRightsError.get(
            'unknown_controller',
            role._id,
            roleController,
            didYouMean(roleController, plugins.getControllerNames()));
        }

        this.kuzzle.log.warn(`The role "${role._id}" gives access to the non-existing controller "${roleController}".`);

        return;
      }

      const roleActions = Object.keys(role.controllers[roleController].actions);
      roleActions.forEach(action => {
<<<<<<< HEAD
        if ( action !== '*' && !plugins.isAction(roleController, action)) {
=======
        if (action !== '*' && !plugins.isAction(roleController, action)) {
>>>>>>> 54c83672
          if (!force) {
            throw roleRightsError.get(
              'unknown_action',
              role._id,
              action,
              roleController,
              didYouMean(action, plugins.getActions(roleController)));
          }

          this.kuzzle.log.warn(`The role "${role._id}" gives access to the non-existing action "${action}" for the controller "${roleController}".`);
        }
      });
    });
  }

  /**
   * Fetching roles and check for each of them for invalid plugin rights.
   * If there are some, Kuzzle will log a warning.
   */

  async sanityCheck () {
    const roles = await this.search({}, {});

    roles.hits.forEach(role => {
      this.checkRolePluginsRights(role, { force: true });
    });
  }

  /**
   * Deletes a role
   *
   * @param {String} id
   * @param {object} [options]
   * @returns Promise
   */
  async deleteById (id, options) {
    const role = await this.load(id);
    return this.delete(role, options);
  }

  /**
   * @override
   */
  async delete (role, {refresh = 'false'} = {}) {
    if (['admin', 'default', 'anonymous'].indexOf(role._id) > -1) {
      throw kerror.get('security', 'role', 'cannot_delete');
    }

    const response = await this.module.profile.searchProfiles([role._id], {
      from: 0,
      size: 1
    });

    if (response.total > 0) {
      throw kerror.get('security', 'role', 'in_use', role._id);
    }

    await this.deleteFromDatabase(role._id, { refresh });

    this.roles.delete(role._id);

    // @deprecated - used by the cluster
    this.kuzzle.emit('core:roleRepository:delete', { _id: role._id });
  }

  /**
   * From a Role object, returns an object ready to be persisted
   *
   * @param {Role} role
   * @returns {object}
   */
  serializeToDatabase (role) {
    const serializedRole = {};

    Object.keys(role).forEach(key => {
      if (key !== '_id' && key !== 'restrictedTo') {
        serializedRole[key] = role[key];
      }
    });

    return serializedRole;
  }

  /**
   * @override
   */
  async truncate (opts) {
    try {
      await super.truncate(opts);
    }
    finally {
<<<<<<< HEAD
      this.clearCache();
    }
  }

  /**
   * Clears all roles stored in cache, forcing to reload from the database
   * next time roles are requested.
   */
  clearCache () {
    this.roles.clear();
=======
      this.invalidate();
    }
  }

  /**
   * Invalidate the cache entries for the given role. If none is provided,
   * the entire cache is emptied.
   * @param {string} [roleId]
   */
  invalidate (roleId) {
    if (!roleId) {
      this.roles.clear();
    }
    else {
      this.roles.delete(roleId);
    }
>>>>>>> 54c83672
  }
}

module.exports = RoleRepository;<|MERGE_RESOLUTION|>--- conflicted
+++ resolved
@@ -98,8 +98,6 @@
     this.kuzzle.onAsk('core:security:role:get', id => this.load(id));
 
     /**
-<<<<<<< HEAD
-=======
      * Invalidates the RAM cache from the given role ID. If none is provided,
      * the entire cache is emptied.
      *
@@ -110,7 +108,6 @@
       id => this.invalidate(id));
 
     /**
->>>>>>> 54c83672
      * Gets multiple roles
      * @param  {Array} ids
      * @return {Array.<Role>}
@@ -228,7 +225,6 @@
       ...opts,
     });
   }
-<<<<<<< HEAD
 
   /**
    * Creates or replaces a role
@@ -270,49 +266,6 @@
       },
     });
 
-=======
-
-  /**
-   * Creates or replaces a role
-   *
-   * @param {String} id
-   * @param {Object} content
-   * @param {Object} [opts]
-   * @returns {Role}
-   */
-  async createOrReplace (id, content, opts) {
-    return this._createOrReplace(id, content, {
-      method: 'createOrReplace',
-      ...opts,
-    });
-  }
-
-  /**
-   * Updates a role (replaces the entire content)
-   *
-   * @todo  (breaking change) make this function able to handle partial updates
-   *        instead of replacing the entire role content (hint: _.merge)
-   *
-   * @param  {String} id
-   * @param  {Object} content
-   * @param  {Object} [opts]
-   * @return {Promise}
-   */
-  async update (id, content, {force, refresh, retryOnConflict, userId} = {}) {
-    const role = await this.load(id);
-    const updated = await this.fromDTO({
-      // /!\ order is important
-      ...this.toDTO(role),
-      ...content,
-      // Always last, in case content contains these keys
-      _id: id,
-      _kuzzle_info: {
-        updatedAt: Date.now(),
-        updater: userId,
-      },
-    });
-
->>>>>>> 54c83672
     return this.validateAndSaveRole(updated, {
       force,
       method: 'update',
@@ -483,11 +436,7 @@
 
       const roleActions = Object.keys(role.controllers[roleController].actions);
       roleActions.forEach(action => {
-<<<<<<< HEAD
-        if ( action !== '*' && !plugins.isAction(roleController, action)) {
-=======
         if (action !== '*' && !plugins.isAction(roleController, action)) {
->>>>>>> 54c83672
           if (!force) {
             throw roleRightsError.get(
               'unknown_action',
@@ -579,18 +528,6 @@
       await super.truncate(opts);
     }
     finally {
-<<<<<<< HEAD
-      this.clearCache();
-    }
-  }
-
-  /**
-   * Clears all roles stored in cache, forcing to reload from the database
-   * next time roles are requested.
-   */
-  clearCache () {
-    this.roles.clear();
-=======
       this.invalidate();
     }
   }
@@ -607,7 +544,6 @@
     else {
       this.roles.delete(roleId);
     }
->>>>>>> 54c83672
   }
 }
 
