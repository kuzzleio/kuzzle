/*
 * Kuzzle, a backend software, self-hostable and ready to use
 * to power modern apps
 *
 * Copyright 2015-2020 Kuzzle
 * mailto: support AT kuzzle.io
 * website: http://kuzzle.io
 *
 * Licensed under the Apache License, Version 2.0 (the "License");
 * you may not use this file except in compliance with the License.
 * You may obtain a copy of the License at
 *
 * https://www.apache.org/licenses/LICENSE-2.0
 *
 * Unless required by applicable law or agreed to in writing, software
 * distributed under the License is distributed on an "AS IS" BASIS,
 * WITHOUT WARRANTIES OR CONDITIONS OF ANY KIND, either express or implied.
 * See the License for the specific language governing permissions and
 * limitations under the License.
 */

'use strict';

const Bluebird = require('bluebird');
const Role = require('../../model/security/role');
const Repository = require('../shared/repository');
const kerror = require('../../kerror');
const didYouMean = require('../../util/didYouMean');

const roleRightsError = kerror.wrap('security', 'role');

/**
 * @class RoleRepository
 * @extends Repository
 */
class RoleRepository extends Repository {
  /**
   * @constructor
   * @param {Kuzzle} kuzzle
   * @param {SecurityModule} securityModule
   */
  constructor (kuzzle, securityModule) {
    super(kuzzle);
    this.module = securityModule;

    this.collection = 'roles';
    this.ObjectConstructor = Role;
    this.roles = new Map();
  }

  init () {
    super.init({
      cacheEngine: null
    });

    // Events registration
    this.kuzzle.onAsk(
      'core:security:roles:create',
      (id, content, opts) => this.create(id, content, opts));
    this.kuzzle.onAsk(
      'core:security:roles:createOrReplace',
      (id, content, opts) => this.createOrReplace(id, content, opts));
    this.kuzzle.onAsk(
      'core:security:roles:delete',
      (id, opts) => this.delete(id, opts));
    this.kuzzle.onAsk('core:security:roles:get', id => this.load(id));
    this.kuzzle.onAsk('core:security:roles:mGet', ids => this.loadRoles(ids));
    this.kuzzle.onAsk(
      'core:security:roles:search',
      (controllers, from, size) => this.searchRole(controllers, from, size));
    this.kuzzle.onAsk(
      'core:security:roles:truncate',
      opts => this.truncate(opts));
    this.kuzzle.onAsk(
      'core:security:roles:update',
      (id, content, opts) => this.update(id, content, opts));

    // global security events
    this.kuzzle.onAsk('core:security:consistencyCheck', () => this.sanityCheck());

    // Clear cache upon an admin:resetSecurity API call (successful or not)
    this.kuzzle.onPipe('admin:afterResetSecurity', () => this.clearCache());
    this.kuzzle.onPipe('admin:errorResetSecurity', () => this.clearCache());
  }

  /**
   * From a list of role ids, retrieves the matching Role objects.
   *
   * @param {Array} ids The role ids to load
   * @param {Object} options - resetCache (false)
   * @returns {Promise} Resolves to an array containing the matching found Role objects.
   */
  loadRoles (ids) {
    const roles = [];

    for (const id of ids) {
      let role = this.roles.get(id);

      if (!role) {
        role = this.loadOneFromDatabase(id)
          .then(r => {
            this.roles.set(id, r);
            return r;
          });

        this.roles.set(id, role);
      }

      roles.push(role);
    }

    return Bluebird.all(roles);
  }

  /**
   * Creates a new role, or create/replace a role
   *
   * @param {String} id
   * @param {Object} content
   * @param {Object} [opts]
   * @returns {Role}
   */
  async _createOrReplace (
    id,
    content,
    { force = false, method, refresh = null, userId = null } = {}
  ) {
    const dto = {
      _id: id,
      _kuzzle_info: {
        author: userId,
        createdAt: Date.now(),
        updatedAt: null,
        updater: null,
      },
      ...content,
    };

    const role = await this.fromDTO(dto);

    return this.validateAndSaveRole(role, {force, method, refresh});
  }

  /**
   * Creates a new role
   *
   * @param {String} id
   * @param {Object} content
   * @param {Object} [opts]
   * @returns {Role}
   */
  async create (id, content, opts) {
    return this._createOrReplace(id, content, {
      method: 'create',
      ...opts,
    });
  }

  /**
   * Creates or replaces a role
   *
   * @param {String} id
   * @param {Object} content
   * @param {Object} [opts]
   * @returns {Role}
   */
  async createOrReplace (id, content, opts) {
    return this._createOrReplace(id, content, {
      method: 'createOrReplace',
      ...opts,
    });
  }

  /**
   * Updates a role
   * @param  {String} id
   * @param  {Object} content
   * @param  {Object} [opts]
   * @return {Promise}
   */
  async update (id, content, {force, refresh, retryOnConflict, userId} = {}) {
    const role = await this.load(id);
    const pojo = this.toDTO(role);
    const updated = await this.fromDTO({
      _id: id,
      _kuzzle_info: {
        updatedAt: Date.now(),
        updater: userId,
      },
      // /!\ order is important
      ...pojo,
      ...content,
    });

    return this.validateAndSaveRole(updated, {
      force,
      method: 'update',
      refresh,
      retryOnConflict,
    });
  }

  /**
   * Get from database the document that represent the role given in parameter
   *
   * @param {string} id
   * @returns {Promise.<Role>} role
   * @throws {NotFoundError} If the corresponding role doesn't exist
   */
  async load (id) {
<<<<<<< HEAD
=======
    if (!id) {
      throw kerror.get('api', 'assert', 'missing_argument', 'roleId');
    }
    if (typeof id !== 'string') {
      throw kerror.get('api', 'assert', 'invalid_type', 'roleId', '<string>');
    }

>>>>>>> 7d084bd0
    if (this.roles.has(id)) {
      return this.roles.get(id);
    }

    const role = await this.loadOneFromDatabase(id);

    await this.roles.set(role._id, role);

    return role;
  }

  /**
   * @override
   */
<<<<<<< HEAD
  async loadOneFromDatabase (id) {
    try {
      return await super.loadOneFromDatabase(id);
    }
    catch(err) {
      if (err.status === 404) {
        throw errorsManager.get('security', 'role', 'not_found', id);
      }
      throw err;
    }
=======
  loadOneFromDatabase (id) {
    return super.loadOneFromDatabase(id)
      .catch(err => {
        if (err.status === 404) {
          throw kerror.get('security', 'role', 'not_found', id);
        }
        throw err;
      });
>>>>>>> 7d084bd0
  }

  /**
   * @param {Array} controllers
   * @param {int} from
   * @param {int} size
   */
  async searchRole (controllers, from, size) {
    const searchResults = await this.search(
      { query: {}, sort: [{ _id: { order: 'asc' } }]},
      { from: 0, size: 1000 });

    const result = {
      hits: searchResults.hits,
      total: searchResults.total
    };

    if (controllers && Array.isArray(controllers)) {
      result.hits = searchResults.hits
        .filter(role => Object
          .keys(role.controllers)
          .some(key => key === '*' || controllers.includes(key)));

      result.total = result.hits.length;
    }

    const to = size && (from || 0) + size;
    result.hits = result.hits.slice(from, to);

    return result;
  }

  /**
   * Given a Role object, validates its definition and if OK, persist it to the database.
   *
   * @param {Role} role
   * @param {object} [options] The persistence options
   * @returns Promise
   */
  async validateAndSaveRole (role, options = {}) {
    await role.validateDefinition();

    if (role._id === 'anonymous' && !role.canLogIn()) {
      throw kerror.get('security', 'role', 'login_required');
    }

    // @deprecated - used by the cluster
    this.kuzzle.emit('core:roleRepository:save', {
      _id: role._id,
      controllers: role.controllers
    });

    this.checkRoleNativeRights(role);
    this.checkRolePluginsRights(role, options);
    await this.persistToDatabase(role, options);

    const updatedRole = await this.loadOneFromDatabase(role._id);
    await this.roles.set(role._id, updatedRole);

    return updatedRole;
  }

  /**
   * Given a Role object, checks if its controllers and actions exist.
   *
   * @param {Role} role
   */
  checkRoleNativeRights (role) {
    Object.keys(role.controllers).forEach(roleController => {
      if ( roleController !== '*'
        && !this.kuzzle.funnel.isNativeController(roleController)
      ) {
        return;
      }

      if (roleController === '*') {
        Object.keys(role.controllers['*'].actions).forEach(action => {
          if (action !== '*') {
            throw roleRightsError.get('unknown_action', role._id, action, '*');
          }
        });
      }
      else {
        const controller = this.kuzzle.funnel.controllers.get(roleController);
        const actions = Object.keys(role.controllers[roleController].actions);

        actions.forEach(action => {
          if (action !== '*' && !controller._isAction(action)) {
            throw roleRightsError.get(
              'unknown_action',
              role._id,
              action,
              roleController,
              didYouMean(action, controller.__actions));
          }
        });
      }
    });
  }

  /**
   * Given a Role object, checks if its controllers and actions exist in plugins.
   *
   * @param {Role} role
   * @param {Force} force
   */
  checkRolePluginsRights (role, { force=false } = {}) {
    const plugins = this.kuzzle.pluginsManager;

    Object.keys(role.controllers).forEach(roleController => {
      if ( roleController === '*'
        || this.kuzzle.funnel.isNativeController(roleController)
      ) {
        return;
      }

      if (!plugins.isController(roleController)) {
        if (!force) {
          throw roleRightsError.get(
            'unknown_controller',
            role._id,
            roleController,
            didYouMean(roleController, plugins.getControllerNames()));
        }

        this.kuzzle.log.warn(`The role "${role._id}" gives access to the non-existing controller "${roleController}".`);

        return;
      }

      const roleActions = Object.keys(role.controllers[roleController].actions);
      roleActions.forEach(action => {
        if ( action !== '*' && !plugins.isAction(roleController, action)) {
          if (!force) {
            throw roleRightsError.get(
              'unknown_action',
              role._id,
              action,
              roleController,
              didYouMean(action, plugins.getActions(roleController)));
          }

          this.kuzzle.log.warn(`The role "${role._id}" gives access to the non-existing action "${action}" for the controller "${roleController}".`);
        }
      });
    });
  }

  /**
   * Fetching roles and check for each of them for invalid plugin rights.
   * If there are some, Kuzzle will log a warning.
   */

  async sanityCheck () {
    const roles = await this.search({}, {});

    roles.hits.forEach(role => {
      this.checkRolePluginsRights(role, { force: true });
    });
  }

  /**
   * Deletes a role
   *
   * @param {String} id
   * @param {object} [options]
   * @returns Promise
   */
<<<<<<< HEAD
  async delete (id, {refresh = null} = {}) {
    if (['admin', 'default', 'anonymous'].indexOf(id) > -1) {
      throw errorsManager.get('security', 'role', 'cannot_delete');
    }

    // Assertion: the role must exist
    await this.load(id);
=======
  delete (role, options = {}) {
    if (['admin', 'default', 'anonymous'].indexOf(role._id) > -1) {
      return kerror.reject('security', 'role', 'cannot_delete');
    }

    return this.kuzzle.repositories.profile
      .searchProfiles([role._id], { from: 0, size: 1 })
      .then(response => {
        if (response.total > 0) {
          return kerror.reject('security', 'role', 'in_use', role._id);
        }
>>>>>>> 7d084bd0

    const response = this.module.profiles.searchProfiles([id], {
      from: 0,
      size: 1
    });

    if (response.total > 0) {
      throw errorsManager.get('security', 'role', 'in_use', id);
    }

    await this.deleteFromDatabase(id, { refresh });

    this.roles.delete(id);

    // @deprecated - used by the cluster
    this.kuzzle.emit('core:roleRepository:delete', { _id: id });
  }

  /**
   * From a Role object, returns an object ready to be persisted
   *
   * @param {Role} role
   * @returns {object}
   */
  serializeToDatabase (role) {
    const serializedRole = {};

    Object.keys(role).forEach(key => {
      if (key !== '_id' && key !== 'restrictedTo') {
        serializedRole[key] = role[key];
      }
    });

    return serializedRole;
  }
}

module.exports = RoleRepository;<|MERGE_RESOLUTION|>--- conflicted
+++ resolved
@@ -208,16 +208,6 @@
    * @throws {NotFoundError} If the corresponding role doesn't exist
    */
   async load (id) {
-<<<<<<< HEAD
-=======
-    if (!id) {
-      throw kerror.get('api', 'assert', 'missing_argument', 'roleId');
-    }
-    if (typeof id !== 'string') {
-      throw kerror.get('api', 'assert', 'invalid_type', 'roleId', '<string>');
-    }
-
->>>>>>> 7d084bd0
     if (this.roles.has(id)) {
       return this.roles.get(id);
     }
@@ -232,27 +222,16 @@
   /**
    * @override
    */
-<<<<<<< HEAD
   async loadOneFromDatabase (id) {
     try {
       return await super.loadOneFromDatabase(id);
     }
     catch(err) {
       if (err.status === 404) {
-        throw errorsManager.get('security', 'role', 'not_found', id);
+        throw kerror.get('security', 'role', 'not_found', id);
       }
       throw err;
     }
-=======
-  loadOneFromDatabase (id) {
-    return super.loadOneFromDatabase(id)
-      .catch(err => {
-        if (err.status === 404) {
-          throw kerror.get('security', 'role', 'not_found', id);
-        }
-        throw err;
-      });
->>>>>>> 7d084bd0
   }
 
   /**
@@ -421,27 +400,13 @@
    * @param {object} [options]
    * @returns Promise
    */
-<<<<<<< HEAD
   async delete (id, {refresh = null} = {}) {
     if (['admin', 'default', 'anonymous'].indexOf(id) > -1) {
-      throw errorsManager.get('security', 'role', 'cannot_delete');
+      throw kerror.get('security', 'role', 'cannot_delete');
     }
 
     // Assertion: the role must exist
     await this.load(id);
-=======
-  delete (role, options = {}) {
-    if (['admin', 'default', 'anonymous'].indexOf(role._id) > -1) {
-      return kerror.reject('security', 'role', 'cannot_delete');
-    }
-
-    return this.kuzzle.repositories.profile
-      .searchProfiles([role._id], { from: 0, size: 1 })
-      .then(response => {
-        if (response.total > 0) {
-          return kerror.reject('security', 'role', 'in_use', role._id);
-        }
->>>>>>> 7d084bd0
 
     const response = this.module.profiles.searchProfiles([id], {
       from: 0,
