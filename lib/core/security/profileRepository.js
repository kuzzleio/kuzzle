/*
 * Kuzzle, a backend software, self-hostable and ready to use
 * to power modern apps
 *
 * Copyright 2015-2020 Kuzzle
 * mailto: support AT kuzzle.io
 * website: http://kuzzle.io
 *
 * Licensed under the Apache License, Version 2.0 (the "License");
 * you may not use this file except in compliance with the License.
 * You may obtain a copy of the License at
 *
 * https://www.apache.org/licenses/LICENSE-2.0
 *
 * Unless required by applicable law or agreed to in writing, software
 * distributed under the License is distributed on an "AS IS" BASIS,
 * WITHOUT WARRANTIES OR CONDITIONS OF ANY KIND, either express or implied.
 * See the License for the specific language governing permissions and
 * limitations under the License.
 */

'use strict';

const _ = require('lodash');
const Bluebird = require('bluebird');
const Profile = require('../../model/security/profile');
const Repository = require('../shared/repository');
const kerror = require('../../kerror');

<<<<<<< HEAD
=======
const assertionError = kerror.wrap('api', 'assert');

>>>>>>> 7d084bd0
/**
 * @class ProfileRepository
 * @extends Repository
 */
class ProfileRepository extends Repository {
  /**
   * @params {Kuzzle} kuzzle
   * @constructor
   */
  constructor (kuzzle, securityModule) {
    super(kuzzle);
    this.module = securityModule;
    this.collection = 'profiles';
    this.ObjectConstructor = Profile;
    this.profiles = new Map();
  }

  init (options = {}) {
    super.init({
      cacheEngine: null,
      indexStorage: options.indexStorage
    });

    // Events registration
    this.kuzzle.onAsk(
      'core:security:profiles:create',
      (id, content, opts) => this.create(id, content, opts));
    this.kuzzle.onAsk(
      'core:security:profiles:createOrReplace',
      (id, content, opts) => this.createOrReplace(id, content, opts));
    this.kuzzle.onAsk(
      'core:security:profiles:delete',
      (id, opts) => this.delete(id, opts));
    this.kuzzle.onAsk('core:security:profiles:get', id => this.load(id));
    this.kuzzle.onAsk(
      'core:security:profiles:mGet',
      ids => this.loadProfiles(ids));
    this.kuzzle.onAsk(
      'core:security:profiles:scroll',
      (id, scroll) => this.scroll(id, scroll));
    this.kuzzle.onAsk(
      'core:security:profiles:search',
      (query, opts) => this.searchProfiles(query, opts));
    this.kuzzle.onAsk(
      'core:security:profiles:truncate',
      opts => this.truncate(opts));
    this.kuzzle.onAsk(
      'core:security:profiles:update',
      (id, content, opts) => this.update(id, content, opts));

    // Clear cache upon an admin:resetSecurity API call (successful or not)
    this.kuzzle.onPipe('admin:afterResetSecurity', this.clearCache.bind(this));
    this.kuzzle.onPipe('admin:errorResetSecurity', this.clearCache.bind(this));
  }

  /**
   * Loads a Profile
   *
   * @param {string} id
   * @returns {Promise.<Promise>}
   * @throws {NotFoundError} If the corresponding profile doesn't exist
   */
  async load (id) {
    if (this.profiles.has(id)) {
      return this.profiles.get(id);
    }

    const profile = await super.load(id);

    this.profiles.set(id, profile);

    return profile;
  }

  /**
   * Loads a Profile object given its id.
   * Stores the promise of the profile being loaded in the memcache
   * and then replaces it by the profile itself once it has been loaded
   *
   * This is to allow parallelisation while preventing sending requests
   * to ES, which is slow
   *
   * @param {Array} profileIds - Array of profiles ids
   * @param {Object} options - resetCache (false)
   *
   * @returns {Promise} Resolves to the matching Profile object if found, null
   * if not.
   */
  async loadProfiles (profileIds) {
    const profiles = [];

    for (let i = 0; i < profileIds.length; i++) {
      const id = profileIds[i];

      let profile = this.profiles.get(id);

      if (!profile) {
        profile = this.loadOneFromDatabase(id)
          .then(p => {
            this.profiles.set(id, p);
            return p;
          });

        this.profiles.set(id, profile);
      }

      profiles.push(profile);
    }

    return Bluebird.all(profiles);
  }

  /**
   * @override
   */
<<<<<<< HEAD
  async loadOneFromDatabase (id) {
    try {
      return await super.loadOneFromDatabase(id);
    }
    catch(err) {
      if (err.status === 404) {
        throw errorsManager.get('security', 'profile', 'not_found', id);
      }
      throw err;
    }
=======
  loadOneFromDatabase (id) {
    return super.loadOneFromDatabase(id)
      .catch(err => {
        if (err.status === 404) {
          throw kerror.get('security', 'profile', 'not_found', id);
        }
        throw err;
      });
>>>>>>> 7d084bd0
  }

  /**
   * Creates a new role, or create/replace a profile
   *
   * @param {String} id
   * @param {Object} content
   * @param {Object} [opts]
   * @returns {Role}
   */
  async _createOrReplace (
    id,
    content,
    { method, refresh = null, userId = null } = {}
  ) {
    const profile = await this.fromDTO({
      _id: id,
      _kuzzle_info: {
        author: userId,
        createdAt: Date.now(),
        updatedAt: null,
        updater: null,
      },
      ...content,
    });

    return this.validateAndSaveProfile(profile, {method, refresh});
  }

  /**
   * Creates a new profile
   *
   * @param {String} id
   * @param {Object} content
   * @param {Object} [opts]
   * @returns {Role}
   */
  async create (id, content, opts) {
    return this._createOrReplace(id, content, {
      method: 'create',
      ...opts,
    });
  }

  /**
   * Creates or replaces a profile
   *
   * @param {String} id
   * @param {Object} content
   * @param {Object} [opts]
   * @returns {Role}
   */
  async createOrReplace (id, content, opts) {
    return this._createOrReplace(id, content, {
      method: 'createOrReplace',
      ...opts,
    });
  }

  /**
   * Updates a profile
   * @param  {String} id
   * @param  {Object} content
   * @param  {Object} [opts]
   * @return {Promise}
   */
  async update (id, content, {refresh, retryOnConflict, userId} = {}) {
    const profile = await this.load(id);
    const pojo = this.toDTO(profile);
    const updated = await this.fromDTO({
      _id: id,
      _kuzzle_info: {
        updatedAt: Date.now(),
        updater: userId,
      },
      // /!\ order is important
      ...pojo,
      ...content,
    });

    return this.validateAndSaveProfile(updated, {
      method: 'update',
      refresh,
      retryOnConflict,
    });
  }

  /**
   *
   * @param {string[]} roles - array of role ids
   * @param {object} [options] - optional search arguments (from, size, scroll)
   * @returns {Promise}
   */
  searchProfiles (roles = [], {from=0, scroll=null, size=1000} = {}) {
    const query = {query: {}};

    if (roles.length > 0) {
      query.query = {terms: {'policies.roleId': roles}};
    }
    else {
      query.query = {match_all: {}};
    }

    return this.search(query, {from, scroll, size});
  }

  /**
   * Deletes a profile
   *
   * @param {String} id
   * @param {object} [options]
   * @returns {Promise}
   */
  async delete (id, {refresh = null} = {}) {
    if (['admin', 'default', 'anonymous'].indexOf(id) > -1) {
      throw errorsManager.get('security', 'profile', 'cannot_delete');
    }

<<<<<<< HEAD
    // Assertion: the profile must exist
    await this.load(id);
=======
    if (['admin', 'default', 'anonymous'].indexOf(profile._id) > -1) {
      return kerror.reject('security', 'profile', 'cannot_delete');
    }
>>>>>>> 7d084bd0

    const query = {
      terms: {
        'profileIds': [ id ]
      }
    };

<<<<<<< HEAD
    const hits = await this.module.users.search({ query }, {from: 0, size: 1});

    if (hits.total > 0) {
      throw errorsManager.get('security', 'profile', 'in_use');
    }

    await this.deleteFromDatabase(id, {refresh});
    this.profiles.delete(id);

    // @deprecated - used by the cluster
    this.kuzzle.emit('core:profileRepository:delete', {_id: id});
=======
    return this.kuzzle.repositories.user.search({ query }, {from: 0, size: 1})
      .then(response => {
        if (response.total > 0) {
          return kerror.reject('security', 'profile', 'in_use');
        }

        return this.deleteFromDatabase(profile._id, options)
          .then(deleteResponse => {
            this.profiles.delete(profile._id);
            this.kuzzle.emit('core:profileRepository:delete', {_id: profile._id});
            return deleteResponse;
          });
      });
>>>>>>> 7d084bd0
  }

  /**
   * From a Profile object, returns a serialized object ready to be persisted
   * to the database.
   *
   * @param {Profile} profile
   * @returns {object}
   */
  serializeToDatabase (profile) {
    // avoid the profile var mutation
    return _.omit(profile, ['_id']);
  }

  /**
   * Given a Profile object, validates its definition and if OK, persist it to the database.
   *
   * @param {Profile} profile
   * @param {object} [options] - The persistence options
   * @returns {Promise<Profile>}
   **/
  async validateAndSaveProfile (profile, options) {
    const policiesRoles = profile.policies.map(p => p.roleId);

    try {
      await this.module.roles.loadRoles(policiesRoles);
    }
    catch (nil) {
      throw kerror.get('security', 'profile', 'cannot_hydrate', profile._id);
    }

    await profile.validateDefinition();

    if ( profile._id === 'anonymous'
      && policiesRoles.indexOf('anonymous') === -1
    ) {
      throw kerror.get('security', 'profile', 'missing_anonymous_role');
    }

    this.kuzzle.emit('core:profileRepository:save', {
      _id: profile._id,
      policies: profile.policies
    });

    await this.persistToDatabase(profile, options);

    const updatedProfile = await this.loadOneFromDatabase(profile._id);

    this.profiles.set(profile._id, updatedProfile);
    return updatedProfile;
  }

  /**
   * @param {object} dto
   * @returns {Promise<Profile>}
   */
  async fromDTO (dto) {
    const profile = await super.fromDTO(dto);

    // force "default" role/policy if the profile does not have any role in it
    if (!profile.policies || profile.policies.length === 0) {
      profile.policies = [ {roleId: 'default'} ];
    }

    if (profile.constructor._hash('') === false) {
      profile.constructor._hash = this.kuzzle.constructor.hash;
    }

    const policiesRoles = profile.policies.map(p => p.roleId);
    const roles = await this.module.roles.loadRoles(policiesRoles);

    // Fail if not all roles are found
    if (roles.some(r => r === null)) {
      throw kerror.get('security', 'profile', 'cannot_hydrate');
    }

    return profile;
  }

  /**
   * Clears all profiles stored in cache, forcing to reload from the database
   * next time profiles are requested.
   */
  clearCache () {
    this.profiles.clear();
  }
}


module.exports = ProfileRepository;<|MERGE_RESOLUTION|>--- conflicted
+++ resolved
@@ -27,11 +27,6 @@
 const Repository = require('../shared/repository');
 const kerror = require('../../kerror');
 
-<<<<<<< HEAD
-=======
-const assertionError = kerror.wrap('api', 'assert');
-
->>>>>>> 7d084bd0
 /**
  * @class ProfileRepository
  * @extends Repository
@@ -147,27 +142,16 @@
   /**
    * @override
    */
-<<<<<<< HEAD
   async loadOneFromDatabase (id) {
     try {
       return await super.loadOneFromDatabase(id);
     }
     catch(err) {
       if (err.status === 404) {
-        throw errorsManager.get('security', 'profile', 'not_found', id);
+        throw kerror.get('security', 'profile', 'not_found', id);
       }
       throw err;
     }
-=======
-  loadOneFromDatabase (id) {
-    return super.loadOneFromDatabase(id)
-      .catch(err => {
-        if (err.status === 404) {
-          throw kerror.get('security', 'profile', 'not_found', id);
-        }
-        throw err;
-      });
->>>>>>> 7d084bd0
   }
 
   /**
@@ -286,14 +270,8 @@
       throw errorsManager.get('security', 'profile', 'cannot_delete');
     }
 
-<<<<<<< HEAD
     // Assertion: the profile must exist
     await this.load(id);
-=======
-    if (['admin', 'default', 'anonymous'].indexOf(profile._id) > -1) {
-      return kerror.reject('security', 'profile', 'cannot_delete');
-    }
->>>>>>> 7d084bd0
 
     const query = {
       terms: {
@@ -301,11 +279,10 @@
       }
     };
 
-<<<<<<< HEAD
     const hits = await this.module.users.search({ query }, {from: 0, size: 1});
 
     if (hits.total > 0) {
-      throw errorsManager.get('security', 'profile', 'in_use');
+      throw kerror.get('security', 'profile', 'in_use');
     }
 
     await this.deleteFromDatabase(id, {refresh});
@@ -313,21 +290,6 @@
 
     // @deprecated - used by the cluster
     this.kuzzle.emit('core:profileRepository:delete', {_id: id});
-=======
-    return this.kuzzle.repositories.user.search({ query }, {from: 0, size: 1})
-      .then(response => {
-        if (response.total > 0) {
-          return kerror.reject('security', 'profile', 'in_use');
-        }
-
-        return this.deleteFromDatabase(profile._id, options)
-          .then(deleteResponse => {
-            this.profiles.delete(profile._id);
-            this.kuzzle.emit('core:profileRepository:delete', {_id: profile._id});
-            return deleteResponse;
-          });
-      });
->>>>>>> 7d084bd0
   }
 
   /**
