--- conflicted
+++ resolved
@@ -382,28 +382,12 @@
     });
   }
 
-<<<<<<< HEAD
-  async _deleteUsers (users, user) {
-    if (! users) {
-      return;
-    }
-
-    const
-      ids = Object.keys(users),
-      request = new Request({
-        action: 'mDeleteUsers',
-        body: { ids },
-        controller: 'security',
-        refresh: 'wait_for'
-      }, { user });
-=======
   async _deleteUsers (users) {
     if (_.isEmpty(users)) {
       return;
     }
 
     const ids = Object.keys(users);
->>>>>>> f71f46eb
 
     const mGetUsers = new Request({
       action: 'mGetUsers',
