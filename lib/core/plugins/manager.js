/*
 * Kuzzle, a backend software, self-hostable and ready to use
 * to power modern apps
 *
 * Copyright 2015-2020 Kuzzle
 * mailto: support AT kuzzle.io
 * website: http://kuzzle.io
 *
 * Licensed under the Apache License, Version 2.0 (the "License");
 * you may not use this file except in compliance with the License.
 * You may obtain a copy of the License at
 *
 * https://www.apache.org/licenses/LICENSE-2.0
 *
 * Unless required by applicable law or agreed to in writing, software
 * distributed under the License is distributed on an "AS IS" BASIS,
 * WITHOUT WARRANTIES OR CONDITIONS OF ANY KIND, either express or implied.
 * See the License for the specific language governing permissions and
 * limitations under the License.
 */

'use strict';

const
  errorsManager = require('../../util/errors'),
  didYouMean = require('../../util/didYouMean'),
  debug = require('../../util/debug')('kuzzle:plugins'),
  PluginContext = require('./context'),
  PrivilegedPluginContext = require('./privilegedContext'),
  path = require('path'),
  Bluebird = require('bluebird'),
  _ = require('lodash'),
  fs = require('fs'),
  { errors: { KuzzleError } } = require('kuzzle-common-objects'),
  Manifest = require('./manifest'),
  { loadPluginsErrors } = require('../../config/error-codes'),
  { has, get, isPlainObject } = require('../../util/safeObject'),
  { BaseController } = require('../../api/controllers/base'),
  PipeRunner = require('./pipeRunner');

const
  assertionError = errorsManager.wrap('plugin', 'assert'),
  runtimeError = errorsManager.wrap('plugin', 'runtime'),
  strategyError = errorsManager.wrap('plugin', 'strategy'),
  controllerError = errorsManager.wrap('plugin', 'controller');

/**
 * @class PluginsManager
 * @param {Kuzzle} kuzzle
 */
class PluginsManager {
  constructor(kuzzle) {
    this.kuzzle = kuzzle;
    this.pipeRunner = new PipeRunner(
      kuzzle.config.plugins.common.maxConcurrentPipes,
      kuzzle.config.plugins.common.pipesBufferSize
    );
    this.plugins = {};
    this.pipes = {};

    // Map.<controller, BaseController instance >
    this.controllers = new Map();

    this.strategies = {};
    this.routes = [];
    this.pluginsDir = path.resolve(
      path.join(this.kuzzle.rootPath, 'plugins/enabled')
    );

    /**
     * @example
     * {
     *   pluginName: {
     *     authName: <constructor>,
     *     authname2: <constructor>,
     *     ...
     *   },
     *   pluginName2: {
     *     ...
     *   }
     * }
     *
     * This structure prevents authenticator names collisions between
     * multiple auth. plugins
     */
    this.authenticators = {};

    this.config = kuzzle.config.plugins;
  }

  /**
   * Load plugin located in "plugins/enabled" folder and from CLI arguments
   *
   * @param  {Array.<string>} plugins - Plugins passed as CLI arguments
   * @throws PluginImplementationError - Throws when an error occurs when loading a plugin
   */
  init(additionalPlugins = []) {
    this.plugins = this.load(additionalPlugins);
  }

  /**
   * Giving a plugin name, returns the routes associated to it
   * 
   * @param {string} pluginName
   * @returns {Array} 
   */
  getRoutes(pluginName) {
    const regxp = new RegExp(pluginName, 'g');
    return this.routes.filter(route => route.controller.match(regxp));
  }

  /**
   * Used to dump loaded plugin feature into serverInfo route / cli
   *
   * @returns {object}
   */
  getPluginsDescription() {
    const pluginsDescription = {};

    Object.keys(this.plugins).forEach(plugin => {
      const pluginInfo = this.plugins[plugin],
        description = {
          version: pluginInfo.version,
          manifest: pluginInfo.manifest,
          hooks: [],
          pipes: [],
          controllers: [],
          routes: [],
          strategies: []
        };

      if (pluginInfo.object) {
        if (has(pluginInfo.object, 'hooks')) {
          description.hooks = _.uniq(Object.keys(pluginInfo.object.hooks));
        }

        if (has(pluginInfo.object, 'pipes')) {
          description.pipes = _.uniq(Object.keys(pluginInfo.object.pipes));
        }

        if (has(pluginInfo.object, 'controllers')) {
          description.controllers = _.uniq(
            Object.keys(pluginInfo.object.controllers)
          ).map(item => `${pluginInfo.manifest.name}/${item}`);
        }

        if (has(pluginInfo.object, 'routes')) {
          description.routes = _.uniq(pluginInfo.object.routes);
        }

        if (has(pluginInfo.object, 'strategies')) {
          description.strategies = Object.keys(pluginInfo.object.strategies);
        }
      } else {
        this.kuzzle.log.warn(
          `[Plugin manager]: Unable to load features from plugin "${plugin}"`
        );
      }

      pluginsDescription[description.manifest.name] = description;

      debug('[%s] reading plugin configuration: %a', plugin, description);
    });

    return pluginsDescription;
  }

  /**
   * Register plugins feature to Kuzzle
   *
   * @returns {Promise}
   *
   * @throws PluginImplementationError - Throws when an error occurs when registering a plugin
   */
  run() {
    if (Object.keys(this.plugins).length === 0) {
      return Bluebird.resolve();
    }

    // register regular plugins features
    return Bluebird.all(
      Object.keys(this.plugins).map(pluginName => {
        const plugin = this.plugins[pluginName],
          { pipeWarnTime, pipeTimeout, initTimeout } = this.config.common;

<<<<<<< HEAD
        debug(
          '[%s] starting plugin in "%s" mode',
          plugin.manifest.name,
          plugin.config.privileged ? 'privileged' : 'standard'
        );

        const pluginContext = plugin.config.privileged
          ? new PrivilegedPluginContext(this.kuzzle, plugin.manifest.name)
          : new PluginContext(this.kuzzle, plugin.manifest.name);

        return Bluebird.resolve(
          plugin.object.init(plugin.config, pluginContext)
        )
          .timeout(initTimeout)
          .then(initStatus => {
            if (initStatus === false) {
              runtimeError.throw('failed_init', plugin.manifest.name);
            }
=======
      debug(
        '[%s] starting plugin in "%s" mode',
        plugin.manifest.name,
        plugin.config.privileged ? 'privileged' : 'standard');

      const pluginContext = plugin.config.privileged
        ? new PrivilegedPluginContext(this.kuzzle, plugin.manifest.name)
        : new PluginContext(this.kuzzle, plugin.manifest.name);

      return Bluebird
        .resolve(plugin.object.init(plugin.config, pluginContext))
        .timeout(initTimeout)
        .then(initStatus => {
          if (initStatus === false) {
            throw runtimeError.get('failed_init', plugin.manifest.name);
          }
>>>>>>> 9d05a06e

            plugin.initCalled = true;

            if (plugin.object.controllers) {
              this._initControllers(plugin);
            }

            if (plugin.object.authenticators) {
              this._initAuthenticators(plugin);
            }

            if (plugin.object.strategies) {
              this._initStrategies(plugin);
            }

            if (plugin.object.hooks) {
              this._initHooks(plugin);
            }

            if (plugin.object.pipes) {
              this._initPipes(plugin, pipeWarnTime, pipeTimeout);
            }

            debug('[%s] plugin started', plugin.manifest.name);
          });
      })
    );
  }

  /**
   * Emit a "pipe" event, returning a promise resolved once all registered
   * pipe listeners have finished processing the provided data.
   *
   * Each listener has to resolve its promise with an updated version of the
   * provided data, which is then passed to the next listener, and so on in
   * series until the last listener resolves.
   *
   * @warning Critical code section
   *  - pipes can be triggered thousand of time per second
   *
   * @param  {Array.<string>} events
   * @param  {Array.<*>} data
   * @param  {Function} callback
   */
  pipe(events, data, callback) {
    debug('trigger "%s" event', events);

    const preparedPipes = [cb => cb(null, ...data)];

    for (let i = 0; i < events.length; i++) {
      const event = events[i];

      if (has(this.pipes, event)) {
        for (const pipe of this.pipes[event]) {
          preparedPipes.push(pipe);
        }
      }
    }

    if (preparedPipes.length === 1) {
      callback(null, ...data);
    }
    else {
      this.pipeRunner.run(preparedPipes, callback);
    }
  }

  /**
   * @param {string} strategyName
   * @returns {string[]}
   */
  getStrategyFields(strategyName) {
    return this.strategies[strategyName].strategy.config.fields || [];
  }

  /**
   * @param {string} strategyName
   * @param {string} methodName
   * @returns {boolean}
   */
  hasStrategyMethod(strategyName, methodName) {
    const strategy = get(this.strategies, strategyName);
    return strategy && has(strategy.methods, methodName);
  }

  /**
   * @param {string} strategyName
   * @param {string} methodName
   * @returns {function}
   */
  getStrategyMethod(strategyName, methodName) {
    return this.strategies[strategyName].methods[methodName];
  }

  /**
   * Returns the list of registered passport strategies
   * @returns {string[]}
   */
  listStrategies() {
    return Object.keys(this.strategies);
  }

  /**
   * Checks if a strategy is well-formed
   *
   * @param {string} pluginName
   * @param {string} strategyName
   * @param {object} strategy
   * @throws {PluginImplementationError} If the strategy is invalid
   */
  validateStrategy(pluginName, strategyName, strategy) {
    const errorPrefix = `[${pluginName}] Strategy ${strategyName}:`;

    if (!isPlainObject(strategy)) {
      throw strategyError.get('invalid_description', errorPrefix, strategy);
    }

    if (!isPlainObject(strategy.methods)) {
      throw strategyError.get('invalid_methods', errorPrefix, strategy.methods);
    }

    const pluginObject = this.plugins[pluginName.toLowerCase()].object;

    // required methods check
<<<<<<< HEAD
    ['exists', 'create', 'update', 'delete', 'validate', 'verify'].forEach(
      methodName => {
        if (!_.isString(strategy.methods[methodName])) {
          strategyError.throw(
            'invalid_method_type',
            errorPrefix,
            methodName,
            strategy.methods[methodName]
          );
        }

        if (!_.isFunction(pluginObject[strategy.methods[methodName]])) {
          strategyError.throw(
            'missing_method_function',
            errorPrefix,
            strategy.methods[methodName]
          );
        }
=======
    ['exists', 'create', 'update', 'delete', 'validate', 'verify'].forEach(methodName => {
      if (!_.isString(strategy.methods[methodName])) {
        throw strategyError.get(
          'invalid_method_type',
          errorPrefix,
          methodName,
          strategy.methods[methodName]);
      }

      if (!_.isFunction(pluginObject[strategy.methods[methodName]])) {
        throw strategyError.get(
          'missing_method_function',
          errorPrefix,
          strategy.methods[methodName]);
>>>>>>> 9d05a06e
      }
    );

    // optional methods check
    ['getInfo', 'getById', 'afterRegister'].forEach(name => {
      const optionalMethodName = strategy.methods[name];

      if (!_.isNil(optionalMethodName)) {
        if (!_.isString(optionalMethodName)) {
          throw strategyError.get(
            'invalid_method_type',
            errorPrefix,
            name,
            optionalMethodName
          );
        }

        if (!_.isFunction(pluginObject[optionalMethodName])) {
          throw strategyError.get(
            'missing_method_function',
            errorPrefix,
            optionalMethodName
          );
        }
      }
    });

    if (!isPlainObject(strategy.config)) {
      throw strategyError.get('invalid_config', errorPrefix, strategy.config);
    }

    if (typeof strategy.config.authenticator !== 'string') {
      throw strategyError.get(
        'invalid_authenticator',
        errorPrefix,
        strategy.config.authenticator
      );
    } else if (
      !this.authenticators[pluginName] ||
      !this.authenticators[pluginName][strategy.config.authenticator]
    ) {
      throw strategyError.get(
        'unknown_authenticator',
        errorPrefix,
        strategy.config.authenticator
      );
    }

    for (const optionName of ['strategyOptions', 'authenticateOptions']) {
      const options = strategy.config[optionName];

      if (!_.isNil(options) && !isPlainObject(options)) {
        throw strategyError.get('invalid_option', errorPrefix, optionName, options);
      }
    }

<<<<<<< HEAD
    if (
      !_.isNil(strategy.config.fields) &&
      !Array.isArray(strategy.config.fields)
    ) {
      strategyError.throw(
=======
    if (!_.isNil(strategy.config.fields) && !Array.isArray(strategy.config.fields)) {
      throw strategyError.get(
>>>>>>> 9d05a06e
        'invalid_fields',
        errorPrefix,
        strategy.config.fields
      );
    }
  }

  /**
   * Register a pipe function on an event
   *
   * @param {object} plugin
   * @param {number} warnDelay - delay before a warning is issued
   * @param {number} timeoutDelay - delay after which the function is timed out
   * @param {string} event name
   * @param {string|function} fn - function to attach
   */
  registerPipe(plugin, warnDelay, timeoutDelay, event, fn) {
    debug('[%s] register pipe on event "%s"', plugin.manifest.name, event);

    if (!has(this.pipes, event)) {
      this.pipes[event] = [];
    }

    this.pipes[event].push((...data) => {
      const callback = data.pop(),
        name = plugin.manifest.name;

      if (data.length === 0) {
        data.push(null);
      }

      let pipeWarnTimer,
        pipeTimeoutTimer,
        timedOut = false;

      if (warnDelay) {
        pipeWarnTimer = setTimeout(() => {
          this.kuzzle.log.warn(
            `Plugin ${name} pipe for event '${event}' exceeded ${warnDelay}ms to execute.`
          );
        }, warnDelay);
      }

      if (timeoutDelay) {
        pipeTimeoutTimer = setTimeout(() => {
          const error = runtimeError.get(
            'pipe_timeout',
            name,
            event,
            timeoutDelay
          );

          this.kuzzle.log.error(error.message);

          timedOut = true;
          callback(error);
        }, timeoutDelay);
      }

      const cb = (error, result) => {
        clearTimeout(pipeWarnTimer);
        clearTimeout(pipeTimeoutTimer);

        if (!timedOut) {
          data[0] = result;
          callback(error, ...data);
        }
      };

      try {
        const pipeResponse =
          typeof fn === 'function'
            ? fn(...data, cb)
            : plugin.object[fn](...data, cb);

        if (
          typeof pipeResponse === 'object' &&
          pipeResponse !== null &&
          typeof pipeResponse.then === 'function' &&
          typeof pipeResponse.catch === 'function'
        ) {
          pipeResponse
            .then(result => cb(null, result))
            .catch(error => cb(error));
        }
      } catch (error) {
        cb(
          error instanceof KuzzleError
            ? error
            : runtimeError.getFrom(error, 'unexpected_error', error.message)
        );
      }
    });
  }

  /**
   * Register a listener function on an event
   *
   * @param {object} plugin
   * @param {string} event
   * @param {string|function} fn - function to attach
   */
  registerHook(plugin, event, fn) {
    debug('[%s] register hook on event "%s"', plugin.manifest.name, event);

    this.kuzzle.on(event, message => {
      try {
        if (typeof fn === 'function') {
          fn(message, event);
        } else {
          plugin.object[fn](message, event);
        }
      } catch (error) {
        throw runtimeError.getFrom(error, 'unexpected_error', error.message);
      }
    });
  }

  /**
   * Registers an authentication strategy.
   * If the plugin init method has not been called yet, add the strategy to
   * the plugin.object.strategies object.
   *
   * @param {string} pluginName - plugin name
   * @param {string} strategyName - strategy name
   * @param {object} strategy - strategy properties
   * @throws {PluginImplementationError} If the strategy is invalid or if
   *                                     registration fails
   */
  registerStrategy(pluginName, strategyName, strategy) {
    // only add the strategy to the strategies object if the init method
    // has not been called
    const plugin = this.plugins[pluginName.toLowerCase()];

    if (!plugin.initCalled) {
      plugin.object.strategies = plugin.object.strategies || {};
      plugin.object.strategies[strategyName] = strategy;

      return;
    }

    const errorPrefix = `[${pluginName}] Strategy ${strategyName}:`;
    this.validateStrategy(pluginName, strategyName, strategy);

    if (has(this.strategies, strategyName)) {
      this.unregisterStrategy(pluginName, strategyName);
    }

    const methods = {};

    // wrap plugin methods to force their context and to
    // convert uncaught exception into PluginImplementationError
    // promise rejections
    for (const methodName of Object.keys(strategy.methods).filter(
      name => name !== 'verify'
    )) {
      methods[methodName] = (...args) => {
        return new Bluebird((resolve, reject) => {
          try {
            resolve(
              plugin.object[strategy.methods[methodName]].bind(plugin.object)(
                ...args
              )
            );
          } catch (error) {
            reject(
              error instanceof KuzzleError
                ? error
                : runtimeError.getFrom(error, 'unexpected_error', error.message)
            );
          }
        });
      };
    }

    const opts = Object.assign({}, strategy.config.strategyOptions, {
        passReqToCallback: true
      }),
      verifyAdapter = (...args) => {
        const callback = args[args.length - 1],
          ret = plugin.object[strategy.methods.verify](...args.slice(0, -1));

        // catching plugins returning non-thenable content
        if (!ret || !_.isFunction(ret.then)) {
<<<<<<< HEAD
          return callback(
            strategyError.get('invalid_verify_return', errorPrefix, ret)
          );
=======
          callback(strategyError.get('invalid_verify_return', errorPrefix, ret));
          return;
>>>>>>> 9d05a06e
        }

        let message = null;

        ret
          .then(result => {
            if (result === false) {
              return false;
            }

            if (!isPlainObject(result)) {
              throw strategyError.get('invalid_verify_resolve', errorPrefix);
            }

            if (result.kuid !== null && result.kuid !== undefined) {
              if (typeof result.kuid === 'string') {
                return this.kuzzle.repositories.user.load(result.kuid);
              }

              throw strategyError.get(
                'invalid_kuid',
                errorPrefix,
                typeof result.kuid
              );
            }

            if (result.message && typeof result.message === 'string') {
              message = result.message;
            } else {
              message = `Unable to log in using the strategy "${strategyName}"`;
            }

            return false;
          })
          .then(result => {
            if (result === null) {
              throw strategyError.get('unknown_kuid', errorPrefix);
            }

            callback(null, result, { message });
            return null;
          })
          .catch(error => callback(error));
      };

    try {
      const Ctor = this.authenticators[pluginName][
          strategy.config.authenticator
        ],
        instance = new Ctor(opts, verifyAdapter);

      this.strategies[strategyName] = { strategy, methods, owner: pluginName };
      this.kuzzle.passport.use(
        strategyName,
        instance,
        strategy.config.authenticateOptions
      );

      if (methods.afterRegister) {
        methods.afterRegister(instance);
      }
<<<<<<< HEAD
    } catch (e) {
      strategyError.throwFrom(
=======
    }
    catch (e) {
      throw strategyError.getFrom(
>>>>>>> 9d05a06e
        e,
        'failed_registration',
        strategyName,
        e.message
      );
    }
  }

  /**
   * Unregister
   * @param {string} pluginName
   * @param  {string} strategyName
   * @throws {PluginImplementationError} If not the owner of the strategy or if strategy
   *                                     does not exist
   */
  unregisterStrategy(pluginName, strategyName) {
    const strategy = this.strategies[strategyName];

    if (strategy) {
      if (strategy.owner !== pluginName) {
        throw strategyError.get('unauthorized_removal', strategyName);
      }

      delete this.strategies[strategyName];
      this.kuzzle.passport.unuse(strategyName);
    } else {
      throw strategyError.get('strategy_not_found', strategyName);
    }
  }

  /**
   * @param {object} plugin
   * @param {number} pipeWarnTime
   * @param {number} pipeTimeout
   */
  _initPipes(plugin, pipeWarnTime, pipeTimeout) {
    const methodsList = getMethods(plugin.object);

    let _warnTime = pipeWarnTime,
      _timeout = pipeTimeout;

    if (plugin.config && plugin.config.pipeWarnTime !== undefined) {
      _warnTime = plugin.config.pipeWarnTime;
    }
    if (plugin.config && plugin.config.pipeTimeout !== undefined) {
      _timeout = plugin.config.pipeTimeout;
    }

    _.forEach(plugin.object.pipes, (fn, event) => {
      const list = Array.isArray(fn) ? fn : [fn];

      for (const target of list) {
        if (
          typeof target !== 'function' &&
          typeof plugin.object[target] !== 'function'
        ) {
          const message =
            typeof target === 'string' ? didYouMean(target, methodsList) : '';

          throw assertionError.get('invalid_pipe', event, target, message);
        }

        this.registerPipe(plugin, _warnTime, _timeout, event, target);
      }
    });
  }

  /**
   * @param {object} plugin
   */
  _initHooks(plugin) {
    const methodsList = getMethods(plugin.object);

    _.forEach(plugin.object.hooks, (fn, event) => {
      const list = Array.isArray(fn) ? fn : [fn];

      for (const target of list) {
        if (
          typeof target !== 'function' &&
          typeof plugin.object[target] !== 'function'
        ) {
          const message =
            typeof target === 'string' ? didYouMean(target, methodsList) : '';

          throw assertionError.get('invalid_hook', event, target, message);
        }

        this.registerHook(plugin, event, target);
      }
    });
  }

  /**
   * Init plugin controllers
   *
   * @param {object} plugin
   * @returns {boolean}
   */
  _initControllers(plugin) {
    Object.keys(plugin.object.controllers).forEach(controller => {
      debug(
        '[%s][%s] starting controller registration',
        plugin.manifest.name,
        controller
      );

      const methodsList = getMethods(plugin.object),
        controllerName = `${plugin.manifest.name}/${controller}`,
        description = plugin.object.controllers[controller],
        errorControllerPrefix = `Unable to inject controller "${controller}" from plugin "${plugin.manifest.name}":`;

      if (!isPlainObject(description)) {
        throw controllerError.get(
          'invalid_description',
          errorControllerPrefix,
          typeof description
        );
      }

      Object.keys(description).forEach(action => {
        debug(
          '[%s][%s][%s] starting action controller registration',
          plugin.manifest.name,
          controller,
          action
        );

        if (
          typeof description[action] !== 'function' &&
          typeof plugin.object[description[action]] !== 'function'
        ) {
          const suggestion =
            typeof description[action] === 'string'
              ? didYouMean(description[action], methodsList)
              : '';

          throw controllerError.get(
            'invalid_action',
            errorControllerPrefix,
            controller,
            action,
            suggestion
          );
        }

        let apiController = this.controllers.get(controllerName);

        if (!apiController) {
          apiController = new BaseController();
          this.controllers.set(controllerName, apiController);
        }

        if (typeof description[action] === 'function') {
          apiController._addAction(action, description[action]);
        } else {
          apiController._addAction(
            action,
            plugin.object[description[action]].bind(plugin.object)
          );
        }
      });
    });

    const httpVerbs = ['get', 'head', 'post', 'put', 'delete', 'patch'],
      routeProperties = ['verb', 'url', 'controller', 'action'],
      controllerNames = Object.keys(plugin.object.controllers);

    if (plugin.object.routes) {
      plugin.object.routes.forEach(route => {
        const controllerName = `${plugin.manifest.name}/${route.controller}`,
          errorRoutePrefix = `Unable to inject API route "${JSON.stringify(
            route
          )}" from plugin "${plugin.manifest.name}":`;

        Object.keys(route).forEach(key => {
          if (routeProperties.indexOf(key) === -1) {
            throw controllerError.get(
              'unexpected_route_property',
              errorRoutePrefix,
              key,
              didYouMean(key, routeProperties)
            );
          }

          if (
            typeof route[key] !== 'string' ||
            (route[key].length === 0 && key !== 'url')
          ) {
<<<<<<< HEAD
            controllerError.throw(
              'invalid_route_property',
              errorRoutePrefix,
              key
            );
=======
            throw controllerError.get('invalid_route_property', errorRoutePrefix, key);
>>>>>>> 9d05a06e
          }
        });

        const apiController = this.controllers.get(controllerName);

        if (!apiController) {
          throw controllerError.get(
            'undefined_controller',
            errorRoutePrefix,
            route.controller,
            didYouMean(route.controller, controllerNames)
          );
        }

        if (!apiController._isAction(route.action)) {
          const actionNames = Array.from(apiController._actions);
          throw controllerError.get(
            'undefined_action',
            errorRoutePrefix,
            route.action,
            didYouMean(route.action, actionNames)
          );
        }

        if (httpVerbs.indexOf(route.verb.toLowerCase()) === -1) {
          throw controllerError.get(
            'unsupported_verb',
            errorRoutePrefix,
            httpVerbs.join(', '),
            didYouMean(route.verb, httpVerbs)
          );
        }

        debug(
          '[%s] binding HTTP route "%s" to controller "%s"',
          plugin.manifest.name,
          route.url,
          route.controller
        );

        route.url = `/${plugin.manifest.name}${route.url}`;
        route.controller = controllerName;

        this.routes.push(route);
      });
    }
  }

  /**
   * @param {object} plugin
   * @throws {PluginImplementationError} If strategies registration fails
   */
  _initStrategies(plugin) {
    const errorPrefix = `[${plugin.manifest.name}]:`;

    if (
      !isPlainObject(plugin.object.strategies) ||
      _.isEmpty(plugin.object.strategies)
    ) {
      throw strategyError.get('invalid_definition', errorPrefix);
    }

    for (const name of Object.keys(plugin.object.strategies)) {
      this.registerStrategy(
        plugin.manifest.name,
        name,
        plugin.object.strategies[name]
      );
    }
  }

  /**
   * @param {object} plugin
   * @throws {PluginImplementationError} If strategies registration fails
   */
  _initAuthenticators(plugin) {
    const errorPrefix = `[${plugin.manifest.name}]:`;

    if (!isPlainObject(plugin.object.authenticators)) {
      throw errorsManager.get(
        'plugin',
        'authenticators',
        'not_an_object',
        errorPrefix
      );
    }

    for (const authenticator of Object.keys(plugin.object.authenticators)) {
      if (!isConstructor(plugin.object.authenticators[authenticator])) {
        throw errorsManager.get(
          'plugin',
          'authenticators',
          'invalid_authenticator',
          errorPrefix,
          authenticator
        );
      }
    }

    this.authenticators[plugin.manifest.name] = Object.assign(
      {},
      plugin.object.authenticators
    );
  }

  /**
   * Load detected plugins in memory
   *
   * @returns {object} list of loaded plugin
   */
  load(additionalPlugins = []) {
    const loadedPlugins = {},
      getPluginDir = plugin => {
        return additionalPlugins.includes(plugin)
          ? path.resolve(path.join(this.kuzzle.rootPath, 'plugins/available'))
          : this.pluginsDir;
      };

    let plugins = [];

    try {
      plugins = fs.readdirSync(this.pluginsDir);
<<<<<<< HEAD
    } catch (e) {
      assertionError.throw('invalid_plugins_dir', this.pluginsDir, e.message);
=======
    }
    catch (e) {
      throw assertionError.get('invalid_plugins_dir', this.pluginsDir, e.message);
>>>>>>> 9d05a06e
    }

    // Add CLI enabled plugins.
    // See CLI `start` command `--enable-plugins` option.
    plugins = additionalPlugins
      .filter(plugin => !plugins.includes(plugin))
      .concat(plugins);

    for (const plugin of plugins) {
      const pluginDir = getPluginDir(plugin),
        pluginPath = path.join(pluginDir, plugin);

      try {
        fs.statSync(pluginPath).isDirectory();
<<<<<<< HEAD
      } catch (e) {
        assertionError.throw('cannot_load', pluginPath, e.message);
=======
      }
      catch (e) {
        throw assertionError.get('cannot_load', pluginPath, e.message);
>>>>>>> 9d05a06e
      }
    }

    debug('loading plugins: %a', plugins);

    for (const relativePluginPath of plugins) {
      const pluginDir = getPluginDir(relativePluginPath),
        pluginPath = path.resolve(pluginDir, relativePluginPath),
        packageJsonPath = `${pluginPath}/package.json`,
        manifest = new Manifest(this.kuzzle, pluginPath);

      manifest.load();

      const plugin = {
        manifest,
        initCalled: false,
        version: null,
        object: null,
        config: this.config[manifest.name]
          ? JSON.parse(JSON.stringify(this.config[manifest.name]))
          : {}
      };

      // load plugin version if exists
      if (fs.existsSync(packageJsonPath)) {
        plugin.version = require(packageJsonPath).version;
      }

      // load customs errors configuration file
      if (plugin.manifest.raw.errors) {
        try {
          const pluginCode =
            this.config[plugin.manifest.name] &&
            this.config[plugin.manifest.name]._pluginCode
              ? this.config[plugin.manifest.name]._pluginCode
              : 0x00;
          loadPluginsErrors(plugin.manifest.raw, pluginCode);
          this.kuzzle.log.info(
            `[${plugin.manifest.name}] Custom errors successfully loaded.`
          );
        } catch (err) {
          if (
            err.message.match(/Error configuration file/i) ||
            err instanceof SyntaxError
          ) {
            throw errorsManager.getFrom(
              err,
              'plugin',
              'manifest',
              'invalid_errors',
              plugin.manifest.name,
              err.message
            );
          }

          throw err;
        }
      }

      // load plugin object
      try {
        const PluginClass = require(pluginPath);
        plugin.object = new PluginClass();
      } catch (e) {
        if (e.message.match(/not a constructor/i)) {
          throw assertionError.get('not_a_constructor', plugin.manifest.name);
        }

        throw runtimeError.getFrom(e, 'unexpected_error', e.message);
      }

      // check if the plugin exposes a "init" method
      if (typeof plugin.object.init !== 'function') {
        throw assertionError.get('init_not_found', plugin.manifest.name);
      }

      // check plugin privileged prerequisites
      // user need to acknowledge privileged mode in plugin configuration
      if (plugin.config.privileged) {
        if (!plugin.manifest.privileged) {
<<<<<<< HEAD
          assertionError.throw(
            'privileged_not_supported',
            plugin.manifest.name
          );
        }
      } else if (plugin.manifest.privileged) {
        assertionError.throw('privileged_not_set', plugin.manifest.name);
=======
          throw assertionError.get('privileged_not_supported', plugin.manifest.name);
        }
      }
      else if (plugin.manifest.privileged) {
        throw assertionError.get('privileged_not_set', plugin.manifest.name);
>>>>>>> 9d05a06e
      }

      const key = plugin.manifest.name.toLowerCase();

      if (loadedPlugins[key]) {
        throw assertionError.get('name_already_exists', key);
      }

      loadedPlugins[key] = plugin;
    }

    return loadedPlugins;
  }
}

/**
 * Test if the provided argument is a constructor or not
 *
 * @param  {*} arg
 * @return {Boolean}
 */
function isConstructor (arg) {
  try {
    Reflect.construct(Object, [], arg);
  } catch (e) {
    return false;
  }

  return true;
}

function getMethods (object) {
  const prototype = Object.getPrototypeOf(object);

  const instanceMethods = Object.getOwnPropertyNames(prototype)
    .filter(method => ['init', 'constructor'].indexOf(method) === -1);

  const objectMethods = Object.getOwnPropertyNames(object)
    .filter(key => typeof object[key] === 'function');

  return [...instanceMethods, ...objectMethods];
}

module.exports = PluginsManager;<|MERGE_RESOLUTION|>--- conflicted
+++ resolved
@@ -182,27 +182,6 @@
       Object.keys(this.plugins).map(pluginName => {
         const plugin = this.plugins[pluginName],
           { pipeWarnTime, pipeTimeout, initTimeout } = this.config.common;
-
-<<<<<<< HEAD
-        debug(
-          '[%s] starting plugin in "%s" mode',
-          plugin.manifest.name,
-          plugin.config.privileged ? 'privileged' : 'standard'
-        );
-
-        const pluginContext = plugin.config.privileged
-          ? new PrivilegedPluginContext(this.kuzzle, plugin.manifest.name)
-          : new PluginContext(this.kuzzle, plugin.manifest.name);
-
-        return Bluebird.resolve(
-          plugin.object.init(plugin.config, pluginContext)
-        )
-          .timeout(initTimeout)
-          .then(initStatus => {
-            if (initStatus === false) {
-              runtimeError.throw('failed_init', plugin.manifest.name);
-            }
-=======
       debug(
         '[%s] starting plugin in "%s" mode',
         plugin.manifest.name,
@@ -219,7 +198,6 @@
           if (initStatus === false) {
             throw runtimeError.get('failed_init', plugin.manifest.name);
           }
->>>>>>> 9d05a06e
 
             plugin.initCalled = true;
 
@@ -344,26 +322,6 @@
     const pluginObject = this.plugins[pluginName.toLowerCase()].object;
 
     // required methods check
-<<<<<<< HEAD
-    ['exists', 'create', 'update', 'delete', 'validate', 'verify'].forEach(
-      methodName => {
-        if (!_.isString(strategy.methods[methodName])) {
-          strategyError.throw(
-            'invalid_method_type',
-            errorPrefix,
-            methodName,
-            strategy.methods[methodName]
-          );
-        }
-
-        if (!_.isFunction(pluginObject[strategy.methods[methodName]])) {
-          strategyError.throw(
-            'missing_method_function',
-            errorPrefix,
-            strategy.methods[methodName]
-          );
-        }
-=======
     ['exists', 'create', 'update', 'delete', 'validate', 'verify'].forEach(methodName => {
       if (!_.isString(strategy.methods[methodName])) {
         throw strategyError.get(
@@ -378,7 +336,6 @@
           'missing_method_function',
           errorPrefix,
           strategy.methods[methodName]);
->>>>>>> 9d05a06e
       }
     );
 
@@ -435,16 +392,8 @@
       }
     }
 
-<<<<<<< HEAD
-    if (
-      !_.isNil(strategy.config.fields) &&
-      !Array.isArray(strategy.config.fields)
-    ) {
-      strategyError.throw(
-=======
     if (!_.isNil(strategy.config.fields) && !Array.isArray(strategy.config.fields)) {
       throw strategyError.get(
->>>>>>> 9d05a06e
         'invalid_fields',
         errorPrefix,
         strategy.config.fields
@@ -629,14 +578,8 @@
 
         // catching plugins returning non-thenable content
         if (!ret || !_.isFunction(ret.then)) {
-<<<<<<< HEAD
-          return callback(
-            strategyError.get('invalid_verify_return', errorPrefix, ret)
-          );
-=======
           callback(strategyError.get('invalid_verify_return', errorPrefix, ret));
           return;
->>>>>>> 9d05a06e
         }
 
         let message = null;
@@ -698,14 +641,9 @@
       if (methods.afterRegister) {
         methods.afterRegister(instance);
       }
-<<<<<<< HEAD
-    } catch (e) {
-      strategyError.throwFrom(
-=======
     }
     catch (e) {
       throw strategyError.getFrom(
->>>>>>> 9d05a06e
         e,
         'failed_registration',
         strategyName,
@@ -894,15 +832,7 @@
             typeof route[key] !== 'string' ||
             (route[key].length === 0 && key !== 'url')
           ) {
-<<<<<<< HEAD
-            controllerError.throw(
-              'invalid_route_property',
-              errorRoutePrefix,
-              key
-            );
-=======
             throw controllerError.get('invalid_route_property', errorRoutePrefix, key);
->>>>>>> 9d05a06e
           }
         });
 
@@ -1025,14 +955,9 @@
 
     try {
       plugins = fs.readdirSync(this.pluginsDir);
-<<<<<<< HEAD
-    } catch (e) {
-      assertionError.throw('invalid_plugins_dir', this.pluginsDir, e.message);
-=======
     }
     catch (e) {
       throw assertionError.get('invalid_plugins_dir', this.pluginsDir, e.message);
->>>>>>> 9d05a06e
     }
 
     // Add CLI enabled plugins.
@@ -1047,14 +972,9 @@
 
       try {
         fs.statSync(pluginPath).isDirectory();
-<<<<<<< HEAD
-      } catch (e) {
-        assertionError.throw('cannot_load', pluginPath, e.message);
-=======
       }
       catch (e) {
         throw assertionError.get('cannot_load', pluginPath, e.message);
->>>>>>> 9d05a06e
       }
     }
 
@@ -1135,21 +1055,11 @@
       // user need to acknowledge privileged mode in plugin configuration
       if (plugin.config.privileged) {
         if (!plugin.manifest.privileged) {
-<<<<<<< HEAD
-          assertionError.throw(
-            'privileged_not_supported',
-            plugin.manifest.name
-          );
-        }
-      } else if (plugin.manifest.privileged) {
-        assertionError.throw('privileged_not_set', plugin.manifest.name);
-=======
           throw assertionError.get('privileged_not_supported', plugin.manifest.name);
         }
       }
       else if (plugin.manifest.privileged) {
         throw assertionError.get('privileged_not_set', plugin.manifest.name);
->>>>>>> 9d05a06e
       }
 
       const key = plugin.manifest.name.toLowerCase();
