/*
 * Kuzzle, a backend software, self-hostable and ready to use
 * to power modern apps
 *
 * Copyright 2015-2020 Kuzzle
 * mailto: support AT kuzzle.io
 * website: http://kuzzle.io
 *
 * Licensed under the Apache License, Version 2.0 (the "License");
 * you may not use this file except in compliance with the License.
 * You may obtain a copy of the License at
 *
 * https://www.apache.org/licenses/LICENSE-2.0
 *
 * Unless required by applicable law or agreed to in writing, software
 * distributed under the License is distributed on an "AS IS" BASIS,
 * WITHOUT WARRANTIES OR CONDITIONS OF ANY KIND, either express or implied.
 * See the License for the specific language governing permissions and
 * limitations under the License.
 */

'use strict';

const { Request } = require('kuzzle-common-objects');

const kerror = require('../../kerror');
const HttpRouter = require('./httpRouter');

/**
 * @class Router
 * @property action
 * @param {Kuzzle} kuzzle
 */
class Router {
  constructor(kuzzle) {
    this.kuzzle = kuzzle;
    this.connections = new Map();
    this.http = new HttpRouter(kuzzle);
  }

  /**
   * Declares a new connection attached to a network protocol.
   *
   * @param {RequestContext} requestContext
   */
  newConnection (requestContext) {
    if (!requestContext.connection.id || !requestContext.connection.protocol) {
      this.kuzzle.log.error(kerror.get(
        'protocol',
        'runtime',
        'invalid_connection',
        JSON.stringify(requestContext)));
    } else {
      this.connections.set(requestContext.connection.id, requestContext);
      this.kuzzle.statistics.newConnection(requestContext);
    }
  }

  /**
   * Removes a connection from the connection pool.
   *
   * @param {RequestContext} requestContext
   */
  removeConnection (requestContext) {
    const connId = requestContext.connection.id;

    if (!connId || !requestContext.connection.protocol) {
      this.kuzzle.log.error(kerror.get(
        'protocol',
        'runtime',
        'invalid_connection',
        JSON.stringify(requestContext.context)));
      return;
    }

    if (!this.connections.has(connId)) {
      this.kuzzle.log.error(kerror.get(
        'protocol',
        'runtime',
        'unknown_connection',
        JSON.stringify(connId)));
      return;
    }

    this.connections.delete(connId);

    this.kuzzle
      .ask('core:realtime:user:remove', requestContext.connection.id)
      .catch(err => this.kuzzle.log.info(err));

    this.kuzzle.statistics.dropConnection(requestContext);
  }

  /**
   * Check that the provided connection id executing a request is still alive
   *
   * @param  {RequestContext} requestContext
   */
  isConnectionAlive (requestContext) {
    // Check only defined connection identifiers (some protocols might
    // not have one)
    return requestContext.connection.id === null
      || this.connections.has(requestContext.connection.id);
  }

  /**
   * Initializes the HTTP routes for the Kuzzle HTTP API.
   */
  init () {
    // Register API and plugin routes
    const routes = [
      ...this.kuzzle.config.http.routes,
      ...this.kuzzle.pluginsManager.routes
    ];

    this.http.post('_query', (request, cb) => {
      // We need to build a new request from the body
      // and we also need to keep the original request context
      const apiRequest = new Request(
        request.input.body,
        request.serialize().options);

      this._executeFromHttp('post', apiRequest, cb);
    });

    for (const route of routes) {
      const verb = route.verb.toLowerCase();

      this.http[verb](route.path, (request, cb) => {
        request.input.controller = route.controller;
        request.input.action = route.action;

        this._executeFromHttp(route.verb, request, cb);
      });
<<<<<<< HEAD

      cb(request);
    });

    this.http.post('/graphql', (request, cb) => {
      this.kuzzle.graphql.endpoint(request, cb);
    });
=======
    }
>>>>>>> 45a86694
  }

  /**
   * Transmit HTTP requests to the funnel controller and forward its response
   * back to the client
   *
   * @param {String} verb
   * @param {Request} request - includes URL and POST query data
   * @param {function} cb - callback to invoke with the result
   */
  _executeFromHttp (verb, request, cb) {
    this.kuzzle.pipe(`http:${verb}`, request, (error, mutatedRequest) => {
      if (error) {
        request.setError(error);
        cb(request);
      }
      else {
        this.kuzzle.funnel.execute(mutatedRequest, (err, result) => cb(result));
      }
    });
  }
}

/**
 * @type {RouterController}
 */
module.exports = Router;<|MERGE_RESOLUTION|>--- conflicted
+++ resolved
@@ -132,17 +132,11 @@
 
         this._executeFromHttp(route.verb, request, cb);
       });
-<<<<<<< HEAD
-
-      cb(request);
-    });
+    }
 
     this.http.post('/graphql', (request, cb) => {
       this.kuzzle.graphql.endpoint(request, cb);
     });
-=======
-    }
->>>>>>> 45a86694
   }
 
   /**
