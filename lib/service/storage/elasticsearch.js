--- conflicted
+++ resolved
@@ -2147,12 +2147,7 @@
     index,
     collection,
     documents,
-<<<<<<< HEAD
-    { refresh, timeout, userId=null, injectKuzzleMeta=true, limits=true, _source=true } = {})
-  {
-=======
-    { refresh, timeout, userId = null, injectKuzzleMeta = true, limits = true } = {}) {
->>>>>>> 617c0dce
+    { refresh, timeout, userId = null, injectKuzzleMeta = true, limits = true, _source = true } = {}) {
     let kuzzleMeta = {};
 
     if (injectKuzzleMeta) {
