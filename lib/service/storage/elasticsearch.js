--- conflicted
+++ resolved
@@ -47,8 +47,7 @@
 const PRIVATE_PREFIX = '%';
 const PUBLIC_PREFIX = '&';
 const NAME_SEPARATOR = '.';
-<<<<<<< HEAD
-const FORBIDDEN_CHARS = `\\/*?"<>| \t\r\n,#:${NAME_SEPARATOR}${PUBLIC_PREFIX}${INTERNAL_PREFIX}`;
+const FORBIDDEN_CHARS = `\\/*?"<>| \t\r\n,#:${NAME_SEPARATOR}${PUBLIC_PREFIX}${PRIVATE_PREFIX}`;
 const DYNAMIC_PROPERTY_VALUES = ['true', 'false', 'strict'];
 
 // used to check whether we need to wait for ES to initialize or not
@@ -58,9 +57,6 @@
   'OK': 3,
 });
 let esState = esStateEnum.NONE;
-=======
-const FORBIDDEN_CHARS = `\\/*?"<>| \t\r\n,#:${NAME_SEPARATOR}${PUBLIC_PREFIX}${PRIVATE_PREFIX}`;
->>>>>>> 3c0594b3
 
 /**
  * @param {Kuzzle} kuzzle kuzzle instance
