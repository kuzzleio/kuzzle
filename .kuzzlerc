{
  // Kuzzle server listening port
  "port": 7511,
  // Host and port for ipBroker service that handle internal communication
  "ipcBroker": {
    "host": "localhost",
    "port": 7911
  },
  // Host and port for mqBroker service that handle communication with protocol like MQTT, STOMP and AMQP
  // Only make sense if environment variable MQ_BROKER_ENABLED is set to 1
  "mqBroker": {
    "host" : "rabbit",
    "port": 5672
  },
  // Host and port for the readEngine service: the database called when we read a data. Can be an array.
  "readEngine": {
    "host": "elasticsearch",
    "port": "9200"
  },
  // Host and port for the writeEngine service: the database called when we write a data. Can be an array.
  "writeEngine": {
    "host": "elasticsearch",
    "port": "9200"
  },
  // Kuzzle internal cache configuration
  "cache": {
    "host": "redis",
    "port": 6379
  },
  // JWT defaults.
  "jsonWebToken": {
    "algorithm": "HS256",
    "secret": "Kuzzle Rocks",
    "expiresIn": "1h"
  },
  // Password Manager defaults.
  "passwordManager": {
    "secret": "jbsB8r69PFP39KdLtjVr25Z22",
    "algorithm": "sha1",
    "digest": "hex"
  },
  // Default internal index
  "internalIndex": "%kuzzle",
  // repositories defaults
  "repositories": {
    "cacheTTL": 1440
  },
  // Default user profiles
  "userProfiles": {
    "admin": {
      "_id": "admin",
      "roles": [ "admin" ]
    },
    "default": {
      "_id": "default",
      "roles": [ "default" ]
    },
    "anonymous": {
      "_id": "anonymous",
      "roles": [ "anonymous" ]
    }
  },
  // Default security roles
  "roleWithoutAdmin": { // role definition for all users before to create the first admin
    "indexes": {
      "_canCreate": true,
      "*": {
      "collections": {
        "_canCreate": true,
        "*": {
          "controllers": {
            "*": {
              "actions": {
                "*": true
                }
              }
            }
          }
        }
      },
      "%kuzzle": {
      "collections": {
        "_canCreate": true,
        "*": {
          "controllers": {
            "*": {
              "actions": {
                "*": true
                }
              }
            }
          }
        }
      }
    }
  },
  "userRoles": {
    "admin": {
      "_id": "admin",
      "indexes": {
        "_canCreate": true,
        "*": {
        "_canDelete": true,
        "collections": {
          "_canCreate": true,
          "*": {
            "_canDelete": true,
            "controllers": {
              "*": {
                "actions": {
                  "*": true
                  }
                }
              }
            }
          }
        },
        "%kuzzle": {
        "collections": {
          "_canCreate": true,
          "*": {
          "_canDelete": true,
            "controllers": {
              "*": {
                "actions": {
                  "*": true
                  }
                }
              }
            }
          }
        }
      }
    },
    "anonymous": {
      "_id": "anonymous",
      "indexes": {
        "_canCreate": false,
        "*": {
          "_canDelete": true,
          "collections": {
<<<<<<< HEAD
            "_canCreate": false,
=======
            "_canCreate": true,
            "_canDelete": true,
>>>>>>> 127ee6bc
            "*": {
              "controllers": {
                "auth": {
                  "actions": {
                    "login": true
                  }
                },
                "*": {
                  "actions": {
                    "*": false
                  }
                }
              }
            }
          }
        },
        "%kuzzle": {
<<<<<<< HEAD
        "collections": {
          "_canCreate": false,
          "*": {
            "controllers": {
              "*": {
                "actions": {
                  "*": false
=======
          "collections": {
            "_canCreate": true,
            "*": {
              "_canDelete": true,
              "controllers": {
                "*": {
                  "actions": {
                    "*": true
>>>>>>> 127ee6bc
                  }
                }
              }
            }
          }
        }
      }
    },
    "default": {
      "_id": "default",
      "indexes": {
        "_canCreate": false,
        "*": {
          "collections": {
            "_canCreate": false,
            "*": {
              "controllers": {
                "*": {
                  "actions": {
                    "*": false
                  }
                }
              }
            }
          }
        },
        "%kuzzle": {
        "collections": {
          "_canCreate": false,
          "*": {
            "controllers": {
              "auth": {
                "actions": {
                  "login": true,
                  "logout": true,
                  "whoami": true,
                  "getCurrentUser": true
                }
              },
              "*": {
                "actions": {
                  "*": false
                  }
                }
              }
            }
          }
        }
      }
    }    
  },
  "pluginsManager": {
    "pipeWarnTime": 40,
    "pipeTimeout": 250
  }
}<|MERGE_RESOLUTION|>--- conflicted
+++ resolved
@@ -60,8 +60,8 @@
       "roles": [ "anonymous" ]
     }
   },
-  // Default security roles
-  "roleWithoutAdmin": { // role definition for all users before to create the first admin
+  // role template for all users before to create the first admin
+  "roleWithoutAdmin": { 
     "indexes": {
       "_canCreate": true,
       "*": {
@@ -94,6 +94,7 @@
       }
     }
   },
+  // Default security roles 
   "userRoles": {
     "admin": {
       "_id": "admin",
@@ -103,6 +104,7 @@
         "_canDelete": true,
         "collections": {
           "_canCreate": true,
+          "_canDelete": true,
           "*": {
             "_canDelete": true,
             "controllers": {
@@ -139,12 +141,8 @@
         "*": {
           "_canDelete": true,
           "collections": {
-<<<<<<< HEAD
             "_canCreate": false,
-=======
-            "_canCreate": true,
-            "_canDelete": true,
->>>>>>> 127ee6bc
+            "_canDelete": false,
             "*": {
               "controllers": {
                 "auth": {
@@ -162,24 +160,14 @@
           }
         },
         "%kuzzle": {
-<<<<<<< HEAD
         "collections": {
           "_canCreate": false,
           "*": {
+            "_canDelete": false,
             "controllers": {
               "*": {
                 "actions": {
                   "*": false
-=======
-          "collections": {
-            "_canCreate": true,
-            "*": {
-              "_canDelete": true,
-              "controllers": {
-                "*": {
-                  "actions": {
-                    "*": true
->>>>>>> 127ee6bc
                   }
                 }
               }
@@ -210,6 +198,7 @@
         "collections": {
           "_canCreate": false,
           "*": {
+            "_canDelete": false,
             "controllers": {
               "auth": {
                 "actions": {
