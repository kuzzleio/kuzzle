--- conflicted
+++ resolved
@@ -1206,11 +1206,8 @@
 
 ```javascript
 {
-<<<<<<< HEAD
   action: 'getLastStat',
 
-=======
->>>>>>> 96c7a3f6
   /*
   Required: if your query doesn't include a requestId field, Kuzzle will
   discard it, as it doesn't have any means to provide you with the result
