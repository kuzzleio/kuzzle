--- conflicted
+++ resolved
@@ -131,10 +131,6 @@
 app.vault.key = 'secret-password';
 
 app.start().catch(error => {
-<<<<<<< HEAD
-  console.log(error);
-=======
   console.error(error);
->>>>>>> cdd5bf61
   process.exit(1);
 });