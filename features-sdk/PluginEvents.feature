Feature: Plugin Events

  @mappings @events
  Scenario: Modify documents with document:generic:beforeWrite
    Given an existing collection "nyc-open-data":"yellow-taxi"
    And I "activate" the pipe on "generic:document:beforeWrite" with the following changes:
      | _source.leaveAt | "'10:30'"              |
      | _id             | "`${document._id}-vn`" |
    # mCreate
    When I "create" the following documents:
      | _id     | body                                               |
      | "bus-1" | { "destination": "Hà Giang", "company": "Cau Me" } |
      | "bus-2" | { "destination": "Sa Pa", "company": "So Viet" }   |
    Then The document "bus-1-vn" content match:
      | destination | "Hà Giang" |
      | company     | "Cau Me"   |
      | leaveAt     | "10:30"    |
    Then The document "bus-2-vn" content match:
      | destination | "Sa Pa"   |
      | company     | "So Viet" |
      | leaveAt     | "10:30"   |
    # mCreateOrReplace
    When I "createOrReplace" the following documents:
      | _id     | body                                               |
      | "bus-3" | { "destination": "Hà Giang", "company": "Cau Me" } |
      | "bus-4" | { "destination": "Sa Pa", "company": "So Viet" }   |
    Then The document "bus-3-vn" content match:
      | destination | "Hà Giang" |
      | company     | "Cau Me"   |
      | leaveAt     | "10:30"    |
    Then The document "bus-4-vn" content match:
      | destination | "Sa Pa"   |
      | company     | "So Viet" |
      | leaveAt     | "10:30"   |
    # Change pipe modifications
    And I "activate" the pipe on "generic:document:beforeWrite" with the following changes:
      | _source.leaveAt | "'11:30'"              |
      | _id             | "`${document._id}-vn`" |
    # mReplace
    When I "replace" the following documents:
      | _id     | body                                               |
      | "bus-1" | { "destination": "Hà Giang", "company": "Cau Me" } |
      | "bus-2" | { "destination": "Sa Pa", "company": "So Viet" }   |
    Then The document "bus-1-vn" content match:
      | destination | "Hà Giang" |
      | company     | "Cau Me"   |
      | leaveAt     | "11:30"    |
    Then The document "bus-2-vn" content match:
      | destination | "Sa Pa"   |
      | company     | "So Viet" |
      | leaveAt     | "11:30"   |
    # create
    When I "create" the document "bus-5" with content:
      | destination | "Hà Giang" |
      | company     | "Cau Me"   |
    Then The document "bus-5-vn" content match:
      | destination | "Hà Giang" |
      | company     | "Cau Me"   |
      | leaveAt     | "11:30"    |
    # createOrReplace
    When I "createOrReplace" the document "bus-6" with content:
      | destination | "Hà Giang" |
      | company     | "Cau Me"   |
    Then The document "bus-6-vn" content match:
      | destination | "Hà Giang" |
      | company     | "Cau Me"   |
      | leaveAt     | "11:30"    |
    And I "activate" the pipe on "generic:document:beforeWrite" with the following changes:
      | _source.leaveAt | "'12:30'"              |
      | _id             | "`${document._id}-vn`" |
    # replace
    When I "replace" the document "bus-5" with content:
      | destination | "Hà Giang" |
      | company     | "Cau Me"   |
    Then The document "bus-5-vn" content match:
      | destination | "Hà Giang" |
      | company     | "Cau Me"   |
      | leaveAt     | "12:30"    |

  @mappings @events
  Scenario: Modify documents with document:generic:afterWrite
    Given an existing collection "nyc-open-data":"yellow-taxi"
    And I "activate" the pipe on "generic:document:afterWrite" with the following changes:
      | _source.type | "'sleepingBus'"  |
      | _id          | "'confidential'" |
    # mCreate
    When I "create" the following documents:
      | _id     | body                   |
      | "bus-1" | { "duration": "6h" }   |
      | "bus-2" | { "duration": "8h30" } |
    Then I should receive a "successes" array of objects matching:
      | _id            | _source                                       |
      | "confidential" | { "duration": "6h", "type": "sleepingBus" }   |
      | "confidential" | { "duration": "8h30", "type": "sleepingBus" } |
    # mCreateOrReplace
    When I "createOrReplace" the following documents:
      | _id     | body                   |
      | "bus-3" | { "duration": "6h" }   |
      | "bus-4" | { "duration": "8h30" } |
    Then I should receive a "successes" array of objects matching:
      | _id            | _source                                       |
      | "confidential" | { "duration": "6h", "type": "sleepingBus" }   |
      | "confidential" | { "duration": "8h30", "type": "sleepingBus" } |
    # create
    When I "create" the document "bus-5" with content:
      | duration | "6h" |
    Then I should receive a result matching:
      | _id     | "confidential"                              |
      | _source | { "duration": "6h", "type": "sleepingBus" } |
    # createOrReplace
    When I "createOrReplace" the document "bus-6" with content:
      | duration | "6h" |
    Then I should receive a result matching:
      | _id     | "confidential"                              |
      | _source | { "duration": "6h", "type": "sleepingBus" } |
    # Change pipe modifications
    And I "activate" the pipe on "generic:document:afterWrite" with the following changes:
      | _source.type | "'localBus'" |
      | _id          | "'redacted'" |
    # mReplace
    When I "replace" the following documents:
      | _id     | body                  |
      | "bus-1" | { "duration": "12h" } |
      | "bus-2" | { "duration": "17h" } |
    Then I should receive a "successes" array of objects matching:
      | _id        | _source                                   |
      | "redacted" | { "duration": "12h", "type": "localBus" } |
      | "redacted" | { "duration": "17h", "type": "localBus" } |
    # replace
    When I "replace" the document "bus-5" with content:
      | duration | "12h" |
    Then I should receive a result matching:
      | _id     | "redacted"                                |
      | _source | { "duration": "12h", "type": "localBus" } |

  @mappings @events
  Scenario: Modify documents with document:generic:beforeUpdate
    Given an existing collection "nyc-open-data":"yellow-taxi"
    And I "create" the following documents:
      | _id        | body                           |
      | "bus-1-vn" | { "destination": "Ninh Binh" } |
      | "bus-2-vn" | { "destination": "Hanoi" }     |
      | "bus-3-vn" | { "destination": "Hang Mau" }  |
    And I "activate" the pipe on "generic:document:beforeUpdate" with the following changes:
      | _source.leaveAt | "'10:30'"              |
      | _id             | "`${document._id}-vn`" |
    # mUpdate
    When I "update" the following documents:
      | _id     | body                                               |
      | "bus-1" | { "destination": "Hà Giang", "company": "Cau Me" } |
      | "bus-2" | { "destination": "Sa Pa", "company": "So Viet" }   |
    Then The document "bus-1-vn" content match:
      | destination | "Hà Giang" |
      | company     | "Cau Me"   |
      | leaveAt     | "10:30"    |
    Then The document "bus-2-vn" content match:
      | destination | "Sa Pa"   |
      | company     | "So Viet" |
      | leaveAt     | "10:30"   |
    # Change pipe modifications
    And I "activate" the pipe on "generic:document:beforeUpdate" with the following changes:
      | _source.leaveAt | "'12:30'"              |
      | _id             | "`${document._id}-vn`" |
    # update
    When I "update" the document "bus-3" with content:
      | destination | "Hà Giang" |
      | company     | "Cau Me"   |
    Then The document "bus-3-vn" content match:
      | destination | "Hà Giang" |
      | company     | "Cau Me"   |
      | leaveAt     | "12:30"    |

  @mappings @events
  Scenario: Modify documents with document:generic:afterUpdate
    Given an existing collection "nyc-open-data":"yellow-taxi"
    And I "create" the following documents:
      | _id     | body                           |
      | "bus-1" | { "destination": "Ninh Binh" } |
      | "bus-2" | { "destination": "Hanoi" }     |
      | "bus-3" | { "destination": "Hang Mau" }  |
    And I "activate" the pipe on "generic:document:afterUpdate" with the following changes:
      | _source.type | "'sleepingBus'"  |
      | _id          | "'confidential'" |
    # mUpdate
    When I "update" the following documents:
      | _id     | body                  |
      | "bus-1" | { "duration": "12h" } |
      | "bus-2" | { "duration": "17h" } |
    Then I should receive a "successes" array of objects matching:
      | _id            | _source                                                                  |
      | "confidential" | { "destination": "Ninh Binh", "duration": "12h", "type": "sleepingBus" } |
      | "confidential" | { "destination": "Hanoi", "duration": "17h", "type": "sleepingBus" }     |
    # Change pipe modifications
    And I "activate" the pipe on "generic:document:afterUpdate" with the following changes:
      | _source.type | "'localBus'" |
      | _id          | "'redacted'" |
    # update
    When I "update" the document "bus-3" with content:
      | duration | "14h" |
    Then I should receive a result matching:
      | _id     | "redacted"             |
      | _source | { "type": "localBus" } |

  @mappings @events
  Scenario: Modify document with document:generic:beforeGet
    Given an existing collection "nyc-open-data":"yellow-taxi"
    And I "create" the following documents:
      | _id        | body                           |
      | "bus-1-vn" | { "destination": "Ninh Binh" } |
      | "bus-2-vn" | { "destination": "Hanoi" }     |
    And I "activate" the pipe on "generic:document:beforeGet" with the following changes:
      | _id | "`${document._id}-vn`" |
    # mGet
    When I "get" the following document ids with verb "GET":
      | "bus-1" |
      | "bus-2" |
    Then I should receive a "successes" array of objects matching:
      | _id        | _source                        |
      | "bus-1-vn" | { "destination": "Ninh Binh" } |
      | "bus-2-vn" | { "destination": "Hanoi" }     |
    # get
    And The document "bus-1" content match:
      | destination | "Ninh Binh" |

  @mappings @events
  Scenario: Modify document with document:generic:afterGet
    Given an existing collection "nyc-open-data":"yellow-taxi"
    And I "create" the following documents:
      | _id     | body                           |
      | "bus-1" | { "destination": "Ninh Binh" } |
      | "bus-2" | { "destination": "Hanoi" }     |
    And I "activate" the pipe on "generic:document:afterGet" with the following changes:
      | _source.type | "'sleepingBus'"  |
      | _id          | "'confidential'" |
    # mGet
    When I "get" the following document ids with verb "GET":
      | "bus-1" |
      | "bus-2" |
    Then I should receive a "successes" array of objects matching:
      | _id            | _source                                               |
      | "confidential" | { "destination": "Ninh Binh", "type": "sleepingBus" } |
      | "confidential" | { "destination": "Hanoi", "type": "sleepingBus" }     |
    # get
    And The document "bus-1" content match:
      | destination | "Ninh Binh"   |
      | type        | "sleepingBus" |

  @mappings @events
  Scenario: Modify document with document:generic:beforeDelete
    Given an existing collection "nyc-open-data":"yellow-taxi"
    And I "create" the following documents:
      | _id        | body                           |
      | "bus-1-vn" | { "destination": "Ninh Binh" } |
      | "bus-2-vn" | { "destination": "Hanoi" }     |
      | "bus-3-vn" | { "destination": "Hang Mau" }  |
    And I "activate" the pipe on "generic:document:beforeDelete" with the following changes:
      | _id | "`${document._id}-vn`" |
    # mDelete
    When I "delete" the following document ids:
      | "bus-1" |
      | "bus-2" |
    Then The document "bus-1-vn" should not exist
    Then The document "bus-2-vn" should not exist
    # delete
    When I delete the document "bus-3"
    Then The document "bus-3-vn" should not exist

  @mappings @events
  Scenario: Modify document with document:generic:afterDelete
    Given an existing collection "nyc-open-data":"yellow-taxi"
    And I "create" the following documents:
      | _id     | body                           |
      | "bus-1" | { "destination": "Ninh Binh" } |
      | "bus-2" | { "destination": "Hanoi" }     |
      | "bus-3" | { "destination": "Hang Mau" }  |
    And I "activate" the pipe on "generic:document:afterDelete" with the following changes:
      | _id | "'confidential'" |
    # mDelete
    When I "delete" the following document ids:
      | "bus-1" |
      | "bus-2" |
    Then The document "bus-1-vn" should not exist
    Then The document "bus-2-vn" should not exist
    Then I should receive a "successes" array matching:
      | "confidential" |
      | "confidential" |
    # delete
    When I delete the document "bus-3"
    Then I should receive a "string" result equals to "confidential"
    Then The document "bus-3-vn" should not exist

<<<<<<< HEAD
  # hooks ======================================================================

  @realtime
  Scenario: Listen to events with hooks
    Given I subscribe to "functionnal-test":"hooks" notifications
    When I successfully call the route "server":"now"
    Then I should receive realtime notifications for "functionnal-test":"hooks" matching:
      | result._source.event |
      | "server:afterNow"    |
=======
  # pipes declared with a function name
  @events
  Scenario: Trigger a pipe declared with a function name
    Given I "activate" the pipe on "server:afterNow" without changes
    When I successfully call the route "server":"now"
    Then I should receive a result matching:
      | lyrics     | "_STRING_"    |
>>>>>>> c2d9c692
<|MERGE_RESOLUTION|>--- conflicted
+++ resolved
@@ -289,7 +289,6 @@
     Then I should receive a "string" result equals to "confidential"
     Then The document "bus-3-vn" should not exist
 
-<<<<<<< HEAD
   # hooks ======================================================================
 
   @realtime
@@ -299,12 +298,12 @@
     Then I should receive realtime notifications for "functionnal-test":"hooks" matching:
       | result._source.event |
       | "server:afterNow"    |
-=======
+
   # pipes declared with a function name
+
   @events
   Scenario: Trigger a pipe declared with a function name
     Given I "activate" the pipe on "server:afterNow" without changes
     When I successfully call the route "server":"now"
     Then I should receive a result matching:
-      | lyrics     | "_STRING_"    |
->>>>>>> c2d9c692
+      | lyrics | "_STRING_" |