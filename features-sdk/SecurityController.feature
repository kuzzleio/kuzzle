Feature: Security Controller

  # security:refresh ===========================================================

  @security
  Scenario: Refresh a security collection
    Given I successfully execute the action "security":"createUser" with args:
      | _id     | "aschen"                                     |
      | refresh | false                                        |
      | body    | { "content": { "profileIds": ["default"] } } |
    # Refresh success on known collection
    When I successfully execute the action "security":"refresh" with args:
      | collection | "users" |
    Then I successfully execute the action "security":"searchUsers"
    And I should receive a "hits" array of objects matching:
      | _id          |
      | "test-admin" |
      | "aschen"     |
    # Error on unknown collection
    When I execute the action "security":"refresh" with args:
      | collection | "frontend-security" |
    Then I should receive an error matching:
      | id | "api.assert.unexpected_argument" |

  # security:createApiKey ======================================================

  @security @login
  Scenario: Create an API key for a user
    Given I create a user "My" with content:
      | profileIds | ["default"] |
    When I successfully execute the action "security":"createApiKey" with args:
      | userId    | "My"                          |
      | expiresIn | -1                            |
      | refresh   | "wait_for"                    |
      | body      | { "description": "Le Huong" } |
    Then The property "_source" of the result should match:
      | expiresAt   | -1         |
      | ttl         | -1         |
      | description | "Le Huong" |
      | token       | "_STRING_" |
    And The result should contain a property "_id" of type "string"
    And I can login with the previously created API key
    And I successfully execute the action "security":"searchApiKeys" with args:
      | userId | "My" |
    Then I should receive a "hits" array of objects matching:
      | _id        | _source.userId | _source.ttl | _source.expiresAt | _source.description | _source.fingerprint |
      | "_STRING_" | "My"           | -1          | -1                | "Le Huong"          | "_STRING_"   |

  # security:searchApiKeys =====================================================

  @security
  Scenario: Search for a user API keys
    Given I create a user "My" with content:
      | profileIds | ["default"] |
    And I successfully execute the action "security":"createApiKey" with args:
      | userId    | "My"                          |
      | expiresIn | -1                            |
      | body      | { "description": "Le Huong" } |
    And I successfully execute the action "security":"createApiKey" with args:
      | userId    | "test-admin"                        |
      | expiresIn | -1                                  |
      | body      | { "description": "Sigfox API key" } |
    And I successfully execute the action "security":"createApiKey" with args:
      | userId    | "test-admin"                      |
      | expiresIn | -1                                |
      | body      | { "description": "Lora API key" } |
    And I successfully execute the action "security":"createApiKey" with args:
      | userId    | "test-admin"                        |
      | expiresIn | -1                                  |
      | refresh   | "wait_for"                          |
      | body      | { "description": "Lora API key 2" } |
    When I successfully execute the action "security":"searchApiKeys" with args:
      | userId | "test-admin"                           |
      | body   | { "match": { "description": "Lora" } } |
    Then I should receive a "hits" array of objects matching:
      | _id        | _source.userId | _source.ttl | _source.expiresAt | _source.description | _source.fingerprint |
      | "_STRING_" | "test-admin"   | -1          | -1                | "Lora API key"      | "_STRING_"   |
      | "_STRING_" | "test-admin"   | -1          | -1                | "Lora API key 2"    | "_STRING_"   |

  # security:deleteApiKey =======================================================

  @security
<<<<<<< HEAD
  Scenario: Delete an API key for an user
    Given I successfully execute the action "security":"createApiKey" with args:
=======
  Scenario: Delete an API key for a user
    Given I successfully call the route "security":"createApiKey" with args:
>>>>>>> 54c83672
      | userId    | "test-admin"                     |
      | _id       | "SGN-HCM"                        |
      | expiresIn | -1                               |
      | body      | { "description": "My Le Huong" } |
    And I save the created API key
    When I successfully execute the action "security":"deleteApiKey" with args:
      | userId  | "test-admin" |
      | _id     | "SGN-HCM"    |
      | refresh | "wait_for"   |
    And I successfully execute the action "security":"searchApiKeys" with args:
      | userId | "test-admin" |
    Then I should receive a empty "hits" array
    And I can not login with the previously created API key


  # security:createFirstAdmin ==================================================

  @firstAdmin
  Scenario: Create first admin
    Given I update the role "anonymous" with:
      | document | { "create": true, "update": true } |
    And I update the role "default" with:
      | document | { "delete": true, "get": true } |
    When I successfully execute the action "security":"createFirstAdmin" with args:
      | _id  | "first-admin"                                                                                        |
      | body | { "credentials": { "local": { "username": "first-admin", "password": "password" } }, "content": {} } |
    Then I should receive a result matching:
      | _source | { "profileIds": ["admin"] } |
    And I'm logged in Kuzzle as user "first-admin" with password "password"
    # Test of roles reset
    And The role "anonymous" should match:
      | * | { "*": true } |
    And The role "default" should match:
      | * | { "*": true } |

  @firstAdmin
  Scenario: Create first admin then reset anonymous and default roles
    Given I update the role "anonymous" with:
      | document | { "create": true, "update": true } |
    And I update the role "default" with:
      | document | { "delete": true, "get": true } |
    When I successfully execute the action "security":"createFirstAdmin" with args:
      | _id   | "first-admin"                                                                                        |
      | body  | { "credentials": { "local": { "username": "first-admin", "password": "password" } }, "content": {} } |
      | reset | true                                                                                                 |
    Then I should receive a result matching:
      | _source | { "profileIds": ["admin"] } |
    And I'm logged in Kuzzle as user "first-admin" with password "password"
    # Test of roles reset
    And The role "anonymous" should match the default one
    And The role "default" should match the default one

  Scenario: Delete a profile
    Given I "create" a role "test-role" with the following API rights:
      | document | { "actions": { "create": true, "update": true } } |
    And I create a profile "test-profile" with the following policies:
      | test-role | [{ "index": "example", "collections": ["one", "two"] }] |
    Then I delete the profile "test-profile"
    And I delete the role "test-role"

  Scenario: Delete a profile while being assigned to a user
    Given I "create" a role "test-role" with the following API rights:
      | document | { "actions": { "create": true, "update": true } } |
    And I create a profile "test-profile" with the following policies:
      | test-role | [{ "index": "example", "collections": ["one", "two"] }] |
    And I create a user "test-user" with content:
      | profileIds | ["test-profile"] |
    Then I can not delete the profile "test-profile"
    And I can not delete the role "test-role"
    Then I delete the user "test-user"
    And I delete the profile "test-profile"
    And I delete the role "test-role"

  @security
  Scenario: Create a role with invalid API rights
    When I can not "create" a role "test-role" with the following API rights:
      | invalid-controller | { "actions": { "create": true, "update": true } } |
    Then I should receive an error matching:
      | id | "security.role.unknown_controller" |
    And I can not "create" a role "test-role" with the following API rights:
      | document | { "actions": { "invalid_action": true, "update": true } } |
    Then I should receive an error matching:
      | id | "security.role.unknown_action" |

  @security
  Scenario: Create/get/search/update/delete a role
    Given I am able to find 3 roles by searching controller:
      | controllers | ["document"] |
    When I "create" a role "test-role" with the following API rights:
      | document | { "actions": { "create": true, "update": true } } |
    Then I am able to get a role with id "test-role"
    And The property "controllers.document.actions" of the result should match:
      | create | true |
      | update | true |
    And I am able to find 4 roles by searching controller:
      | controllers | ["document"] |
    When I "update" a role "test-role" with the following API rights:
      | document | { "actions": { "create": false, "update": false } } |
    Then I am able to get a role with id "test-role"
    And The property "controllers.document.actions" of the result should match:
      | create | false |
      | update | false |
    When I delete the role "test-role"
    Then I am able to find 3 roles by searching controller:
      | controllers | ["document"] |
    And I am not able to get a role with id "test-role"
    Given I "create" a role "test-role" with the following API rights:
      | document | { "actions": { "create": true, "update": true } } |
    And I "create" a role "test-role-2" with the following API rights:
      | document | { "actions": { "create": true, "update": true } } |
    And I "create" a role "test-role-3" with the following API rights:
      | document | { "actions": { "create": true, "update": true } } |
    When I am able to mGet roles and get 3 roles with the following ids:
      | ids | ["test-role", "test-role-2", "test-role-3"] |
    Then I should receive a array of objects matching:
      | _id           |
      | "test-role"   |
      | "test-role-2" |
      | "test-role-3" |
    And I am able to find 6 roles by searching controller:
      | controllers | ["document"] |
    And I should receive a "hits" array of objects matching:
      | _id           |
      | "admin"       |
      | "anonymous"   |
      | "default"     |
      | "test-role"   |
      | "test-role-2" |
      | "test-role-3" |
    And I am able to find 3 roles by searching controller:
      | controllers | ["document", "auth", "security"] |
    And I should receive a "hits" array of objects matching:
      | _id           |
      | "admin"       |
      | "anonymous"   |
      | "default"     |
      | "test-role"   |
      | "test-role-2" |
      | "test-role-3" |

  @security
  Scenario: Create/Update a role with invalid plugin API rights
    When I execute the action "security":"createRole" with args:
      | _id  | "test-role-plugin"                                                                                        |
      | body | { "controllers" :{ "functional-test-plugin/non-existing-controller": {"actions": { "manage": true } } } } |
    Then I should receive an error matching:
      | id | "security.role.unknown_controller" |
    When I successfully execute the action "security":"createRole" with args:
      | _id   | "test-role-plugin2"                                                                                       |
      | body  | { "controllers" :{ "functional-test-plugin/non-existing-controller": {"actions": { "manage": true } } } } |
      | force | true                                                                                                      |
    Then I am able to find 1 roles by searching controller:
      | controllers | ["functional-test-plugin/non-existing-controller"] |
    And I should receive a "hits" array of objects matching:
      | _id                 |
      | "admin"             |
      | "anonymous"         |
      | "default"           |
      | "test-role-plugin2" |
    When I can not "update" a role "test-role-plugin2" with the following API rights:
      | functional-test-plugin/non-existing-controller | { "actions": { "manage": false } } |
    Then I should receive an error matching:
      | id | "security.role.unknown_controller" |
    When I successfully execute the action "security":"updateRole" with args:
      | _id   | "test-role-plugin2"                                                                                       |
      | body  | {"controllers" : {"functional-test-plugin/non-existing-controller": {"actions": { "manage": false } } } } |
      | force | true                                                                                                      |
    Then I am able to get a role with id "test-role-plugin2"
    And The property "_source.controllers.functional-test-plugin/non-existing-controller.actions" of the result should match:
      | manage | false |

  @security
  Scenario: Get multiple users
    Given I create a user "test-user" with content:
      | profileIds | ["default"] |
    And I create a user "test-user2" with content:
      | profileIds | ["default"] |
    When I successfully execute the action "security":"mGetUsers" with args:
      | ids | "test-user,test-user2" |
    Then I should receive a "hits" array of objects matching:
      | _id          |
      | "test-user"  |
      | "test-user2" |
    When I successfully execute the action "security":"mGetUsers" with args:
      | body | {"ids": ["test-user", "test-user2"] } |
    Then I should receive a "hits" array of objects matching:
      | _id          |
      | "test-user"  |
      | "test-user2" |

  @security
  Scenario: Search users
    Given I create a user "test-user" with content:
      | profileIds | ["default"] |
    And I create a user "test-user2" with content:
      | profileIds | ["admin"] |
    When I successfully call the route "security":"searchUsers" with args:
      | body | {"query": {"terms": {"_id": ["test-user", "test-user2"]} } } |
    Then I should receive a "hits" array of objects matching:
      | _id          |
      | "test-user"  |
      | "test-user2" |
    And I should receive a result matching:
      | total | 2 |
    When I successfully call the route "security":"searchUsers" with args:
      | body | {"query": {"terms": {"_id": ["test-user", "test-user2"]} } } |
      | from | 2                                                            |
      | size | 10                                                           |
    Then I should receive a empty "hits" array
    And I should receive a result matching:
      | total | 2 |<|MERGE_RESOLUTION|>--- conflicted
+++ resolved
@@ -80,13 +80,8 @@
   # security:deleteApiKey =======================================================
 
   @security
-<<<<<<< HEAD
   Scenario: Delete an API key for an user
     Given I successfully execute the action "security":"createApiKey" with args:
-=======
-  Scenario: Delete an API key for a user
-    Given I successfully call the route "security":"createApiKey" with args:
->>>>>>> 54c83672
       | userId    | "test-admin"                     |
       | _id       | "SGN-HCM"                        |
       | expiresIn | -1                               |
