Feature: Security Controller

  # security:refresh ===========================================================

  @security
  Scenario: Refresh a security collection
    Given I successfully call the route "security":"createUser" with args:
    | _id | "aschen" |
    | refresh | false |
    | body | { "content": { "profileIds": ["default"] } } |
    # Refresh success on known collection
    When I successfully call the route "security":"refresh" with args:
    | collection | "users" |
    Then I successfully call the route "security":"searchUsers"
    And I should receive a "hits" array of objects matching:
    | _id |
    | "test-admin" |
    | "aschen" |
    # Error on unknown collection
    When I call the route "security":"refresh" with args:
    | collection | "frontend-security" |
    Then I should receive an error matching:
    | id | "api.assert.unexpected_argument" |

  # security:createApiKey ======================================================

  @security @login
  Scenario: Create an API key for an user
    Given I create a user "My" with content:
    | profileIds | ["default"] |
    When I successfully call the route "security":"createApiKey" with args:
    | userId | "My" |
    | expiresIn | -1 |
    | refresh | "wait_for" |
    | body | { "description": "Le Huong" } |
    Then The property "_source" of the result should match:
    | expiresAt | -1 |
    | ttl | -1 |
    | description | "Le Huong" |
    | token | "_STRING_" |
    And The result should contain a property "_id" of type "string"
    And I can login with the previously created API key
    And I successfully call the route "security":"searchApiKeys" with args:
    | userId | "My" |
    Then I should receive a "hits" array of objects matching:
    | _id | _source.userId | _source.ttl | _source.expiresAt | _source.description |
    | "_STRING_" | "My" | -1 | -1 | "Le Huong" |

  # security:searchApiKeys =====================================================

  @security
  Scenario: Search for an user API keys
    Given I create a user "My" with content:
    | profileIds | ["default"] |
    And I successfully call the route "security":"createApiKey" with args:
    | userId | "My" |
    | expiresIn | -1 |
    | body | { "description": "Le Huong" } |
    And I successfully call the route "security":"createApiKey" with args:
    | userId | "test-admin" |
    | expiresIn | -1 |
    | body | { "description": "Sigfox API key" } |
    And I successfully call the route "security":"createApiKey" with args:
    | userId | "test-admin" |
    | expiresIn | -1 |
    | body | { "description": "Lora API key" } |
    And I successfully call the route "security":"createApiKey" with args:
    | userId | "test-admin" |
    | expiresIn | -1 |
    | refresh | "wait_for" |
    | body | { "description": "Lora API key 2" } |
    When I successfully call the route "security":"searchApiKeys" with args:
    | userId | "test-admin" |
    | body | { "match": { "description": "Lora" } } |
    Then I should receive a "hits" array of objects matching:
    | _id | _source.userId | _source.ttl | _source.expiresAt | _source.description |
    | "_STRING_" | "test-admin" | -1 | -1 | "Lora API key" |
    | "_STRING_" | "test-admin" | -1 | -1 | "Lora API key 2" |

  # security:deleteApiKey =======================================================

  @security
  Scenario: Delete an API key for an user
    Given I successfully call the route "security":"createApiKey" with args:
    | userId | "test-admin" |
    | _id | "SGN-HCM" |
    | expiresIn | -1 |
    | body | { "description": "My Le Huong" } |
    And I save the created API key
    When I successfully call the route "security":"deleteApiKey" with args:
    | userId | "test-admin" |
    | _id | "SGN-HCM" |
    | refresh | "wait_for" |
    And I successfully call the route "security":"searchApiKeys" with args:
    | userId | "test-admin" |
    Then I should receive a empty "hits" array
    And I can not login with the previously created API key


  # security:createFirstAdmin ==================================================

  @firstAdmin
  Scenario: Create first admin
    Given I update the role "anonymous" with:
    | document | { "create": true, "update": true } |
    And I update the role "default" with:
    | document | { "delete": true, "get": true } |
    When I successfully call the route "security":"createFirstAdmin" with args:
    | _id | "first-admin" |
    | body | { "credentials": { "local": { "username": "first-admin", "password": "password" } }, "content": {} } |
    Then I should receive a result matching:
    | _source | { "profileIds": ["admin"] } |
    And I'm logged in Kuzzle as user "first-admin" with password "password"
    # Test of roles reset
    And The role "anonymous" should match:
    | * | { "*": true } |
    And The role "default" should match:
    | * | { "*": true } |

  @firstAdmin
  Scenario: Create first admin then reset anonymous and default roles
    Given I update the role "anonymous" with:
    | document | { "create": true, "update": true } |
    And I update the role "default" with:
    | document | { "delete": true, "get": true } |
    When I successfully call the route "security":"createFirstAdmin" with args:
    | _id | "first-admin" |
    | body | { "credentials": { "local": { "username": "first-admin", "password": "password" } }, "content": {} } |
    | reset | true |
    Then I should receive a result matching:
    | _source | { "profileIds": ["admin"] } |
    And I'm logged in Kuzzle as user "first-admin" with password "password"
    # Test of roles reset
    And The role "anonymous" should match the default one
    And The role "default" should match the default one

  Scenario: Delete a profile
    Given I "create" a role "test-role" with the following API rights:
    | document | { "actions": { "create": true, "update": true } } |
    And I create a profile "test-profile" with the following policies:
    | test-role | [{ "index": "example", "collections": ["one", "two"] }] |
    Then I delete the profile "test-profile"
    And I delete the role "test-role"

  Scenario: Delete a profile while being assigned to a user
    Given I "create" a role "test-role" with the following API rights:
    | document | { "actions": { "create": true, "update": true } } |
    And I create a profile "test-profile" with the following policies:
    | test-role | [{ "index": "example", "collections": ["one", "two"] }] |
    And I create a user "test-user" with content:
    | profileIds | ["test-profile"] |
    Then I can not delete the profile "test-profile"
    And I can not delete the role "test-role"
    Then I delete the user "test-user"
    And I delete the profile "test-profile"
    And I delete the role "test-role"

  @security
<<<<<<< HEAD
  Scenario: Create a role with invalid API rights
    When I can not "create" a role "test-role" with the following API rights:
    | invalid-controller | { "actions": { "create": true, "update": true } } |
    Then I should receive an error matching:
    | id | "security.role.unknown_controller" |
    And I can not "create" a role "test-role" with the following API rights:
    | document | { "actions": { "invalid_action": true, "update": true } } |
    Then I should receive an error matching:
    | id | "security.role.unknown_action" |

  @security
  Scenario: Create/get/search/update/delete a role
    Given I am able to find 3 roles by searching controller:
    | controllers | ["document"] |
    When I "create" a role "test-role" with the following API rights:
    | document | { "actions": { "create": true, "update": true } } |
    Then I am able to get a role with id "test-role"
    And The property "controllers.document.actions" of the result should match:
    | create | true |
    | update | true |
    And I am able to find 4 roles by searching controller:
    | controllers | ["document"] |
    When I "update" a role "test-role" with the following API rights:
    | document | { "actions": { "create": false, "update": false } } |
    Then I am able to get a role with id "test-role"
    And The property "controllers.document.actions" of the result should match:
    | create | false |
    | update | false |
    When I delete the role "test-role"
    Then I am able to find 3 roles by searching controller:
    | controllers | ["document"] |
    And I am not able to get a role with id "test-role"
    Given I "create" a role "test-role" with the following API rights:
    | document | { "actions": { "create": true, "update": true } } |
    And I "create" a role "test-role-2" with the following API rights:
    | document | { "actions": { "create": true, "update": true } } |
    And I "create" a role "test-role-3" with the following API rights:
    | document | { "actions": { "create": true, "update": true } } |
    When I am able to mGet roles and get 3 roles with the following ids:
    | ids | ["test-role", "test-role-2", "test-role-3"] |
    Then I should receive a array of objects matching:
    | _id          |
    | "test-role"  |
    | "test-role-2"|
    | "test-role-3"|
    And I am able to find 6 roles by searching controller:
    | controllers | ["document"] |
    And I should receive a "hits" array of objects matching:
    | _id           |
    | "admin"       |
    | "anonymous"   |
    | "default"     |
    | "test-role"   |
    | "test-role-2" |
    | "test-role-3" |
    And I am able to find 3 roles by searching controller:
    | controllers | ["document", "auth", "security"] |
    And I should receive a "hits" array of objects matching:
    | _id           |
    | "admin"       |
    | "anonymous"   |
    | "default"     |
    | "test-role"   |
    | "test-role-2" |
    | "test-role-3" |

  @security
  Scenario: Create/Update a role with invalid plugin API rights
    When I call the route "security":"createRole" with args:
    | _id | "test-role-plugin" |
    | body | { "controllers" :{ "functional-test-plugin/non-existing-controller": {"actions": { "manage": true } } } } |
    Then I should receive an error matching:
    | id | "security.role.unknown_controller" |
    When I successfully call the route "security":"createRole" with args:
    | _id   | "test-role-plugin2" |
    | body  | { "controllers" :{ "functional-test-plugin/non-existing-controller": {"actions": { "manage": true } } } } |
    | force | true |
    Then I am able to find 1 roles by searching controller:
    | controllers | ["functional-test-plugin/non-existing-controller"] |
    And I should receive a "hits" array of objects matching:
    | _id                |
    | "admin"            |
    | "anonymous"        |
    | "default"          |
    | "test-role-plugin2"|
    When I can not "update" a role "test-role-plugin2" with the following API rights:
    | functional-test-plugin/non-existing-controller | { "actions": { "manage": false } } |
    Then I should receive an error matching:
    | id | "security.role.unknown_controller" |
    When I successfully call the route "security":"updateRole" with args:
    | _id   | "test-role-plugin2" |
    | body  | {"controllers" : {"functional-test-plugin/non-existing-controller": {"actions": { "manage": false } } } } |
    | force | true |
    Then I am able to get a role with id "test-role-plugin2"
    And The property "_source.controllers.functional-test-plugin/non-existing-controller.actions" of the result should match:
    | manage | false |
=======
  Scenario: Get multiple users
    Given I create a user "test-user" with content:
    | profileIds | ["default"] |
    And I create a user "test-user2" with content:
    | profileIds | ["default"] |
    When I successfully call the route "security":"mGetUsers" with args:
    | ids | "test-user,test-user2" |
    Then I should receive a "hits" array of objects matching:
    | _id        |
    | "test-user" |
    | "test-user2" |
    When I successfully call the route "security":"mGetUsers" with args:
    | body | {"ids": ["test-user", "test-user2"] } |
    Then I should receive a "hits" array of objects matching:
    | _id          |
    | "test-user"  |
    | "test-user2" |
>>>>>>> 97ec32cc
<|MERGE_RESOLUTION|>--- conflicted
+++ resolved
@@ -156,7 +156,6 @@
     And I delete the role "test-role"
 
   @security
-<<<<<<< HEAD
   Scenario: Create a role with invalid API rights
     When I can not "create" a role "test-role" with the following API rights:
     | invalid-controller | { "actions": { "create": true, "update": true } } |
@@ -253,7 +252,7 @@
     Then I am able to get a role with id "test-role-plugin2"
     And The property "_source.controllers.functional-test-plugin/non-existing-controller.actions" of the result should match:
     | manage | false |
-=======
+
   Scenario: Get multiple users
     Given I create a user "test-user" with content:
     | profileIds | ["default"] |
@@ -271,4 +270,3 @@
     | _id          |
     | "test-user"  |
     | "test-user2" |
->>>>>>> 97ec32cc
