const
  _ = require('lodash'),
  should = require('should'),
  {
    Given,
    Then
  } = require('cucumber');

Given('I need to wait for refresh', function () {
  this.waitForRefresh = 'wait_for';
});

Given('I create the following document:', async function (dataTable) {
  const document = this.parseObject(dataTable);

  const
    index = document.index || this.props.index,
    collection = document.collection || this.props.collection;

  this.props.result = await this.sdk.document.create(
    index,
    collection,
    document.body,
    document._id,
    { refresh: this.waitForRefresh });

  this.props.documentId = this.props.result._id;
});

Then('The document {string} content match:', async function (documentId, dataTable) {
  const expectedContent = this.parseObject(dataTable);

  const document = await this.sdk.document.get(
    this.props.index,
    this.props.collection,
    documentId);

  for (const [key, value] of Object.entries(expectedContent)) {
    should(document._source[key]).be.eql(value);
  }
});

Then('I {string} the following documents:', async function (action, dataTable) {
  action = `m${action[0].toUpperCase() + action.slice(1)}`;

  const documents = this.parseObjectArray(dataTable);

  this.props.result = await this.sdk.document[action](
    this.props.index,
    this.props.collection,
    documents,
    { refresh: this.waitForRefresh });
});

Then('I {string} the document {string} with content:', async function (action, _id, dataTable) {
  const body = this.parseObject(dataTable);

  if (action === 'create') {
    this.props.result = await this.sdk.document[action](
      this.props.index,
      this.props.collection,
      body,
      _id,
      { refresh: this.waitForRefresh });
  }
  else {
    this.props.result = await this.sdk.document[action](
      this.props.index,
      this.props.collection,
      _id,
      body,
      { refresh: this.waitForRefresh });
  }
});

Then('I should receive a {string} array of objects matching:', function (name, dataTable) {
  const expected = this.parseObjectArray(dataTable);

  should(this.props.result[name].length).be.eql(
    expected.length,
    `Array are not the same size: expected ${this.props.result[name].length} got ${expected.length}`);

  for (let i = 0; i < expected.length; i++) {
    should(this.props.result[name][i]).match(expected[i]);
  }
});

Then('I should receive a {string} array matching:', function (name, dataTable) {
  const expected = _.flatten(dataTable.rawTable).map(JSON.parse);

  should(this.props.result[name].length).be.eql(
    expected.length,
    `Array are not the same size: expected ${this.props.result[name].length} got ${expected.length}`);

  should(this.props.result[name].sort()).match(expected.sort());
});

Then('I should receive a empty {string} array', function (name) {
  should(this.props.result[name]).be.Array().be.empty();
});

Then('I count {int} documents', async function (expectedCount) {
  const count = await this.sdk.document.count(
    this.props.index,
    this.props.collection);

  should(count).be.eql(expectedCount);
});

Then('I count {int} documents matching:', async function (expectedCount, dataTable) {
  const properties = this.parseObject(dataTable);

  const query = {
    match: {
      ...properties
    }
  };

  const count = await this.sdk.document.count(
    this.props.index,
    this.props.collection,
    { query });

  should(count).be.eql(expectedCount);
});

<<<<<<< HEAD
Then(/The document "(.*?)" (does not )?exists/, async function (id, not) {
  try {
    // @todo use document.exists
    await this.sdk.document.get(
      this.props.index,
      this.props.collection,
      id);

    if (not) {
      return Promise.reject(`Document ${id} should not exist`);
    }
  }
  catch (error) {
    if (! not) {
      return Promise.reject(`Document ${id} should exist`);
    }
=======
Then(/The document "(.*?)" should( not)? exist/, async function (id, not) {
  const exists = await this.sdk.document.exists(
    this.props.index,
    this.props.collection,
    id);

  if (not && exists) {
    throw new Error(`Document ${id} exists, but it shouldn't`);
  }

  if (!not && !exists) {
    throw new Error(`Expected document ${id} to exist`);
>>>>>>> 259ce4f7
  }
});

Then('I {string} the following document ids:', async function (action, dataTable) {
  action = `m${action[0].toUpperCase() + action.slice(1)}`;

  const ids = _.flatten(dataTable.rawTable).map(JSON.parse);

  this.props.result = await this.sdk.document[action](
    this.props.index,
    this.props.collection,
    ids,
    { refresh: this.waitForRefresh });
});

Then('I search documents with the following query:', function (queryRaw) {
  const query = JSON.parse(queryRaw);

  this.props.searchBody = { query };
});

Then('with the following highlights:', function (highlightsRaw) {
  const highlights = JSON.parse(highlightsRaw);

  this.props.searchBody.highlight = highlights;
});

Then('I execute the search query', async function () {
  this.props.result = await this.sdk.document.search(
    this.props.index,
    this.props.collection,
    this.props.searchBody);
});<|MERGE_RESOLUTION|>--- conflicted
+++ resolved
@@ -124,24 +124,6 @@
   should(count).be.eql(expectedCount);
 });
 
-<<<<<<< HEAD
-Then(/The document "(.*?)" (does not )?exists/, async function (id, not) {
-  try {
-    // @todo use document.exists
-    await this.sdk.document.get(
-      this.props.index,
-      this.props.collection,
-      id);
-
-    if (not) {
-      return Promise.reject(`Document ${id} should not exist`);
-    }
-  }
-  catch (error) {
-    if (! not) {
-      return Promise.reject(`Document ${id} should exist`);
-    }
-=======
 Then(/The document "(.*?)" should( not)? exist/, async function (id, not) {
   const exists = await this.sdk.document.exists(
     this.props.index,
@@ -154,7 +136,6 @@
 
   if (!not && !exists) {
     throw new Error(`Expected document ${id} to exist`);
->>>>>>> 259ce4f7
   }
 });
 
