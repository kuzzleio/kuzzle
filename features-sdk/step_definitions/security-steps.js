--- conflicted
+++ resolved
@@ -15,7 +15,6 @@
     policies.push({ roleId, restrictedTo });
   }
 
-<<<<<<< HEAD
   this.props.result = await this.sdk.security.createProfile(profileId, {policies});
 });
 
@@ -70,23 +69,6 @@
   this.props.result = await this.sdk.security.mGetRoles(roleIds);
 });
 
-=======
-  this.props.result = await this.sdk.security.createProfile(
-    profileId,
-    { policies },
-    { refresh: 'wait_for' });
-});
-
-Given('I create a role {string} with the following API rights:', async function (roleId, dataTable) {
-  const controllers = this.parseObject(dataTable);
-
-  this.props.result = await this.sdk.security.createRole(
-    roleId,
-    { controllers },
-    { refresh: 'wait_for' });
-});
-
->>>>>>> c8eaabe4
 Then(/I (can not )?delete the role "(.*?)"/, async function (not, roleId) {
   try {
     await this.sdk.security.deleteRole(roleId, { refresh: 'wait_for' });
@@ -95,12 +77,7 @@
     if (not) {
       return;
     }
-<<<<<<< HEAD
     throw e;
-=======
-
-    throw new Error(e);
->>>>>>> c8eaabe4
   }
 });
 
