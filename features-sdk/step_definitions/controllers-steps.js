--- conflicted
+++ resolved
@@ -117,7 +117,6 @@
 });
 
 Then('I debug {string}', function (path) {
-<<<<<<< HEAD
   const prop = _.get(this.props, path);
   
   try {
@@ -126,8 +125,6 @@
   catch (e) {
     console.log(prop);
   }
-=======
-  console.log(JSON.stringify(_.get(this.props, path), null, 2));
 });
 
 Then('I should receive a {string} array of objects matching:', function (name, dataTable) {
@@ -154,5 +151,4 @@
 
 Then('I should receive a empty {string} array', function (name) {
   should(this.props.result[name]).be.Array().be.empty();
->>>>>>> a1ab9c85
 });