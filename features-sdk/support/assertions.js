const
  _ = require('lodash'),
  should = require('should');

should.Assertion.add(
  'matchObject',
  function (expected) {
    this.params = { operator: 'match object' };

    for (const [keyPath, expectedValue] of Object.entries(expected)) {
      const objectValue = _.get(this.obj, keyPath);

      if (expectedValue === '_ANY_') {
        should(objectValue).not.be.undefined();
      }
      else if (expectedValue === '_STRING_') {
        should(objectValue).be.String();
      }
      else if (expectedValue === '_NUMBER_') {
        should(objectValue).be.Number();
      }
      else if (expectedValue === '_OBJECT_') {
        should(objectValue).be.Object();
      }
      else if (expectedValue === '_UNDEFINED_') {
        should(objectValue).be.undefined();
      }
      else {
<<<<<<< HEAD
        should(objectValue)
          .match(expectedValue, `${keyPath} does not match. Expected ${JSON.stringify(expectedValue)} have ${objectValue}`);
=======
        should(objectValue).match(
          expectedValue,
          `${keyPath} does not match. Expected "${expectedValue}" have "${objectValue}"`);
>>>>>>> 08d3d66a
      }
    }
  },
  false
);<|MERGE_RESOLUTION|>--- conflicted
+++ resolved
@@ -26,14 +26,9 @@
         should(objectValue).be.undefined();
       }
       else {
-<<<<<<< HEAD
-        should(objectValue)
-          .match(expectedValue, `${keyPath} does not match. Expected ${JSON.stringify(expectedValue)} have ${objectValue}`);
-=======
         should(objectValue).match(
           expectedValue,
           `${keyPath} does not match. Expected "${expectedValue}" have "${objectValue}"`);
->>>>>>> 08d3d66a
       }
     }
   },
