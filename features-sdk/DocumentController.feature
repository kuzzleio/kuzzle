Feature: Document Controller

  # document:search ============================================================

  @mappings
  Scenario: Search with highlight
    Given an existing collection "nyc-open-data":"yellow-taxi"
    And I "create" the following documents:
    | _id          | body  |
    | "document-1" | { "name": "document", "age": 42 } |
    | -            | { "name": "document2", "age": 21 } |
    When I search documents with the following query:
    """
    {
      "match": { "name": "document" }
    }
    """
    And with the following highlights:
    """
    {
      "fields": { "name": {} }
    }
    """
    And I execute the search query
    Then I should receive a "hits" array of objects matching:
    | _id | highlight |
    | "document-1" | { "name": [ "<em>document</em>" ] } |
  # document:exists ============================================================

  @mappings
  Scenario: Check document existence
    Given an existing collection "nyc-open-data":"yellow-taxi"
    Then The document "document-1" should not exist
    When I "create" the following documents:
    | _id | body |
    | "document-1" | { "name": "document1", "age": 42 } |
    Then The document "document-1" should exist
    When I "delete" the following document ids:
    | "document-1" |
    Then The document "document-1" should not exist

  # document:mCreate ===========================================================

  @mappings
  Scenario: Create multiple documents
    Given an existing collection "nyc-open-data":"yellow-taxi"
    And I need to wait for refresh
    When I "create" the following documents:
    | _id          | body  |
    | "document-1" | { "name": "document1" } |
    |       -      | { "name": "document2" } |
    Then I should receive a "successes" array of objects matching:
    | _id | _source | status | result |
    | "document-1" | { "name": "document1" } | 201 | "created" |
    |       -      | { "name": "document2" } | 201 | "created" |
    And I should receive a empty "errors" array
    And I count 2 documents
    And The document "document-1" content match:
    | name | "document1" |

  @mappings
  Scenario: Create multiple documents with errors
    Given an existing collection "nyc-open-data":"yellow-taxi"
    And I create the following document:
    | _id | "document-1" |
    | body | { "name": "document1", "age": 42 } |
    When I "create" the following documents:
    | _id          | body  |
    | "document-1" | { "name": "replaced1" } |
    | "document-2" | { "name": "document2" } |
    |      -       | "not a body" |
    Then I should receive a "successes" array of objects matching:
    | _id | _source | status | result |
    | "document-2" | { "name": "document2" } | 201 | "created" |
    And I should receive a "errors" array of objects matching:
    | reason | status | document |
    | "document body must be an object" | 400 | { "body": "not a body" } |
    | "document already exists" | 400 | { "_id": "document-1", "body": { "name": "replaced1" } } |
    And The document "document-1" content match:
    | name | "document1" |
    And The document "document-2" content match:
    | name | "document2" |

  # document:mCreateOrReplace ==================================================

  @mappings
  Scenario: CreateOrReplace multiple documents
    Given an existing collection "nyc-open-data":"yellow-taxi"
    And I need to wait for refresh
    And I "create" the following documents:
    | _id | body |
    | "document-1" | { "name": "document1", "age": 42 } |
    When I "createOrReplace" the following documents:
    | _id          | body  |
    | "document-1" | { "name": "replaced1" } |
    |      -       | { "name": "document2" } |
    Then I should receive a "successes" array of objects matching:
    | _id | _source | status | result |
    | "document-1" | { "name": "replaced1" } | 200 | "updated" |
    |      -       | { "name": "document2" } | 201 | "created" |
    And I should receive a empty "errors" array
    And I count 2 documents
    And The document "document-1" content match:
    | name | "replaced1" |

  @mappings
  Scenario: CreateOrReplace multiple documents with errors
    Given an existing collection "nyc-open-data":"yellow-taxi"
    When I "createOrReplace" the following documents:
    | _id          | body  |
    | "document-1" | { "name": "document1" } |
    |      -       | "not a body" |
    Then I should receive a "successes" array of objects matching:
    | _id | _source | status | result |
    | "document-1" | { "name": "document1" } | 201 | "created" |
    And I should receive a "errors" array of objects matching:
    | reason | status | document |
    | "document body must be an object" | 400 | { "body": "not a body" } |
    And The document "document-1" content match:
    | name | "document1" |

  # document:mUpdate ===========================================================

  @mappings
  Scenario: Update multiple documents
    Given an existing collection "nyc-open-data":"yellow-taxi"
    And I "create" the following documents:
    | _id          | body  |
    | "document-1" | { "name": "document1", "age": 42 } |
    | "document-2" | { "name": "document2" } |
    When I "update" the following documents:
    | _id          | body  |
    | "document-1" | { "name": "updated1" } |
    | "document-2" | { "age": 21 } |
    Then I should receive a "successes" array of objects matching:
    | _id | _source | status | result |
    | "document-1" | { "name": "updated1", "age": 42 } | 200 | "updated" |
    | "document-2" | { "name": "document2", "age": 21 } | 200 | "updated" |
    And I should receive a empty "errors" array
    And The document "document-1" content match:
    | name | "updated1" |
    | age | 42 |
    And The document "document-2" content match:
    | name | "document2" |
    | age | 21 |

  @mappings
  Scenario: Update multiple documents with errors
    Given an existing collection "nyc-open-data":"yellow-taxi"
    And I "create" the following documents:
    | _id          | body  |
    | "document-1" | { "name": "document1", "age": 42 } |
    | "document-2" | { "name": "document2" } |
    When I "update" the following documents:
    | _id          | body  |
    |     -        | { "name": "updated1" } |
    | "document-42" | { "name": "updated1" } |
    | "document-1" | { "name": "updated1" } |
    | "document-2" | "not a body" |
    Then I should receive a "successes" array of objects matching:
    | _id | _source | status | result |
    | "document-1" | { "name": "updated1", "age": 42 } | 200 | "updated" |
    And I should receive a "errors" array of objects matching:
    | reason | status | document |
    | "document body must be an object" | 400 | { "_id": "document-2", "body": "not a body" } |
    | "document _id must be a string" | 400 | { "body": { "name": "updated1" } } |
    | "document not found" | 404 | { "_id": "document-42", "body": { "name": "updated1" } } |
    And The document "document-1" content match:
    | name | "updated1" |
    | age | 42 |
    And The document "document-2" content match:
    | name | "document2" |


  # document:mReplace ==========================================================

  @mappings
  Scenario: Replace multiple documents
    Given an existing collection "nyc-open-data":"yellow-taxi"
    And I "create" the following documents:
    | _id          | body |
    | "document-1" | { "name": "document1", "age": 42 } |
    | "document-2" | { "name": "document2" } |
    When I "replace" the following documents:
    | _id          | body |
    | "document-1" | { "name": "replaced1" } |
    | "document-2" | { "name": "replaced2" } |
    Then I should receive a "successes" array of objects matching:
    | _id | _source | status | result |
    | "document-1" | { "name": "replaced1" } | 200 | "updated" |
    | "document-2" | { "name": "replaced2" } | 200 | "updated" |
    And I should receive a empty "errors" array
    And The document "document-1" content match:
    | name | "replaced1" |
    And The document "document-2" content match:
    | name | "replaced2" |

  @mappings
  Scenario: Replace multiple documents with errors
    Given an existing collection "nyc-open-data":"yellow-taxi"
    And I "create" the following documents:
    | _id          | body |
    | "document-1" | { "name": "document1", "age": 42 } |
    | "document-2" | { "name": "document2" } |
    When I "replace" the following documents:
    | _id          | body |
    |      -       | { "name": "replaced1" } |
    | "document-42" | { "name": "replaced1" } |
    | "document-2" | { "name": "replaced2" } |
    | "document-1" | "not a body" |
    Then I should receive a "successes" array of objects matching:
    | _id | _source | status | result |
    | "document-2" | { "name": "replaced2" } | 200 | "updated" |
    And I should receive a "errors" array of objects matching:
    | reason | status | document |
    | "document _id must be a string" | 400 | { "body": { "name": "replaced1" } } |
    | "document body must be an object" | 400 | { "_id": "document-1", "body": "not a body" } |
    | "document not found" | 404 | { "_id": "document-42", "body": { "name": "replaced1" } } |
    And The document "document-1" content match:
    | name | "document1" |
    | age | 42 |
    And The document "document-2" content match:
    | name | "replaced2" |


  # document:mDelete ===========================================================

  @mappings
  Scenario: Delete multiple documents
    Given an existing collection "nyc-open-data":"yellow-taxi"
    And I "create" the following documents:
    | _id          | body  |
    | "document-1" | { "name": "document1" } |
    | "document-2" | { "name": "document2" } |
    | "document-3" | { "name": "document3" } |
    When I "delete" the following document ids:
    | "document-1" |
    | "document-2" |
    Then I should receive a "successes" array matching:
    | "document-1" |
    | "document-2" |
    And I should receive a empty "errors" array
<<<<<<< HEAD
    And The document "document-1" does not exists
    And The document "document-2" does not exists
=======
    And I count 1 documents
    And The document "document-3" should exist
>>>>>>> 259ce4f7

  @mappings
  Scenario: Delete multiple documents with errors
    Given an existing collection "nyc-open-data":"yellow-taxi"
    And I "create" the following documents:
    | _id          | body  |
    | "document-1" | { "name": "document1" } |
    | "document-2" | { "name": "document2" } |
    | "document-3" | { "name": "document3" } |
    When I "delete" the following document ids:
    | "document-1" |
    | 214284 |
    | "document-42" |
    Then I should receive a "successes" array matching:
    | "document-1" |
    And I should receive a "errors" array of objects matching:
    | reason | status | _id |
    | "document _id must be a string" | 400 | 214284 |
    | "document not found" | 404 | "document-42" |
<<<<<<< HEAD
    And The document "document-1" does not exists
    And The document "document-2" exists
    And The document "document-3" exists
=======
    And I count 2 documents
    And The document "document-2" should exist
    And The document "document-3" should exist
>>>>>>> 259ce4f7

  # document:mGet ==============================================================

  @mappings
  Scenario: Get multiple documents
    Given an existing collection "nyc-open-data":"yellow-taxi"
    And I "create" the following documents:
    | _id          | body  |
    | "document-1" | { "name": "document1" } |
    | "document-2" | { "name": "document2" } |
    | "document-3" | { "name": "document3" } |
    When I "get" the following document ids:
    | "document-1" |
    | "document-2" |
    Then I should receive a "successes" array of objects matching:
    | _id | _source |
    | "document-1" | { "name": "document1" } |
    | "document-2" | { "name": "document2" } |
    And I should receive a empty "errors" array

  @mappings
  Scenario: Get multiple documents with errors
    Given an existing collection "nyc-open-data":"yellow-taxi"
    And I "create" the following documents:
    | _id          | body  |
    | "document-1" | { "name": "document1" } |
    | "document-2" | { "name": "document2" } |
    | "document-3" | { "name": "document3" } |
    When I "get" the following document ids:
    | "document-1" |
    | 214284 |
    | "document-42" |
    Then I should receive a "successes" array of objects matching:
    | _id | _source |
    | "document-1" | { "name": "document1" } |
    And I should receive a "errors" array matching:
    | "214284" |
    | "document-42" |

  # document:count =============================================================

  @mappings
  Scenario: Count documents
    Given an existing collection "nyc-open-data":"yellow-taxi"
    And I need to wait for refresh
    And I "create" the following documents:
    | _id | body  |
    | - | { "job": "developer" } |
    | - | { "job": "developer" } |
    | - | { "job": "cto" } |
    And I refresh the collection
    Then I count 3 documents
    And I count 2 documents matching:
    | job | "developer" |<|MERGE_RESOLUTION|>--- conflicted
+++ resolved
@@ -240,13 +240,8 @@
     | "document-1" |
     | "document-2" |
     And I should receive a empty "errors" array
-<<<<<<< HEAD
-    And The document "document-1" does not exists
-    And The document "document-2" does not exists
-=======
-    And I count 1 documents
-    And The document "document-3" should exist
->>>>>>> 259ce4f7
+    And The document "document-1" should not exist
+    And The document "document-2" should not exist
 
   @mappings
   Scenario: Delete multiple documents with errors
@@ -266,15 +261,9 @@
     | reason | status | _id |
     | "document _id must be a string" | 400 | 214284 |
     | "document not found" | 404 | "document-42" |
-<<<<<<< HEAD
-    And The document "document-1" does not exists
-    And The document "document-2" exists
-    And The document "document-3" exists
-=======
-    And I count 2 documents
+    And The document "document-1" should not exist
     And The document "document-2" should exist
     And The document "document-3" should exist
->>>>>>> 259ce4f7
 
   # document:mGet ==============================================================
 
