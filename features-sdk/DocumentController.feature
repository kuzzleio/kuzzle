Feature: Document Controller

  # document:create ============================================================

  Scenario: Rejected document because of strict mapping
    Given an index "nyc-open-data"
    And I "create" the collection "nyc-open-data":"strict-taxi" with:
      | mappings | { "dynamic": "strict" } |
    When I call the route "document":"create" with args:
      | index      | "nyc-open-data"       |
      | collection | "strict-taxi"         |
      | body       | { "name": "lehuong" } |
    Then I should receive an error matching:
      | id      | "services.storage.strict_mapping_rejection"                                                                        |
      | message | "Cannot create document. Field \"name\" is not present in collection \"nyc-open-data:strict-taxi\" strict mapping" |


  # document:search ============================================================

  @mappings
  Scenario: Search with highlight
    Given an existing collection "nyc-open-data":"yellow-taxi"
    And I "create" the following documents:
      | _id          | body                               |
      | "document-1" | { "name": "document", "age": 42 }  |
      | -            | { "name": "document2", "age": 21 } |
    And I refresh the collection
    When I search documents with the following query:
      """
      {
        "match": {
          "name": "document"
        }
      }
      """
    And with the following highlights:
      """
      {
        "fields": {
          "name": {}
        }
      }
      """
    And I execute the search query
    Then I should receive a "hits" array of objects matching:
      | _id          | highlight                           |
      | "document-1" | { "name": [ "<em>document</em>" ] } |

  # document:exists ============================================================

  @mappings
  Scenario: Check document existence
    Given an existing collection "nyc-open-data":"yellow-taxi"
    Then The document "document-1" should not exist
    When I "create" the following documents:
      | _id          | body                               |
      | "document-1" | { "name": "document1", "age": 42 } |
    Then The document "document-1" should exist
    When I "delete" the following document ids:
      | "document-1" |
    Then The document "document-1" should not exist

  # document:mCreate ===========================================================

  @mappings
  Scenario: Create multiple documents
    Given an existing collection "nyc-open-data":"yellow-taxi"
    When I "create" the following documents:
      | _id          | body                    |
      | "document-1" | { "name": "document1" } |
      | -            | { "name": "document2" } |
    Then I should receive a "successes" array of objects matching:
      | _id          | _source                 | status | result    |
      | "document-1" | { "name": "document1" } | 201    | "created" |
      | -            | { "name": "document2" } | 201    | "created" |
    And I should receive a empty "errors" array
    And I refresh the collection
    And I count 2 documents
    And The document "document-1" content match:
      | name | "document1" |

  @mappings
  Scenario: Create multiple documents with errors
    Given an existing collection "nyc-open-data":"yellow-taxi"
    And I can create the following document:
      | _id  | "document-1"                       |
      | body | { "name": "document1", "age": 42 } |
    When I "create" the following documents:
      | _id          | body                    |
      | "document-1" | { "name": "replaced1" } |
      | "document-2" | { "name": "document2" } |
      | -            | "not a body"            |
    Then I should receive a "successes" array of objects matching:
      | _id          | _source                 | status | result    |
      | "document-2" | { "name": "document2" } | 201    | "created" |
    And I should receive a "errors" array of objects matching:
      | reason                            | status | document                                                 |
      | "document body must be an object" | 400    | { "body": "not a body" }                                 |
      | "document already exists"         | 400    | { "_id": "document-1", "body": { "name": "replaced1" } } |
    And The document "document-1" content match:
      | name | "document1" |
    And The document "document-2" content match:
      | name | "document2" |

  # document:mCreateOrReplace ==================================================

  @mappings
  Scenario: CreateOrReplace multiple documents
    Given an existing collection "nyc-open-data":"yellow-taxi"
    And I "create" the following documents:
      | _id          | body                               |
      | "document-1" | { "name": "document1", "age": 42 } |
    When I "createOrReplace" the following documents:
      | _id          | body                    |
      | "document-1" | { "name": "replaced1" } |
      | -            | { "name": "document2" } |
    Then I should receive a "successes" array of objects matching:
      | _id          | _source                 | status | result    |
      | "document-1" | { "name": "replaced1" } | 200    | "updated" |
      | -            | { "name": "document2" } | 201    | "created" |
    And I should receive a empty "errors" array
    And I refresh the collection
    And I count 2 documents
    And The document "document-1" content match:
      | name | "replaced1" |

  @mappings
  Scenario: CreateOrReplace multiple documents with errors
    Given an existing collection "nyc-open-data":"yellow-taxi"
    When I "createOrReplace" the following documents:
      | _id          | body                    |
      | "document-1" | { "name": "document1" } |
      | -            | "not a body"            |
    Then I should receive a "successes" array of objects matching:
      | _id          | _source                 | status | result    |
      | "document-1" | { "name": "document1" } | 201    | "created" |
    And I should receive a "errors" array of objects matching:
      | reason                            | status | document                 |
      | "document body must be an object" | 400    | { "body": "not a body" } |
    And The document "document-1" content match:
      | name | "document1" |


  # document:update ===========================================================
  @mappings
  Scenario: Update document with and without returning updated document
    Given an existing collection "nyc-open-data":"yellow-taxi"
    And I "create" the document "document-1" with content:
      | name | "document-1" |
      | age  | 42           |
    When I successfully call the route "document":"update" with args:
      | index      | "nyc-open-data"        |
      | collection | "yellow-taxi"          |
      | _id        | "document-1"           |
      | body       | { "name": "updated1" } |
      | source     | true                   |
    Then I should receive a result matching:
      | _id     | "document-1"                      |
      | _source | { "name": "updated1", "age": 42 } |
    And The document "document-1" content match:
      | name | "updated1" |
      | age  | 42         |
    When I successfully call the route "document":"update" with args:
      | index      | "nyc-open-data"        |
      | collection | "yellow-taxi"          |
      | _id        | "document-1"           |
      | body       | { "name": "updated2" } |
      | source     | false                  |
    Then I should receive a result matching:
      | _id | "document-1" |
    And The document "document-1" content match:
      | name | "updated2" |
      | age  | 42         |


  # document:mUpdate ===========================================================

  @mappings
  Scenario: Update multiple documents
    Given an existing collection "nyc-open-data":"yellow-taxi"
    And I "create" the following documents:
      | _id          | body                               |
      | "document-1" | { "name": "document1", "age": 42 } |
      | "document-2" | { "name": "document2" }            |
    When I "update" the following documents:
      | _id          | body                   |
      | "document-1" | { "name": "updated1" } |
      | "document-2" | { "age": 21 }          |
    Then I should receive a "successes" array of objects matching:
<<<<<<< HEAD
    | _id | _source | _version | status |
    | "document-1" | { "name": "updated1", "age": 42 } | 2 | 200 |
    | "document-2" | { "name": "document2", "age": 21 } | 2 | 200 |
=======
      | _id          | _source                            | status |
      | "document-1" | { "name": "updated1", "age": 42 }  | 200    |
      | "document-2" | { "name": "document2", "age": 21 } | 200    |
>>>>>>> f71f46eb
    And I should receive a empty "errors" array
    And The document "document-1" content match:
      | name | "updated1" |
      | age  | 42         |
    And The document "document-2" content match:
      | name | "document2" |
      | age  | 21          |

  @mappings
  Scenario: Update multiple documents with errors
    Given an existing collection "nyc-open-data":"yellow-taxi"
    And I "create" the following documents:
      | _id          | body                               |
      | "document-1" | { "name": "document1", "age": 42 } |
      | "document-2" | { "name": "document2" }            |
    When I "update" the following documents:
      | _id           | body                   |
      | -             | { "name": "updated1" } |
      | "document-42" | { "name": "updated1" } |
      | "document-1"  | { "name": "updated1" } |
      | "document-2"  | "not a body"           |
    Then I should receive a "successes" array of objects matching:
      | _id          | _source                           | status |
      | "document-1" | { "name": "updated1", "age": 42 } | 200    |
    And I should receive a "errors" array of objects matching:
      | reason                            | status | document                                                 |
      | "document body must be an object" | 400    | { "_id": "document-2", "body": "not a body" }            |
      | "document _id must be a string"   | 400    | { "body": { "name": "updated1" } }                       |
      | "document not found"              | 404    | { "_id": "document-42", "body": { "name": "updated1" } } |
    And The document "document-1" content match:
      | name | "updated1" |
      | age  | 42         |
    And The document "document-2" content match:
      | name | "document2" |


  # document:mReplace ==========================================================

  @mappings
  Scenario: Replace multiple documents
    Given an existing collection "nyc-open-data":"yellow-taxi"
    And I "create" the following documents:
      | _id          | body                               |
      | "document-1" | { "name": "document1", "age": 42 } |
      | "document-2" | { "name": "document2" }            |
    When I "replace" the following documents:
      | _id          | body                    |
      | "document-1" | { "name": "replaced1" } |
      | "document-2" | { "name": "replaced2" } |
    Then I should receive a "successes" array of objects matching:
      | _id          | _source                 | status |
      | "document-1" | { "name": "replaced1" } | 200    |
      | "document-2" | { "name": "replaced2" } | 200    |
    And I should receive a empty "errors" array
    And The document "document-1" content match:
      | name | "replaced1" |
    And The document "document-2" content match:
      | name | "replaced2" |

  @mappings
  Scenario: Replace multiple documents with errors
    Given an existing collection "nyc-open-data":"yellow-taxi"
    And I "create" the following documents:
      | _id          | body                               |
      | "document-1" | { "name": "document1", "age": 42 } |
      | "document-2" | { "name": "document2" }            |
    When I "replace" the following documents:
      | _id           | body                    |
      | -             | { "name": "replaced1" } |
      | "document-42" | { "name": "replaced1" } |
      | "document-2"  | { "name": "replaced2" } |
      | "document-1"  | "not a body"            |
    Then I should receive a "successes" array of objects matching:
      | _id          | _source                 | status |
      | "document-2" | { "name": "replaced2" } | 200    |
    And I should receive a "errors" array of objects matching:
      | reason                            | status | document                                                  |
      | "document _id must be a string"   | 400    | { "body": { "name": "replaced1" } }                       |
      | "document body must be an object" | 400    | { "_id": "document-1", "body": "not a body" }             |
      | "document not found"              | 404    | { "_id": "document-42", "body": { "name": "replaced1" } } |
    And The document "document-1" content match:
      | name | "document1" |
      | age  | 42          |
    And The document "document-2" content match:
      | name | "replaced2" |


  # document:mDelete ===========================================================

  @mappings
  Scenario: Delete multiple documents
    Given an existing collection "nyc-open-data":"yellow-taxi"
    And I "create" the following documents:
      | _id          | body                    |
      | "document-1" | { "name": "document1" } |
      | "document-2" | { "name": "document2" } |
      | "document-3" | { "name": "document3" } |
    When I "delete" the following document ids:
      | "document-1" |
      | "document-2" |
    Then I should receive a "successes" array matching:
      | "document-1" |
      | "document-2" |
    And I should receive a empty "errors" array
    And The document "document-1" should not exist
    And The document "document-2" should not exist

  @mappings
  Scenario: Delete multiple documents with errors
    Given an existing collection "nyc-open-data":"yellow-taxi"
    And I "create" the following documents:
      | _id          | body                    |
      | "document-1" | { "name": "document1" } |
      | "document-2" | { "name": "document2" } |
      | "document-3" | { "name": "document3" } |
    When I "delete" the following document ids:
      | "document-1"  |
      | 214284        |
      | "document-42" |
    Then I should receive a "successes" array matching:
      | "document-1" |
    And I should receive a "errors" array of objects matching:
      | reason                          | status | _id           |
      | "document _id must be a string" | 400    | 214284        |
      | "document not found"            | 404    | "document-42" |
    And The document "document-1" should not exist
    And The document "document-2" should exist
    And The document "document-3" should exist

  # document:mGet ==============================================================

  @mappings
  Scenario: Get multiple documents
    Given an existing collection "nyc-open-data":"yellow-taxi"
    And I "create" the following documents:
      | _id          | body                    |
      | "document-1" | { "name": "document1" } |
      | "document-2" | { "name": "document2" } |
      | "document-3" | { "name": "document3" } |
    When I "get" the following document ids:
      | "document-1" |
      | "document-2" |
    Then I should receive a "successes" array of objects matching:
      | _id          | _source                 |
      | "document-1" | { "name": "document1" } |
      | "document-2" | { "name": "document2" } |
    And I should receive a empty "errors" array
    When I "get" the following document ids with verb "POST":
      | "document-1" |
      | "document-2" |
    Then I should receive a "successes" array of objects matching:
      | _id          | _source                 |
      | "document-1" | { "name": "document1" } |
      | "document-2" | { "name": "document2" } |
    And I should receive a empty "errors" array


  @mappings
  Scenario: Get multiple documents with errors
    Given an existing collection "nyc-open-data":"yellow-taxi"
    And I "create" the following documents:
      | _id          | body                    |
      | "document-1" | { "name": "document1" } |
      | "document-2" | { "name": "document2" } |
      | "document-3" | { "name": "document3" } |
    When I "get" the following document ids:
      | "document-1"  |
      | 214284        |
      | "document-42" |
    Then I should receive a "successes" array of objects matching:
      | _id          | _source                 |
      | "document-1" | { "name": "document1" } |
    And I should receive a "errors" array matching:
      | "214284"      |
      | "document-42" |

  # document:count =============================================================

  @mappings
  Scenario: Count documents
    Given an existing collection "nyc-open-data":"yellow-taxi"
    And I "create" the following documents:
      | _id | body                   |
      | -   | { "job": "developer" } |
      | -   | { "job": "developer" } |
      | -   | { "job": "cto" }       |
    And I refresh the collection
    Then I count 3 documents
    And I count 2 documents matching:
      | job | "developer" |

  # document:delete ============================================================

  @mappings
  Scenario: Delete document
    Given an existing collection "nyc-open-data":"yellow-taxi"
    And I "create" the following documents:
      | _id          | body                    |
      | "document-1" | { "name": "document1" } |
      | "document-2" | { "name": "document2" } |
    When I delete the document "document-1"
    Then I should receive a "string" result equals to "document-1"
    Then The document "document-1" should not exist
    Then The document "document-2" should exist

  @mappings
  Scenario: updateByQuery
    Given an existing collection "nyc-open-data":"yellow-taxi"
    And I "create" the following documents:
      | _id          | body                              |
      | "document-1" | { "name": "Sylvanas Windrunner" } |
      | "document-2" | { "name": "Tirion Fordring" }     |
      | "document-3" | { "name": "Tirion Fordring" }     |
      | "document-4" | { "name": "Sylvanas Windrunner" } |
    And I refresh the collection
    When I successfully call the route "document":"updateByQuery" with args:
      | index      | "nyc-open-data"                                                                                   |
      | collection | "yellow-taxi"                                                                                     |
      | body       | { "query": { "match": {"name": "Sylvanas Windrunner" } }, "changes": {"title": "The liberator"} } |
    Then I should receive a "successes" array of objects matching:
      | _id          |
      | "document-1" |
      | "document-4" |
    When I "get" the following document ids:
      | "document-1" |
      | "document-4" |
    Then I should receive a "successes" array of objects matching:
      | _id          | _source                                                     |
      | "document-1" | { "name": "Sylvanas Windrunner", "title": "The liberator" } |
      | "document-4" | { "name": "Sylvanas Windrunner", "title": "The liberator" } |<|MERGE_RESOLUTION|>--- conflicted
+++ resolved
@@ -187,15 +187,9 @@
       | "document-1" | { "name": "updated1" } |
       | "document-2" | { "age": 21 }          |
     Then I should receive a "successes" array of objects matching:
-<<<<<<< HEAD
-    | _id | _source | _version | status |
-    | "document-1" | { "name": "updated1", "age": 42 } | 2 | 200 |
-    | "document-2" | { "name": "document2", "age": 21 } | 2 | 200 |
-=======
-      | _id          | _source                            | status |
-      | "document-1" | { "name": "updated1", "age": 42 }  | 200    |
-      | "document-2" | { "name": "document2", "age": 21 } | 200    |
->>>>>>> f71f46eb
+      | _id          | _source                            | _version | status |
+      | "document-1" | { "name": "updated1", "age": 42 }  | 2        | 200    |
+      | "document-2" | { "name": "document2", "age": 21 } | 2        | 200    |
     And I should receive a empty "errors" array
     And The document "document-1" content match:
       | name | "updated1" |
