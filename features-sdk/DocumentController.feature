--- conflicted
+++ resolved
@@ -1,6 +1,5 @@
 Feature: Document Controller
 
-<<<<<<< HEAD
   # document:search ============================================================
 
   @mappings
@@ -26,7 +25,6 @@
     Then I should receive a "hits" array of objects matching:
     | _id | highlight |
     | "document-1" | { "name": [ "<em>document</em>" ] } |
-=======
   # document:exists ============================================================
 
   @mappings
@@ -40,7 +38,6 @@
     When I "delete" the following document ids:
     | "document-1" |
     Then The document "document-1" should not exist
->>>>>>> 2a8f2c86
 
   # document:mCreate ===========================================================
 
