Feature: Collection Controller

<<<<<<< HEAD
  # collection:update ==========================================================

  Scenario: Update a collection mappings and settings
    Given an index "nyc-open-data"
    And I "create" the collection "nyc-open-data":"green-taxi" with:
    | mappings | { "properties": { "name": { "type": "keyword" } } } |
    | settings | { "index": { "blocks": { "write": true } } } |
    When I "update" the collection "nyc-open-data":"green-taxi" with:
    | mappings | { "properties": { "age": { "type": "integer" } } } |
    | settings | { "index": { "blocks": { "write": false } } } |
    And I can create the following document:
    | body | {} |
    And I get mappings of collection "nyc-open-data":"green-taxi"
    And I should receive a result matching:
    | properties | { "name": { "type": "keyword" }, "age": { "type": "integer" } } |
=======
  # collection:truncate ========================================================

  Scenario: Truncate a collection
    Given an index "nyc-open-data"
    And I successfully call the route "collection":"create" with args:
    | index | "nyc-open-data" |
    | collection | "green-taxi" |
    | body | { "dynamic": "strict", "properties": { "name": { "type": "keyword" } } } |
    And an existing collection "nyc-open-data":"green-taxi"
    And I "create" the following documents:
    | _id          | body  |
    | "document-1" | { "name": "document1" } |
    | "document-2" | { "name": "document2" } |
    When I successfully call the route "collection":"truncate" with args:
    | index | "nyc-open-data" |
    | collection | "green-taxi" |
    And The document "document-1" should not exist
    And The document "document-2" should not exist
    And I successfully call the route "collection":"getMapping" with args:
    | index | "nyc-open-data" |
    | collection | "green-taxi" |
    | includeKuzzleMeta | true |
    And I should receive a result matching:
    | dynamic | "strict" |
    And The property "properties" of the result should match:
    | name | { "type": "keyword" } |
    And The property "properties._kuzzle_info.properties" of the result should match:
    | author | { "type": "keyword" } |
    | updater | { "type": "keyword" } |
    | createdAt | { "type": "date" } |
    | updatedAt | { "type": "date" } |
>>>>>>> 43234cc8

  # collection:delete ==========================================================

  Scenario: Delete a collection
    Given an index "nyc-open-data"
    And a collection "nyc-open-data":"green-taxi"
    When I successfully call the route "collection":"delete" with args:
    | index | "nyc-open-data" |
    | collection | "green-taxi" |
    Then I should not see the collection "nyc-open-data":"green-taxi"

  # collection:create ==========================================================

  Scenario: Create a new collection with mappings and settings
    Given an index "nyc-open-data"
    When I "create" the collection "nyc-open-data":"green-taxi" with:
    | mappings | { "dynamic": "strict", "properties": { "name": { "type": "keyword" } } } |
    | settings | { "index": { "blocks": { "write": true } } } |
    Then I should see the collection "nyc-open-data":"green-taxi"
    And I can not create the following document:
    | body | {} |
    And I get mappings of collection "nyc-open-data":"green-taxi"
    And I should receive a result matching:
    | dynamic | "strict" |
    | properties | { "name": { "type": "keyword" } } |

  Scenario: Re-create a new collection with mappings and settings
    Given an index "nyc-open-data"
    When I "create" the collection "nyc-open-data":"green-taxi" with:
    | mappings | { "dynamic": "strict", "properties": { "name": { "type": "keyword" } } } |
    | settings | { "index": { "blocks": { "write": true } } } |
    And I "create" the collection "nyc-open-data":"green-taxi" with:
    | mappings | { "properties": { "age": { "type": "integer" } } } |
    | settings | { "index": { "blocks": { "write": false } } } |
    Then I should see the collection "nyc-open-data":"green-taxi"
    And I can create the following document:
    | body | {} |
    And I get mappings of collection "nyc-open-data":"green-taxi"
    And I should receive a result matching:
    | dynamic | "strict" |
    | properties | { "name": { "type": "keyword" }, "age": { "type": "integer" } } |

  Scenario: Create a new collection with incorrect mappings
    Given an index "nyc-open-data"
    When I "create" the collection "nyc-open-data":"green-taxi" with:
    | mappings | { "dynamik": "strict" } |
    Then I should receive an error matching:
    | id | "services.storage.invalid_mapping" |

  Scenario: Create a collection with the same name as the kuzzle hidden one
    Given an index "nyc-open-data"
    When I "create" the collection "nyc-open-data":"_kuzzle_keep" with:
    | mappings | "mappings" |
    Then I should receive an error matching:
    | id | "services.storage.collection_reserved" |

  Scenario: Create a collection with illegal character
    When I "create" the collection "nyc-open-data":"%users" with:
    | mappings | "mappings" |
    Then I should receive an error matching:
    | id | "services.storage.invalid_collection_name" |
    When I "create" the collection "nyc-open-data":"&users" with:
    | mappings | "mappings" |
    Then I should receive an error matching:
    | id | "services.storage.invalid_collection_name" |
    When I "create" the collection "nyc-open-data":"us.ers" with:
    | mappings | "mappings" |
    Then I should receive an error matching:
    | id | "services.storage.invalid_collection_name" |

  @deprecated
  Scenario: Create a new collection with mappings
    Given an index "nyc-open-data"
    When I successfully call the route "collection":"create" with args:
    | index | "nyc-open-data" |
    | collection | "green-taxi" |
    | body | { "dynamic": "strict", "properties": { "name": { "type": "keyword" } } } |
    Then I should receive a result matching:
    | acknowledged | true |
    And I should see the collection "nyc-open-data":"green-taxi"
    And I get mappings of collection "nyc-open-data":"green-taxi"
    Then I should receive a result matching:
    | dynamic | "strict" |
    | properties | { "name": { "type": "keyword" } } |

  @deprecated
  Scenario: Re-create an existing collection with mappings
    Given an index "nyc-open-data"
    When I successfully call the route "collection":"create" with args:
    | index | "nyc-open-data" |
    | collection | "green-taxi" |
    | body | { "dynamic": "strict", "properties": { "name": { "type": "keyword" } } } |
    And I successfully call the route "collection":"create" with args:
    | index | "nyc-open-data" |
    | collection | "green-taxi" |
    | body | { "dynamic": "strict", "properties": { "age": { "type": "integer" } } } |
    And I get mappings of collection "nyc-open-data":"green-taxi"
    Then I should receive a result matching:
    | dynamic | "strict" |
    | properties | { "name": { "type": "keyword" }, "age": { "type": "integer"} } |

  # collection:list ============================================================

  Scenario: List collections
    Given an index "nyc-open-data"
    And a collection "nyc-open-data":"yellow-taxi"
    And a collection "nyc-open-data":"green-taxi"
    And I list collections in index "nyc-open-data"
    Then I should receive a result matching:
    | collections | [{ "name": "green-taxi", "type": "stored" }, { "name": "yellow-taxi", "type": "stored" }] |<|MERGE_RESOLUTION|>--- conflicted
+++ resolved
@@ -1,6 +1,5 @@
 Feature: Collection Controller
 
-<<<<<<< HEAD
   # collection:update ==========================================================
 
   Scenario: Update a collection mappings and settings
@@ -16,15 +15,13 @@
     And I get mappings of collection "nyc-open-data":"green-taxi"
     And I should receive a result matching:
     | properties | { "name": { "type": "keyword" }, "age": { "type": "integer" } } |
-=======
+
   # collection:truncate ========================================================
 
   Scenario: Truncate a collection
     Given an index "nyc-open-data"
-    And I successfully call the route "collection":"create" with args:
-    | index | "nyc-open-data" |
-    | collection | "green-taxi" |
-    | body | { "dynamic": "strict", "properties": { "name": { "type": "keyword" } } } |
+    When I "create" the collection "nyc-open-data":"green-taxi" with:
+    | mappings | { "dynamic": "strict", "properties": { "name": { "type": "keyword" } } } |
     And an existing collection "nyc-open-data":"green-taxi"
     And I "create" the following documents:
     | _id          | body  |
@@ -48,7 +45,6 @@
     | updater | { "type": "keyword" } |
     | createdAt | { "type": "date" } |
     | updatedAt | { "type": "date" } |
->>>>>>> 43234cc8
 
   # collection:delete ==========================================================
 
@@ -119,7 +115,7 @@
     Then I should receive an error matching:
     | id | "services.storage.invalid_collection_name" |
 
-  @deprecated
+  # Deprecated since 2.1.0
   Scenario: Create a new collection with mappings
     Given an index "nyc-open-data"
     When I successfully call the route "collection":"create" with args:
@@ -134,7 +130,7 @@
     | dynamic | "strict" |
     | properties | { "name": { "type": "keyword" } } |
 
-  @deprecated
+  # Deprecated since 2.1.0
   Scenario: Re-create an existing collection with mappings
     Given an index "nyc-open-data"
     When I successfully call the route "collection":"create" with args:
@@ -157,5 +153,7 @@
     And a collection "nyc-open-data":"yellow-taxi"
     And a collection "nyc-open-data":"green-taxi"
     And I list collections in index "nyc-open-data"
-    Then I should receive a result matching:
-    | collections | [{ "name": "green-taxi", "type": "stored" }, { "name": "yellow-taxi", "type": "stored" }] |+    Then I should receive a "collections" array of objects matching:
+    | name | type |
+    | "green-taxi" | "stored" |
+    | "yellow-taxi" | "stored" |