kuzzle:
  image: kuzzleio/kuzzle:dev
  volumes:
    - ".:/var/app"
  ports:
    - "7512:7512"
  links:
    - rabbit
    - elasticsearch
    - redis
  environment:
    - KUZZLE_PORT=7512
    - IPC_BROKER_HOST=localhost
    - IPC_BROKER_PORT=7911
    - MQ_BROKER_HOST=rabbit:5672
    - READ_ENGINE_HOST=elasticsearch:9200
    - WRITE_ENGINE_HOST=elasticsearch:9200
    - NOTIFICATION_CACHE_HOST=redis:6379
<<<<<<< HEAD
    - LOG_ENGINE_HOST=logstash:7777
=======
    - PM2_OPTIONS=--watch
>>>>>>> d2a79edc
    - KUZZLE_MQTT_URL=mqtt://rabbit:1883
    - KUZZLE_AMQP_URL=amqp://rabbit:5672
    - KUZZLE_STOMP_URL=stomp://rabbit:61613
    - NEW_RELIC_HOME=config

rabbit:
  image: kuzzleio/rabbitmq
  ports:
    - "61613:61613"
    - "1883:1883"
    - "5672:5672"
    - "15672:15672"

redis:
  image: redis:3.0.2

elasticsearch:
  image: elasticsearch:1.5.2<|MERGE_RESOLUTION|>--- conflicted
+++ resolved
@@ -16,11 +16,6 @@
     - READ_ENGINE_HOST=elasticsearch:9200
     - WRITE_ENGINE_HOST=elasticsearch:9200
     - NOTIFICATION_CACHE_HOST=redis:6379
-<<<<<<< HEAD
-    - LOG_ENGINE_HOST=logstash:7777
-=======
-    - PM2_OPTIONS=--watch
->>>>>>> d2a79edc
     - KUZZLE_MQTT_URL=mqtt://rabbit:1883
     - KUZZLE_AMQP_URL=amqp://rabbit:5672
     - KUZZLE_STOMP_URL=stomp://rabbit:61613
