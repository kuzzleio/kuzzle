version: '3'

services:
  nginx:
    image: nginx:1.15-alpine
    depends_on:
      - kuzzle
    ports:
      - "7443:7443"
    volumes:
      - ./docker-compose/nginx:/etc/nginx/conf.d

  kuzzle:
    image: kuzzleio/core-dev:node12
    command: sh -c 'chmod 755 /run.sh && /run.sh'
    volumes:
      - ".:/var/app"
      - "./docker-compose/scripts/run-dev.sh:/run.sh"
      - "./docker-compose/config/pm2-dev.json:/config/pm2.json"
      - "./docker-compose/fixtures:/fixtures"
    cap_add:
      - SYS_PTRACE
    ulimits:
      nofile: 65536
    sysctls:
      - net.core.somaxconn=8192
    depends_on:
      - redis
      - elasticsearch
    ports:
      - "7512:7512"
      - "1883:1883"
      - "9229:9229"
    environment:
      - kuzzle_services__storageEngine__client__node=http://elasticsearch:9200
      - kuzzle_services__storageEngine__commonMapping__dynamic=true
      - kuzzle_services__internalCache__node__host=redis
      - kuzzle_services__memoryStorage__node__host=redis
      - kuzzle_server__protocols__mqtt__enabled=true
      - kuzzle_server__protocols__mqtt__developmentMode=false
      - NODE_ENV=${NODE_ENV:-development}
      # - DEBUG=kuzzle:*,-kuzzle:entry-point:protocols:websocket
      - DEBUG=${DEBUG:-none}
      - DEBUG_DEPTH=${DEBUG_DEPTH:-0}
      - DEBUG_MAX_ARRAY_LENGTH=${DEBUG_MAX_ARRAY:-100}
      - DEBUG_EXPAND=${DEBUG_EXPAND:-off}
      - DEBUG_SHOW_HIDDEN={$DEBUG_SHOW_HIDDEN:-on}
      - DEBUG_COLORS=${DEBUG_COLORS:-on}
<<<<<<< HEAD
      - KUZZLE_VAULT_KEY
      # Variables used by the development scripts
      - NODE_12_VERSION=12.13.0
      - WITHOUT_KUZZLE # Run only Elasticsearch and Redis
      - REBUILD # Force a rebuild of npm modules
=======
      - KUZZLE_VAULT_KEY=${KUZZLE_VAULT_KEY:-secret-password}
      - KUZZLE_SECRETS_FILE=${KUZZLE_SECRETS_FILE:-/var/app/features-sdk/fixtures/secrets.enc.json}
      - NODE_10_VERSION=10.16.0
      - WITHOUT_KUZZLE
>>>>>>> fbf8a365

  redis:
    image: redis:${REDIS_VERSION:-5}
    ports:
      - "6379:6379"

  elasticsearch:
    image: kuzzleio/elasticsearch:7.4.0
    ports:
      - "9200:9200"
    ulimits:
      nofile: 65536<|MERGE_RESOLUTION|>--- conflicted
+++ resolved
@@ -46,18 +46,12 @@
       - DEBUG_EXPAND=${DEBUG_EXPAND:-off}
       - DEBUG_SHOW_HIDDEN={$DEBUG_SHOW_HIDDEN:-on}
       - DEBUG_COLORS=${DEBUG_COLORS:-on}
-<<<<<<< HEAD
-      - KUZZLE_VAULT_KEY
+      - KUZZLE_VAULT_KEY=${KUZZLE_VAULT_KEY:-secret-password}
+      - KUZZLE_SECRETS_FILE=${KUZZLE_SECRETS_FILE:-/var/app/features-sdk/fixtures/secrets.enc.json}
       # Variables used by the development scripts
       - NODE_12_VERSION=12.13.0
       - WITHOUT_KUZZLE # Run only Elasticsearch and Redis
       - REBUILD # Force a rebuild of npm modules
-=======
-      - KUZZLE_VAULT_KEY=${KUZZLE_VAULT_KEY:-secret-password}
-      - KUZZLE_SECRETS_FILE=${KUZZLE_SECRETS_FILE:-/var/app/features-sdk/fixtures/secrets.enc.json}
-      - NODE_10_VERSION=10.16.0
-      - WITHOUT_KUZZLE
->>>>>>> fbf8a365
 
   redis:
     image: redis:${REDIS_VERSION:-5}
