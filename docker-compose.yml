--- conflicted
+++ resolved
@@ -66,7 +66,6 @@
       retries: 30
 
   elasticsearch:
-<<<<<<< HEAD
     image: elasticsearch:8.11.3
     container_name: kuzzle_elasticsearch
     environment:
@@ -77,9 +76,6 @@
       - discovery.type=single-node
       - ingest.geoip.downloader.enabled=false
       - indices.id_field_data.enabled=true
-=======
-    image: kuzzleio/elasticsearch:7
->>>>>>> 7ba9e6e3
     ports:
       - '9200:9200'
     healthcheck:
