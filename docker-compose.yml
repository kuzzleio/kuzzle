--- conflicted
+++ resolved
@@ -68,33 +68,6 @@
       interval: 2s
       retries: 10
 
-<<<<<<< HEAD
-  # kuzzle_node_2:
-  #   <<: *kuzzle-config
-  #   container_name: kuzzle_node_2
-  #   ports:
-  #     - '17511:7512' # Kuzzle API port
-  #     - '11883:1883' # Kuzzle MQTT port
-  #     - '9230:9229' # Debug port
-  #   healthcheck:
-  #     test: ['CMD', 'curl', '-f', 'http://kuzzle:7512/_healthCheck']
-  #     timeout: 1s
-  #     interval: 2s
-  #     retries: 10
-
-  # kuzzle_node_3:
-  #   <<: *kuzzle-config
-  #   container_name: kuzzle_node_3
-  #   ports:
-  #     - '17512:7512' # Kuzzle API port
-  #     - '11884:1883' # Kuzzle MQTT port
-  #     - '9231:9229' # Debug port
-  #   healthcheck:
-  #     test: ['CMD', 'curl', '-f', 'http://kuzzle:7512/_healthCheck']
-  #     timeout: 1s
-  #     interval: 2s
-  #     retries: 10
-=======
   kuzzle_node_2:
     <<: *kuzzle-config
     container_name: kuzzle_node_2
@@ -120,7 +93,6 @@
       timeout: 1s
       interval: 2s
       retries: 10
->>>>>>> 2e2e35a2
 
   redis:
     image: redis:6
