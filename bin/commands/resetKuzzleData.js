--- conflicted
+++ resolved
@@ -44,13 +44,8 @@
   }
 
   if (userIsSure) {
-<<<<<<< HEAD
-    console.log(cout.notice('[ℹ] Processing...\n'));
+    cout.notice('[ℹ] Processing...\n');
     const request = {
-=======
-    cout.notice('[ℹ] Processing...\n');
-    const query = {
->>>>>>> 460bc1ec
       controller: 'admin',
       action: 'resetKuzzleData'
     };
