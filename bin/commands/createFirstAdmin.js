--- conflicted
+++ resolved
@@ -91,13 +91,9 @@
     })
     .then(() => sdk.server.adminExists())
     .then(adminExists => {
-<<<<<<< HEAD
       if (adminExists) {
-=======
-      if (adminExists.result.exists) {
->>>>>>> ada1aa73
         cout.error('An administrator account already exists.');
-        process.exit(0);
+        process.exit(1);
       }
 
       return getUserName();
@@ -118,7 +114,7 @@
     .then(response => {
       if (!response) {
         cout.error('Abort.');
-        process.exit(0);
+        process.exit(1);
       }
 
       const adminUser = {
