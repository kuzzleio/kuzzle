/*
 * Kuzzle, a backend software, self-hostable and ready to use
 * to power modern apps
 *
 * Copyright 2015-2018 Kuzzle
 * mailto: support AT kuzzle.io
 * website: http://kuzzle.io
 *
 * Licensed under the Apache License, Version 2.0 (the "License");
 * you may not use this file except in compliance with the License.
 * You may obtain a copy of the License at
 *
 * https://www.apache.org/licenses/LICENSE-2.0
 *
 * Unless required by applicable law or agreed to in writing, software
 * distributed under the License is distributed on an "AS IS" BASIS,
 * WITHOUT WARRANTIES OR CONDITIONS OF ANY KIND, either express or implied.
 * See the License for the specific language governing permissions and
 * limitations under the License.
 */

const
  Bluebird = require('bluebird'),
  readlineSync = require('readline-sync'),
  ColorOutput = require('./colorOutput'),
  getSdk = require('./getSdk');

/** @type ColorOutput */
let cout;

function getUserName () {
  const username = readlineSync.question(cout.format.question('\n[❓] First administrator account name\n'));

  if (username.length === 0) {
    return getUserName();
  }

  return Bluebird.resolve(username);
}

function getPassword () {
  const password = readlineSync.question(cout.format.question('\n[❓] First administrator account password\n'),
    {hideEchoBack: true}
  );

  const confirmation = readlineSync.question(cout.format.question('Please confirm your password\n'),
    {hideEchoBack: true}
  );

  if (password !== confirmation) {
    cout.error('[✖] Passwords do not match.');
    return getPassword();
  }

  return Bluebird.resolve(password);
}

function shouldWeResetRoles () {
  return Bluebird.resolve(
    readlineSync.keyInYN(
      cout.format.question('[❓] Restrict rights of the default and anonymous roles?')));
}

function confirm (username, resetRoles) {
  let msg = `\n[❓] About to create the administrator account "${username}"`;

  if (resetRoles) {
    msg += ' and restrict rights of the default and anonymous roles';
  }

  msg += '.\nConfirm? ';
  return Bluebird.resolve(readlineSync.keyInYN(cout.format.question(msg)));
}

function commandCreateFirstAdmin (options) {
  let
    sdk,
    username,
    password,
    resetRoles;

  cout = new ColorOutput(options);

  process.stdin.setEncoding('utf8');

  return getSdk(options)
    .then(response => {
      sdk = response;

      return null;
    })
    .then(() => sdk.server.adminExists())
    .then(adminExists => {
<<<<<<< HEAD
      if (adminExists) {
        console.log('An administrator account already exists.');
=======
      if (adminExists.result.exists) {
        cout.error('An administrator account already exists.');
>>>>>>> 460bc1ec
        process.exit(0);
      }

      return getUserName();
    })
    .then(response => {
      username = response;
      return getPassword();
    })
    .then(pwd => {
      password = pwd;
      return shouldWeResetRoles();
    })
    .then(response => {
      resetRoles = response;

      return confirm(username, resetRoles);
    })
    .then(response => {
      if (!response) {
        cout.error('Abort.');
        process.exit(0);
      }

      const adminUser = {
        content: { },
        credentials: {
          local: {
            username,
            password
          }
        }
      };

      return sdk.security.createFirstAdmin(username, adminUser, { reset: resetRoles });
    })
    .then(() => {
      cout.ok(`[✔] "${username}" administrator account created`);

      if (resetRoles) {
        cout.ok('[✔] Rights restriction applied to the following roles: ');
        cout.ok('   - default');
        cout.ok('   - anonymous');
      }

      process.exit(0);
    })
    .catch(err => {
      cout.error(err.message);
      process.exit(1);
    });
}

module.exports = commandCreateFirstAdmin;<|MERGE_RESOLUTION|>--- conflicted
+++ resolved
@@ -91,13 +91,8 @@
     })
     .then(() => sdk.server.adminExists())
     .then(adminExists => {
-<<<<<<< HEAD
       if (adminExists) {
-        console.log('An administrator account already exists.');
-=======
-      if (adminExists.result.exists) {
         cout.error('An administrator account already exists.');
->>>>>>> 460bc1ec
         process.exit(0);
       }
 
