/*
 * Kuzzle, a backend software, self-hostable and ready to use
 * to power modern apps
 *
 * Copyright 2015-2018 Kuzzle
 * mailto: support AT kuzzle.io
 * website: http://kuzzle.io
 *
 * Licensed under the Apache License, Version 2.0 (the "License");
 * you may not use this file except in compliance with the License.
 * You may obtain a copy of the License at
 *
 * https://www.apache.org/licenses/LICENSE-2.0
 *
 * Unless required by applicable law or agreed to in writing, software
 * distributed under the License is distributed on an "AS IS" BASIS,
 * WITHOUT WARRANTIES OR CONDITIONS OF ANY KIND, either express or implied.
 * See the License for the specific language governing permissions and
 * limitations under the License.
 */

const
  ColorOutput = require('./colorOutput'),
  getSdk = require('./getSdk');

function commandDump (options) {
  const
    cout = new ColorOutput(options);

  cout.notice('[ℹ] Creating dump file...');

  const request = {
    controller: 'admin',
    action: 'dump',
    suffix: 'cli'
  };

<<<<<<< HEAD
  return getSdk(options)
    .then(sdk => sdk.query(request))
    .then(response => {
      console.log(cout.ok('[✔] Done!'));
      console.log('\n' + cout.warn(`[ℹ] Dump has been successfully generated in "${response.result}" folder`));
      console.log(cout.warn('[ℹ] You can send the folder to the kuzzle core team at support@kuzzle.io'));
=======
  return sendAction(query, options)
    .then(request => {
      cout.ok('[✔] Done!');
      cout.notice(`[ℹ] A dump report has been successfully generated in the "${request.result}" folder`);
      cout.notice('[ℹ] You can send the folder to the kuzzle core team at support@kuzzle.io');
>>>>>>> 460bc1ec
      process.exit(0);
    })
    .catch(err => {
      cout.error(`[✖] ${err}`);
      process.exit(1);
    });
}

module.exports = commandDump;<|MERGE_RESOLUTION|>--- conflicted
+++ resolved
@@ -35,20 +35,11 @@
     suffix: 'cli'
   };
 
-<<<<<<< HEAD
-  return getSdk(options)
-    .then(sdk => sdk.query(request))
-    .then(response => {
-      console.log(cout.ok('[✔] Done!'));
-      console.log('\n' + cout.warn(`[ℹ] Dump has been successfully generated in "${response.result}" folder`));
-      console.log(cout.warn('[ℹ] You can send the folder to the kuzzle core team at support@kuzzle.io'));
-=======
-  return sendAction(query, options)
+  return sendAction(request, options)
     .then(request => {
       cout.ok('[✔] Done!');
       cout.notice(`[ℹ] A dump report has been successfully generated in the "${request.result}" folder`);
       cout.notice('[ℹ] You can send the folder to the kuzzle core team at support@kuzzle.io');
->>>>>>> 460bc1ec
       process.exit(0);
     })
     .catch(err => {
