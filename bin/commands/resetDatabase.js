/*
 * Kuzzle, a backend software, self-hostable and ready to use
 * to power modern apps
 *
 * Copyright 2015-2018 Kuzzle
 * mailto: support AT kuzzle.io
 * website: http://kuzzle.io
 *
 * Licensed under the Apache License, Version 2.0 (the "License");
 * you may not use this file except in compliance with the License.
 * You may obtain a copy of the License at
 *
 * https://www.apache.org/licenses/LICENSE-2.0
 *
 * Unless required by applicable law or agreed to in writing, software
 * distributed under the License is distributed on an "AS IS" BASIS,
 * WITHOUT WARRANTIES OR CONDITIONS OF ANY KIND, either express or implied.
 * See the License for the specific language governing permissions and
 * limitations under the License.
 */

const
  rc = require('rc'),
  params = rc('kuzzle'),
  readlineSync = require('readline-sync'),
  ColorOutput = require('./colorOutput'),
  getSdk = require('./getSdk');

function commandResetDatabase (options) {
  const cout = new ColorOutput(options);
  let userIsSure = false;

  cout.warn('[ℹ] You are about to clear all data stored on Kuzzle.');
<<<<<<< HEAD

=======
>>>>>>> ada1aa73
  cout.warn('[ℹ] This operation cannot be undone.\n');

  if (!params.noint) {
    userIsSure = readlineSync.question('[❓] Are you sure? If so, please type "I am sure": ') === 'I am sure';
  }
  else {
    // non-interactive mode
    userIsSure = true;
  }

  if (userIsSure) {
    cout.notice('[ℹ] Processing...\n');
<<<<<<< HEAD
    const request = {
=======
    const query = {
>>>>>>> ada1aa73
      controller: 'admin',
      action: 'resetDatabase'
    };

    return getSdk(options)
      .then(sdk => sdk.query(request))
      .then(() => {
        cout.ok('[✔] Kuzzle databases have been successfully reset');
        process.exit(0);
      })
      .catch(err => {
        cout.error(err);
        process.exit(1);
      });
  }

  cout.notice('[ℹ] Aborted');
}

module.exports = commandResetDatabase;<|MERGE_RESOLUTION|>--- conflicted
+++ resolved
@@ -31,10 +31,6 @@
   let userIsSure = false;
 
   cout.warn('[ℹ] You are about to clear all data stored on Kuzzle.');
-<<<<<<< HEAD
-
-=======
->>>>>>> ada1aa73
   cout.warn('[ℹ] This operation cannot be undone.\n');
 
   if (!params.noint) {
@@ -47,11 +43,7 @@
 
   if (userIsSure) {
     cout.notice('[ℹ] Processing...\n');
-<<<<<<< HEAD
     const request = {
-=======
-    const query = {
->>>>>>> ada1aa73
       controller: 'admin',
       action: 'resetDatabase'
     };
