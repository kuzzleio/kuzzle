/* eslint-disable no-console */

var
  fs = require('fs'),
  rc = require('rc'),
  params = rc('kuzzle'),
  kuzzle = require('../../lib'),
  RequestObject = require('kuzzle-common-objects').Models.requestObject,
<<<<<<< HEAD
  q = require('q'),
=======
  FirstAdmin = require('./createFirstAdmin'),
  Promise = require('bluebird'),
>>>>>>> 58b253f0
  clc = require('cli-color'),
  coverage;

module.exports = function (options) {
  var
    error = string => options.parent.noColors ? string : clc.red(string),
    warn = string => options.parent.noColors ? string : clc.yellow(string),
    notice = string => options.parent.noColors ? string : clc.cyanBright(string),
    ok = string => options.parent.noColors ? string : clc.green.bold(string),
    kuz = string => options.parent.noColors ? string : clc.greenBright.bold(string);

  if (process.env.FEATURE_COVERAGE === '1' || process.env.FEATURE_COVERAGE === 1) {
    coverage = require('istanbul-middleware');
    console.log(warn('Hook loader for coverage - ensure this is not production!'));
    coverage.hookLoader(__dirname+'/../lib');
  }

  console.log(kuz('Starting Kuzzle'), (kuzzle.isServer ? notice('Server') : warn('Worker')));

  kuzzle.start(params)
    .then(() => {
      console.log(
        `
      ▄▄▄▄▄      ▄███▄      ▄▄▄▄
   ▄█████████▄▄█████████▄▄████████▄
  ██████████████████████████████████
   ▀██████████████████████████████▀
    ▄███████████████████████████▄
  ▄███████████████████████████████▄
 ▀█████████████████████████████████▀
   ▀██▀        ▀██████▀       ▀██▀
          ██     ████    ██
                ▄████▄
                ▀████▀
                  ▀▀`
      );

      console.log(`
 ████████████████████████████████████
 ██     KUZZLE ` + (kuzzle.isServer ? 'SERVER' : 'WORKER') + ' STARTED      ██');

      if (kuzzle.isServer) {
        process.title = 'KuzzleServer';
        console.log(` ██   ...WAITING FOR WORKERS...    ██
 ████████████████████████████████████`);
      } else {
        process.title = 'KuzzleWorker';
        console.log(' ████████████████████████████████████');
      }
    })
    .then(() => {
      /*
       Waits for at least one write worker to be connected to the server before trying to use them
       */
      if (kuzzle.isServer) {
        return kuzzle.services.list.broker.waitForClients(kuzzle.config.queues.workerWriteTaskQueue);
      }
      return Promise.resolve();
    })
    .then(() => {
      var request;
      if (kuzzle.isServer) {
        console.log(`
 ████████████████████████████████████
 ██        WORKER CONNECTED        ██
 ██    ...PREPARING DATABASE...    ██
 ████████████████████████████████████`);

        if (params.likeAvirgin) {
          request = new RequestObject({controller: 'remoteActions', action: 'cleanDb', body: {}});
          return kuzzle.remoteActionsController.actions.cleanDb(kuzzle, request);
        }
      }

      return Promise.resolve();
    })
    .then(() => {
      var 
        request,
        data = {};

      if (kuzzle.isServer) {
        if (params.fixtures) {
          try {
            JSON.parse(fs.readFileSync(params.fixtures, 'utf8'));
          }
          catch (e) {
            console.log(error('[✖] The file ' + params.fixtures + ' cannot be opened... aborting.'));
            process.exit(1);
          }
          data.fixtures = params.fixtures;
        }

        if (params.mappings) {
          try {
            JSON.parse(fs.readFileSync(params.mappings, 'utf8'));
          }
          catch (e) {
            console.log(error('[✖] The file ' + params.mappings + ' cannot be opened... aborting.'));
            process.exit(1);
          }
          data.mappings = params.mappings;
        }
        
        request = new RequestObject({controller: 'remoteActions', action: 'prepareDb', body: data});
        return kuzzle.remoteActionsController.actions.prepareDb(request);
      }

      return Promise.resolve();
    })
    .then(() => {
      if (kuzzle.isServer) {
        console.log(`
 ████████████████████████████████████
 ██          KUZZLE READY          ██
 ████████████████████████████████████`);
        kuzzle.remoteActionsController.actions.adminExists()
          .then((res) => {
            if (res) {
              console.log(ok('[✔] It seems that you already have an admin account.'));
            }
            else {
              console.log(notice('[ℹ] There is no administrator user yet. You can use the CLI or the back-office to create one.'));
              console.log(notice('[ℹ] Entering no-administrator mode: everyone has administrator rights.'));
            }
          })
          .catch(() => {
          });
      }
    })
    .catch(err => {
      console.error(err.stack);
      process.exit(1);
    });
};<|MERGE_RESOLUTION|>--- conflicted
+++ resolved
@@ -6,12 +6,8 @@
   params = rc('kuzzle'),
   kuzzle = require('../../lib'),
   RequestObject = require('kuzzle-common-objects').Models.requestObject,
-<<<<<<< HEAD
-  q = require('q'),
-=======
   FirstAdmin = require('./createFirstAdmin'),
   Promise = require('bluebird'),
->>>>>>> 58b253f0
   clc = require('cli-color'),
   coverage;
 
@@ -22,7 +18,7 @@
     notice = string => options.parent.noColors ? string : clc.cyanBright(string),
     ok = string => options.parent.noColors ? string : clc.green.bold(string),
     kuz = string => options.parent.noColors ? string : clc.greenBright.bold(string);
-
+  
   if (process.env.FEATURE_COVERAGE === '1' || process.env.FEATURE_COVERAGE === 1) {
     coverage = require('istanbul-middleware');
     console.log(warn('Hook loader for coverage - ensure this is not production!'));
@@ -115,9 +111,9 @@
           }
           data.mappings = params.mappings;
         }
-        
+
         request = new RequestObject({controller: 'remoteActions', action: 'prepareDb', body: data});
-        return kuzzle.remoteActionsController.actions.prepareDb(request);
+        return kuzzle.remoteActionsController.actions.prepareDb(kuzzle, request);
       }
 
       return Promise.resolve();
@@ -128,7 +124,7 @@
  ████████████████████████████████████
  ██          KUZZLE READY          ██
  ████████████████████████████████████`);
-        kuzzle.remoteActionsController.actions.adminExists()
+        return kuzzle.remoteActionsController.actions.adminExists()
           .then((res) => {
             if (res) {
               console.log(ok('[✔] It seems that you already have an admin account.'));
@@ -137,8 +133,6 @@
               console.log(notice('[ℹ] There is no administrator user yet. You can use the CLI or the back-office to create one.'));
               console.log(notice('[ℹ] Entering no-administrator mode: everyone has administrator rights.'));
             }
-          })
-          .catch(() => {
           });
       }
     })
