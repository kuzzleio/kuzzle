#!/usr/bin/env node

/*
 * Kuzzle, a backend software, self-hostable and ready to use
 * to power modern apps
 *
 * Copyright 2015-2018 Kuzzle
 * mailto: support AT kuzzle.io
 * website: http://kuzzle.io
 *
 * Licensed under the Apache License, Version 2.0 (the "License");
 * you may not use this file except in compliance with the License.
 * You may obtain a copy of the License at
 *
 * https://www.apache.org/licenses/LICENSE-2.0
 *
 * Unless required by applicable law or agreed to in writing, software
 * distributed under the License is distributed on an "AS IS" BASIS,
 * WITHOUT WARRANTIES OR CONDITIONS OF ANY KIND, either express or implied.
 * See the License for the specific language governing permissions and
 * limitations under the License.
 */

/**
 * This is the main entry when you type kuzzle start command
 *
 * If you want to run a Kuzzle instance using PM2,
 * take a look at the app-start.js file instead
 */
const program = require('commander');

program.version(require('../package.json').version).usage('[command] --help');

const bindOption = cmd =>
  cmd
    .option('-p, --port <port>', 'Kuzzle port number', parseInt)
    .option('-h, --host <host>', 'Kuzzle host')
    .option('-U, --username <username>', 'Admin username')
    .option('-P, --password <password>', 'Admin password')
    .option('-d, --debug', 'make errors more verbose')
    .option('-C, --noColors', 'do not use ANSI coloring');

// $ kuzzle createFirstAdmin
bindOption(
  program
    .command('createFirstAdmin')
    .description('create the first administrator user')
    .action(require('./commands/createFirstAdmin'))
);

// $ kuzzle clearCache
bindOption(
  program
    .command('clearCache')
    .description('clear internal caches in Redis')
    .action(require('./commands/resetCache'))
);

// $ kuzzle reset
bindOption(
  program
    .command('reset')
    .description(
      'reset all users, profiles, roles and documents validation specifications'
    )
    .option('--noint', 'non interactive mode')
    .action(require('./commands/resetKuzzleData'))
);

// $ kuzzle resetSecurity
bindOption(
  program
    .command('resetSecurity')
    .description('reset all users, profiles and roles')
    .option('--noint', 'non interactive mode')
    .action(require('./commands/resetSecurity'))
);

// $ kuzzle resetDatabase
bindOption(
  program
    .command('resetDatabase')
    .description('remove all data stored on Kuzzle')
    .option('--noint', 'non interactive mode')
    .action(require('./commands/resetDatabase'))
);

// $ kuzzle shutdown
bindOption(
  program
    .command('shutdown')
    .description('gracefully exits after processing remaining requests')
    .action(require('./commands/shutdown'))
);

// $ kuzzle start
bindOption(
  program
    .command('start')
    .description('start a Kuzzle instance')
    .option('    --fixtures <file>', 'import data from file')
    .option('    --mappings <file>', 'apply mappings from file')
    .option('    --securities <file>', 'import roles, profiles and users from file')
    .option('    --vault-key <vaultKey>', 'Vault key used to decrypt secrets')
    .option('    --secrets-file <secretsFile>', 'Output file to write decrypted secrets')
    .action(require('./commands/start'))
);

// $ kuzzle dump
bindOption(
  program
    .command('dump')
    .description('create a dump of current state of kuzzle')
    .action(require('./commands/dump'))
);

// $ kuzzle loadMappings
bindOption(
  program
    .command('loadMappings <file>')
    .description('load database mappings into Kuzzle')
    .action(require('./commands/loadMappings'))
);

// $ kuzzle loadFixtures
bindOption(
  program
    .command('loadFixtures <file>')
    .description('load database fixtures into Kuzzle')
    .action(require('./commands/loadFixtures'))
);

// $ kuzzle loadSecurities
bindOption(
  program
    .command('loadSecurities <file>')
    .description('load roles, profiles and users into Kuzzle')
    .action(require('./commands/loadSecurities'))
);

<<<<<<< HEAD
// $ kuzzle indexDump
program
  .command('indexDump <index> <path>')
  .description('dump an entire kuzzle index content')
  .action(require('./commands/indexDump'));

// $ kuzzle loadIndexDump
program
  .command('loadIndexDump <path>')
  .description('load a previously dumped index')
  .action(require('./commands/loadIndexDump'));
=======
// $ kuzzle encryptSecrets
bindOption(
  program
    .command('encryptSecrets <file>')
    .option('    --vault-key <vaultKey>', 'Vault key used to encrypt secrets')
    .option('    --outputFile <outputFile>', 'Output file to write encrypted secrets')
    .option('    --noint', 'non interactive mode')
    .description('encrypt a secrets file with the provided key')
    .action(require('./commands/encryptSecrets'))
);

// $ kuzzle decryptSecrets
bindOption(
  program
    .command('decryptSecrets <file>')
    .option('    --vault-key <vaultKey>', 'Vault key used to decrypt secrets')
    .option('    --outputFile <outputFile>', 'Output file to write decrypted secrets')
    .option('    --noint', 'non interactive mode')
    .description('decrypt a secrets file with the provided key')
    .action(require('./commands/decryptSecrets'))
);
>>>>>>> 14eb9f63

// Run user command
program.parse(process.argv);

/*
  Workaround for a bug in commander: program.args.length is empty if a sub-command is executed with
  a flag as the last option before an argument.
  For instance: "kuzzle install -a plugin" will incorrectly trigger the help and exit

  This is still true with commander v2.2
 */
if (program.rawArgs.length <= 2) {
  program.help();
}<|MERGE_RESOLUTION|>--- conflicted
+++ resolved
@@ -138,19 +138,6 @@
     .action(require('./commands/loadSecurities'))
 );
 
-<<<<<<< HEAD
-// $ kuzzle indexDump
-program
-  .command('indexDump <index> <path>')
-  .description('dump an entire kuzzle index content')
-  .action(require('./commands/indexDump'));
-
-// $ kuzzle loadIndexDump
-program
-  .command('loadIndexDump <path>')
-  .description('load a previously dumped index')
-  .action(require('./commands/loadIndexDump'));
-=======
 // $ kuzzle encryptSecrets
 bindOption(
   program
@@ -172,7 +159,22 @@
     .description('decrypt a secrets file with the provided key')
     .action(require('./commands/decryptSecrets'))
 );
->>>>>>> 14eb9f63
+
+// $ kuzzle indexDump
+bindOption(
+  program
+    .command('indexDump <index> <path>')
+    .description('dump an entire kuzzle index content')
+    .action(require('./commands/indexDump'))
+);
+
+// $ kuzzle loadIndexDump
+bindOption(
+  program
+  .command('loadIndexDump <path>')
+  .description('load a previously dumped index')
+  .action(require('./commands/loadIndexDump'))
+);
 
 // Run user command
 program.parse(process.argv);
