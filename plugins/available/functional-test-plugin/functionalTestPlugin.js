--- conflicted
+++ resolved
@@ -12,12 +12,12 @@
     this.pipes = {};
     this.hooks = {};
 
-    // context.constructor.StorageClient related declarations =======================
-
-    this.controllers.constructors = { StorageClient: 'testConstructorsESClient' };
-
-    this.routes.push({
-      action: 'StorageClient',
+    // context.constructor.ESClient related declarations =======================
+
+    this.controllers.constructors = { ESClient: 'testConstructorsESClient' };
+
+    this.routes.push({
+      action: 'ESClient',
       controller: 'constructors',
       url: '/constructors/esclient/:index',
       verb: 'post',
@@ -172,15 +172,11 @@
     };
   }
 
-<<<<<<< HEAD
-  // context.constructor.StorageClient related methods ==============================
-=======
   // context.constructor.ESClient related methods ==============================
->>>>>>> ed6096a0
 
   async testConstructorsESClient (request) {
     const
-      client = new this.context.constructors.StorageClient(),
+      client = new this.context.constructors.ESClient(),
       esRequest = {
         body: request.input.body,
         id: request.input.resource._id,
