'use strict';

const should = require('should');
const _ = require('lodash');

class FunctionalTestPlugin {
<<<<<<< HEAD
  constructor() {
=======
  constructor () {
    this.version = require('./package.json').version;

>>>>>>> ef996ed5
    this.controllers = {};
    this.routes = [];
    this.pipes = {};
    this.hooks = {};

    // Custom Realtime subscription related declarations =======================

    this.controllers.accessors = {
      registerSubscription: 'registerSubscription',
    };

    this.routes.push({
      action: 'registerSubscription',
      controller: 'accessors',
      url: '/accessors/registerSubscription',
      verb: 'POST',
    });

    // context.constructor.ESClient related declarations =======================

    this.controllers.constructors = { ESClient: 'testConstructorsESClient' };

    this.routes.push({
      action: 'ESClient',
      controller: 'constructors',
      url: '/constructors/esclient/:index',
      verb: 'post',
    });

    // context.secrets related declarations ====================================

    this.controllers.secrets = { test: 'testSecrets' };

    this.routes.push({
      action: 'test',
      controller: 'secrets',
      url: '/secrets',
      verb: 'post',
    });

    // pipes related declarations ==============================================

    this.activatedPipes = {};

    this.controllers.pipes = {
      deactivateAll: 'pipesDeactivateAll',
      manage: 'pipesManage',
      testReturn: 'pipesTestReturn',
    };

    this.routes.push({
      action: 'manage',
      controller: 'pipes',
      url: '/pipes/:event/:state',
      verb: 'post',
    });
    this.routes.push({
      action: 'deactivateAll',
      controller: 'pipes',
      url: '/pipes',
      verb: 'delete',
    });
    this.routes.push({
      action: 'testReturn',
      controller: 'pipes',
      url: '/pipes/test-return/:name',
      verb: 'post',
    });

    this.pipes['generic:document:beforeWrite'] = (...args) =>
      this.genericDocumentEvent('beforeWrite', ...args);
    this.pipes['generic:document:afterWrite'] = (...args) =>
      this.genericDocumentEvent('afterWrite', ...args);
    this.pipes['generic:document:beforeUpdate'] = (...args) =>
      this.genericDocumentEvent('beforeUpdate', ...args);
    this.pipes['generic:document:afterUpdate'] = (...args) =>
      this.genericDocumentEvent('afterUpdate', ...args);
    this.pipes['generic:document:beforeGet'] = (...args) =>
      this.genericDocumentEvent('beforeGet', ...args);
    this.pipes['generic:document:afterGet'] = (...args) =>
      this.genericDocumentEvent('afterGet', ...args);
    this.pipes['generic:document:beforeDelete'] = (...args) =>
      this.genericDocumentEvent('beforeDelete', ...args);
    this.pipes['generic:document:afterDelete'] = (...args) =>
      this.genericDocumentEvent('afterDelete', ...args);

    this.pipes['plugin-functional-test-plugin:testPipesReturn'] = async (
      name
    ) => `Hello, ${name}`;

    // Pipe declared with a function name
    this.pipes['server:afterNow'] = 'afterNowPipe';

    // Embedded SDK realtime
    this.hooks['kuzzle:state:live'] = async () => {
      const roomId = await this.sdk.realtime.subscribe(
        'test',
        'question',
        {},
        async () => {
          await this.sdk.realtime.publish('test', 'answer', {});
          await this.sdk.realtime.unsubscribe(roomId);
        }
      );
    };

    // hooks related declarations ==============================================
    this.hooks['server:afterNow'] = async () => {
      await this.context.accessors.sdk.realtime.publish(
        'functional-test',
        'hooks',
        { event: 'server:afterNow' }
      );
    };
  }

  async init(config, context) {
    this.config = config;
    this.context = context;
    this.sdk = context.accessors.sdk;
  }

  // accessors.registerSubscription related methods ============================

  async registerSubscription(request) {
    const index = 'toto';
    const collection = 'titi';
    const filters = {};
    const options = {};

    const roomId = await this.context.accessors.registerSubscription(
      request.context.connection.id,
      index,
      collection,
      filters,
      options
    );

    return {
      acknowledged: 'OK',
      roomId,
    };
  }

  // context.constructor.ESClient related methods ==============================

  async testConstructorsESClient(request) {
    const client = new this.context.constructors.ESClient(),
      esRequest = {
        body: request.input.body,
        id: request.input.resource._id,
        index: request.input.resource.index,
      };

    const { body } = await client.index(esRequest);

    return body;
  }

  // context.secrets related methods ===========================================

  async testSecrets(request) {
    const expectedSecrets = request.input.body;

    should(this.context.secrets).match(expectedSecrets);

    return { result: true };
  }

  // pipes related methods =====================================================

  async pipesManage(request) {
    const payload = request.input.body;
    const state = request.input.args.state;
    const event = request.input.args.event;

    this.activatedPipes[event] = {
      payload,
      state,
    };

    return null;
  }

  async pipesDeactivateAll() {
    for (const pipe of Object.values(this.activatedPipes)) {
      pipe.state = 'off';
    }

    return null;
  }

  async genericDocumentEvent(event, documents) {
    const pipe = this.activatedPipes[`generic:document:${event}`];

    if (!pipe || pipe.state === 'off') {
      return documents;
    }

    for (const document of documents) {
      for (const [field, value] of Object.entries(pipe.payload)) {
        /* eslint-disable-next-line no-eval */
        _.set(document, field, eval(value));
      }
    }

    return documents;
  }

  async afterNowPipe(request) {
    const pipe = this.activatedPipes['server:afterNow'];

    if (pipe && pipe.state !== 'off') {
      const response = request.response.result;
      response.lyrics =
        'The distant future, The year 2000. The humans are dead.';
    }

    return request;
  }

  /**
   * Tests that the context.accessors.trigger method returns the results of the
   * pipe chain
   */
  async pipesTestReturn(request) {
    const helloName = await this.context.accessors.trigger(
      'testPipesReturn',
      request.input.args.name
    );

    return { result: helloName };
  }
}

module.exports = FunctionalTestPlugin;<|MERGE_RESOLUTION|>--- conflicted
+++ resolved
@@ -4,13 +4,9 @@
 const _ = require('lodash');
 
 class FunctionalTestPlugin {
-<<<<<<< HEAD
-  constructor() {
-=======
   constructor () {
     this.version = require('./package.json').version;
 
->>>>>>> ef996ed5
     this.controllers = {};
     this.routes = [];
     this.pipes = {};
