--- conflicted
+++ resolved
@@ -2,14 +2,9 @@
 
 set -eu
 
-<<<<<<< HEAD
 DOC_VERSION=2
 DOC_PATH=/core/2
-=======
-DOC_VERSION=1
-DOC_PATH=/core/1
 NETLIFY=${REVIEW_ID:-0}
->>>>>>> 7acd8747
 
 # Used by vuepress
 export DOC_DIR=$DOC_VERSION
