--- conflicted
+++ resolved
@@ -139,12 +139,8 @@
 | `connectionId` | <pre>integer</pre> | [ClientConnection](/core/2/guides/write-protocols/context/clientconnection) unique identifier              |
 | `index`        | <pre>string</pre>  | Index                                                                                                      |
 | `collection`   | <pre>string</pre>  | Collection                                                                                                 |
-<<<<<<< HEAD
-| `filters`      | <pre>object</pre>  | Filters in [Koncorde's normalized format](https://github.com/kuzzleio/koncorde/wiki/Filter-Unique-Identifiers) |
-=======
 | `filters`      | <pre>object</pre>  | Filters in [Koncorde's normalized format](https://www.npmjs.com/package/koncorde#filter-unique-identifier) |
-| `kuid`         | <pre>string</pre>  | ID of the user <SinceBadge version="2.14.1" />                                                       |
->>>>>>> 3e1ebf98
+| `kuid`         | <pre>string</pre>  | ID of the user <SinceBadge version="2.14.1" />                                                             |
 
 ---
 
