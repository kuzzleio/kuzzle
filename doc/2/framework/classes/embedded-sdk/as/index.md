---
code: true
type: page
title: as
description: EmbeddedSDK class as() method
---

# as

<<<<<<< HEAD
Returns a new EmbeddedSDK impersonated with the provided user.
=======
Returns a new EmbeddedSDK instance impersonating the provided user.
>>>>>>> c7a84b65

## Arguments

```ts
as (user: { _id: string }): EmbeddedSDK;
```

<br/>

| Argument  | Type   | Description            |
| -------------- | --------- | ------------- |
| `user` | <pre>{ _id: string }</pre> | User object with at least the `_id` property    |

## Returns

<<<<<<< HEAD
Returns a new instance of the EmbeddedSDK.
=======
Returns a new EmbeddedSDK instance.
>>>>>>> c7a84b65

## Usage

```ts
await app.sdk.as(request.context.user).auth.getCurrentUser();
```<|MERGE_RESOLUTION|>--- conflicted
+++ resolved
@@ -7,11 +7,7 @@
 
 # as
 
-<<<<<<< HEAD
-Returns a new EmbeddedSDK impersonated with the provided user.
-=======
 Returns a new EmbeddedSDK instance impersonating the provided user.
->>>>>>> c7a84b65
 
 ## Arguments
 
@@ -27,11 +23,7 @@
 
 ## Returns
 
-<<<<<<< HEAD
-Returns a new instance of the EmbeddedSDK.
-=======
 Returns a new EmbeddedSDK instance.
->>>>>>> c7a84b65
 
 ## Usage
 
