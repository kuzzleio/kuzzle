--- conflicted
+++ resolved
@@ -7,11 +7,7 @@
 
 # Controller
 
-<<<<<<< HEAD
-The `Controller` abstract class is the base class to declare new controllers meant to be used with the [Backend.controller.use](/core/2/framework/some-link) method.
-=======
 The `Controller` abstract class is the base class used to declare new controllers. Those controllers instances are meant to be used with the [Backend.controller.use](/core/2/framework/some-link) method.
->>>>>>> c7a84b65
 
 See also the [API Controllers](/core/2/guides/develop-on-kuzzle/2-api-controllers) guide.
 
@@ -20,10 +16,5 @@
 | Name              | Type                              | Description |
 |-------------------|-----------------------------------|-------------|
 | app | <pre>Backend</pre> | Reference to the instantiated [Backend](/core/2/framework/some-link) class.  |
-<<<<<<< HEAD
-| name | <pre>string</pre> | Optionnal controller name. It will be inferred from the class name if not set.  |
-| definition | <pre>ControllerDefinition</pre> | A valid [ControllerDefinition](/core/2/framework/types/controller-definition) that define the controller actions list.  |
-=======
 | name | <pre>string</pre> | Optional controller name. It will be inferred from the class name if not set.  |
-| definition | <pre>ControllerDefinition</pre> | A valid [ControllerDefinition](/core/2/framework/types/controller-definition) object defining the controller actions list.  |
->>>>>>> c7a84b65
+| definition | <pre>ControllerDefinition</pre> | A valid [ControllerDefinition](/core/2/framework/types/controller-definition) object defining the controller actions list.  |