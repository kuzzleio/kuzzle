---
code: false
type: page
title: What is Kuzzle
description: Why are we spending so much time developing this backend?
order: 100
---

# What is Kuzzle

If you're on this page it's probably because you need a backend for your mobile, web or IoT application.

Once again you had been preparing to develop a backend from scratch... Well, maybe not entirely from scratch, because you probably planned to use some kind of framework (and there are a lot of them!) to make it easier for you.  
Those frameworks allow you to develop faster by providing a predefined structure, classes and configurations.

<<<<<<< HEAD
However, you will still have to develop the majority of the basics features:
=======

However, you will still have to develop the majority of the basic features:
>>>>>>> a43af357
 - storing and searching data
 - permission management
 - user authentication
 - access to data and functionalities through an API

Each of these features will take time. Time to develop but also time to:
 - debug
 - test 
 - maintain
 - secure

In short, once again you were going to spend a lot of time on code that doesn't bring any value to your users but is nevertheless essential.

This time could have been used for many other things:
 - development of business functionalities
 - UI / UX of frontend applications
 - 100% coverage by automated tests
 - implementation of devops best practices
 - marketing of your product
 - ...

It is on the basis of this failure to optimize development time that we decided to start developing Kuzzle 5 years ago and that we have been devoting all our efforts to it ever since.

## How it works

Kuzzle is a backend with ready-to-use features that can be extended in the same way as any framework.

When you start Kuzzle, you automatically have access to an API exposing the following features:
 - Data storage and access
 - Advanced permission system
 - Multi authentication
 - Multi protocol API (Http, WebSocket, MQTT)
 - Realtime engine
 - Integrated cluster mode
 - and more!


## Complete ecosystem

In addition to Kuzzle, we are developing many other projects to facilitate the use of our backend.   

All these projects are also available under the Apache-2 license on [Github](https://github.com/kuzzleio).

### Admin Console

The [Admin Console](/core/2/some-link) is a Single Page Application (SPA) written in Vue.js.  

It is used to manage its data and the user permissions system.

As it is a SPA, no data related to your Kuzzle application will pass through our servers, so you can use the online version available at [http://console.kuzzle.io](http://console.kuzzle.io).

### SDKs

We develop many SDKs to facilitate the use of Kuzzle in applications.  

These SDKs are available for the most common languages and the majority of frontend development platforms:
 - [Javascript / Typescript](/sdk/js/7) : [Node](/sdk/js/7/getting-started/node-js/), [React](/sdk/js/7/getting-started/react/standalone/), [React Native](/sdk/js/7/getting-started/react-native/), [Vue.js](/sdk/js/7/getting-started/vuejs/standalone/), Angular, etc
 - [Dart](/sdk/dart/2) : [Flutter](/sdk/dart/2/getting-started/flutter/)
 - [Csharp](/sdk/csharp/2) : Xamarin, [.NET](/sdk/csharp/2/getting-started/standalone/)
 - [Java / Kotlin](/sdk/some/link) : Android, JVM

### Kourou

Kourou is a command line interface that facilitates development with Kuzzle.

It can be used in particular to execute any API action or even code snippets directly.

[See the dedicated guide](/some/link/kourou)

### Business plugins

We also develop and distribute plugins for Kuzzle.  

These plugins allow you to use the functionalities of other services such as [Amazon S3](https://docs.kuzzle.io/official-plugins/s3/2) or [Prometheus](https://github.com/kuzzleio/kuzzle-plugin-prometheus).

The community is also able to develop and distribute its own plugins to enrich the ecosystem.

### Meet the community

We federate a community of developers using Kuzzle around the world.

Whether you want to ask a question about [StackOverflow](https://stackoverflow.com/questions/ask?tags=kuzzle), check out the [Kuzzle awesome list](https://github.com/kuzzleio/awesome-kuzzle) or discuss using Kuzzle on [Discord](http://join.discord.kuzzle.io), the community and the core team will be there to help you.<|MERGE_RESOLUTION|>--- conflicted
+++ resolved
@@ -13,12 +13,7 @@
 Once again you had been preparing to develop a backend from scratch... Well, maybe not entirely from scratch, because you probably planned to use some kind of framework (and there are a lot of them!) to make it easier for you.  
 Those frameworks allow you to develop faster by providing a predefined structure, classes and configurations.
 
-<<<<<<< HEAD
-However, you will still have to develop the majority of the basics features:
-=======
-
 However, you will still have to develop the majority of the basic features:
->>>>>>> a43af357
  - storing and searching data
  - permission management
  - user authentication
