---
code: false
type: page
title: What is Kuzzle
description: Why are we spending so much time developing our backend?
order: 100
---

# What is Kuzzle

If you're on this page it's probably because **you need a backend** for your mobile, web or IoT application.

Once again you had been **preparing to develop a backend from scratch**... Well, maybe not entirely from scratch, because you probably planned to use some kind of framework (and there are a lot of them!) to make it easier for you.  
Those frameworks allow you to develop faster by providing a predefined structure, classes and configurations.

However, you will still have to develop the majority of the basic features:
 - Storing and searching data
 - Permission management
 - User authentication
 - Access to data and functionalities through an API

Each of **these features will take time**. Time to develop but also time to:
 - Debug
 - Test 
 - Maintain
 - Secure

In short, you were going to spend a lot of time on **code that doesn't bring any value to your users** but is nevertheless essential.

This time could have been used for many other things:
 - Development of business functionalities
 - UI / UX of frontend applications
 - 100% coverage by automated tests
 - Implementation of devops best practices
 - Marketing of your product
 - ...

It is on the basis of this failure to optimize development time that we decided to start developing Kuzzle 5 years ago and that we have been devoting all our efforts to it ever since.

## How it works

Kuzzle is a **backend with ready-to-use features** that can be extended in the same way as any framework.

When you start Kuzzle, you automatically have access to an API exposing a wide range of features:

<<<<<<< HEAD
<!-- <IconTable :items="[
=======
<IconTable :items="[
>>>>>>> 835ff27c
  { text: 'Data storage and access', icon: 'guides/introduction/1-what-is-kuzzle/feature-data-storage.svg' },
  { text: 'Advanced permission system', icon: 'guides/introduction/1-what-is-kuzzle/feature-acl.svg' },
  { text: 'Multi authentication', icon: 'guides/introduction/1-what-is-kuzzle/feature-auth.svg' },
  { text: 'Multi protocol API (Http, WebSocket, MQTT)', icon: 'guides/introduction/1-what-is-kuzzle/feature-api.svg' },
  { text: 'Realtime engine', icon: 'guides/introduction/1-what-is-kuzzle/feature-realtime.svg' },
<<<<<<< HEAD
  { text: 'Integrated cluster mode', icon: 'guides/introduction/1-what-is-kuzzle/feature-cluster.svg' },
]"/> -->
=======
  { text: 'Integrated cluster mode', icon: 'guides/introduction/1-what-is-kuzzle/feature-cluster.png' },
]"/>
>>>>>>> 835ff27c

Then you can develop your custom business and high level features by [extending Kuzzle API](/core/2/some-link) or [modifying API methods behavior](/core/2/some-link).

## Complete ecosystem

In addition to Kuzzle, we are developing many other projects to facilitate the use of our backend.   

All these projects are also available under the Apache-2 license on [Github](https://github.com/kuzzleio).

### Admin Console

The [Admin Console](/core/2/some-link) is a Single Page Application (SPA) written in Vue.js.  

It is used to manage its data and the user permissions system.

As it is a single-page application (SPA), no data related to your Kuzzle application will pass through our servers, so you can use the online version available at [http://next-console.kuzzle.io](http://next-console.kuzzle.io).

### SDKs

We develop many SDKs to facilitate the use of Kuzzle in applications.  

These SDKs are available for the most common languages and the majority of frontend development platforms:
 - [Javascript / Typescript](/sdk/js/7) : [Node](/sdk/js/7/getting-started/node-js/), [React](/sdk/js/7/getting-started/react/standalone/), [React Native](/sdk/js/7/getting-started/react-native/), [Vue.js](/sdk/js/7/getting-started/vuejs/standalone/), Angular, etc
 - [Dart](/sdk/dart/2) : [Flutter](/sdk/dart/2/getting-started/flutter/)
 - [Csharp](/sdk/csharp/2) : Xamarin, [.NET](/sdk/csharp/2/getting-started/standalone/)
 - [Java / Kotlin](/sdk/some/link) : Android, JVM

### Kourou

Kourou is a command line interface that facilitates development with Kuzzle.

It can be used in particular to execute any API action or even code snippets directly.

[See the dedicated guide](/some/link/kourou)

### Business plugins

We also develop and distribute plugins for Kuzzle.  

These plugins allow you to use the functionalities of other services such as [Amazon S3](https://docs.kuzzle.io/official-plugins/s3/2) or [Prometheus](https://github.com/kuzzleio/kuzzle-plugin-prometheus).

The community is also able to develop and distribute its own plugins to enrich the ecosystem.

### Meet the community

We federate a community of developers using Kuzzle around the world.

Whether you want to ask a question about [StackOverflow](https://stackoverflow.com/questions/ask?tags=kuzzle), check out the [Kuzzle awesome list](https://github.com/kuzzleio/awesome-kuzzle) or discuss Kuzzle usage on [Discord](http://join.discord.kuzzle.io), the community and the core team will be there to help you.<|MERGE_RESOLUTION|>--- conflicted
+++ resolved
@@ -43,23 +43,15 @@
 
 When you start Kuzzle, you automatically have access to an API exposing a wide range of features:
 
-<<<<<<< HEAD
 <!-- <IconTable :items="[
-=======
-<IconTable :items="[
->>>>>>> 835ff27c
   { text: 'Data storage and access', icon: 'guides/introduction/1-what-is-kuzzle/feature-data-storage.svg' },
   { text: 'Advanced permission system', icon: 'guides/introduction/1-what-is-kuzzle/feature-acl.svg' },
   { text: 'Multi authentication', icon: 'guides/introduction/1-what-is-kuzzle/feature-auth.svg' },
   { text: 'Multi protocol API (Http, WebSocket, MQTT)', icon: 'guides/introduction/1-what-is-kuzzle/feature-api.svg' },
   { text: 'Realtime engine', icon: 'guides/introduction/1-what-is-kuzzle/feature-realtime.svg' },
-<<<<<<< HEAD
-  { text: 'Integrated cluster mode', icon: 'guides/introduction/1-what-is-kuzzle/feature-cluster.svg' },
-]"/> -->
-=======
   { text: 'Integrated cluster mode', icon: 'guides/introduction/1-what-is-kuzzle/feature-cluster.png' },
 ]"/>
->>>>>>> 835ff27c
+-->
 
 Then you can develop your custom business and high level features by [extending Kuzzle API](/core/2/some-link) or [modifying API methods behavior](/core/2/some-link).
 
