---
code: false
type: page
title: General Purpose Backend
description: Kuzzle main concepts and features overview
order: 200
---

# General Purpose Backend

Kuzzle is a generic backend offering **the basic building blocks common to every application**.

<<<<<<< HEAD
Rather than developing the same standard features over and over again each time you create a new application, Kuzzle proposes them off the shelf, allowing you to focus on building **high-level, high-value business functionalities**.
=======
Rather than redeveloping functionalities that **do not bring value for your users**, Kuzzle proposes to use its basic building blocks in order to **build high-level business features**.
>>>>>>> e8291886

## API First

The majority of Kuzzle's features are available via its [API](/core/2/guides/main-concepts/1-api) for various external clients.

This **multi-protocol API** allows clients to communicate with Kuzzle and use the backend features through the **protocol that best suits their needs**.

Whether it is the creation and modification of the database or the management of users and rights, **everything is available through the different controllers of the API**.

The API provides a **standard communication format** for requests and responses so that every client has the same experience.

Access to each action is thus **centralized within the rights management system** for a better understanding and maintenance.

## Ready-to-use Database

Kuzzle uses Elasticsearch as a [NoSQL document store](/core/2/guides/main-concepts/2-data-storage).

With Kuzzle, customers **can directly access data stored in the database** as long as they have the rights to do so.

It's no longer needed to create a new controller every time new data need to be displayed, and it's no longer needed to add parameters to controller actions to refine searches either: **queries are expressed directly on the client's side**.

Kuzzle exposes the [Elasticsearch Query Language](/core/2/guides/main-concepts/3-querying) in a secure way. It is therefore possible to **take full advantage of the possibilities of Elasticsearch** with boolean queries, aggregations, special fields, etc.

```js
// Retrieve documents matching the Elasticsearch query
let result = await sdk.document.search('iot', 'sensors', {
  query: {
    bool: {
      filter: [
        { term: { model: 'temperature' } },
        { range: { value: { gt: 42 } } },
      ]
    }
  }
})
```

In the same way, creating collections or the writing of documents is also done directly from the frontend into the database collections:

```js
// First create an index and a collection to handle our data
await sdk.index.create('iot')
await sdk.collection.create('iot', 'sensors', {
  mappings: {
    model: { type: 'keyword' },
    temperature: { type: 'integer' },
  }
})

// Create a document inside our collection
let result = await sdk.document.create('iot', 'sensors', {
  model: 'temperature',
  temperature: 42
})
```

## Authentication

Kuzzle features a [multi-authentication system](/core/2/guides/main-concepts/5-authentication) for users.

Rather than using a single authentication system, Kuzzle embeds [Passport.js](http://www.passportjs.org/) and **makes available the use of its 500+ authentication strategies** by writing an authentication plugin.

So your users can choose to authenticate themselves with a classic **login / password** but also from an **OAuth** provider such as Facebook or Google, an **LDAP directory**, via **SAML**, etc.

Kuzzle fits perfectly in a **context of SSO and centralization of authentication** within an information system.

## Right Management

[Rights Management](/core/2/guides/main-concepts/4-permissions) is already integrated in the backend functionalities. The **rights can be configured through the Kuzzle API** or through our Admin Console.

Kuzzle has a **standard system with 3 dimensions**. Roles control access to API actions, profiles are a composition of roles and finally users are a composition of profiles.

[Users, Profiles and Roles](./profiles-roles.png)

This system allows to manage the majority of access control rights situations. For the most advanced cases, Kuzzle **allows to dynamically restrict access rights** via its event system and its pipe mechanism.

```ts
// Restrict document reading to their creator only
app.pipe.register('generic:document:afterGet', async (documents: Document[], request: Request) => {
  for (const document of documents) {
    if (request.context.user._id !== document._source._kuzzle_info.creator) {
      throw new ForbiddenError(`Not allowed to access document ${document._id}`)
    }
  }

  return documents
})
```

## Extensibility

Like any framework, Kuzzle allows you to **develop new features by extending and modifying the existing API**.

To do so, just install the [NPM kuzzle package](https://www.npmjs.com/package/kuzzle) and start developing your application.

```js
import { Backend, Request } from 'kuzzle'

const app = new Backend('iot-tracker')

// Register a new API controller
app.controller.register('greeting', {
  actions: {
    sayHello: {
      handler: (request: request) => `Hello, ${request.input.args.name}`
    }
  }
})

app.start()
  .then(() => app.log.info('Application started'))
```

Kuzzle offers different mechanisms to **develop the business functionalities** of its application:
 - [API Controller](/core/2/guides/develop-on-kuzzle/2-api-controllers)
 - [Event System](/core/2/guides/develop-on-kuzzle/3-event-system)
 - [External Plugin](/core/2/guides/develop-on-kuzzle/4-external-plugins)

Everything you will build upon your application will **benefit from the advantages of Kuzzle API** such as multi-authentication, rights management, standard request and response format, cluster scalability, anti-DoS protection, etc.

## Embrace Typescript

Kuzzle exposes [interfaces written in Typescript](/core/2/framework/classes) for a **faster learning curve** and a **better application maintainability**.

This support is available for writing backend applications as well as frontend applications.

Whether in the backend or in the frontend, **developers use the same interface to interact with Kuzzle**: [Kuzzle Javascript SDK](/sdk/js/7/)

The Javascript SDK is of course used by frontend applications but also in the backend, so developers can capitalize on their experience to **allow isomorphic backend / frontend development**.

## Realtime Notifications

Kuzzle has its own [high-performance realtime engine](/core/2/guides/main-concepts/6-realtime-engine).  

This engine allows you to use pub/sub communications in a conventional way, but it's also capable of triggering [realtime database notification](/core/2/guides/main-concepts/6-realtime-engine#database-notifications).  

Every **change occuring on the database can generate realtime notifications**. Clients can listen to database changes and **synchronize frontends or other backend applications** accordingly.

The realtime engine also offers the possibility to subscribe with **filters in order to receive only the desired notifications**.

```ts
// Receive database notification only if a document "temperature" property 
// is greather than 42
await sdk.realtime.subscribe('iot', 'sensors', {
  range: {
    temperature: { gt: 42 }
  }
},
async (notification: Notification) => {
  console.log(`Sensor ${notification.result._id} temperature is too high!`)
})
```

The entire realtime engine is used exclusively from a client (frontend or backend) and **does not require any additional code on the Kuzzle application side** to generate and transmit notifications.

## Integrated Cluster Mode

Kuzzle is a backend designed to **scroll horizontally to millions of users**.  

With its integrated [masterless cluster mode](/core/2/guides/advanced/5-cluster-scalability), it allows hot-starting new application instances to handle the load.

In addition to allowing scalability, the cluster mode **offers high availability to reach 99.99% uptime** for your application.

So it is possible to start your application by deploying it on a single server and then deploy the same code on several servers on the day when there is a need to handle a higher load.

## Get Started !

Follow our Getting Started to develop your first server application: [Kuzzle application journey](/core/2/guides/getting-started-1-run-kuzzle)

Or start to develop a client application by using one of our [SDKs](/sdk):

### Backend
 - [Node.js](/sdk/js/7/getting-started/node-js)
 - [Java SDK](/sdk/jvm/1/getting-started/java)
 - [Kotlin](/sdk/jvm/1/getting-started/kotlin)
 - [C# .NET Core](/sdk/csharp/2/getting-started/standalone/)
 
### Frontend Web
 - [React.js](/sdk/js/7/getting-started/react/standalone/)
 - [Vue.js](/sdk/js/7/getting-started/vuejs/standalone/)
 - [Webpack](/sdk/dart/2/getting-started/webpack/)
 - [Vanilla JS](/sdk/js/7/getting-started/raw-web/)

### Frontend Mobile

 - [React Native](/sdk/js/7/getting-started/react-native/)
 - [Flutter](/sdk/dart/2/getting-started/flutter/)
 - [Kotlin](/sdk/jvm/1/getting-started/kotlin)
 - [Java SDK](/sdk/jvm/1/getting-started/java)
 - [C# .NET Core](/sdk/csharp/2/getting-started/standalone/)<|MERGE_RESOLUTION|>--- conflicted
+++ resolved
@@ -10,11 +10,7 @@
 
 Kuzzle is a generic backend offering **the basic building blocks common to every application**.
 
-<<<<<<< HEAD
 Rather than developing the same standard features over and over again each time you create a new application, Kuzzle proposes them off the shelf, allowing you to focus on building **high-level, high-value business functionalities**.
-=======
-Rather than redeveloping functionalities that **do not bring value for your users**, Kuzzle proposes to use its basic building blocks in order to **build high-level business features**.
->>>>>>> e8291886
 
 ## API First
 
