--- conflicted
+++ resolved
@@ -8,11 +8,7 @@
 
 
 
-<<<<<<< HEAD
-The `ClientConnection` class must be instantiated whenever a new client connection is created, and that instance must be provided to the [entryPoint.newConnection](/core/2/guides/write-protocols/3-entrypoint/newconnection) method.
-=======
 The `ClientConnection` class must be instantiated whenever a new client connection is created, and that instance must be provided to the [entryPoint.newConnection](/core/2/guides/write-protocols/3-entrypoint/newconnection/) method.
->>>>>>> 3f2893e0
 
 ---
 
