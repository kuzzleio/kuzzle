--- conflicted
+++ resolved
@@ -616,16 +616,11 @@
 ```js
 const fs = require('fs');
 
-<<<<<<< HEAD
-async myAction (request) {
- const readStream = fs.createReadStream('./Document.tar.gz');
-=======
 app.controller.register('myController', {
   actions: {
     myDownloadAction: {
       handler: async (request: KuzzleRequest) => {
         const readStream = fs.createReadStream('./Document.tar.gz');
->>>>>>> 564812d0
 
         return new HttpStream(readStream);
       }
