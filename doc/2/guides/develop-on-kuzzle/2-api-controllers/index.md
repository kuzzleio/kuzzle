--- conflicted
+++ resolved
@@ -550,15 +550,9 @@
 
 ## Allow access to a custom Controller Action
 
-<<<<<<< HEAD
 In the rights management system, **[roles](/core/2/some-link) are managing access to API actions**.  
 
-They operate on a whitelist principle by **listing the controllers and actions they have access to**.
-=======
-In the rights management system, roles are managing access to API actions.  
-
-They operate on a whitelist principle by listing the controllers and actions they give access to.
->>>>>>> 2845d87d
+They operate on a whitelist principle by **listing the controllers and actions they give access to**.
 
 So, to allow access to the `greeting:sayHello` action, the following role can be written:
 
