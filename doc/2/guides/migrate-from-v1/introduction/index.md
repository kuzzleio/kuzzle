--- conflicted
+++ resolved
@@ -16,7 +16,7 @@
   - Kuzzle Proxy 
   - Permission Closures
 
-Removed errors:
+### Removed errors
 
 | Code | Unique name |
 |------|-------------|
@@ -27,12 +27,11 @@
 | `0x03060008` | `network.http_router.unable_to_convert_http_body_to_json` |
 | `0x0008...` | (the entire `sandbox` error subdomain has been removed) |
 
-Removed events:
+### Removed events
 
   - `security:formatUserForSerialization` (deprecated since v1.0.0)
 
-<<<<<<< HEAD
-Removed API methods:
+### Removed API methods
 
 **Index Controller**
 
@@ -45,7 +44,7 @@
 
   - `admin:resetKuzzleData`: this route can lead to inconsistency with the auth system in a cluster environment
 
-Modified API Methods:
+### Modified API Methods
 
 **Bulk Controller**
 
@@ -55,11 +54,10 @@
 
   - `collection:updateSpecifications`: remove deprecated route usage on multiple collections (deprecated since 1.8.0)
 
-Removed CLI actions:
+### Removed CLI actions
 
   - `reset`: this action called for the `admin:resetKuzzleData` route
-=======
-Configuration changes:
 
-  - key `services.internalEngine` is renamed to `services.internalIndex`
->>>>>>> 7d6aab32
+### Configuration changes
+
+  - key `services.internalEngine` is renamed to `services.internalIndex`