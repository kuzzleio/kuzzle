--- conflicted
+++ resolved
@@ -109,15 +109,6 @@
 
 ### Internal storage changes
 
-<<<<<<< HEAD
-=======
-**Index are virtual containers:**
-
-Indexes does not have a physical existence anymore.  
-The route `index:create` just checks if an index with the same name already exists, and returns an error if it does.  
-An index is listed if there is at least one collection inside it.  
-
->>>>>>> f3bebad1
 **New index and collection naming policy:**
 
  - internal indexes: `%<index name>.<collection name>`
