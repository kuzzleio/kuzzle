---
code: false
type: branch
title: Migration Guide
order: 100
---

# Migrate from Kuzzle v1 to Kuzzle v2

## Breaking changes

Dropped support for:
  - Node.js versions 6 and 8
  - Redis versions 3 and 4
  - Elasticsearch v5 
  - Kuzzle Proxy 
  - Permission Closures

Removed errors:

| Code | Unique name |
|------|-------------|
| `0x01090032` | `api.security.invalid_rights_given` |
| `0x0109003b` | `api.security.missing_test_element_for_controller_action` |
| `0x0109003e` | `api.security.parsing_closure_rights_for_role` |
| `0x0109003f` | `api.security.rights_action_closure_execution` |
| `0x03060008` | `network.http_router.unable_to_convert_http_body_to_json` |
| `0x0008...` | (the entire `sandbox` error subdomain has been removed) |

Removed events:

  - `security:formatUserForSerialization` (deprecated since v1.0.0)

<<<<<<< HEAD
Other changes:

  - Plugins manifest files are now required
=======
Configuration changes:

  - key `services.internalEngine` is renamed to `services.internalIndex`
>>>>>>> 4651d24d
<|MERGE_RESOLUTION|>--- conflicted
+++ resolved
@@ -31,12 +31,10 @@
 
   - `security:formatUserForSerialization` (deprecated since v1.0.0)
 
-<<<<<<< HEAD
-Other changes:
-
-  - Plugins manifest files are now required
-=======
 Configuration changes:
 
   - key `services.internalEngine` is renamed to `services.internalIndex`
->>>>>>> 4651d24d
+
+Plugin changes:
+
+  - Plugins manifest files are now required
