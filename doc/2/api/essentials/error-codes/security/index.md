--- conflicted
+++ resolved
@@ -50,17 +50,6 @@
 
 ### Subdomain: 0x0704: user
 
-<<<<<<< HEAD
-| Id | Error Type (Status Code)             | Message           |
-| ------ | -----------------| ------------------ | ------------------ |
-| security.user.already_exists<br/><pre>0x07040001</pre> | [PreconditionError](/core/2/api/essentials/error-handling#preconditionerror) <pre>(412)</pre> | Cannot create the user as it already exists |
-| security.user.not_found<br/><pre>0x07040002</pre> | [NotFoundError](/core/2/api/essentials/error-handling#notfounderror) <pre>(404)</pre> | Attempted to access to a non-existing user |
-| security.user.anonymous_profile_required<br/><pre>0x07040003</pre> | [BadRequestError](/core/2/api/essentials/error-handling#badrequesterror) <pre>(400)</pre> | The anonymous user must be assigned to the anonymous profile |
-| security.user.cannot_hydrate<br/><pre>0x07040004</pre> | [InternalError](/core/2/api/essentials/error-handling#internalerror) <pre>(500)</pre> | Database inconsistency error: a user is referencing non-existing profiles |
-| security.user.uninitialized<br/><pre>0x07040005</pre> | [InternalError](/core/2/api/essentials/error-handling#internalerror) <pre>(500)</pre> | Attempted to access to an unitialized User object |
-| security.user.prevent_overwrite<br/><pre>0x07040006</pre> | [BadRequestError](/core/2/api/essentials/error-handling#badrequesterror) <pre>(400)</pre> | Attempted to overwrite existing users. Change "onExistingUsers" params to modify this method behavior. |
-| security.user.no_profile<br/><pre>0x07040007</pre> | [InternalError](/core/2/api/essentials/error-handling#internalerror) <pre>(500)</pre> | Database inconsistency error: a user does not have profiles associated to it |
-=======
 | id / code | class / status | message | description |
 | --------- | -------------- | --------| ----------- |
 | security.user.already_exists<br/><pre>0x07040001</pre>  | [PreconditionError](/core/2/api/essentials/error-handling#preconditionerror) <pre>(412)</pre> | User %s already exists. | Cannot create the user as it already exists |
@@ -69,7 +58,7 @@
 | security.user.cannot_hydrate<br/><pre>0x07040004</pre>  | [InternalError](/core/2/api/essentials/error-handling#internalerror) <pre>(500)</pre> | Unable to hydrate the user "%s": missing profile(s) in the database | Database inconsistency error: a user is referencing non-existing profiles |
 | security.user.uninitialized<br/><pre>0x07040005</pre>  | [InternalError](/core/2/api/essentials/error-handling#internalerror) <pre>(500)</pre> | Cannot get profiles for uninitialized user "%s" | Attempted to access to an unitialized User object |
 | security.user.prevent_overwrite<br/><pre>0x07040006</pre>  | [BadRequestError](/core/2/api/essentials/error-handling#badrequesterror) <pre>(400)</pre> | Cannot overwrite existing users. | Attempted to overwrite existing users. Change "onExistingUsers" params to modify this method behavior. |
->>>>>>> 0d915916
+| security.user.no_profile<br/><pre>0x07040007</pre>  | [InternalError](/core/2/api/essentials/error-handling#internalerror) <pre>(500)</pre> | Cannot load user "%s": there is no security profiles associated to it | Database inconsistency error: a user does not have profiles associated to it |
 
 ---
 
