---
code: true
type: page
title: createOrReplaceRole
---

# createOrReplaceRole



Creates a new role or, if the provided role identifier already exists, replaces it.

---

## Query Syntax

### HTTP

```http
URL: http://kuzzle:7512/roles/<_id>[?refresh=wait_for]
Method: PUT
Body:
```

```js
{
  "controllers": {
    "*": {
      "actions": {
        "*": true
      }
    }
  }
}
```

### Other protocols

```js
{
  "controller": "security",
  "action": "createOrReplaceRole",
  "_id": "<roleId>",
  "body": {
    "controllers": {
      "*": {
        "actions": {
          "*": true
        }
      }
    }
  }
}
```

---

## Arguments

- `_id`: role identifier

### Optional:

- `refresh`: if set to `wait_for`, Kuzzle will not respond until the created/replaced role is indexed (default: `"wait_for"`)

<<<<<<< HEAD
- `force`: if set to `true`, Kuzzle will force the creation of a role even if it contains invalid plugin API rights. However, even if you use this option, you can't set invalid rights about the native API.
=======
- `force`: if set to `true`, creates or replaces the role even if it gives access to non-existent plugins API routes.
>>>>>>> 1ecf7a47

---

## Body properties

- `controllers`: [role definition](/core/2/guides/essentials/security#defining-roles)

---

## Response

Returns the role creation/replacement status:

- `_id`: created/replaced role identifier
- `_source`: role definition
- `created`: if true, the role has been created. Otherwise, it has been replaced
- `version`: updated role version number

```js
{
  "status": 200,
  "error": null,
  "result": {
    "_id": "<roleId>",
    "_version": 1,
    "created": true,
    "_source": {
      "controllers": {
        "*": {
          "actions": {
            "*": true
          }
        }
      }
    }
  }
  "requestId": "<unique request identifier>",
  "controller": "security",
  "action": "createOrReplaceRole"
}
```<|MERGE_RESOLUTION|>--- conflicted
+++ resolved
@@ -63,11 +63,7 @@
 
 - `refresh`: if set to `wait_for`, Kuzzle will not respond until the created/replaced role is indexed (default: `"wait_for"`)
 
-<<<<<<< HEAD
-- `force`: if set to `true`, Kuzzle will force the creation of a role even if it contains invalid plugin API rights. However, even if you use this option, you can't set invalid rights about the native API.
-=======
 - `force`: if set to `true`, creates or replaces the role even if it gives access to non-existent plugins API routes.
->>>>>>> 1ecf7a47
 
 ---
 
