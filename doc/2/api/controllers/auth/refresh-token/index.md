---
code: true
type: page
title: refreshToken
---

# refreshToken

<SinceBadge version="1.7.0"/>

Refreshes an authentication token:

* a valid, non-expired authentication must be provided
* the provided authentication token is revoked
* a new authentication token is generated and returned

---

## Query Syntax

### HTTP

```http
URL: http://kuzzle:7512/_refreshToken[?expiresIn=<expiresIn>]
Method: POST  
```

### Other protocols

```js
{
  "controller": "auth",
  "action": "refreshToken",
  "expiresIn": "<expiresIn>"
}
```

---

## Arguments

### Optional:

* `expiresIn`: set the expiration duration (default: depends on [Kuzzle configuration file](/core/2/guides/advanced/8-configuration))
* if a raw number is provided (not enclosed between quotes), then the expiration delay is in milliseconds. Example: `86400000`
* if this value is a string, then its content is parsed by the [ms](https://www.npmjs.com/package/ms) library. Examples: `"6d"`, `"10h"`

---

## Response

The result contains the following properties:

<<<<<<< HEAD
* `_id`: user's [kuid](/core/2/guides/main-concepts/5-authentication) 
=======
* `_id`: user's [kuid](/core/2/guides/main-concepts/5-authentication#kuzzle-user-identifier-kuid) 
>>>>>>> b35724f4
* `jwt`: encrypted JSON Web Token, that must then be sent in the [requests headers](core/1/api/essentials/query-syntax#http) or in the [query](core/1/api/essentials/query-syntax#other-protocols)
* `expiresAt`: new token expiration date, in Epoch-millis (UTC)
* `ttl`: new token time to live, in milliseconds

```javascript
{
  "status": 200,
  "error": null,
  "controller": "auth",
  "action": "refreshToken",
  "requestId": "<unique request identifier>",
  "volatile": {},
  "result": {
    "_id": "<kuid>",
    "jwt": "<JWT encrypted token>",
    "expiresAt": 1321085955000,
    "ttl": 360000
  }
}
```<|MERGE_RESOLUTION|>--- conflicted
+++ resolved
@@ -51,11 +51,7 @@
 
 The result contains the following properties:
 
-<<<<<<< HEAD
-* `_id`: user's [kuid](/core/2/guides/main-concepts/5-authentication) 
-=======
 * `_id`: user's [kuid](/core/2/guides/main-concepts/5-authentication#kuzzle-user-identifier-kuid) 
->>>>>>> b35724f4
 * `jwt`: encrypted JSON Web Token, that must then be sent in the [requests headers](core/1/api/essentials/query-syntax#http) or in the [query](core/1/api/essentials/query-syntax#other-protocols)
 * `expiresAt`: new token expiration date, in Epoch-millis (UTC)
 * `ttl`: new token time to live, in milliseconds
