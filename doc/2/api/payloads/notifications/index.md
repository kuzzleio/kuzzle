--- conflicted
+++ resolved
@@ -134,11 +134,7 @@
 
 Server notifications are triggered by global events, and they are sent to all of a client's subscriptions at the same time.
 
-<<<<<<< HEAD
-Currently, the only event generating a server notification is when an [authentication token](/core/2/guides/main-concepts/5-authentication) has expired, closing the subscription.
-=======
 Currently, the only event generating a server notification is when an [authentication token](/core/2/guides/main-concepts/5-authentication#authentication-token) has expired, closing the subscription.
->>>>>>> 165cd603
 
 Other events may be added in the future.
 
