{
  "kuzzle-plugin-logger": {
    "version": "1.0.6",
    "activated": true,
    "name": "kuzzle-plugin-logger",
    "defaultConfig": {
      "service": "winston",
      "level": "info",
      "addDate": true,
      "loadedBy": "all"
    }
  },
  "kuzzle-plugin-socketio": {
    "version": "1.0.4",
    "activated": true,
    "name": "kuzzle-plugin-socketio",
    "defaultConfig": {
      "port": 7512,
      "room": "kuzzle",
      "loadedBy": "server"
    }
  },
  "kuzzle-plugin-auth-passport-local": {
    "url": "git+https://github.com/kuzzleio/kuzzle-plugin-auth-passport-local.git",
    "activated": true,
<<<<<<< HEAD
    "defaultConfig": {
      "secret": "jbsB8r69PFP39KdLtjVr25Z22",
      "algorithm": "sha1",
      "digest": "hex"
    }
=======
    "name": "kuzzle-plugin-auth-passport-local",
    "defaultConfig": {}
>>>>>>> f839eb6a
  }
}<|MERGE_RESOLUTION|>--- conflicted
+++ resolved
@@ -23,15 +23,11 @@
   "kuzzle-plugin-auth-passport-local": {
     "url": "git+https://github.com/kuzzleio/kuzzle-plugin-auth-passport-local.git",
     "activated": true,
-<<<<<<< HEAD
+    "name": "kuzzle-plugin-auth-passport-local",
     "defaultConfig": {
       "secret": "jbsB8r69PFP39KdLtjVr25Z22",
       "algorithm": "sha1",
       "digest": "hex"
     }
-=======
-    "name": "kuzzle-plugin-auth-passport-local",
-    "defaultConfig": {}
->>>>>>> f839eb6a
   }
 }