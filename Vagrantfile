--- conflicted
+++ resolved
@@ -12,10 +12,7 @@
   config.vm.box = "debian/jessie64"
 
   config.vm.network "forwarded_port", guest: 7512, host: 7512
-<<<<<<< HEAD
-=======
   config.vm.network "forwarded_port", guest: 8081, host: 7512
->>>>>>> 5be4b0dd
   config.vm.network "forwarded_port", guest: 1883, host: 1883
   config.vm.network "forwarded_port", guest: 5672, host: 5672
   config.vm.network "forwarded_port", guest: 15672, host: 15672
