--- conflicted
+++ resolved
@@ -96,13 +96,6 @@
       script:
         - bash .ci/sonar.sh
 
-<<<<<<< HEAD
-# ---------------------------------------
-# Integration tests
-# ---------------------------------------
-    - stage: Integration tests
-      if: type = pull_request OR (type = push AND branch =~ ^master|.*-dev|.*-stable$) OR type = cron
-=======
     - stage: Unit Tests & Linters
       name: Dead link check
       cache:
@@ -120,39 +113,21 @@
     # ---------------------------------------
     - <<: *integration-tests
       stage: Integration tests
->>>>>>> 26aba44f
       name: Node.js 10
       env:
         - *integration-tests-env
 
-<<<<<<< HEAD
-
-# ---------------------------------------
-# Cross-platform tests
-# ---------------------------------------
-
-    - stage: Cross-platform tests
-=======
     # ---------------------------------------
     # Cross-platform tests
     # ---------------------------------------
     - <<: *integration-tests
->>>>>>> 26aba44f
       name: Linux ARMHF
       stage: Cross-platform tests
       env:
-<<<<<<< HEAD
-        - NODE_LTS=10
-        - DOCKER_PROXY_TAG=$(if [ "${TRAVIS_BRANCH}" != "master" ]; then echo ":develop"; fi)
-
-      before_install:
-        - sudo sysctl -w vm.max_map_count=262144
-=======
         - *integration-tests-env
         - ARM=armhf
         - DOCKER_COMPOSE_TEST=test-$ARM
       before_script:
->>>>>>> 26aba44f
         - docker run --rm --privileged multiarch/qemu-user-static:register
         - docker run --rm -it -v "$(pwd)":/mnt kuzzleio/sdk-cross:node8-$ARM ./.ci/scripts/install-$ARM-deps.sh
 
@@ -160,77 +135,16 @@
       name: Linux ARM64
       stage: Cross-platform tests
       env:
-<<<<<<< HEAD
-        - NODE_LTS=10
-        - DOCKER_PROXY_TAG=$(if [ "${TRAVIS_BRANCH}" != "master" ]; then echo ":develop"; fi)
-
-      before_install:
-        - sudo sysctl -w vm.max_map_count=262144
-=======
         - *integration-tests-env
         - ARM=aarch64
         - DOCKER_COMPOSE_TEST=test-$ARM
       before_script:
->>>>>>> 26aba44f
         - docker run --rm --privileged multiarch/qemu-user-static:register
         - docker run --rm -it -v "$(pwd)":/mnt kuzzleio/sdk-cross:node8-$ARM ./.ci/scripts/install-$ARM-deps.sh
 
-<<<<<<< HEAD
-      script:
-        - docker run --rm -it -v "$(pwd)":/mnt kuzzleio/sdk-cross:node8-aarch64 ./.ci/scripts/install-aarch64-deps.sh
-        - docker-compose -f .ci/test-aarch64.yml run kuzzle
-
-# ---------------------------------------
-# Redis Tests
-# ---------------------------------------
-
-    - stage: Redis tests
-      name: Redis 3
-
-      os: linux
-      sudo: required
-      language: minimal
-      services: docker
-
-      env:
-        - NODE_LTS=10
-        - REDIS_VERSION=3.2
-        - DOCKER_PROXY_TAG=$(if [ "${TRAVIS_BRANCH}" != "master" ]; then echo ":develop"; fi)
-
-      before_install:
-        - sudo sysctl -w vm.max_map_count=262144
-
-      script:
-        - docker-compose -f .ci/test.yml run kuzzle
-
-    - stage: Redis tests
-      name: Redis 4
-
-      os: linux
-      sudo: required
-      language: minimal
-      services: docker
-
-      env:
-        - NODE_LTS=10
-        - REDIS_VERSION=4.0.14
-        - DOCKER_PROXY_TAG=$(if [ "${TRAVIS_BRANCH}" != "master" ]; then echo ":develop"; fi)
-
-      before_install:
-        - sudo sysctl -w vm.max_map_count=262144
-
-      script:
-        - docker-compose -f .ci/test.yml run kuzzle
-
-# ---------------------------------------
-# Deployments
-# ---------------------------------------
-
-=======
     # ---------------------------------------
     # Deployments
     # ---------------------------------------
->>>>>>> 26aba44f
     - stage: Deployments
       name: NPM.js
       if: branch = master
@@ -238,14 +152,7 @@
       sudo: required
       language: node_js
       node_js: 10
-<<<<<<< HEAD
-
-      script:
-        - echo "Deploying Kuzzle on NPM"
-
-=======
       script: echo "Deploying Kuzzle to NPM.js"
->>>>>>> 26aba44f
       deploy:
         provider: npm
         email: support@kuzzle.io
