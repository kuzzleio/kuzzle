--- conflicted
+++ resolved
@@ -53,13 +53,6 @@
       addons:
         sonarqube: true
 
-<<<<<<< HEAD
-=======
-      cache:
-        directories:
-          - $HOME/.sonar/cache
-
->>>>>>> c2813b25
       env:
         # SonarQube Token
         secure: KWhqHGlzE1ioGyZzcWxoTdhJdSnXvORHIZXvHC7WRdnOLa14gTdRkdjezzVT2DIeHcqH5x5uffAaWHgXWYPzqgm64XpR86UAcQeqf5FxF7V91M0jIaBlktzTK7Xf8PGozh0hqJqD4lTcG4hLW99a/dI0Z/LULape5dNBZWHKGwk6XjYY7rQErtSw1l4jrZD2w6xEVjXQSckwFVnbF5whoYiwOJwYzyNnfrY6NNWHtTwzSKmdK1DUQr6Vk+eA+ggndWXe2GA3bJGM9K4lNbG/TcTLUTULOfkqwoZVejOrd5dpuNZqa/iRPubtVuFUZ0W0+DFGl8KBctdkbhqI4qk27uQPIVQO7zF36hR1oaQuSNXyXwWOVtVm3+ymu1YAfzjVUTiRBHg5Uda0Ink8yLo8Wpnp0gRq5Y3iVhymMYbiKHuzs52tnHfZ6NFjIH1M86uZhzrJhCqFKKCX9dzguj1PrM+7zYC0aXIxi3Yt6k1C2DY/8A+g201tBhMB7EwppilH6Rm2sqBXpUKI/P/LW/lJOUmY4EGBOPv+RGX0W3Av28NTI0PisCiNKgD8w5r+4l16/AhMBY3lmvTjZFd6IpfcJohWA25k2h7b4Opemu7/po7faMGMhqUTW64D98YhqiWtR0QpVtIRnLiol4GbwwUjT83p1Nw+korROXsei5ygX/w=
@@ -83,13 +76,6 @@
       language: minimal
       services: docker
 
-<<<<<<< HEAD
-=======
-      cache:
-        directories:
-          - $HOME/.pm2
-
->>>>>>> c2813b25
       env:
         - NODE_LTS=6
         - DOCKER_PROXY_TAG=$(if [ "${TRAVIS_BRANCH}" != "master" ]; then echo ":develop"; fi)
@@ -109,13 +95,6 @@
       language: minimal
       services: docker
 
-<<<<<<< HEAD
-=======
-      cache:
-        directories:
-          - $HOME/.pm2
-
->>>>>>> c2813b25
       env:
         - NODE_LTS=8
         - DOCKER_PROXY_TAG=$(if [ "${TRAVIS_BRANCH}" != "master" ]; then echo ":develop"; fi)
@@ -158,13 +137,6 @@
       language: minimal
       services: docker
 
-<<<<<<< HEAD
-=======
-      cache:
-        directories:
-          - $HOME/.pm2
-
->>>>>>> c2813b25
       env:
         - NODE_LTS=8
         - DOCKER_PROXY_TAG=$(if [ "${TRAVIS_BRANCH}" != "master" ]; then echo ":develop"; fi)
@@ -186,13 +158,6 @@
       language: minimal
       services: docker
 
-<<<<<<< HEAD
-=======
-      cache:
-        directories:
-          - $HOME/.pm2
-
->>>>>>> c2813b25
       env:
         - NODE_LTS=8
         - DOCKER_PROXY_TAG=$(if [ "${TRAVIS_BRANCH}" != "master" ]; then echo ":develop"; fi)
@@ -217,13 +182,6 @@
       language: minimal
       services: docker
 
-<<<<<<< HEAD
-=======
-      cache:
-        directories:
-          - $HOME/.pm2
-
->>>>>>> c2813b25
       env:
         - NODE_LTS=8
         - REDIS_VERSION=3.2
@@ -243,13 +201,6 @@
       language: minimal
       services: docker
 
-<<<<<<< HEAD
-=======
-      cache:
-        directories:
-          - $HOME/.pm2
-
->>>>>>> c2813b25
       env:
         - NODE_LTS=8
         - REDIS_VERSION=4.0.14
@@ -289,15 +240,9 @@
           branch: master
           tags: true
 
-<<<<<<< HEAD
     - stage: Deployments
       if: type = push AND branch =~ ^master|.*-dev|.*-stable$ 
       name: Dockerhub
-=======
-    - stage: "Deployments"
-      if: type = push AND branch =~ ^master|.*-dev|.*-stable$
-      name: "Dockerhub"
->>>>>>> c2813b25
 
       os: linux
       sudo: required
