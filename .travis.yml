--- conflicted
+++ resolved
@@ -40,10 +40,6 @@
     - stage: Unit Tests & Linters
       if: (type = pull_request AND fork != true) OR (type = push AND branch =~ ^master|.*-dev|.*-stable$) OR type = cron
       name: SonarQube
-<<<<<<< HEAD
-
-=======
->>>>>>> a9705cd9
       os: linux
       dist: trusty
       sudo: required
@@ -64,11 +60,7 @@
 # ---------------------------------------
 
     - stage: Integration tests
-<<<<<<< HEAD
-      if: type = cron OR type = push AND branch =~ ^master|.*-stable
-=======
       if: type = pull_request OR (type = push AND branch =~ ^master|.*-dev|.*-stable$) OR type = cron
->>>>>>> a9705cd9
       name: Node.js 6
 
       os: linux
