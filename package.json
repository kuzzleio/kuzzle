--- conflicted
+++ resolved
@@ -21,12 +21,7 @@
   "dependencies": {
     "async": "^2.6.1",
     "bluebird": "^3.5.1",
-<<<<<<< HEAD
-    "bufferutil": "^3.0.4",
-    "bunyan": "^1.8.12",
-=======
     "bufferutil": "^3.0.5",
->>>>>>> ff3fdcbf
     "busboy": "^0.2.14",
     "bytes": "^3.0.0",
     "cli-color": "^1.2.0",
@@ -59,15 +54,9 @@
     "triple-beam": "^1.3.0",
     "utf-8-validate": "^4.0.2",
     "uuid": "^3.2.1",
-<<<<<<< HEAD
-    "validator": "^9.4.1",
+    "validator": "^10.2.0",
     "winston": "^3.0.0-rc6",
-    "winston-elasticsearch": "^0.5.9",
-=======
-    "validator": "^10.2.0",
-    "winston": "^2.4.2",
     "winston-elasticsearch": "^0.6.0",
->>>>>>> ff3fdcbf
     "winston-syslog": "^2.0.0",
     "winston-transport": "^4.0.0",
     "ws": "^5.2.0"
