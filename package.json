--- conflicted
+++ resolved
@@ -70,11 +70,7 @@
   },
   "devDependencies": {
     "codecov": "1.0.1",
-<<<<<<< HEAD
-    "cucumber": "1.3.2",
-=======
     "cucumber": "^1.3.2",
->>>>>>> 586bb167
     "eslint": "3.15.0",
     "mocha": "3.2.0",
     "mock-require": "^2.0.1",
