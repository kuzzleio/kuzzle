--- conflicted
+++ resolved
@@ -2,18 +2,14 @@
 
 export * from './lib/util/interfaces';
 
-<<<<<<< HEAD
 export * from './lib/core/plugin/pluginContext';
 
 export * from './lib/core/shared/sdk/embeddedSdk';
 
-export * from 'koncorde';
-
-export * from 'kuzzle-common-objects';
-
-export * from 'kuzzle-sdk';
-=======
 export * from './lib/api/request';
 
 export * from './lib/kerror/errors';
->>>>>>> 8f294f1c
+
+export * from 'koncorde';
+
+export * from 'kuzzle-sdk';