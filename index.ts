--- conflicted
+++ resolved
@@ -10,9 +10,6 @@
 
 export * from './lib/kerror/errors';
 
-<<<<<<< HEAD
-=======
 export * from 'koncorde';
 
->>>>>>> 0f8fb152
 export * from 'kuzzle-sdk';