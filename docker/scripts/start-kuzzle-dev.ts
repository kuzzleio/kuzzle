--- conflicted
+++ resolved
@@ -3,13 +3,8 @@
 // Starts a Kuzzle Backend application tailored for development
 // This loads a special plugin dedicated to functional tests
 
-<<<<<<< HEAD
-import should from 'should/as-function'
-import { omit } from 'lodash'
-=======
-import should from 'should';
+import should from 'should/as-function';
 import { omit } from 'lodash';
->>>>>>> 5270de26
 
 import { Backend, Request, Mutex } from '../../index';
 import { FunctionalTestsController } from './functional-tests-controller';
